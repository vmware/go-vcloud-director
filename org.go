/*
 * Copyright 2014 VMware, Inc.  All rights reserved.  Licensed under the Apache v2 License.
 */

package govcloudair

import (
	"encoding/xml"
	"errors"
	"fmt"
	"net/url"

	types "github.com/vmware/govcloudair/types/v56"
)

<<<<<<< HEAD
// FetchOrgList fetches the org list from a set of links that hopefully contain a link to an org list
func FetchOrgList(links types.LinkList, client Client) (*OrgList, error) {
	lnk := links.ForType(types.MimeOrgList, types.RelDown)
	if lnk == nil {
		return nil, errors.New("no link for orgList")
	}

	var orgList OrgList
	u, err := url.ParseRequestURI(lnk.HREF)
	if err != nil {
		return nil, err
	}

	resp, err := client.DoHTTP(client.NewRequest(nil, "GET", u, nil))
	if err != nil {
		return nil, err
	}
	defer resp.Body.Close()

	if resp.StatusCode/100 != 2 {
		return nil, fmt.Errorf("could not complete request with vca, because (status %d) %s", resp.StatusCode, resp.Status)
	}

	dec := xml.NewDecoder(resp.Body)
	if err := dec.Decode(&orgList); err != nil {
		return nil, err
	}

	return &orgList, nil
}

// OrgList represents a list of organizations.
// Type: OrgListType
// Namespace: http://www.vmware.com/vcloud/v1.5
// Since: 0.9
type OrgList struct {
	HREF string `xml:"href,attr,omitempty"`
	Type string `xml:"type,attr,omitempty"`

	// ResourceType
	Links types.LinkList `xml:"Link,omitempty"`

	// OrgListType
	Orgs []types.Reference `xml:"Org,omitempty"`
}

// FirstOrg retrieves the first organization from the org list
func (o *OrgList) FirstOrg(client Client) (*types.Org, error) {
	if len(o.Orgs) == 0 {
		return nil, errors.New("orgList has no orgs, can't get the first")
	}

	ref := o.Orgs[0]
	u, err := url.ParseRequestURI(ref.HREF)
	if err != nil {
		return nil, err
	}
	var org types.Org
	resp, err := client.DoHTTP(client.NewRequest(nil, "GET", u, nil))
	if err != nil {
		return nil, err
	}
	defer resp.Body.Close()

	if resp.StatusCode/100 != 2 {
		return nil, fmt.Errorf("could not complete request with vca, because (status %d) %s", resp.StatusCode, resp.Status)
	}

	dec := xml.NewDecoder(resp.Body)
	if err := dec.Decode(&org); err != nil {
		return nil, err
	}
	// if err := client.XMLRequest(HTTPGet, ref.HREF, ref.Type, nil, &org); err != nil {
	// 	return nil, err
	// }

	return &org, nil
}

// Org a vcloud org client
=======
>>>>>>> 5c83878c
type Org struct {
	Org *types.Org
	c   *Client
}

func NewOrg(c *Client) *Org {
	return &Org{
		Org: new(types.Org),
		c:   c,
	}
}

func (o *Org) FindCatalog(catalog string) (Catalog, error) {

	for _, av := range o.Org.Link {
		if av.Rel == "down" && av.Type == "application/vnd.vmware.vcloud.catalog+xml" && av.Name == catalog {
			u, err := url.ParseRequestURI(av.HREF)

			if err != nil {
				return Catalog{}, fmt.Errorf("error decoding org response: %s", err)
			}

			req := o.c.NewRequest(map[string]string{}, "GET", *u, nil)

			resp, err := checkResp(o.c.Http.Do(req))
			if err != nil {
				return Catalog{}, fmt.Errorf("error retreiving catalog: %s", err)
			}

			cat := NewCatalog(o.c)

			if err = decodeBody(resp, cat.Catalog); err != nil {
				return Catalog{}, fmt.Errorf("error decoding catalog response: %s", err)
			}

			// The request was successful
			return *cat, nil

		}
	}

	return Catalog{}, fmt.Errorf("can't find catalog: %s", catalog)
}<|MERGE_RESOLUTION|>--- conflicted
+++ resolved
@@ -5,97 +5,12 @@
 package govcloudair
 
 import (
-	"encoding/xml"
-	"errors"
 	"fmt"
 	"net/url"
 
 	types "github.com/vmware/govcloudair/types/v56"
 )
 
-<<<<<<< HEAD
-// FetchOrgList fetches the org list from a set of links that hopefully contain a link to an org list
-func FetchOrgList(links types.LinkList, client Client) (*OrgList, error) {
-	lnk := links.ForType(types.MimeOrgList, types.RelDown)
-	if lnk == nil {
-		return nil, errors.New("no link for orgList")
-	}
-
-	var orgList OrgList
-	u, err := url.ParseRequestURI(lnk.HREF)
-	if err != nil {
-		return nil, err
-	}
-
-	resp, err := client.DoHTTP(client.NewRequest(nil, "GET", u, nil))
-	if err != nil {
-		return nil, err
-	}
-	defer resp.Body.Close()
-
-	if resp.StatusCode/100 != 2 {
-		return nil, fmt.Errorf("could not complete request with vca, because (status %d) %s", resp.StatusCode, resp.Status)
-	}
-
-	dec := xml.NewDecoder(resp.Body)
-	if err := dec.Decode(&orgList); err != nil {
-		return nil, err
-	}
-
-	return &orgList, nil
-}
-
-// OrgList represents a list of organizations.
-// Type: OrgListType
-// Namespace: http://www.vmware.com/vcloud/v1.5
-// Since: 0.9
-type OrgList struct {
-	HREF string `xml:"href,attr,omitempty"`
-	Type string `xml:"type,attr,omitempty"`
-
-	// ResourceType
-	Links types.LinkList `xml:"Link,omitempty"`
-
-	// OrgListType
-	Orgs []types.Reference `xml:"Org,omitempty"`
-}
-
-// FirstOrg retrieves the first organization from the org list
-func (o *OrgList) FirstOrg(client Client) (*types.Org, error) {
-	if len(o.Orgs) == 0 {
-		return nil, errors.New("orgList has no orgs, can't get the first")
-	}
-
-	ref := o.Orgs[0]
-	u, err := url.ParseRequestURI(ref.HREF)
-	if err != nil {
-		return nil, err
-	}
-	var org types.Org
-	resp, err := client.DoHTTP(client.NewRequest(nil, "GET", u, nil))
-	if err != nil {
-		return nil, err
-	}
-	defer resp.Body.Close()
-
-	if resp.StatusCode/100 != 2 {
-		return nil, fmt.Errorf("could not complete request with vca, because (status %d) %s", resp.StatusCode, resp.Status)
-	}
-
-	dec := xml.NewDecoder(resp.Body)
-	if err := dec.Decode(&org); err != nil {
-		return nil, err
-	}
-	// if err := client.XMLRequest(HTTPGet, ref.HREF, ref.Type, nil, &org); err != nil {
-	// 	return nil, err
-	// }
-
-	return &org, nil
-}
-
-// Org a vcloud org client
-=======
->>>>>>> 5c83878c
 type Org struct {
 	Org *types.Org
 	c   *Client
