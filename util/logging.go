/*
 * Copyright 2019 VMware, Inc.  All rights reserved.  Licensed under the Apache v2 License.
 */

// Package util provides ancillary functionality to go-vcloud-director library
// logging.go regulates logging for the whole library.
// See LOGGING.md for detailed usage
package util

import (
	"fmt"
	"io/ioutil"
	"log"
	"net/http"
	"os"
	"path"
	"regexp"
	"runtime"
	"strings"
)

const (
	// Name of the environment variable that enables logging
	envUseLog = "GOVCD_LOG"

	// Name of the environment variable with the log file name
	envLogFileName = "GOVCD_LOG_FILE"

	// Name of the environment variable with the screen output
	envLogOnScreen = "GOVCD_LOG_ON_SCREEN"

	// Name of the environment variable that enables logging of passwords
	envLogPasswords = "GOVCD_LOG_PASSWORDS"

	// Name of the environment variable that enables logging of HTTP requests
	envLogSkipHttpReq = "GOVCD_LOG_SKIP_HTTP_REQ"

	// Name of the environment variable that enables logging of HTTP responses
	envLogSkipHttpResp = "GOVCD_LOG_SKIP_HTTP_RESP"

	// Name of the environment variable with a custom list of of responses to skip from logging
	envLogSkipTagList = "GOVCD_LOG_SKIP_TAGS"

	// Name of the environment variable with a custom list of of functions to include in the logging
	envApiLogFunctions = "GOVCD_LOG_FUNCTIONS"
)

var (
	// All go-vcloud director logging goes through this logger
	Logger *log.Logger

	// It's true if we're using an user provided logger
	customLogging bool = false

	// Name of the log file
	// activated by GOVCD_LOG_FILE
	ApiLogFileName string = "go-vcloud-director.log"

	// Globally enabling logs
	// activated by GOVCD_LOG
	EnableLogging bool = false

	// Enable logging of passwords
	// activated by GOVCD_LOG_PASSWORDS
	LogPasswords bool = false

	// Enable logging of Http requests
	// disabled by GOVCD_LOG_SKIP_HTTP_REQ
	LogHttpRequest bool = true

	// Enable logging of Http responses
	// disabled by GOVCD_LOG_SKIP_HTTP_RESP
	LogHttpResponse bool = true

	// List of tags to be excluded from logging
	skipTags = []string{"SupportedVersions", "ovf:License"}

	// List of functions included in logging
	// If this variable is filled, only operations from matching function names will be logged
	apiLogFunctions []string

	// Sends log to screen. If value is either "stderr" or "err"
	// logging will go to os.Stderr. For any other value it will
	// go to os.Stdout
	LogOnScreen string = ""

	// Flag indicating that a log file is open
	// logOpen bool = false

	// Text lines used for logging of http requests and responses
	lineLength int    = 80
	dashLine   string = strings.Repeat("-", lineLength)
	hashLine   string = strings.Repeat("#", lineLength)
)

func newLogger(logpath string) *log.Logger {
	// println("LogFile: " + logpath)
	file, err := os.Create(logpath)
	if err != nil {
		fmt.Printf("error opening log file %s : %v", logpath, err)
		os.Exit(1)
	}
	return log.New(file, "", log.Ldate|log.Ltime)
}

func SetCustomLogger(customLogger *log.Logger) {
	Logger = customLogger
	EnableLogging = true
	customLogging = true
}

// initializes logging with known parameters
func SetLog() {
	if customLogging {
		return
	}
	if !EnableLogging {
		Logger = log.New(ioutil.Discard, "", log.Ldate|log.Ltime)
		return
	}

	// If no file name was set, logging goes to the screen
	if ApiLogFileName == "" {
		if LogOnScreen == "stderr" || LogOnScreen == "err" {
			log.SetOutput(os.Stderr)
			Logger = log.New(os.Stderr, "", log.Ldate|log.Ltime)
		} else {
			Logger = log.New(os.Stdout, "", log.Ldate|log.Ltime)
		}
	} else {
		Logger = newLogger(ApiLogFileName)
	}
	if len(skipTags) > 0 {
		Logger.Printf("### WILL SKIP THE FOLLOWING TAGS: %+v", skipTags)
	}
	if len(apiLogFunctions) > 0 {
		Logger.Printf("### WILL ONLY INCLUDE API LOGS FROM THE FOLLOWING FUNCTIONS: %+v", apiLogFunctions)
	}
}

// hidePasswords hides passwords that may be used in a request
func hidePasswords(in string, onScreen bool) string {
	if !onScreen && LogPasswords {
		return in
	}
	var out string
	re1 := regexp.MustCompile(`("[^\"]*[Pp]assword"\s*:\s*)"[^\"]+"`)
	out = re1.ReplaceAllString(in, `${1}"********"`)

	// Replace password in ADFS SAML request
	re2 := regexp.MustCompile(`(\s*<o:Password.*ext">)(.*)(</o:Password>)`)
	out = re2.ReplaceAllString(out, `${1}******${3}`)
	return out
}

// hideTokens hides SAML auth response token
func hideTokens(in string, onScreen bool) string {
	if !onScreen && LogPasswords {
		return in
	}
	var out string
	// Filters out the below:
	// Token data between <e:CipherValue> </e:CipherValue>
	re1 := regexp.MustCompile(`(.*<e:CipherValue>)(.*)(</e:CipherValue>.*)`)
	out = re1.ReplaceAllString(in, `${1}******${3}`)
	// Token data between <xenc:CipherValue> </xenc:CipherValue>
	re2 := regexp.MustCompile(`(.*<xenc:CipherValue>)(.*)(</xenc:CipherValue>.*)`)
	out = re2.ReplaceAllString(out, `${1}******${3}`)

	return out
}

// Determines whether a string is likely to contain binary data
func isBinary(data string, req *http.Request) bool {
	reContentRange := regexp.MustCompile(`(?i)content-range`)
	reMultipart := regexp.MustCompile(`(?i)multipart/form`)
	reMediaXml := regexp.MustCompile(`(?i)media+xml;`)
	for key, value := range req.Header {
		if reContentRange.MatchString(key) {
			return true
		}
		if reMultipart.MatchString(key) {
			return true
		}
		for _, v := range value {
			if reMediaXml.MatchString(v) {
				return true
			}
		}
	}
	return false
}

<<<<<<< HEAD
// Scans the header for known keys that contain authentication tokens
// and hide the contents
func logSanitizedHeader(input_header http.Header) {
	for key, value := range input_header {

		// Explicitly mask only token in SIGN token so that other details are not obfuscated
		// Header format: SIGN token="`+base64GzippedSignToken+`",org="`+org+`"
		if (key == "authorization" || key == "Authorization") && len(value) == 1 &&
			strings.HasPrefix(value[0], "SIGN") && !LogPasswords {

			re := regexp.MustCompile(`(SIGN token=")([^"]*)(.*)`)
			out := re.ReplaceAllString(value[0], `${1}********${3}"`)

			Logger.Printf("\t%s: %s\n", key, out)
			// Do not perform any post processing on this header
			continue
		}

		if (key == "Config-Secret" || key == "authorization" || key == "Authorization" || key == "X-Vcloud-Authorization") && !LogPasswords {
			value = []string{"********"}
=======
// SanitizedHeader returns a http.Header with sensitive fields masked
func SanitizedHeader(inputHeader http.Header) http.Header {
	if LogPasswords {
		return inputHeader
	}
	var sensitiveKeys = []string{
		"Config-Secret",
		"Authorization",
		"X-Vcloud-Authorization",
		"X-Vmware-Vcloud-Access-Token",
	}
	var sanitizedHeader = make(http.Header)
	for key, value := range inputHeader {
		for _, sk := range sensitiveKeys {
			if strings.EqualFold(sk, key) {
				value = []string{"********"}
				break
			}
>>>>>>> 046def0c
		}
		sanitizedHeader[key] = value
	}
	return sanitizedHeader
}

// logSanitizedHeader logs the contents of the header after sanitizing
func logSanitizedHeader(inputHeader http.Header) {
	for key, value := range SanitizedHeader(inputHeader) {
		Logger.Printf("\t%s: %s\n", key, value)
	}
}

// Returns true if the caller function matches any of the functions in the include function list
func includeFunction(caller string) bool {
	if len(apiLogFunctions) > 0 {
		for _, f := range apiLogFunctions {
			reFunc := regexp.MustCompile(f)
			if reFunc.MatchString(caller) {
				return true
			}
		}
	} else {
		// If there is no include list, we include everything
		return true
	}
	// If we reach this point, none of the functions in the list matches the caller name
	return false
}

// Logs the essentials of a HTTP request
func ProcessRequestOutput(caller, operation, url, payload string, req *http.Request) {
	if !LogHttpRequest {
		return
	}
	if !includeFunction(caller) {
		return
	}

	Logger.Printf("%s\n", dashLine)
	Logger.Printf("Request caller: %s\n", caller)
	Logger.Printf("%s %s\n", operation, url)
	Logger.Printf("%s\n", dashLine)
	dataSize := len(payload)
	if isBinary(payload, req) {
		payload = "[binary data]"
	}
	if dataSize > 0 {
		Logger.Printf("Request data: [%d] %s\n", dataSize, hidePasswords(payload, false))
	}
	Logger.Printf("Req header:\n")
	logSanitizedHeader(req.Header)
}

// Logs the essentials of a HTTP response
func ProcessResponseOutput(caller string, resp *http.Response, result string) {
	if !LogHttpResponse {
		return
	}

	if !includeFunction(caller) {
		return
	}

	outText := result
	if len(skipTags) > 0 {
		for _, longTag := range skipTags {
			initialTag := `<` + longTag + `.*>`
			finalTag := `</` + longTag + `>`
			reInitialSearchTag := regexp.MustCompile(initialTag)

			// The `(?s)` flag treats the regular expression as a single line.
			// In this context, the dot matches every character until the next operator
			// The `.*?` is a non-greedy match of every character until the next operator, but
			// only matching the shortest possible portion.
			reSearchBothTags := regexp.MustCompile(`(?s)` + initialTag + `.*?` + finalTag)
			outRepl := fmt.Sprintf("[SKIPPING '%s' TAG AT USER'S REQUEST]", longTag)
			// We search for the initial long tag
			if reInitialSearchTag.MatchString(outText) {
				// If the first tag was found, we search the text to skip the whole output between the tags
				// Notice that if the second tag is not found, there won't be any replacement
				outText = reSearchBothTags.ReplaceAllString(outText, outRepl)
				break
			}
		}
	}
	Logger.Printf("%s\n", hashLine)
	Logger.Printf("Response caller %s\n", caller)
	Logger.Printf("Response status %s\n", resp.Status)
	Logger.Printf("%s\n", hashLine)
	Logger.Printf("Response header:\n")
	logSanitizedHeader(resp.Header)
	dataSize := len(result)
	outTextSize := len(outText)
	if outTextSize != dataSize {
		Logger.Printf("Response text: [%d -> %d] %s\n", dataSize, outTextSize, hideTokens(outText, false))
	} else {
		Logger.Printf("Response text: [%d] %s\n", dataSize, hideTokens(outText, false))
	}
}

// Sets the list of tahs to skip
func SetSkipTags(tags string) {
	if tags != "" {
		skipTags = strings.Split(tags, ",")
	}
}

// Sets the list of functions to include
func SetApiLogFunctions(functions string) {
	if functions != "" {
		apiLogFunctions = strings.Split(functions, ",")
	}
}

// Initializes default logging values
func InitLogging() {
	if os.Getenv(envLogSkipHttpReq) != "" {
		LogHttpRequest = false
	}

	if os.Getenv(envLogSkipHttpResp) != "" {
		LogHttpResponse = false
	}

	if os.Getenv(envApiLogFunctions) != "" {
		SetApiLogFunctions(os.Getenv(envApiLogFunctions))
	}

	if os.Getenv(envLogSkipTagList) != "" {
		SetSkipTags(os.Getenv(envLogSkipTagList))
	}

	if os.Getenv(envLogPasswords) != "" {
		EnableLogging = true
		LogPasswords = true
	}

	if os.Getenv(envLogFileName) != "" {
		EnableLogging = true
		ApiLogFileName = os.Getenv(envLogFileName)
	}

	LogOnScreen = os.Getenv(envLogOnScreen)
	if LogOnScreen != "" {
		ApiLogFileName = ""
		EnableLogging = true
	}

	if EnableLogging || os.Getenv(envUseLog) != "" {
		EnableLogging = true
	}
	SetLog()
}

func init() {
	InitLogging()
}

// Returns the name of the function that called the
// current function.
// Used by functions that call processResponseOutput and
// processRequestOutput
func CallFuncName() string {
	fpcs := make([]uintptr, 1)
	n := runtime.Callers(3, fpcs)
	if n > 0 {
		fun := runtime.FuncForPC(fpcs[0] - 1)
		if fun != nil {
			return fun.Name()
		}
	}
	return ""
}

// Returns the name of the current function
func CurrentFuncName() string {
	fpcs := make([]uintptr, 1)
	runtime.Callers(2, fpcs)
	fun := runtime.FuncForPC(fpcs[0])
	return fun.Name()
}

// Returns a string containing up to 10 function names
// from the call stack
func FuncNameCallStack() string {
	// Gets the list of function names from the call stack
	fpcs := make([]uintptr, 10)
	runtime.Callers(0, fpcs)
	// Removes the function names from the reflect stack itself and the ones from the API management
	removeReflect := regexp.MustCompile(`^ runtime.call|reflect.Value|\bNewRequest\b|NewRequestWitNotEncodedParamsWithApiVersion|NewRequestWitNotEncodedParams|ExecuteRequest|ExecuteRequestWithoutResponse|ExecuteTaskRequest`)
	var stackStr []string
	// Gets up to 10 functions from the stack
	for N := 0; N < len(fpcs) && N < 10; N++ {
		fun := runtime.FuncForPC(fpcs[N])
		funcName := path.Base(fun.Name())
		if !removeReflect.MatchString(funcName) {
			stackStr = append(stackStr, funcName)
		}
	}
	// Reverses the function names stack, to make it easier to read
	var inverseStackStr []string
	for N := len(stackStr) - 1; N > 1; N-- {
		if stackStr[N] != "" && stackStr[N] != "." {
			inverseStackStr = append(inverseStackStr, stackStr[N])
		}
	}
	return strings.Join(inverseStackStr, "-->")
}<|MERGE_RESOLUTION|>--- conflicted
+++ resolved
@@ -191,28 +191,6 @@
 	return false
 }
 
-<<<<<<< HEAD
-// Scans the header for known keys that contain authentication tokens
-// and hide the contents
-func logSanitizedHeader(input_header http.Header) {
-	for key, value := range input_header {
-
-		// Explicitly mask only token in SIGN token so that other details are not obfuscated
-		// Header format: SIGN token="`+base64GzippedSignToken+`",org="`+org+`"
-		if (key == "authorization" || key == "Authorization") && len(value) == 1 &&
-			strings.HasPrefix(value[0], "SIGN") && !LogPasswords {
-
-			re := regexp.MustCompile(`(SIGN token=")([^"]*)(.*)`)
-			out := re.ReplaceAllString(value[0], `${1}********${3}"`)
-
-			Logger.Printf("\t%s: %s\n", key, out)
-			// Do not perform any post processing on this header
-			continue
-		}
-
-		if (key == "Config-Secret" || key == "authorization" || key == "Authorization" || key == "X-Vcloud-Authorization") && !LogPasswords {
-			value = []string{"********"}
-=======
 // SanitizedHeader returns a http.Header with sensitive fields masked
 func SanitizedHeader(inputHeader http.Header) http.Header {
 	if LogPasswords {
@@ -226,12 +204,24 @@
 	}
 	var sanitizedHeader = make(http.Header)
 	for key, value := range inputHeader {
+		// Explicitly mask only token in SIGN token so that other details are not obfuscated
+		// Header format: SIGN token="`+base64GzippedSignToken+`",org="`+org+`"
+		if (key == "authorization" || key == "Authorization") && len(value) == 1 &&
+			strings.HasPrefix(value[0], "SIGN") && !LogPasswords {
+
+			re := regexp.MustCompile(`(SIGN token=")([^"]*)(.*)`)
+			out := re.ReplaceAllString(value[0], `${1}********${3}"`)
+
+			Logger.Printf("\t%s: %s\n", key, out)
+			// Do not perform any post processing on this header
+			continue
+		}
+
 		for _, sk := range sensitiveKeys {
 			if strings.EqualFold(sk, key) {
 				value = []string{"********"}
 				break
 			}
->>>>>>> 046def0c
 		}
 		sanitizedHeader[key] = value
 	}
