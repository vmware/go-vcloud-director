--- conflicted
+++ resolved
@@ -1,13 +1,8 @@
-<<<<<<< HEAD
 ## 2.5.0 (Unreleased)
-
-* Added method VApp.AddNewVMWithStorageProfile that adds a VM with custom storage profile.
-=======
-## 2.5.0 
 
 * Change fields ResourceGuaranteedCpu, VCpuInMhz, IsThinProvision, NetworkPoolReference, ProviderVdcReference and UsesFastProvisioning in AdminVdc to pointers
 to allow understand if value was returned or not. 
->>>>>>> 5011df95
+* Added method VApp.AddNewVMWithStorageProfile that adds a VM with custom storage profile.
 
 ## 2.4.0 (October 28, 2019)
 
