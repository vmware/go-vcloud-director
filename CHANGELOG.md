--- conflicted
+++ resolved
@@ -1,16 +1,16 @@
 ## 2.5.0 (Unreleased)
 
-* Change fields ResourceGuaranteedCpu, VCpuInMhz, IsThinProvision, NetworkPoolReference, ProviderVdcReference and UsesFastProvisioning in AdminVdc to pointers
-to allow understand if value was returned or not. 
+* Change fields ResourceGuaranteedCpu, VCpuInMhz, IsThinProvision, NetworkPoolReference,
+  ProviderVdcReference and UsesFastProvisioning in AdminVdc to pointers to allow understand if value
+  was returned or not. 
 * Added method VApp.AddNewVMWithStorageProfile that adds a VM with custom storage profile.
 
 BUGS FIXED:
-<<<<<<< HEAD
+
+* Remove parentheses from filtering since they weren't treated correctly in some environment [#256]
+  (https://github.com/vmware/go-vcloud-director/pull/256)
 * Take into account all subnets (SubnetParticipation) on edge gateway interface instead of the first
-  one [#xx]()
-=======
-* Remove parentheses from filtering since they weren't treated correctly in some environment [#256] (https://github.com/vmware/go-vcloud-director/pull/256)
->>>>>>> 5cf70340
+  one [#260](https://github.com/vmware/go-vcloud-director/pull/260)
 
 ## 2.4.0 (October 28, 2019)
 
