## 2.6.0 (Unreleased)

* Moved `VCDClient.supportedVersions` to `VCDClient.Client.supportedVersions` [#274](https://github.com/vmware/go-vcloud-director/pull/274)    
* Added methods `VM.AddInternalDisk`, `VM.GetInternalDiskById`, `VM.DeleteInternalDisk`, `VM.UpdateInternalDisks` and `VM.UpdateInternalDisksAsync` [#272](https://github.com/vmware/go-vcloud-director/pull/272)
* Added methods `vdc.GetEdgeGatewayReferenceList` and `catalog.GetVappTemplateByHref` [#278](https://github.com/vmware/go-vcloud-director/pull/278)
* Improved functions to not expect XML namespaces provided in argument structure [#284](https://github.com/vmware/go-vcloud-director/pull/284)
* Change `int` and `bool` fields from types.VAppTemplateLeaseSettings and VAppLeaseSettings into pointers
* Added method `catalog.GetVappTemplateByHref`, and expose methods `vdc.GetEdgeGatewayByHref` and `vdc.GetEdgeGatewayRecordsType`
* Added methods `orgVdcNetwork.Update`, `orgVdcNetwork.UpdateAsync`, and `OrgVdcNetwork.Rename`
* Added methods `adminOrg.CreateOrgVdc`, `adminOrg.CreateOrgVdcAsync` and improved existing to support Flex VDC model. These new methods are dynamic as they change invocation behind the scenes based on vCD version [#285](https://github.com/vmware/go-vcloud-director/pull/285) 
* Deprecated functions `adminOrg.CreateVdc` and `adminOrg.CreateVdcWait` [#285](https://github.com/vmware/go-vcloud-director/pull/285)
* Added methods `EdgeGateway.GetAllNsxvDhcpLeases()`, `EdgeGateway.GetNsxvActiveDhcpLeaseByMac()`
  `VM.WaitForDhcpIpByNicIndexes()`, `VM.GetParentVApp()`, `VM.GetParentVdc()`
  [#283](https://github.com/vmware/go-vcloud-director/pull/283)
* `types.GetGuestCustomizationSection` now uses pointers for all bool values to distinguish between empty and false value [#291](https://github.com/vmware/go-vcloud-director/pull/291)
* Deprecated functions `Vapp.Customize()` and `VM.Customize()` in favor of `vm.SetGuestCustomizationSection` [#291](https://github.com/vmware/go-vcloud-director/pull/291)
* Added methods `vapp.AddNetwork`, `vapp.AddNetworkAsync`, `vapp.AddOrgNetwork`, `vapp.AddOrgNetworkAsync`, `vapp.UpdateNetwork`, `vapp.UpdateNetworkAsync`, `vapp.UpdateOrgNetwork`, `vapp.UpdateOrgNetworkAsync`, `vapp.RemoveNetwork`, `vapp.RemoveNetworkAsync` and `GetUuidFromHref` [#289](https://github.com/vmware/go-vcloud-director/pull/290)
* Deprecated functions `vapp.RemoveIsolatedNetwork`, `vapp.AddRAWNetworkConfig` and `vapp.AddIsolatedNetwork`  [#289](https://github.com/vmware/go-vcloud-director/pull/290)

BUGS FIXED:
* A data race in catalog/media item upload status reporting [#288](https://github.com/vmware/go-vcloud-director/pull/288)
<<<<<<< HEAD
=======
* `Vapp.Customize()` and `VM.Customize()` ignores `changeSid` value and always set it to true [#291](https://github.com/vmware/go-vcloud-director/pull/291)
>>>>>>> c691d5c6

## 2.5.1 (December 12, 2019)

BUGS FIXED:
* Fix a bug where functions `GetAnyVnicIndexByNetworkName` and `GetVnicIndexByNetworkNameAndType`
  would not find vNic index when user is authenticated as org admin (not sysadmin)
  [#275](https://github.com/vmware/go-vcloud-director/pull/275)

## 2.5.0 (December 11, 2019)

* Change fields ResourceGuaranteedCpu, VCpuInMhz, IsThinProvision, NetworkPoolReference,
  ProviderVdcReference and UsesFastProvisioning in AdminVdc to pointers to allow understand if value
  was returned or not. 
* Added method VApp.AddNewVMWithStorageProfile that adds a VM with custom storage profile.
* Added command `make static` to run staticcheck on all packages
* Added `make static` to Travis regular checks
* Added ability to connect to the vCD using an authorization token
* Added method `VCDClient.SetToken`
* Added method `VCDClient.GetAuthResponse`
* Added script `scripts/get_token.sh`
* Increment vCD API version used from 27.0 to 29.0
    * Remove fields `VdcEnabled`, `VAppParentHREF`, `VAppParentName`, `HighestSupportedVersion`, `VmToolsVersion`, `TaskHREF`, `TaskStatusName`, `TaskDetails`, `TaskStatus` from `QueryResultVMRecordType`
    * Add fields `ID, Type, ContainerName, ContainerID, OwnerName, Owner, NetworkHref, IpAddress, CatalogName, VmToolsStatus, GcStatus, AutoUndeployDate, AutoDeleteDate, AutoUndeployNotified, AutoDeleteNotified, Link, MetaData` to `QueryResultVMRecordType`, `DistributedInterface` to `NetworkConfiguration` and `RegenerateBiosUuid` to `VMGeneralParams`
    * Change to pointers `DistributedRoutingEnabled` in `GatewayConfiguration` and
    `DistributedInterface` in `NetworkConfiguration`
* Add new field to type `GatewayConfiguration`: `FipsModeEnabled` -
  [#267](https://github.com/vmware/go-vcloud-director/pull/267)
* Change bool to bool pointer for fields in type `GatewayConfiguration`: `HaEnabled`,
  `UseDefaultRouteForDNSRelay`, `AdvancedNetworkingEnabled` -
  [#267](https://github.com/vmware/go-vcloud-director/pull/267)
* Added method `EdgeGateway.GetLbVirtualServers` that gets all virtual servers configured on NSX load balancer. [#266](https://github.com/vmware/go-vcloud-director/pull/266)
* Added method `EdgeGateway.GetLbServerPools` that gets all pools configured on NSX load balancer. [#266](https://github.com/vmware/go-vcloud-director/pull/266)
* Added method `EdgeGateway.GetLbServiceMonitors` that gets all service monitors configured on NSX load balancer. [#266](https://github.com/vmware/go-vcloud-director/pull/266)
* Added field `SubInterface` to `NetworkConfiguration`. [#321](https://github.com/terraform-providers/terraform-provider-vcd/issues/321)
* Added methods `Vdc.FindEdgeGatewayNameByNetwork` and `Vdc.GetNetworkList`
* Added IP set handling functions `CreateNsxvIpSet`, `UpdateNsxvIpSet`, `GetNsxvIpSetByName`,
  `GetNsxvIpSetById`, `GetNsxvIpSetByNameOrId`, `GetAllNsxvIpSets`, `DeleteNsxvIpSetById`,
  `DeleteNsxvIpSetByName` [#269](https://github.com/vmware/go-vcloud-director/pull/269)
* Added `UpdateDhcpRelay`, `GetDhcpRelay` and `ResetDhcpRelay` methods for Edge Gatway DHCP relay
  management [#271](https://github.com/vmware/go-vcloud-director/pull/271)
* Added methods which allow override API versions `NewRequestWitNotEncodedParamsWithApiVersion`, 
   `ExecuteTaskRequestWithApiVersion`, `ExecuteRequestWithoutResponseWithApiVersion`,
   `ExecuteRequestWithApiVersion` [#274](https://github.com/vmware/go-vcloud-director/pull/274)

BUGS FIXED:
* Remove parentheses from filtering since they weren't treated correctly in some environment [#256]
  (https://github.com/vmware/go-vcloud-director/pull/256)
* Take into account all subnets (SubnetParticipation) on edge gateway interface instead of the first
  one [#260](https://github.com/vmware/go-vcloud-director/pull/260)
* Fix `OrgVdcNetwork` data structure to retrieve description. Previously, the description would not be retrieved because it was misplaced in the sequence.

## 2.4.0 (October 28, 2019)

* Deprecated functions `GetOrgByName` and `GetAdminOrgByName`
* Deprecated methods `AdminOrg.FetchUserByName`, `AdminOrg.FetchUserById`, `AdminOrg.FetchUserByNameOrId`, `AdminOrg.GetRole`.
* Added method `VCDClient.GetOrgByName`  and related `GetOrgById`, `GetOrgByNameOrId`
* Added method `VCDClient.GetAdminOrgByName` and related `GetAdminOrgById`, `GetAdminOrgByNameOrId`
* Added methods `AdminOrg.GetUserByName`, `GetUserById`, `GetUserByNameOrId`, `GetRoleReference`.
* Added method `VCDClient.QueryProviderVdcs` 
* Added method `VCDClient.QueryProviderVdcStorageProfiles` 
* Added method `VCDClient.QueryNetworkPools` 
* Added get/add/delete metadata functions for vApp template and media item [#225](https://github.com/vmware/go-vcloud-director/pull/225).
* Added `UpdateNetworkConnectionSection` for updating VM network configuration [#229](https://gifiltering which in some env wasn'tthub.com/vmware/go-vcloud-director/pull/229)
* Added `PowerOnAndForceCustomization`, `GetGuestCustomizationStatus`, `BlockWhileGuestCustomizationStatus` [#229](https://github.com/vmware/go-vcloud-director/pull/229)
* Deprecated methods `AdminOrg.GetAdminVdcByName`, `AdminOrg.GetVdcByName`, `AdminOrg.FindAdminCatalog`, `AdminOrg.FindCatalog`
* Deprecated methods `Catalog.FindCatalogItem`, `Org.FindCatalog`, `Org.GetVdcByName`
* Deprecated function `GetExternalNetwork`
* Added methods `Org.GetCatalogByName` and related `Org.GetCatalogById`, `GetCatalogItemByNameOrId`
* Added methods `VCDClient.GetExternalNetworkByName` and related `GetExternalNetworkById` and `GetExternalNetworkByNameOrId`
* Added methods `AdminOrg.GetCatalogByName` and related `Org.GetCatalogById`, `GetCatalogByNameOrId`
* Added methods `AdminOrg.GetAdminCatalogByName` and related `Org.GetAdminCatalogById`, `GetAdminCatalogByNameOrId`
* Added methods `Org.GetVDCByName` and related `GetVDCById`, `GetVDCByNameOrId`
* Added methods `AdminOrg.GetVDCByName` and related `GetVDCById`, `GetVDCByNameOrId`
* Added methods `AdminOrg.GetAdminVDCByName` and related `GetAdminVDCById`, `GetAdminVDCByNameOrId`
* Added methods `Catalog.Refresh` and `AdminCatalog.Refresh`
* Added method `vm.GetVirtualHardwareSection` to retrieve virtual hardware items [#200](https://github.com/vmware/go-vcloud-director/pull/200)
* Added methods `vm.SetProductSectionList` and `vm.GetProductSectionList` allowing to manipulate VM
guest properties [#235](https://github.com/vmware/go-vcloud-director/pull/235)
* Added methods `vapp.SetProductSectionList` and `vapp.GetProductSectionList` allowing to manipulate
vApp guest properties [#235](https://github.com/vmware/go-vcloud-director/pull/235)
* Added method GetStorageProfileByHref
* Added methods `CreateNsxvNatRule()`, `UpdateNsxvNatRule()`, `GetNsxvNatRuleById()`, `DeleteNsxvNatRuleById()`
which use the proxied NSX-V API of advanced edge gateway for handling NAT rules [#241](https://github.com/vmware/go-vcloud-director/pull/241)
* Added methods `GetVnicIndexByNetworkNameAndType()` and `GetNetworkNameAndTypeByVnicIndex()` [#241](https://github.com/vmware/go-vcloud-director/pull/241)
* Added methods `Vdc.GetVappByHref`, `Vdc.GetVAppByName` and related `GetVAppById`, `GetVAppByNameOrId`
* Added methods `Client.GetVMByHref` `Vapp.GetVAMByName` and related `GetVMById`, `GetVAMByNameOrId`
* Deprecated methods `Client.FindVMByHREF`, `Vdc.FindVMByName`, `Vdc.FindVAppByID`, and `Vdc.FindVAppByName`
* Added methods `Vm.GetGuestCustomizationSection` and `Vm.SetGuestCustomizationSection`  
* Added methods `CreateNsxvFirewallRule()`, `UpdateNsxvFirewallRule()`, `GetNsxvFirewallRuleById()`, `DeleteNsxvFirewallRuleById()`
which use the proxied NSX-V API of advanced edge gateway for handling firewall rules [#247](https://github.com/vmware/go-vcloud-director/pull/247)
* Added methods `GetFirewallParams()`, `UpdateFirewallParams()` for changing global firewall settings [#247](https://github.com/vmware/go-vcloud-director/pull/247)
* Added method `GetAnyVnicIndexByNetworkName()` to for easier interface (vNic) lookup in edge gateway [#247](https://github.com/vmware/go-vcloud-director/pull/247)
* Added method `ExecuteParamRequestWithCustomError()` which adds query parameter support on top of `ExecuteRequestWithCustomError()` [#247](https://github.com/vmware/go-vcloud-director/pull/247)
* Deprecated methods `VDC.FindDiskByHREF` and `FindDiskByHREF`
* Added methods `VDC.GetDiskByHref` `VDC.GetDisksByName` and related `GetDiskById`
* Added new methods `Catalog.QueryMedia`, `Catalog.GetMediaByName`, `Catalog.GetMediaById`, `Catalog.GetMediaByNameOrId`, `AdminCatalog.QueryMedia`, `AdminCatalog.GetMediaByName`, `AdminCatalog.GetMediaById`, `AdminCatalog.GetMediaByNameOrId`, `MediaRecord.Refresh`, `MediaRecord.Delete`, `MediaRecord.GetMetadata`, `MediaRecord.AddMetadata`, `MediaRecord.AddMetadataAsync`, `MediaRecord.DeleteMetadata`, `MediaRecord.DeleteMetadataAsync`, `Media.GetMetadata`, `Media.AddMetadata`, `Media.AddMetadataAsync`, `Media.DeleteMetadata`, `Media.DeleteMetadataAsync` [#245](https://github.com/vmware/go-vcloud-director/pull/245)
* Deprecated methods `Vdc.FindMediaImage`, `MediaItem`, `RemoveMediaImageIfExists`, `MediaItem.Delete`, `FindMediaAsCatalogItem`, `*MediaItem.Refresh`, `MediaItem.GetMetadata`, `MediaItem.AddMetadata`, `MediaItem.AddMetadataAsync`, `MediaItem.DeleteMetadata`, `MediaItem.DeleteMetadataAsync` [#245](https://github.com/vmware/go-vcloud-director/pull/245)
* Added method `VDC.QueryDisks` [#255](https://github.com/vmware/go-vcloud-director/pull/255)

IMPROVEMENTS:

* Move methods for `AdminOrg`, `AdminCatalog`, `AdminVdc` to new files `adminorg.go`,
 `admincatalog.go`, `adminvdc.go`.
* Added default value for HTTP timeout (600s) which is configurable

BUGS FIXED:

* Fix bug in AdminOrg.Update, where OrgGeneralSettings would not update correctly if it contained only one property
* Fix bug in External network creation and get when description wasn't populated.
* Fix bug in VDC creation when name with space caused an error
* Fix bug in Org Delete, which would remove catalogs shared from other organizations.
* Fix Vcd.StorageProfiles type from array to single.
* Fix AdminOrg.CreateUserSimple, where the Telephone field was ignored.

## 2.3.1 (July 29, 2019)

BUG FIXES:

* Remove `omitempty` struct tags from load balancer component boolean fields to allow sending `false` values to API [#222](https://github.com/vmware/go-vcloud-director/pull/222)

## 2.3.0 (July 26, 2019)

* Added edge gateway create/delete functions [#130](https://github.com/vmware/go-vcloud-director/issues/130).
* Added edge gateway global load balancer configuration support (e.g. enable/disable) [#219](https://github.com/vmware/go-vcloud-director/pull/219)
* Added load balancer service monitor [#196](https://github.com/vmware/go-vcloud-director/pull/196)
* Added load balancer server pool [#205](https://github.com/vmware/go-vcloud-director/pull/205)
* Added load balancer application profile [#208](https://github.com/vmware/go-vcloud-director/pull/208)
* Added load balancer application rule [#212](https://github.com/vmware/go-vcloud-director/pull/212)
* Added load balancer virtual server [#215](https://github.com/vmware/go-vcloud-director/pull/215)
* Added functions for refreshing, getting and update Org VDC [#206](https://github.com/vmware/go-vcloud-director/pull/206)
* Added VDC meta data create/get/delete functions [#203](https://github.com/vmware/go-vcloud-director/pull/203)
* Added org user create/delete/update functions [#18](https://github.com/vmware/go-vcloud-director/issues/18)
* Added load balancer application profile [#208](https://github.com/vmware/go-vcloud-director/pull/208)
* Added edge gateway SNAT/DNAT rule functions which support org VDC network and external network [#225](https://github.com/terraform-providers/terraform-provider-vcd/issues/225)
* Added edge gateway SNAT/DNAT rule functions which work with IDs [#244](https://github.com/terraform-providers/terraform-provider-vcd/issues/244)

## 2.2.0 (May 15, 2019)

FEATURES:

* Added external network get/create/delete functions
* Added metadata add/remove functions to VM.
* Added ability to do vCD version checks and comparison [#174](https://github.com/vmware/go-vcloud-director/pull/174)
using VCDClient.APIVCDMaxVersionIs(string) and VCDClient.APIClientVersionIs(string).
* Added ability to override currently used vCD API version WithAPIVersion(string) [#174](https://github.com/vmware/go-vcloud-director/pull/174).
* Added ability to enable nested hypervisor option for VM with VM.ToggleNestedHypervisor(bool) [#219](https://github.com/terraform-providers/terraform-provider-vcd/issues/219).


BREAKING CHANGES:

* vApp metadata now is attached to the vApp rather to first VM in vApp.
* vApp metadata is no longer added to first VM in vApp it will be added to vApp directly instead.

IMPROVEMENTS:
* Refactored code by introducing helper function to handle API calls. New functions ExecuteRequest, ExecuteTaskRequest, ExecuteRequestWithoutResponse
* Add authorization request header for media file and catalog item upload
* Tests files are now all tagged. Running them through Makefile works as before, but manual execution requires specific tags. Run `go test -v .` for tags list.

## 2.1.0 (March 21, 2019)

ARCHITECTURAL:

* Project switched to using Go modules. It is worth having a
look at [README.md](README.md) to understand how Go modules impact build and development.

FEATURES:

* New insert and eject media functions

IMPROVEMENTS:

* vApp vapp.PowerOn() implicitly waits for vApp to exit "UNRESOLVED" state which occurs shortly after creation and causes vapp.PowerOn() failure.
* VM has new functions which allows to configure cores for CPU. VM.ChangeCPUCountWithCore()

BREAKING CHANGES:

* Deprecate vApp.ChangeCPUCountWithCore() and vApp.ChangeCPUCount()<|MERGE_RESOLUTION|>--- conflicted
+++ resolved
@@ -19,10 +19,7 @@
 
 BUGS FIXED:
 * A data race in catalog/media item upload status reporting [#288](https://github.com/vmware/go-vcloud-director/pull/288)
-<<<<<<< HEAD
-=======
 * `Vapp.Customize()` and `VM.Customize()` ignores `changeSid` value and always set it to true [#291](https://github.com/vmware/go-vcloud-director/pull/291)
->>>>>>> c691d5c6
 
 ## 2.5.1 (December 12, 2019)
 
