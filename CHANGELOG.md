## 2.12.0 (unreleased)

* Added method `vdc.QueryEdgeGateway` [#364](https://github.com/vmware/go-vcloud-director/pull/364)
* Deprecated `vdc.GetEdgeGatewayRecordsType` [#364](https://github.com/vmware/go-vcloud-director/pull/364)
* Dropped support for VCD 9.7 which is EOL now [#371](https://github.com/vmware/go-vcloud-director/pull/371)
* Bumped Default API Version to V33.0  [#371](https://github.com/vmware/go-vcloud-director/pull/371)
* Methods `GetVDCById` and `GetVDCByName` for `Org` now use queries behind the scenes because Org 
  structure does not list child VDCs anymore  [#371](https://github.com/vmware/go-vcloud-director/pull/371), 
  [#376](https://github.com/vmware/go-vcloud-director/pull/376)
* Methods `GetCatalogById` and `GetCatalogByName` for `Org`  now use queries behind the scenes because Org
  structure does not list child Catalogs anymore  [#371](https://github.com/vmware/go-vcloud-director/pull/371), 
  [#376](https://github.com/vmware/go-vcloud-director/pull/376)
* Drop legacy authentication mechanism (vcdAuthorize) and use only new Cloud API provided (vcdCloudApiAuthorize) as
  API V33.0 is sufficient for it [#371](https://github.com/vmware/go-vcloud-director/pull/371)
* Added NSX-T Firewall Group type (which represents a Security Group or an IP Set) support by using
  structures `NsxtFirewallGroup` and `NsxtFirewallGroupMemberVms`. The following methods are
  introduced for managing Security Groups and Ip Sets: `Vdc.CreateNsxtFirewallGroup`,
  `NsxtEdgeGateway.CreateNsxtFirewallGroup`, `Org.GetAllNsxtFirewallGroups`,
  `Vdc.GetAllNsxtFirewallGroups`, `Org.GetNsxtFirewallGroupByName`,
  `Vdc.GetNsxtFirewallGroupByName`, `NsxtEdgeGateway.GetNsxtFirewallGroupByName`,
  `Org.GetNsxtFirewallGroupById`, `Vdc.GetNsxtFirewallGroupById`,
  `NsxtEdgeGateway.GetNsxtFirewallGroupById`, `NsxtFirewallGroup.Update`,
  `NsxtFirewallGroup.Delete`, `NsxtFirewallGroup.GetAssociatedVms`,
  `NsxtFirewallGroup.IsSecurityGroup`, `NsxtFirewallGroup.IsIpSet`
  [#368](https://github.com/vmware/go-vcloud-director/pull/368)
* Added methods Org.QueryVmList and Org.QueryVmById to find VM by ID in an Org
  [#368](https://github.com/vmware/go-vcloud-director/pull/368)
<<<<<<< HEAD
* Removed deprecated method `adminOrg.GetRole`  
=======
* Added `NsxtAppPortProfile` and `types.NsxtAppPortProfile` for NSX-T Application Port Profile management 
  [#378](https://github.com/vmware/go-vcloud-director/pull/378)  

>>>>>>> 61bd437c
  
BREAKING CHANGES:
* Added parameter `description` to method `vdc.ComposeRawVapp` [#372](https://github.com/vmware/go-vcloud-director/pull/372)
* Added methods `vapp.Rename`, `vapp.UpdateDescription`, `vapp.UpdateNameDescription` [#372](https://github.com/vmware/go-vcloud-director/pull/372)
* Field `types.Disk.Size` is replaced with `types.Disk.SizeMb` as size in Kilobytes is not supported in V33.0
  [#371](https://github.com/vmware/go-vcloud-director/pull/371)
* Field `types.DiskRecordType.SizeB` is replaced with `types.DiskRecordType.SizeMb` as size in Kilobytes is not
  supported in V33.0 [#371](https://github.com/vmware/go-vcloud-director/pull/371)
* Added parameter `refresh` to `adminOrg.GetRoleReference`

IMPROVEMENTS:
* Only send xml.Header when payload is not empty (some WAFs block empty requests with XML header) 
  [#367](https://github.com/vmware/go-vcloud-director/pull/367)
* Improved test entity cleanup to find standalone VMs in any VDC (not only default NSX-V one)
  [#368](https://github.com/vmware/go-vcloud-director/pull/368)
* Improved test entity cleanup to allow specifying parent VDC for vApp removals
  [#368](https://github.com/vmware/go-vcloud-director/pull/368)
* Improved `OpenApiGetAllItems` to still follow pages in VCD endpoints with BUG which don't return 'nextPage' link for
  pagination [#378](https://github.com/vmware/go-vcloud-director/pull/378)
* Improved LDAP container related tests to use correct port mapping for latest LDAP container version 
  [#378](https://github.com/vmware/go-vcloud-director/pull/378)


## 2.11.0 (March 10, 2021)

* Added structure and methods to handle Org VDC networks using OpenAPI - `OpenApiOrgVdcNetwork`. It supports VCD 9.7+
for all networks types for NSX-V and NSX-T backed VDCs [#354](https://github.com/vmware/go-vcloud-director/pull/354)
* Added `NsxtImportableSwitch` structure with `GetNsxtImportableSwitchByName` and `GetAllNsxtImportableSwitches` to 
lookup NSX-T segments for use in NSX-T Imported networks [#354](https://github.com/vmware/go-vcloud-director/pull/354)
* Added `vdc.IsNsxt` and `vdc.IsNsxv` methods to verify if VDC is backed by NSX-T or NSX-V [#354](https://github.com/vmware/go-vcloud-director/pull/354)
* Added types `types.CreateVmParams` and `types.InstantiateVmTemplateParams`  [#356](https://github.com/vmware/go-vcloud-director/pull/356)
* Added VDC methods `CreateStandaloneVMFromTemplate`, `CreateStandaloneVMFromTemplateAsync` `CreateStandaloneVm`, 
`CreateStandaloneVmAsync` [#356](https://github.com/vmware/go-vcloud-director/pull/356)
* Added VDC methods `QueryVmByName`, `QueryVmById`, `QueryVmList` [#356](https://github.com/vmware/go-vcloud-director/pull/356)
* Added VM methods `Delete`, `DeleteAsync` [#356](https://github.com/vmware/go-vcloud-director/pull/356)
* Added VDC methods `GetOpenApiOrgVdcNetworkDhcp`, `UpdateOpenApiOrgVdcNetworkDhcp` and `DeleteOpenApiOrgVdcNetworkDhcp`
for OpenAPI management of Org Network DHCP configurations [#357](https://github.com/vmware/go-vcloud-director/pull/357)

BREAKING CHANGES:
* Renamed `types.VM` to `types.Vm` to facilitate implementation of standalone VM 
[#356](https://github.com/vmware/go-vcloud-director/pull/356)

BUGS FIXED:
* Converted IPAddress field for IPAddresses struct to array [#350](https://github.com/vmware/go-vcloud-director/pull/350)

IMPROVEMENTS:
* Added generic OpenAPI entity cleanup for tests [348](https://github.com/vmware/go-vcloud-director/pull/348)

## 2.10.0 (December 18, 2020)

* Added functions to retrieve and use VCD version `client.GetVcdVersion`, `client.GetVcdShortVersion`, `client.GetVcdFullVersion`, `client.VersionEqualOrGreater` [#339](https://github.com/vmware/go-vcloud-director/pull/339)
* Added methods `VM.UpdateStorageProfile`, `VM.UpdateStorageProfileAsync` [#338](https://github.com/vmware/go-vcloud-director/pull/338)
* Added methods `adminVdc.UpdateStorageProfile` [#340](https://github.com/vmware/go-vcloud-director/pull/340)
* Added transparent support for bearer tokens [#341](https://github.com/vmware/go-vcloud-director/pull/341)
* Added transparent connection using `cloudapi/1.0.0/sessions` when access through `api/sessions` is disabled
* Added functions `edge.GetLbAppRules`, `edge.GetLbServerPools`, `edge.GetLbAppProfiles`, `edge.GetNsxvNatRules`, `client.GetOrgList`
* Exported private function `client.maxSupportedVersion` to `client.MaxSupportedVersion`
* Able to upload an OVF without ovf:size defined in File part. Some bug fix for uploading OVA/OVF. [#331](https://github.com/vmware/go-vcloud-director/pull/331)
* Add support for handling catalog storage profile (`adminOrg.CreateCatalogWithStorageProfile`,
`org.CreateCatalogWithStorageProfile`, `adminCatalog.Update`) [#345](https://github.com/vmware/go-vcloud-director/pull/345)
* Add convenience functions `AdminOrg.GetAllStorageProfileReferences`, `AdminOrg.GetStorageProfileReferenceById`, `AdminOrg.GetAllVDCs` [#345](https://github.com/vmware/go-vcloud-director/pull/345)
* Added VCD 10.1+ functions `(vdc *Vdc) GetNsxtEdgeClusterByName` and `(vdc *Vdc) GetAllNsxtEdgeClusters` for NSX-T Edge Cluster lookup [#344](https://github.com/vmware/go-vcloud-director/pull/344)
* Added VCD 10.1+ NSX-T Edge Gateway management functions `GetNsxtEdgeGatewayById`, `GetNsxtEdgeGatewayByName`, `GetAllNsxtEdgeGateways`, `CreateNsxtEdgeGateway`, `Update`, `Delete` [#344](https://github.com/vmware/go-vcloud-director/pull/344)

BREAKING CHANGES:

* type.VdcConfiguration (used for creation) changed the type for storage profile from `[]*VdcStorageProfile` to `[]*VdcStorageProfileConfiguration`

## 2.9.0 (October 15, 2020)

* Improved testing tags isolation [#320](https://github.com/vmware/go-vcloud-director/pull/320)
* Added command `make tagverify` to check tags isolation tests [#320](https://github.com/vmware/go-vcloud-director/pull/320)
* Added methods `Client.GetAccessControl`, `Client.SetAccessControl`[#329](https://github.com/vmware/go-vcloud-director/pull/329)
* Added methods `VApp.GetAccessControl`, `VApp.SetAccessControl`, `VApp.RemoveAccessControl`, `VApp.IsShared` [#329](https://github.com/vmware/go-vcloud-director/pull/329)
* Added methods `AdminCatalog.GetAccessControl`, `AdminCatalog.SetAccessControl`, `AdminCatalog.RemoveAccessControl`, `AdminCatalog.IsShared` [#329](https://github.com/vmware/go-vcloud-director/pull/329)
* Added methods `Catalog.GetAccessControl`, `Catalog.SetAccessControl`, `Catalog.RemoveAccessControl`, `Catalog.IsShared` [#329](https://github.com/vmware/go-vcloud-director/pull/329)
* Added methods `Vdc.GetVappAccessControl`, `AdminOrg.GetCatalogAccessControl`, `Org.GetCatalogAccessControl` [#329](https://github.com/vmware/go-vcloud-director/pull/329)
* Added methods `Vdc.QueryVappList`, `Vdc.GetVappList`, `AdminVdc.GetVappList`, `client.GetQueryType` [#329](https://github.com/vmware/go-vcloud-director/pull/329)
* Added VM and vApp to search query engine [#329](https://github.com/vmware/go-vcloud-director/pull/329)
* Added tenant context for access control methods [#329](https://github.com/vmware/go-vcloud-director/pull/329)
* Loosen up `Test_LBAppRule` for invalid application script check to work with different error engine in VCD 10.2
[#326](https://github.com/vmware/go-vcloud-director/pull/326)
* Update VDC dynamic func to handle API version 35.0 [#327](https://github.com/vmware/go-vcloud-director/pull/327)
* Added methods `vm.UpdateVmCpuAndMemoryHotAdd` and `vm.UpdateVmCpuAndMemoryHotAddAsyc` [#324](https://github.com/vmware/go-vcloud-director/pull/324)
* Introduce low level OpenAPI client functions `OpenApiGetAllItems`,`OpenApiPostItemSync`,`OpenApiPostItemAsync`,
`OpenApiPostItem`, `OpenApiGetItem`, `OpenApiPutItem`, `OpenApiPutItemSync`, `OpenApiPutItemAsync`,
`OpenApiDeleteItem`, `OpenApiIsSupported`, `OpenApiBuildEndpoints`
[#325](https://github.com/vmware/go-vcloud-director/pull/325), [#333](https://github.com/vmware/go-vcloud-director/pull/333)
* Add OVF file upload support in UploadOvf function besides OVA. The input should be OVF file path inside the OVF folder. It will check if input file is XML content type, if yes, skip some OVA steps (like unpacking), if not, keep the old logic. [#323](https://github.com/vmware/go-vcloud-director/pull/323)
* Dropped support for VMware Cloud Director 9.5 [#330](https://github.com/vmware/go-vcloud-director/pull/330)
* Deprecated Vdc.UploadMediaImage because it no longer works with API V32.0+ [#330](https://github.com/vmware/go-vcloud-director/pull/330)
* Add methods `vapp.AddNewVMWithComputePolicy`, `org.GetVdcComputePolicyById`, `adminOrg.GetVdcComputePolicyById`, `org.GetAllVdcComputePolicies`, `adminOrg.GetAllVdcComputePolicies`, `adminOrg.CreateVdcComputePolicy`, `vdcComputePolicy.Update`, `vdcComputePolicy.Delete`, `adminVdc.GetAllAssignedVdcComputePolicies` and `adminVdc.SetAssignedComputePolicies` [#334] (https://github.com/vmware/go-vcloud-director/pull/334)
* Introduce NSX-T support for adminOrg.CreateOrgVdc() [#332](https://github.com/vmware/go-vcloud-director/pull/332)
* Introduce NSX-T support for external network using OpenAPI endpoint and `ExternalNetworkV2` type methods including `CreateExternalNetworkV2`, 
`GetExternalNetworkById`, `GetAllExternalNetworks`, `ExternalNetworkV2.Update`, and `ExternalNetworkV2.DELETE` [#335](https://github.com/vmware/go-vcloud-director/pull/335)
* Introduce NSX-T Query functions `client.QueryNsxtManagerByName` and `client.GetImportableNsxtTier0RouterByName` [#335](https://github.com/vmware/go-vcloud-director/pull/335)
* Add HTTP User-Agent header `go-vcloud-director` to all API calls and allow to customize it using
  `WithHttpUserAgent` configuration options function [#336](https://github.com/vmware/go-vcloud-director/pull/336)

## 2.8.0 (June 30, 2020)

* Changed signature for `FindAdminCatalogRecords`, which now returns normalized type `[]*types.CatalogRecord` [#298](https://github.com/vmware/go-vcloud-director/pull/298)
* Added methods `catalog.QueryVappTemplateList`, `catalog.QueryCatalogItemList`, `client.queryWithMetadataFields`, `client.queryByMetadataFilter` [#298](https://github.com/vmware/go-vcloud-director/pull/298)
* Added query engine based on `client.SearchByFilter`, type `FilterDef`, and interface `QueryItem` [#298](https://github.com/vmware/go-vcloud-director/pull/298)
* Added methods `adminOrg.QueryCatalogList` and `org.QueryCatalogList` [#298](https://github.com/vmware/go-vcloud-director/pull/298)
* Removed code that handled specific cases for API 29.0 and 30.0. This library now supports VCD versions from 9.5 to 10.1 included.
* Added `vdc.QueryVappVmTemplate` and changed `vapp.AddNewVMWithStorageProfile` to allow creating VM from VM template.
* Enhanced tests command line with flags that can be used instead of environment variables. [#305](https://github.com/vmware/go-vcloud-director/pull/305)
* Improve logging security of debug output for API requests and responses [#306](https://github.com/vmware/go-vcloud-director/pull/306)
* Append log files by default instead of overwriting. `GOVCD_LOG_OVERWRITE=true` environment
  variable can set to overwrite log file on every initialization
  [#307](https://github.com/vmware/go-vcloud-director/pull/307)
* Add configuration option `WithSamlAdfs` to `NewVCDClient()` to support SAML authentication using
  Active Directory Federations Services (ADFS) as IdP using WS-TRUST auth endpoint
  "/adfs/services/trust/13/usernamemixed"
  [#304](https://github.com/vmware/go-vcloud-director/pull/304)
* Implemented VM affinity rules CRUD: `vdc.CreateVmAffinityRuleAsync`, `vdc. CreateVmAffinityRule`, `vdc.GetAllVmAffinityRuleList`, `vdc.GetVmAffinityRuleList`, `vdc.GetVmAntiAffinityRuleList`
 `vdc.GetVmAffinityRuleByHref`, `vdc.GetVmAffinityRulesByName`, `vdc.GetVmAffinityRuleById`, `vdc.GetVmAffinityRuleByNameOrId`, `VmAffinityRule.Delete`, `VmAffinityRule.Update`,
 `VmAffinityRule.SetMandatory`, `VmAffinityRule.SetEnabled`, `VmAffinityRule.Refresh` [#313](https://github.com/vmware/go-vcloud-director/pull/313)
* Add method `client.QueryVmList` [#313](https://github.com/vmware/go-vcloud-director/pull/313)
* Add support for group management using `CreateGroup`, `GetGroupByHref`, `GetGroupById`,
  `GetGroupByName`, `GetGroupByNameOrId`, `Delete`, `Update`, `NewGroup` functions [#314](https://github.com/vmware/go-vcloud-director/pull/314)
* Add LDAP administration functions for Org `LdapConfigure`, `GetLdapConfiguration`, and `LdapDisable` [#314](https://github.com/vmware/go-vcloud-director/pull/314)
* Added methods `vapp.UpdateNetworkFirewallRules`, `vapp.UpdateNetworkFirewallRulesAsync`, `vapp.GetVappNetworkById`, `vapp.GetVappNetworkByName` and `vapp.GetVappNetworkByNameOrId` [#308](https://github.com/vmware/go-vcloud-director/pull/308)
* Added methods `vapp.UpdateNetworkNatRulesAsync`, `vapp.UpdateNetworkNatRulesAsync`, `vapp.RemoveAllNetworkFirewallRules` and `vapp.RemoveAllNetworkNatRules` [#316](https://github.com/vmware/go-vcloud-director/pull/316)
* Added methods `vapp.UpdateNetworkStaticRouting`, `vapp.UpdateNetworkStaticRoutingAsync` and `vapp.RemoveAllNetworkStaticRoutes` [#318](https://github.com/vmware/go-vcloud-director/pull/318)

## 2.7.0 (April 10,2020)

* Added methods `OrgVdcNetwork.Update`, `OrgVdcNetwork.UpdateAsync`, and `OrgVdcNetwork.Rename` [#292](https://github.com/vmware/go-vcloud-director/pull/292)
* Added methods `EdgeGateway.Update` and `EdgeGateway.UpdateAsync` [#292](https://github.com/vmware/go-vcloud-director/pull/292)
* Increment vCD API version used from 29.0 to 31.0
    * Add fields `AdminVdc.UniversalNetworkPoolReference and VM.Media`    
* Added methods `vapp.AddEmptyVm`, `vapp.AddEmptyVmAsync` and `vdc.QueryAllMedia` [#296](https://github.com/vmware/go-vcloud-director/pull/296)

NOTES:

* Improved test in function `deleteVapp()` to avoid deletion errors during test suite run
  [#297](https://github.com/vmware/go-vcloud-director/pull/297)

BUGS FIXED:
* Fix issue in Queries with vCD 10 version, which do not return network pool or provider VDC[#293](https://github.com/vmware/go-vcloud-director/pull/293)
* Session timeout for media, catalog item upload  [#294](https://github.com/vmware/go-vcloud-director/pull/294)
* Fix `vapp.RemoveNetwork`, `vapp.RemoveNetworkAsync` to use `DELETE` API call instead of update
  which can apply incorrect remaining vApp network configurations [#299](https://github.com/vmware/go-vcloud-director/pull/299)

## 2.6.0 (March 13, 2020)

* Moved `VCDClient.supportedVersions` to `VCDClient.Client.supportedVersions` [#274](https://github.com/vmware/go-vcloud-director/pull/274)    
* Added methods `VM.AddInternalDisk`, `VM.GetInternalDiskById`, `VM.DeleteInternalDisk`, `VM.UpdateInternalDisks` and `VM.UpdateInternalDisksAsync` [#272](https://github.com/vmware/go-vcloud-director/pull/272)
* Added methods `vdc.GetEdgeGatewayReferenceList` and `catalog.GetVappTemplateByHref` [#278](https://github.com/vmware/go-vcloud-director/pull/278)
* Improved functions to not expect XML namespaces provided in argument structure [#284](https://github.com/vmware/go-vcloud-director/pull/284)
* Change `int` and `bool` fields from types.VAppTemplateLeaseSettings and VAppLeaseSettings into pointers
* Added method `catalog.GetVappTemplateByHref`, and expose methods `vdc.GetEdgeGatewayByHref` and `vdc.GetEdgeGatewayRecordsType`
* Added methods `adminOrg.CreateOrgVdc`, `adminOrg.CreateOrgVdcAsync` and improved existing to support Flex VDC model. These new methods are dynamic as they change invocation behind the scenes based on vCD version [#285](https://github.com/vmware/go-vcloud-director/pull/285) 
* Deprecated functions `adminOrg.CreateVdc` and `adminOrg.CreateVdcWait` [#285](https://github.com/vmware/go-vcloud-director/pull/285)
* Added methods `EdgeGateway.GetAllNsxvDhcpLeases()`, `EdgeGateway.GetNsxvActiveDhcpLeaseByMac()`
  `VM.WaitForDhcpIpByNicIndexes()`, `VM.GetParentVApp()`, `VM.GetParentVdc()`
  [#283](https://github.com/vmware/go-vcloud-director/pull/283)
* `types.GetGuestCustomizationSection` now uses pointers for all bool values to distinguish between empty and false value [#291](https://github.com/vmware/go-vcloud-director/pull/291)
* Deprecated functions `Vapp.Customize()` and `VM.Customize()` in favor of `vm.SetGuestCustomizationSection` [#291](https://github.com/vmware/go-vcloud-director/pull/291)
* Added methods `vapp.AddNetwork`, `vapp.AddNetworkAsync`, `vapp.AddOrgNetwork`, `vapp.AddOrgNetworkAsync`, `vapp.UpdateNetwork`, `vapp.UpdateNetworkAsync`, `vapp.UpdateOrgNetwork`, `vapp.UpdateOrgNetworkAsync`, `vapp.RemoveNetwork`, `vapp.RemoveNetworkAsync` and `GetUuidFromHref` [#289](https://github.com/vmware/go-vcloud-director/pull/290)
* Deprecated functions `vapp.RemoveIsolatedNetwork`, `vapp.AddRAWNetworkConfig` and `vapp.AddIsolatedNetwork`  [#289](https://github.com/vmware/go-vcloud-director/pull/290)

BUGS FIXED:
* A data race in catalog/media item upload status reporting [#288](https://github.com/vmware/go-vcloud-director/pull/288)
* `Vapp.Customize()` and `VM.Customize()` ignores `changeSid` value and always set it to true [#291](https://github.com/vmware/go-vcloud-director/pull/291)

## 2.5.1 (December 12, 2019)

BUGS FIXED:
* Fix a bug where functions `GetAnyVnicIndexByNetworkName` and `GetVnicIndexByNetworkNameAndType`
  would not find vNic index when user is authenticated as org admin (not sysadmin)
  [#275](https://github.com/vmware/go-vcloud-director/pull/275)

## 2.5.0 (December 11, 2019)

* Change fields ResourceGuaranteedCpu, VCpuInMhz, IsThinProvision, NetworkPoolReference,
  ProviderVdcReference and UsesFastProvisioning in AdminVdc to pointers to allow understand if value
  was returned or not. 
* Added method VApp.AddNewVMWithStorageProfile that adds a VM with custom storage profile.
* Added command `make static` to run staticcheck on all packages
* Added `make static` to Travis regular checks
* Added ability to connect to the vCD using an authorization token
* Added method `VCDClient.SetToken`
* Added method `VCDClient.GetAuthResponse`
* Added script `scripts/get_token.sh`
* Increment vCD API version used from 27.0 to 29.0
    * Remove fields `VdcEnabled`, `VAppParentHREF`, `VAppParentName`, `HighestSupportedVersion`, `VmToolsVersion`, `TaskHREF`, `TaskStatusName`, `TaskDetails`, `TaskStatus` from `QueryResultVMRecordType`
    * Add fields `ID, Type, ContainerName, ContainerID, OwnerName, Owner, NetworkHref, IpAddress, CatalogName, VmToolsStatus, GcStatus, AutoUndeployDate, AutoDeleteDate, AutoUndeployNotified, AutoDeleteNotified, Link, MetaData` to `QueryResultVMRecordType`, `DistributedInterface` to `NetworkConfiguration` and `RegenerateBiosUuid` to `VMGeneralParams`
    * Change to pointers `DistributedRoutingEnabled` in `GatewayConfiguration` and
    `DistributedInterface` in `NetworkConfiguration`
* Add new field to type `GatewayConfiguration`: `FipsModeEnabled` -
  [#267](https://github.com/vmware/go-vcloud-director/pull/267)
* Change bool to bool pointer for fields in type `GatewayConfiguration`: `HaEnabled`,
  `UseDefaultRouteForDNSRelay`, `AdvancedNetworkingEnabled` -
  [#267](https://github.com/vmware/go-vcloud-director/pull/267)
* Added method `EdgeGateway.GetLbVirtualServers` that gets all virtual servers configured on NSX load balancer. [#266](https://github.com/vmware/go-vcloud-director/pull/266)
* Added method `EdgeGateway.GetLbServerPools` that gets all pools configured on NSX load balancer. [#266](https://github.com/vmware/go-vcloud-director/pull/266)
* Added method `EdgeGateway.GetLbServiceMonitors` that gets all service monitors configured on NSX load balancer. [#266](https://github.com/vmware/go-vcloud-director/pull/266)
* Added field `SubInterface` to `NetworkConfiguration`. [#321](https://github.com/terraform-providers/terraform-provider-vcd/issues/321)
* Added methods `Vdc.FindEdgeGatewayNameByNetwork` and `Vdc.GetNetworkList`
* Added IP set handling functions `CreateNsxvIpSet`, `UpdateNsxvIpSet`, `GetNsxvIpSetByName`,
  `GetNsxvIpSetById`, `GetNsxvIpSetByNameOrId`, `GetAllNsxvIpSets`, `DeleteNsxvIpSetById`,
  `DeleteNsxvIpSetByName` [#269](https://github.com/vmware/go-vcloud-director/pull/269)
* Added `UpdateDhcpRelay`, `GetDhcpRelay` and `ResetDhcpRelay` methods for Edge Gatway DHCP relay
  management [#271](https://github.com/vmware/go-vcloud-director/pull/271)
* Added methods which allow override API versions `NewRequestWitNotEncodedParamsWithApiVersion`, 
   `ExecuteTaskRequestWithApiVersion`, `ExecuteRequestWithoutResponseWithApiVersion`,
   `ExecuteRequestWithApiVersion` [#274](https://github.com/vmware/go-vcloud-director/pull/274)

BUGS FIXED:
* Remove parentheses from filtering since they weren't treated correctly in some environment [#256]
  (https://github.com/vmware/go-vcloud-director/pull/256)
* Take into account all subnets (SubnetParticipation) on edge gateway interface instead of the first
  one [#260](https://github.com/vmware/go-vcloud-director/pull/260)
* Fix `OrgVdcNetwork` data structure to retrieve description. Previously, the description would not be retrieved because it was misplaced in the sequence.

## 2.4.0 (October 28, 2019)

* Deprecated functions `GetOrgByName` and `GetAdminOrgByName`
* Deprecated methods `AdminOrg.FetchUserByName`, `AdminOrg.FetchUserById`, `AdminOrg.FetchUserByNameOrId`, `AdminOrg.GetRole`.
* Added method `VCDClient.GetOrgByName`  and related `GetOrgById`, `GetOrgByNameOrId`
* Added method `VCDClient.GetAdminOrgByName` and related `GetAdminOrgById`, `GetAdminOrgByNameOrId`
* Added methods `AdminOrg.GetUserByName`, `GetUserById`, `GetUserByNameOrId`, `GetRoleReference`.
* Added method `VCDClient.QueryProviderVdcs` 
* Added method `VCDClient.QueryProviderVdcStorageProfiles` 
* Added method `VCDClient.QueryNetworkPools` 
* Added get/add/delete metadata functions for vApp template and media item [#225](https://github.com/vmware/go-vcloud-director/pull/225).
* Added `UpdateNetworkConnectionSection` for updating VM network configuration [#229](https://gifiltering which in some env wasn'tthub.com/vmware/go-vcloud-director/pull/229)
* Added `PowerOnAndForceCustomization`, `GetGuestCustomizationStatus`, `BlockWhileGuestCustomizationStatus` [#229](https://github.com/vmware/go-vcloud-director/pull/229)
* Deprecated methods `AdminOrg.GetAdminVdcByName`, `AdminOrg.GetVdcByName`, `AdminOrg.FindAdminCatalog`, `AdminOrg.FindCatalog`
* Deprecated methods `Catalog.FindCatalogItem`, `Org.FindCatalog`, `Org.GetVdcByName`
* Deprecated function `GetExternalNetwork`
* Added methods `Org.GetCatalogByName` and related `Org.GetCatalogById`, `GetCatalogItemByNameOrId`
* Added methods `VCDClient.GetExternalNetworkByName` and related `GetExternalNetworkById` and `GetExternalNetworkByNameOrId`
* Added methods `AdminOrg.GetCatalogByName` and related `Org.GetCatalogById`, `GetCatalogByNameOrId`
* Added methods `AdminOrg.GetAdminCatalogByName` and related `Org.GetAdminCatalogById`, `GetAdminCatalogByNameOrId`
* Added methods `Org.GetVDCByName` and related `GetVDCById`, `GetVDCByNameOrId`
* Added methods `AdminOrg.GetVDCByName` and related `GetVDCById`, `GetVDCByNameOrId`
* Added methods `AdminOrg.GetAdminVDCByName` and related `GetAdminVDCById`, `GetAdminVDCByNameOrId`
* Added methods `Catalog.Refresh` and `AdminCatalog.Refresh`
* Added method `vm.GetVirtualHardwareSection` to retrieve virtual hardware items [#200](https://github.com/vmware/go-vcloud-director/pull/200)
* Added methods `vm.SetProductSectionList` and `vm.GetProductSectionList` allowing to manipulate VM
guest properties [#235](https://github.com/vmware/go-vcloud-director/pull/235)
* Added methods `vapp.SetProductSectionList` and `vapp.GetProductSectionList` allowing to manipulate
vApp guest properties [#235](https://github.com/vmware/go-vcloud-director/pull/235)
* Added method GetStorageProfileByHref
* Added methods `CreateNsxvNatRule()`, `UpdateNsxvNatRule()`, `GetNsxvNatRuleById()`, `DeleteNsxvNatRuleById()`
which use the proxied NSX-V API of advanced edge gateway for handling NAT rules [#241](https://github.com/vmware/go-vcloud-director/pull/241)
* Added methods `GetVnicIndexByNetworkNameAndType()` and `GetNetworkNameAndTypeByVnicIndex()` [#241](https://github.com/vmware/go-vcloud-director/pull/241)
* Added methods `Vdc.GetVappByHref`, `Vdc.GetVAppByName` and related `GetVAppById`, `GetVAppByNameOrId`
* Added methods `Client.GetVMByHref` `Vapp.GetVAMByName` and related `GetVMById`, `GetVAMByNameOrId`
* Deprecated methods `Client.FindVMByHREF`, `Vdc.FindVMByName`, `Vdc.FindVAppByID`, and `Vdc.FindVAppByName`
* Added methods `Vm.GetGuestCustomizationSection` and `Vm.SetGuestCustomizationSection`  
* Added methods `CreateNsxvFirewallRule()`, `UpdateNsxvFirewallRule()`, `GetNsxvFirewallRuleById()`, `DeleteNsxvFirewallRuleById()`
which use the proxied NSX-V API of advanced edge gateway for handling firewall rules [#247](https://github.com/vmware/go-vcloud-director/pull/247)
* Added methods `GetFirewallParams()`, `UpdateFirewallParams()` for changing global firewall settings [#247](https://github.com/vmware/go-vcloud-director/pull/247)
* Added method `GetAnyVnicIndexByNetworkName()` to for easier interface (vNic) lookup in edge gateway [#247](https://github.com/vmware/go-vcloud-director/pull/247)
* Added method `ExecuteParamRequestWithCustomError()` which adds query parameter support on top of `ExecuteRequestWithCustomError()` [#247](https://github.com/vmware/go-vcloud-director/pull/247)
* Deprecated methods `VDC.FindDiskByHREF` and `FindDiskByHREF`
* Added methods `VDC.GetDiskByHref` `VDC.GetDisksByName` and related `GetDiskById`
* Added new methods `Catalog.QueryMedia`, `Catalog.GetMediaByName`, `Catalog.GetMediaById`, `Catalog.GetMediaByNameOrId`, `AdminCatalog.QueryMedia`, `AdminCatalog.GetMediaByName`, `AdminCatalog.GetMediaById`, `AdminCatalog.GetMediaByNameOrId`, `MediaRecord.Refresh`, `MediaRecord.Delete`, `MediaRecord.GetMetadata`, `MediaRecord.AddMetadata`, `MediaRecord.AddMetadataAsync`, `MediaRecord.DeleteMetadata`, `MediaRecord.DeleteMetadataAsync`, `Media.GetMetadata`, `Media.AddMetadata`, `Media.AddMetadataAsync`, `Media.DeleteMetadata`, `Media.DeleteMetadataAsync` [#245](https://github.com/vmware/go-vcloud-director/pull/245)
* Deprecated methods `Vdc.FindMediaImage`, `MediaItem`, `RemoveMediaImageIfExists`, `MediaItem.Delete`, `FindMediaAsCatalogItem`, `*MediaItem.Refresh`, `MediaItem.GetMetadata`, `MediaItem.AddMetadata`, `MediaItem.AddMetadataAsync`, `MediaItem.DeleteMetadata`, `MediaItem.DeleteMetadataAsync` [#245](https://github.com/vmware/go-vcloud-director/pull/245)
* Added method `VDC.QueryDisks` [#255](https://github.com/vmware/go-vcloud-director/pull/255)

IMPROVEMENTS:

* Move methods for `AdminOrg`, `AdminCatalog`, `AdminVdc` to new files `adminorg.go`,
 `admincatalog.go`, `adminvdc.go`.
* Added default value for HTTP timeout (600s) which is configurable

BUGS FIXED:

* Fix bug in AdminOrg.Update, where OrgGeneralSettings would not update correctly if it contained only one property
* Fix bug in External network creation and get when description wasn't populated.
* Fix bug in VDC creation when name with space caused an error
* Fix bug in Org Delete, which would remove catalogs shared from other organizations.
* Fix Vcd.StorageProfiles type from array to single.
* Fix AdminOrg.CreateUserSimple, where the Telephone field was ignored.

## 2.3.1 (July 29, 2019)

BUG FIXES:

* Remove `omitempty` struct tags from load balancer component boolean fields to allow sending `false` values to API [#222](https://github.com/vmware/go-vcloud-director/pull/222)

## 2.3.0 (July 26, 2019)

* Added edge gateway create/delete functions [#130](https://github.com/vmware/go-vcloud-director/issues/130).
* Added edge gateway global load balancer configuration support (e.g. enable/disable) [#219](https://github.com/vmware/go-vcloud-director/pull/219)
* Added load balancer service monitor [#196](https://github.com/vmware/go-vcloud-director/pull/196)
* Added load balancer server pool [#205](https://github.com/vmware/go-vcloud-director/pull/205)
* Added load balancer application profile [#208](https://github.com/vmware/go-vcloud-director/pull/208)
* Added load balancer application rule [#212](https://github.com/vmware/go-vcloud-director/pull/212)
* Added load balancer virtual server [#215](https://github.com/vmware/go-vcloud-director/pull/215)
* Added functions for refreshing, getting and update Org VDC [#206](https://github.com/vmware/go-vcloud-director/pull/206)
* Added VDC meta data create/get/delete functions [#203](https://github.com/vmware/go-vcloud-director/pull/203)
* Added org user create/delete/update functions [#18](https://github.com/vmware/go-vcloud-director/issues/18)
* Added load balancer application profile [#208](https://github.com/vmware/go-vcloud-director/pull/208)
* Added edge gateway SNAT/DNAT rule functions which support org VDC network and external network [#225](https://github.com/terraform-providers/terraform-provider-vcd/issues/225)
* Added edge gateway SNAT/DNAT rule functions which work with IDs [#244](https://github.com/terraform-providers/terraform-provider-vcd/issues/244)

## 2.2.0 (May 15, 2019)

FEATURES:

* Added external network get/create/delete functions
* Added metadata add/remove functions to VM.
* Added ability to do vCD version checks and comparison [#174](https://github.com/vmware/go-vcloud-director/pull/174)
using VCDClient.APIVCDMaxVersionIs(string) and VCDClient.APIClientVersionIs(string).
* Added ability to override currently used vCD API version WithAPIVersion(string) [#174](https://github.com/vmware/go-vcloud-director/pull/174).
* Added ability to enable nested hypervisor option for VM with VM.ToggleNestedHypervisor(bool) [#219](https://github.com/terraform-providers/terraform-provider-vcd/issues/219).


BREAKING CHANGES:

* vApp metadata now is attached to the vApp rather to first VM in vApp.
* vApp metadata is no longer added to first VM in vApp it will be added to vApp directly instead.

IMPROVEMENTS:
* Refactored code by introducing helper function to handle API calls. New functions ExecuteRequest, ExecuteTaskRequest, ExecuteRequestWithoutResponse
* Add authorization request header for media file and catalog item upload
* Tests files are now all tagged. Running them through Makefile works as before, but manual execution requires specific tags. Run `go test -v .` for tags list.

## 2.1.0 (March 21, 2019)

ARCHITECTURAL:

* Project switched to using Go modules. It is worth having a
look at [README.md](README.md) to understand how Go modules impact build and development.

FEATURES:

* New insert and eject media functions

IMPROVEMENTS:

* vApp vapp.PowerOn() implicitly waits for vApp to exit "UNRESOLVED" state which occurs shortly after creation and causes vapp.PowerOn() failure.
* VM has new functions which allows to configure cores for CPU. VM.ChangeCPUCountWithCore()

BREAKING CHANGES:

* Deprecate vApp.ChangeCPUCountWithCore() and vApp.ChangeCPUCount()<|MERGE_RESOLUTION|>--- conflicted
+++ resolved
@@ -25,13 +25,10 @@
   [#368](https://github.com/vmware/go-vcloud-director/pull/368)
 * Added methods Org.QueryVmList and Org.QueryVmById to find VM by ID in an Org
   [#368](https://github.com/vmware/go-vcloud-director/pull/368)
-<<<<<<< HEAD
-* Removed deprecated method `adminOrg.GetRole`  
-=======
 * Added `NsxtAppPortProfile` and `types.NsxtAppPortProfile` for NSX-T Application Port Profile management 
   [#378](https://github.com/vmware/go-vcloud-director/pull/378)  
-
->>>>>>> 61bd437c
+* Removed deprecated method `adminOrg.GetRole`  
+
   
 BREAKING CHANGES:
 * Added parameter `description` to method `vdc.ComposeRawVapp` [#372](https://github.com/vmware/go-vcloud-director/pull/372)
@@ -40,7 +37,6 @@
   [#371](https://github.com/vmware/go-vcloud-director/pull/371)
 * Field `types.DiskRecordType.SizeB` is replaced with `types.DiskRecordType.SizeMb` as size in Kilobytes is not
   supported in V33.0 [#371](https://github.com/vmware/go-vcloud-director/pull/371)
-* Added parameter `refresh` to `adminOrg.GetRoleReference`
 
 IMPROVEMENTS:
 * Only send xml.Header when payload is not empty (some WAFs block empty requests with XML header) 
