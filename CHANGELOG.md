## 2.12.0 (unreleased)

* Added method `vdc.QueryEdgeGateway` [#364](https://github.com/vmware/go-vcloud-director/pull/364)
* Deprecated `vdc.GetEdgeGatewayRecordsType` [#364](https://github.com/vmware/go-vcloud-director/pull/364)
* Dropped support for VCD 9.7 which is EOL now [#371](https://github.com/vmware/go-vcloud-director/pull/371)
* Bumped Default API Version to V33.0  [#371](https://github.com/vmware/go-vcloud-director/pull/371)
* Methods `GetVDCById` and `GetVDCByName` for `Org` now use queries behind the scenes because Org 
  structure does not list child VDCs anymore  [#371](https://github.com/vmware/go-vcloud-director/pull/371)
* Methods `GetCatalogById` and `GetCatalogByName` for `Org`  now use queries behind the scenes because Org
  structure does not list child Catalogs anymore  [#371](https://github.com/vmware/go-vcloud-director/pull/371)
* Drop legacy authentication mechanism (vcdAuthorize) and use only new Cloud API provided (vcdCloudApiAuthorize) as
  API V33.0 is sufficient for it [#371](https://github.com/vmware/go-vcloud-director/pull/371)
  
BREAKING CHANGES:
* Added parameter `description` to method `vdc.ComposeRawVapp` [#372](https://github.com/vmware/go-vcloud-director/pull/372)
* Added methods `vapp.Rename`, `vapp.UpdateDescription`, `vapp.UpdateNameDescription` [#372](https://github.com/vmware/go-vcloud-director/pull/372)
<<<<<<< HEAD
* Added NSX-T Firewall Group type (which represents a Security Group or an IP Set) support by using
  structures `NsxtFirewallGroup` and `NsxtFirewallGroupMemberVms`. The following methods are
  introduced for managing Security Groups and IpP Sets: `Vdc.CreateNsxtFirewallGroup`,
  `NsxtEdgeGateway.CreateNsxtFirewallGroup`, `Org.GetAllNsxtFirewallGroups`,
  `Vdc.GetAllNsxtFirewallGroups`, `Org.GetNsxtFirewallGroupByName`,
  `Vdc.GetNsxtFirewallGroupByName`, `NsxtEdgeGateway.GetNsxtFirewallGroupByName`,
  `Org.GetNsxtFirewallGroupById`, `Vdc.GetNsxtFirewallGroupById`,
  `NsxtEdgeGateway.GetNsxtFirewallGroupById`, `NsxtFirewallGroup.Update`,
  `NsxtFirewallGroup.Delete`, `NsxtFirewallGroup.GetAssociatedVms`,
  `NsxtFirewallGroup.IsSecurityGroup`, `NsxtFirewallGroup.IsIpSet`
  [#368](https://github.com/vmware/go-vcloud-director/pull/368)
* Added method Org.GetAllVDCs to get a list of all VDCs in Org
  [#368](https://github.com/vmware/go-vcloud-director/pull/368)
* Added methods Org.QueryVmList and Org.QueryVmById to find VM by ID in an Org
  [#368](https://github.com/vmware/go-vcloud-director/pull/368)
=======
* Field `types.Disk.Size` is replaced with `types.Disk.SizeMb` as size in Kilobytes is not supported in V33.0
  [#371](https://github.com/vmware/go-vcloud-director/pull/371)
* Field `types.DiskRecordType.SizeB` is replaced with `types.DiskRecordType.SizeMb` as size in Kilobytes is not
  supported in V33.0 [#371](https://github.com/vmware/go-vcloud-director/pull/371)

IMPROVEMENTS:
* Only send xml.Header when payload is not empty (some WAFs block empty requests with XML header) 
  [#367](https://github.com/vmware/go-vcloud-director/pull/367)
>>>>>>> ba19773c

IMPROVEMENTS:
* Improved test entity cleanup to find standalone VMs in any VDC (not only default NSX-V one)
  [#368](https://github.com/vmware/go-vcloud-director/pull/368)
* Improved test entity cleanup to allow specifying parent VDC for vApp removals
  [#368](https://github.com/vmware/go-vcloud-director/pull/368)
## 2.11.0 (March 10, 2021)

* Added structure and methods to handle Org VDC networks using OpenAPI - `OpenApiOrgVdcNetwork`. It supports VCD 9.7+
for all networks types for NSX-V and NSX-T backed VDCs [#354](https://github.com/vmware/go-vcloud-director/pull/354)
* Added `NsxtImportableSwitch` structure with `GetNsxtImportableSwitchByName` and `GetAllNsxtImportableSwitches` to 
lookup NSX-T segments for use in NSX-T Imported networks [#354](https://github.com/vmware/go-vcloud-director/pull/354)
* Added `vdc.IsNsxt` and `vdc.IsNsxv` methods to verify if VDC is backed by NSX-T or NSX-V [#354](https://github.com/vmware/go-vcloud-director/pull/354)
* Added types `types.CreateVmParams` and `types.InstantiateVmTemplateParams`  [#356](https://github.com/vmware/go-vcloud-director/pull/356)
* Added VDC methods `CreateStandaloneVMFromTemplate`, `CreateStandaloneVMFromTemplateAsync` `CreateStandaloneVm`, 
`CreateStandaloneVmAsync` [#356](https://github.com/vmware/go-vcloud-director/pull/356)
* Added VDC methods `QueryVmByName`, `QueryVmById`, `QueryVmList` [#356](https://github.com/vmware/go-vcloud-director/pull/356)
* Added VM methods `Delete`, `DeleteAsync` [#356](https://github.com/vmware/go-vcloud-director/pull/356)
* Added VDC methods `GetOpenApiOrgVdcNetworkDhcp`, `UpdateOpenApiOrgVdcNetworkDhcp` and `DeleteOpenApiOrgVdcNetworkDhcp`
for OpenAPI management of Org Network DHCP configurations [#357](https://github.com/vmware/go-vcloud-director/pull/357)

BREAKING CHANGES:
* Renamed `types.VM` to `types.Vm` to facilitate implementation of standalone VM 
[#356](https://github.com/vmware/go-vcloud-director/pull/356)

BUGS FIXED:
* Converted IPAddress field for IPAddresses struct to array [#350](https://github.com/vmware/go-vcloud-director/pull/350)

IMPROVEMENTS:
* Added generic OpenAPI entity cleanup for tests [348](https://github.com/vmware/go-vcloud-director/pull/348)

## 2.10.0 (December 18, 2020)

* Added functions to retrieve and use VCD version `client.GetVcdVersion`, `client.GetVcdShortVersion`, `client.GetVcdFullVersion`, `client.VersionEqualOrGreater` [#339](https://github.com/vmware/go-vcloud-director/pull/339)
* Added methods `VM.UpdateStorageProfile`, `VM.UpdateStorageProfileAsync` [#338](https://github.com/vmware/go-vcloud-director/pull/338)
* Added methods `adminVdc.UpdateStorageProfile` [#340](https://github.com/vmware/go-vcloud-director/pull/340)
* Added transparent support for bearer tokens [#341](https://github.com/vmware/go-vcloud-director/pull/341)
* Added transparent connection using `cloudapi/1.0.0/sessions` when access through `api/sessions` is disabled
* Added functions `edge.GetLbAppRules`, `edge.GetLbServerPools`, `edge.GetLbAppProfiles`, `edge.GetNsxvNatRules`, `client.GetOrgList`
* Exported private function `client.maxSupportedVersion` to `client.MaxSupportedVersion`
* Able to upload an OVF without ovf:size defined in File part. Some bug fix for uploading OVA/OVF. [#331](https://github.com/vmware/go-vcloud-director/pull/331)
* Add support for handling catalog storage profile (`adminOrg.CreateCatalogWithStorageProfile`,
`org.CreateCatalogWithStorageProfile`, `adminCatalog.Update`) [#345](https://github.com/vmware/go-vcloud-director/pull/345)
* Add convenience functions `AdminOrg.GetAllStorageProfileReferences`, `AdminOrg.GetStorageProfileReferenceById`, `AdminOrg.GetAllVDCs` [#345](https://github.com/vmware/go-vcloud-director/pull/345)
* Added VCD 10.1+ functions `(vdc *Vdc) GetNsxtEdgeClusterByName` and `(vdc *Vdc) GetAllNsxtEdgeClusters` for NSX-T Edge Cluster lookup [#344](https://github.com/vmware/go-vcloud-director/pull/344)
* Added VCD 10.1+ NSX-T Edge Gateway management functions `GetNsxtEdgeGatewayById`, `GetNsxtEdgeGatewayByName`, `GetAllNsxtEdgeGateways`, `CreateNsxtEdgeGateway`, `Update`, `Delete` [#344](https://github.com/vmware/go-vcloud-director/pull/344)

BREAKING CHANGES:

* type.VdcConfiguration (used for creation) changed the type for storage profile from `[]*VdcStorageProfile` to `[]*VdcStorageProfileConfiguration`

## 2.9.0 (October 15, 2020)

* Improved testing tags isolation [#320](https://github.com/vmware/go-vcloud-director/pull/320)
* Added command `make tagverify` to check tags isolation tests [#320](https://github.com/vmware/go-vcloud-director/pull/320)
* Added methods `Client.GetAccessControl`, `Client.SetAccessControl`[#329](https://github.com/vmware/go-vcloud-director/pull/329)
* Added methods `VApp.GetAccessControl`, `VApp.SetAccessControl`, `VApp.RemoveAccessControl`, `VApp.IsShared` [#329](https://github.com/vmware/go-vcloud-director/pull/329)
* Added methods `AdminCatalog.GetAccessControl`, `AdminCatalog.SetAccessControl`, `AdminCatalog.RemoveAccessControl`, `AdminCatalog.IsShared` [#329](https://github.com/vmware/go-vcloud-director/pull/329)
* Added methods `Catalog.GetAccessControl`, `Catalog.SetAccessControl`, `Catalog.RemoveAccessControl`, `Catalog.IsShared` [#329](https://github.com/vmware/go-vcloud-director/pull/329)
* Added methods `Vdc.GetVappAccessControl`, `AdminOrg.GetCatalogAccessControl`, `Org.GetCatalogAccessControl` [#329](https://github.com/vmware/go-vcloud-director/pull/329)
* Added methods `Vdc.QueryVappList`, `Vdc.GetVappList`, `AdminVdc.GetVappList`, `client.GetQueryType` [#329](https://github.com/vmware/go-vcloud-director/pull/329)
* Added VM and vApp to search query engine [#329](https://github.com/vmware/go-vcloud-director/pull/329)
* Added tenant context for access control methods [#329](https://github.com/vmware/go-vcloud-director/pull/329)
* Loosen up `Test_LBAppRule` for invalid application script check to work with different error engine in VCD 10.2
[#326](https://github.com/vmware/go-vcloud-director/pull/326)
* Update VDC dynamic func to handle API version 35.0 [#327](https://github.com/vmware/go-vcloud-director/pull/327)
* Added methods `vm.UpdateVmCpuAndMemoryHotAdd` and `vm.UpdateVmCpuAndMemoryHotAddAsyc` [#324](https://github.com/vmware/go-vcloud-director/pull/324)
* Introduce low level OpenAPI client functions `OpenApiGetAllItems`,`OpenApiPostItemSync`,`OpenApiPostItemAsync`,
`OpenApiPostItem`, `OpenApiGetItem`, `OpenApiPutItem`, `OpenApiPutItemSync`, `OpenApiPutItemAsync`,
`OpenApiDeleteItem`, `OpenApiIsSupported`, `OpenApiBuildEndpoints`
[#325](https://github.com/vmware/go-vcloud-director/pull/325), [#333](https://github.com/vmware/go-vcloud-director/pull/333)
* Add OVF file upload support in UploadOvf function besides OVA. The input should be OVF file path inside the OVF folder. It will check if input file is XML content type, if yes, skip some OVA steps (like unpacking), if not, keep the old logic. [#323](https://github.com/vmware/go-vcloud-director/pull/323)
* Dropped support for VMware Cloud Director 9.5 [#330](https://github.com/vmware/go-vcloud-director/pull/330)
* Deprecated Vdc.UploadMediaImage because it no longer works with API V32.0+ [#330](https://github.com/vmware/go-vcloud-director/pull/330)
* Add methods `vapp.AddNewVMWithComputePolicy`, `org.GetVdcComputePolicyById`, `adminOrg.GetVdcComputePolicyById`, `org.GetAllVdcComputePolicies`, `adminOrg.GetAllVdcComputePolicies`, `adminOrg.CreateVdcComputePolicy`, `vdcComputePolicy.Update`, `vdcComputePolicy.Delete`, `adminVdc.GetAllAssignedVdcComputePolicies` and `adminVdc.SetAssignedComputePolicies` [#334] (https://github.com/vmware/go-vcloud-director/pull/334)
* Introduce NSX-T support for adminOrg.CreateOrgVdc() [#332](https://github.com/vmware/go-vcloud-director/pull/332)
* Introduce NSX-T support for external network using OpenAPI endpoint and `ExternalNetworkV2` type methods including `CreateExternalNetworkV2`, 
`GetExternalNetworkById`, `GetAllExternalNetworks`, `ExternalNetworkV2.Update`, and `ExternalNetworkV2.DELETE` [#335](https://github.com/vmware/go-vcloud-director/pull/335)
* Introduce NSX-T Query functions `client.QueryNsxtManagerByName` and `client.GetImportableNsxtTier0RouterByName` [#335](https://github.com/vmware/go-vcloud-director/pull/335)
* Add HTTP User-Agent header `go-vcloud-director` to all API calls and allow to customize it using
  `WithHttpUserAgent` configuration options function [#336](https://github.com/vmware/go-vcloud-director/pull/336)

## 2.8.0 (June 30, 2020)

* Changed signature for `FindAdminCatalogRecords`, which now returns normalized type `[]*types.CatalogRecord` [#298](https://github.com/vmware/go-vcloud-director/pull/298)
* Added methods `catalog.QueryVappTemplateList`, `catalog.QueryCatalogItemList`, `client.queryWithMetadataFields`, `client.queryByMetadataFilter` [#298](https://github.com/vmware/go-vcloud-director/pull/298)
* Added query engine based on `client.SearchByFilter`, type `FilterDef`, and interface `QueryItem` [#298](https://github.com/vmware/go-vcloud-director/pull/298)
* Added methods `adminOrg.QueryCatalogList` and `org.QueryCatalogList` [#298](https://github.com/vmware/go-vcloud-director/pull/298)
* Removed code that handled specific cases for API 29.0 and 30.0. This library now supports VCD versions from 9.5 to 10.1 included.
* Added `vdc.QueryVappVmTemplate` and changed `vapp.AddNewVMWithStorageProfile` to allow creating VM from VM template.
* Enhanced tests command line with flags that can be used instead of environment variables. [#305](https://github.com/vmware/go-vcloud-director/pull/305)
* Improve logging security of debug output for API requests and responses [#306](https://github.com/vmware/go-vcloud-director/pull/306)
* Append log files by default instead of overwriting. `GOVCD_LOG_OVERWRITE=true` environment
  variable can set to overwrite log file on every initialization
  [#307](https://github.com/vmware/go-vcloud-director/pull/307)
* Add configuration option `WithSamlAdfs` to `NewVCDClient()` to support SAML authentication using
  Active Directory Federations Services (ADFS) as IdP using WS-TRUST auth endpoint
  "/adfs/services/trust/13/usernamemixed"
  [#304](https://github.com/vmware/go-vcloud-director/pull/304)
* Implemented VM affinity rules CRUD: `vdc.CreateVmAffinityRuleAsync`, `vdc. CreateVmAffinityRule`, `vdc.GetAllVmAffinityRuleList`, `vdc.GetVmAffinityRuleList`, `vdc.GetVmAntiAffinityRuleList`
 `vdc.GetVmAffinityRuleByHref`, `vdc.GetVmAffinityRulesByName`, `vdc.GetVmAffinityRuleById`, `vdc.GetVmAffinityRuleByNameOrId`, `VmAffinityRule.Delete`, `VmAffinityRule.Update`,
 `VmAffinityRule.SetMandatory`, `VmAffinityRule.SetEnabled`, `VmAffinityRule.Refresh` [#313](https://github.com/vmware/go-vcloud-director/pull/313)
* Add method `client.QueryVmList` [#313](https://github.com/vmware/go-vcloud-director/pull/313)
* Add support for group management using `CreateGroup`, `GetGroupByHref`, `GetGroupById`,
  `GetGroupByName`, `GetGroupByNameOrId`, `Delete`, `Update`, `NewGroup` functions [#314](https://github.com/vmware/go-vcloud-director/pull/314)
* Add LDAP administration functions for Org `LdapConfigure`, `GetLdapConfiguration`, and `LdapDisable` [#314](https://github.com/vmware/go-vcloud-director/pull/314)
* Added methods `vapp.UpdateNetworkFirewallRules`, `vapp.UpdateNetworkFirewallRulesAsync`, `vapp.GetVappNetworkById`, `vapp.GetVappNetworkByName` and `vapp.GetVappNetworkByNameOrId` [#308](https://github.com/vmware/go-vcloud-director/pull/308)
* Added methods `vapp.UpdateNetworkNatRulesAsync`, `vapp.UpdateNetworkNatRulesAsync`, `vapp.RemoveAllNetworkFirewallRules` and `vapp.RemoveAllNetworkNatRules` [#316](https://github.com/vmware/go-vcloud-director/pull/316)
* Added methods `vapp.UpdateNetworkStaticRouting`, `vapp.UpdateNetworkStaticRoutingAsync` and `vapp.RemoveAllNetworkStaticRoutes` [#318](https://github.com/vmware/go-vcloud-director/pull/318)

## 2.7.0 (April 10,2020)

* Added methods `OrgVdcNetwork.Update`, `OrgVdcNetwork.UpdateAsync`, and `OrgVdcNetwork.Rename` [#292](https://github.com/vmware/go-vcloud-director/pull/292)
* Added methods `EdgeGateway.Update` and `EdgeGateway.UpdateAsync` [#292](https://github.com/vmware/go-vcloud-director/pull/292)
* Increment vCD API version used from 29.0 to 31.0
    * Add fields `AdminVdc.UniversalNetworkPoolReference and VM.Media`    
* Added methods `vapp.AddEmptyVm`, `vapp.AddEmptyVmAsync` and `vdc.QueryAllMedia` [#296](https://github.com/vmware/go-vcloud-director/pull/296)

NOTES:

* Improved test in function `deleteVapp()` to avoid deletion errors during test suite run
  [#297](https://github.com/vmware/go-vcloud-director/pull/297)

BUGS FIXED:
* Fix issue in Queries with vCD 10 version, which do not return network pool or provider VDC[#293](https://github.com/vmware/go-vcloud-director/pull/293)
* Session timeout for media, catalog item upload  [#294](https://github.com/vmware/go-vcloud-director/pull/294)
* Fix `vapp.RemoveNetwork`, `vapp.RemoveNetworkAsync` to use `DELETE` API call instead of update
  which can apply incorrect remaining vApp network configurations [#299](https://github.com/vmware/go-vcloud-director/pull/299)

## 2.6.0 (March 13, 2020)

* Moved `VCDClient.supportedVersions` to `VCDClient.Client.supportedVersions` [#274](https://github.com/vmware/go-vcloud-director/pull/274)    
* Added methods `VM.AddInternalDisk`, `VM.GetInternalDiskById`, `VM.DeleteInternalDisk`, `VM.UpdateInternalDisks` and `VM.UpdateInternalDisksAsync` [#272](https://github.com/vmware/go-vcloud-director/pull/272)
* Added methods `vdc.GetEdgeGatewayReferenceList` and `catalog.GetVappTemplateByHref` [#278](https://github.com/vmware/go-vcloud-director/pull/278)
* Improved functions to not expect XML namespaces provided in argument structure [#284](https://github.com/vmware/go-vcloud-director/pull/284)
* Change `int` and `bool` fields from types.VAppTemplateLeaseSettings and VAppLeaseSettings into pointers
* Added method `catalog.GetVappTemplateByHref`, and expose methods `vdc.GetEdgeGatewayByHref` and `vdc.GetEdgeGatewayRecordsType`
* Added methods `adminOrg.CreateOrgVdc`, `adminOrg.CreateOrgVdcAsync` and improved existing to support Flex VDC model. These new methods are dynamic as they change invocation behind the scenes based on vCD version [#285](https://github.com/vmware/go-vcloud-director/pull/285) 
* Deprecated functions `adminOrg.CreateVdc` and `adminOrg.CreateVdcWait` [#285](https://github.com/vmware/go-vcloud-director/pull/285)
* Added methods `EdgeGateway.GetAllNsxvDhcpLeases()`, `EdgeGateway.GetNsxvActiveDhcpLeaseByMac()`
  `VM.WaitForDhcpIpByNicIndexes()`, `VM.GetParentVApp()`, `VM.GetParentVdc()`
  [#283](https://github.com/vmware/go-vcloud-director/pull/283)
* `types.GetGuestCustomizationSection` now uses pointers for all bool values to distinguish between empty and false value [#291](https://github.com/vmware/go-vcloud-director/pull/291)
* Deprecated functions `Vapp.Customize()` and `VM.Customize()` in favor of `vm.SetGuestCustomizationSection` [#291](https://github.com/vmware/go-vcloud-director/pull/291)
* Added methods `vapp.AddNetwork`, `vapp.AddNetworkAsync`, `vapp.AddOrgNetwork`, `vapp.AddOrgNetworkAsync`, `vapp.UpdateNetwork`, `vapp.UpdateNetworkAsync`, `vapp.UpdateOrgNetwork`, `vapp.UpdateOrgNetworkAsync`, `vapp.RemoveNetwork`, `vapp.RemoveNetworkAsync` and `GetUuidFromHref` [#289](https://github.com/vmware/go-vcloud-director/pull/290)
* Deprecated functions `vapp.RemoveIsolatedNetwork`, `vapp.AddRAWNetworkConfig` and `vapp.AddIsolatedNetwork`  [#289](https://github.com/vmware/go-vcloud-director/pull/290)

BUGS FIXED:
* A data race in catalog/media item upload status reporting [#288](https://github.com/vmware/go-vcloud-director/pull/288)
* `Vapp.Customize()` and `VM.Customize()` ignores `changeSid` value and always set it to true [#291](https://github.com/vmware/go-vcloud-director/pull/291)

## 2.5.1 (December 12, 2019)

BUGS FIXED:
* Fix a bug where functions `GetAnyVnicIndexByNetworkName` and `GetVnicIndexByNetworkNameAndType`
  would not find vNic index when user is authenticated as org admin (not sysadmin)
  [#275](https://github.com/vmware/go-vcloud-director/pull/275)

## 2.5.0 (December 11, 2019)

* Change fields ResourceGuaranteedCpu, VCpuInMhz, IsThinProvision, NetworkPoolReference,
  ProviderVdcReference and UsesFastProvisioning in AdminVdc to pointers to allow understand if value
  was returned or not. 
* Added method VApp.AddNewVMWithStorageProfile that adds a VM with custom storage profile.
* Added command `make static` to run staticcheck on all packages
* Added `make static` to Travis regular checks
* Added ability to connect to the vCD using an authorization token
* Added method `VCDClient.SetToken`
* Added method `VCDClient.GetAuthResponse`
* Added script `scripts/get_token.sh`
* Increment vCD API version used from 27.0 to 29.0
    * Remove fields `VdcEnabled`, `VAppParentHREF`, `VAppParentName`, `HighestSupportedVersion`, `VmToolsVersion`, `TaskHREF`, `TaskStatusName`, `TaskDetails`, `TaskStatus` from `QueryResultVMRecordType`
    * Add fields `ID, Type, ContainerName, ContainerID, OwnerName, Owner, NetworkHref, IpAddress, CatalogName, VmToolsStatus, GcStatus, AutoUndeployDate, AutoDeleteDate, AutoUndeployNotified, AutoDeleteNotified, Link, MetaData` to `QueryResultVMRecordType`, `DistributedInterface` to `NetworkConfiguration` and `RegenerateBiosUuid` to `VMGeneralParams`
    * Change to pointers `DistributedRoutingEnabled` in `GatewayConfiguration` and
    `DistributedInterface` in `NetworkConfiguration`
* Add new field to type `GatewayConfiguration`: `FipsModeEnabled` -
  [#267](https://github.com/vmware/go-vcloud-director/pull/267)
* Change bool to bool pointer for fields in type `GatewayConfiguration`: `HaEnabled`,
  `UseDefaultRouteForDNSRelay`, `AdvancedNetworkingEnabled` -
  [#267](https://github.com/vmware/go-vcloud-director/pull/267)
* Added method `EdgeGateway.GetLbVirtualServers` that gets all virtual servers configured on NSX load balancer. [#266](https://github.com/vmware/go-vcloud-director/pull/266)
* Added method `EdgeGateway.GetLbServerPools` that gets all pools configured on NSX load balancer. [#266](https://github.com/vmware/go-vcloud-director/pull/266)
* Added method `EdgeGateway.GetLbServiceMonitors` that gets all service monitors configured on NSX load balancer. [#266](https://github.com/vmware/go-vcloud-director/pull/266)
* Added field `SubInterface` to `NetworkConfiguration`. [#321](https://github.com/terraform-providers/terraform-provider-vcd/issues/321)
* Added methods `Vdc.FindEdgeGatewayNameByNetwork` and `Vdc.GetNetworkList`
* Added IP set handling functions `CreateNsxvIpSet`, `UpdateNsxvIpSet`, `GetNsxvIpSetByName`,
  `GetNsxvIpSetById`, `GetNsxvIpSetByNameOrId`, `GetAllNsxvIpSets`, `DeleteNsxvIpSetById`,
  `DeleteNsxvIpSetByName` [#269](https://github.com/vmware/go-vcloud-director/pull/269)
* Added `UpdateDhcpRelay`, `GetDhcpRelay` and `ResetDhcpRelay` methods for Edge Gatway DHCP relay
  management [#271](https://github.com/vmware/go-vcloud-director/pull/271)
* Added methods which allow override API versions `NewRequestWitNotEncodedParamsWithApiVersion`, 
   `ExecuteTaskRequestWithApiVersion`, `ExecuteRequestWithoutResponseWithApiVersion`,
   `ExecuteRequestWithApiVersion` [#274](https://github.com/vmware/go-vcloud-director/pull/274)

BUGS FIXED:
* Remove parentheses from filtering since they weren't treated correctly in some environment [#256]
  (https://github.com/vmware/go-vcloud-director/pull/256)
* Take into account all subnets (SubnetParticipation) on edge gateway interface instead of the first
  one [#260](https://github.com/vmware/go-vcloud-director/pull/260)
* Fix `OrgVdcNetwork` data structure to retrieve description. Previously, the description would not be retrieved because it was misplaced in the sequence.

## 2.4.0 (October 28, 2019)

* Deprecated functions `GetOrgByName` and `GetAdminOrgByName`
* Deprecated methods `AdminOrg.FetchUserByName`, `AdminOrg.FetchUserById`, `AdminOrg.FetchUserByNameOrId`, `AdminOrg.GetRole`.
* Added method `VCDClient.GetOrgByName`  and related `GetOrgById`, `GetOrgByNameOrId`
* Added method `VCDClient.GetAdminOrgByName` and related `GetAdminOrgById`, `GetAdminOrgByNameOrId`
* Added methods `AdminOrg.GetUserByName`, `GetUserById`, `GetUserByNameOrId`, `GetRoleReference`.
* Added method `VCDClient.QueryProviderVdcs` 
* Added method `VCDClient.QueryProviderVdcStorageProfiles` 
* Added method `VCDClient.QueryNetworkPools` 
* Added get/add/delete metadata functions for vApp template and media item [#225](https://github.com/vmware/go-vcloud-director/pull/225).
* Added `UpdateNetworkConnectionSection` for updating VM network configuration [#229](https://gifiltering which in some env wasn'tthub.com/vmware/go-vcloud-director/pull/229)
* Added `PowerOnAndForceCustomization`, `GetGuestCustomizationStatus`, `BlockWhileGuestCustomizationStatus` [#229](https://github.com/vmware/go-vcloud-director/pull/229)
* Deprecated methods `AdminOrg.GetAdminVdcByName`, `AdminOrg.GetVdcByName`, `AdminOrg.FindAdminCatalog`, `AdminOrg.FindCatalog`
* Deprecated methods `Catalog.FindCatalogItem`, `Org.FindCatalog`, `Org.GetVdcByName`
* Deprecated function `GetExternalNetwork`
* Added methods `Org.GetCatalogByName` and related `Org.GetCatalogById`, `GetCatalogItemByNameOrId`
* Added methods `VCDClient.GetExternalNetworkByName` and related `GetExternalNetworkById` and `GetExternalNetworkByNameOrId`
* Added methods `AdminOrg.GetCatalogByName` and related `Org.GetCatalogById`, `GetCatalogByNameOrId`
* Added methods `AdminOrg.GetAdminCatalogByName` and related `Org.GetAdminCatalogById`, `GetAdminCatalogByNameOrId`
* Added methods `Org.GetVDCByName` and related `GetVDCById`, `GetVDCByNameOrId`
* Added methods `AdminOrg.GetVDCByName` and related `GetVDCById`, `GetVDCByNameOrId`
* Added methods `AdminOrg.GetAdminVDCByName` and related `GetAdminVDCById`, `GetAdminVDCByNameOrId`
* Added methods `Catalog.Refresh` and `AdminCatalog.Refresh`
* Added method `vm.GetVirtualHardwareSection` to retrieve virtual hardware items [#200](https://github.com/vmware/go-vcloud-director/pull/200)
* Added methods `vm.SetProductSectionList` and `vm.GetProductSectionList` allowing to manipulate VM
guest properties [#235](https://github.com/vmware/go-vcloud-director/pull/235)
* Added methods `vapp.SetProductSectionList` and `vapp.GetProductSectionList` allowing to manipulate
vApp guest properties [#235](https://github.com/vmware/go-vcloud-director/pull/235)
* Added method GetStorageProfileByHref
* Added methods `CreateNsxvNatRule()`, `UpdateNsxvNatRule()`, `GetNsxvNatRuleById()`, `DeleteNsxvNatRuleById()`
which use the proxied NSX-V API of advanced edge gateway for handling NAT rules [#241](https://github.com/vmware/go-vcloud-director/pull/241)
* Added methods `GetVnicIndexByNetworkNameAndType()` and `GetNetworkNameAndTypeByVnicIndex()` [#241](https://github.com/vmware/go-vcloud-director/pull/241)
* Added methods `Vdc.GetVappByHref`, `Vdc.GetVAppByName` and related `GetVAppById`, `GetVAppByNameOrId`
* Added methods `Client.GetVMByHref` `Vapp.GetVAMByName` and related `GetVMById`, `GetVAMByNameOrId`
* Deprecated methods `Client.FindVMByHREF`, `Vdc.FindVMByName`, `Vdc.FindVAppByID`, and `Vdc.FindVAppByName`
* Added methods `Vm.GetGuestCustomizationSection` and `Vm.SetGuestCustomizationSection`  
* Added methods `CreateNsxvFirewallRule()`, `UpdateNsxvFirewallRule()`, `GetNsxvFirewallRuleById()`, `DeleteNsxvFirewallRuleById()`
which use the proxied NSX-V API of advanced edge gateway for handling firewall rules [#247](https://github.com/vmware/go-vcloud-director/pull/247)
* Added methods `GetFirewallParams()`, `UpdateFirewallParams()` for changing global firewall settings [#247](https://github.com/vmware/go-vcloud-director/pull/247)
* Added method `GetAnyVnicIndexByNetworkName()` to for easier interface (vNic) lookup in edge gateway [#247](https://github.com/vmware/go-vcloud-director/pull/247)
* Added method `ExecuteParamRequestWithCustomError()` which adds query parameter support on top of `ExecuteRequestWithCustomError()` [#247](https://github.com/vmware/go-vcloud-director/pull/247)
* Deprecated methods `VDC.FindDiskByHREF` and `FindDiskByHREF`
* Added methods `VDC.GetDiskByHref` `VDC.GetDisksByName` and related `GetDiskById`
* Added new methods `Catalog.QueryMedia`, `Catalog.GetMediaByName`, `Catalog.GetMediaById`, `Catalog.GetMediaByNameOrId`, `AdminCatalog.QueryMedia`, `AdminCatalog.GetMediaByName`, `AdminCatalog.GetMediaById`, `AdminCatalog.GetMediaByNameOrId`, `MediaRecord.Refresh`, `MediaRecord.Delete`, `MediaRecord.GetMetadata`, `MediaRecord.AddMetadata`, `MediaRecord.AddMetadataAsync`, `MediaRecord.DeleteMetadata`, `MediaRecord.DeleteMetadataAsync`, `Media.GetMetadata`, `Media.AddMetadata`, `Media.AddMetadataAsync`, `Media.DeleteMetadata`, `Media.DeleteMetadataAsync` [#245](https://github.com/vmware/go-vcloud-director/pull/245)
* Deprecated methods `Vdc.FindMediaImage`, `MediaItem`, `RemoveMediaImageIfExists`, `MediaItem.Delete`, `FindMediaAsCatalogItem`, `*MediaItem.Refresh`, `MediaItem.GetMetadata`, `MediaItem.AddMetadata`, `MediaItem.AddMetadataAsync`, `MediaItem.DeleteMetadata`, `MediaItem.DeleteMetadataAsync` [#245](https://github.com/vmware/go-vcloud-director/pull/245)
* Added method `VDC.QueryDisks` [#255](https://github.com/vmware/go-vcloud-director/pull/255)

IMPROVEMENTS:

* Move methods for `AdminOrg`, `AdminCatalog`, `AdminVdc` to new files `adminorg.go`,
 `admincatalog.go`, `adminvdc.go`.
* Added default value for HTTP timeout (600s) which is configurable

BUGS FIXED:

* Fix bug in AdminOrg.Update, where OrgGeneralSettings would not update correctly if it contained only one property
* Fix bug in External network creation and get when description wasn't populated.
* Fix bug in VDC creation when name with space caused an error
* Fix bug in Org Delete, which would remove catalogs shared from other organizations.
* Fix Vcd.StorageProfiles type from array to single.
* Fix AdminOrg.CreateUserSimple, where the Telephone field was ignored.

## 2.3.1 (July 29, 2019)

BUG FIXES:

* Remove `omitempty` struct tags from load balancer component boolean fields to allow sending `false` values to API [#222](https://github.com/vmware/go-vcloud-director/pull/222)

## 2.3.0 (July 26, 2019)

* Added edge gateway create/delete functions [#130](https://github.com/vmware/go-vcloud-director/issues/130).
* Added edge gateway global load balancer configuration support (e.g. enable/disable) [#219](https://github.com/vmware/go-vcloud-director/pull/219)
* Added load balancer service monitor [#196](https://github.com/vmware/go-vcloud-director/pull/196)
* Added load balancer server pool [#205](https://github.com/vmware/go-vcloud-director/pull/205)
* Added load balancer application profile [#208](https://github.com/vmware/go-vcloud-director/pull/208)
* Added load balancer application rule [#212](https://github.com/vmware/go-vcloud-director/pull/212)
* Added load balancer virtual server [#215](https://github.com/vmware/go-vcloud-director/pull/215)
* Added functions for refreshing, getting and update Org VDC [#206](https://github.com/vmware/go-vcloud-director/pull/206)
* Added VDC meta data create/get/delete functions [#203](https://github.com/vmware/go-vcloud-director/pull/203)
* Added org user create/delete/update functions [#18](https://github.com/vmware/go-vcloud-director/issues/18)
* Added load balancer application profile [#208](https://github.com/vmware/go-vcloud-director/pull/208)
* Added edge gateway SNAT/DNAT rule functions which support org VDC network and external network [#225](https://github.com/terraform-providers/terraform-provider-vcd/issues/225)
* Added edge gateway SNAT/DNAT rule functions which work with IDs [#244](https://github.com/terraform-providers/terraform-provider-vcd/issues/244)

## 2.2.0 (May 15, 2019)

FEATURES:

* Added external network get/create/delete functions
* Added metadata add/remove functions to VM.
* Added ability to do vCD version checks and comparison [#174](https://github.com/vmware/go-vcloud-director/pull/174)
using VCDClient.APIVCDMaxVersionIs(string) and VCDClient.APIClientVersionIs(string).
* Added ability to override currently used vCD API version WithAPIVersion(string) [#174](https://github.com/vmware/go-vcloud-director/pull/174).
* Added ability to enable nested hypervisor option for VM with VM.ToggleNestedHypervisor(bool) [#219](https://github.com/terraform-providers/terraform-provider-vcd/issues/219).


BREAKING CHANGES:

* vApp metadata now is attached to the vApp rather to first VM in vApp.
* vApp metadata is no longer added to first VM in vApp it will be added to vApp directly instead.

IMPROVEMENTS:
* Refactored code by introducing helper function to handle API calls. New functions ExecuteRequest, ExecuteTaskRequest, ExecuteRequestWithoutResponse
* Add authorization request header for media file and catalog item upload
* Tests files are now all tagged. Running them through Makefile works as before, but manual execution requires specific tags. Run `go test -v .` for tags list.

## 2.1.0 (March 21, 2019)

ARCHITECTURAL:

* Project switched to using Go modules. It is worth having a
look at [README.md](README.md) to understand how Go modules impact build and development.

FEATURES:

* New insert and eject media functions

IMPROVEMENTS:

* vApp vapp.PowerOn() implicitly waits for vApp to exit "UNRESOLVED" state which occurs shortly after creation and causes vapp.PowerOn() failure.
* VM has new functions which allows to configure cores for CPU. VM.ChangeCPUCountWithCore()

BREAKING CHANGES:

* Deprecate vApp.ChangeCPUCountWithCore() and vApp.ChangeCPUCount()<|MERGE_RESOLUTION|>--- conflicted
+++ resolved
@@ -10,11 +10,6 @@
   structure does not list child Catalogs anymore  [#371](https://github.com/vmware/go-vcloud-director/pull/371)
 * Drop legacy authentication mechanism (vcdAuthorize) and use only new Cloud API provided (vcdCloudApiAuthorize) as
   API V33.0 is sufficient for it [#371](https://github.com/vmware/go-vcloud-director/pull/371)
-  
-BREAKING CHANGES:
-* Added parameter `description` to method `vdc.ComposeRawVapp` [#372](https://github.com/vmware/go-vcloud-director/pull/372)
-* Added methods `vapp.Rename`, `vapp.UpdateDescription`, `vapp.UpdateNameDescription` [#372](https://github.com/vmware/go-vcloud-director/pull/372)
-<<<<<<< HEAD
 * Added NSX-T Firewall Group type (which represents a Security Group or an IP Set) support by using
   structures `NsxtFirewallGroup` and `NsxtFirewallGroupMemberVms`. The following methods are
   introduced for managing Security Groups and IpP Sets: `Vdc.CreateNsxtFirewallGroup`,
@@ -30,7 +25,10 @@
   [#368](https://github.com/vmware/go-vcloud-director/pull/368)
 * Added methods Org.QueryVmList and Org.QueryVmById to find VM by ID in an Org
   [#368](https://github.com/vmware/go-vcloud-director/pull/368)
-=======
+  
+BREAKING CHANGES:
+* Added parameter `description` to method `vdc.ComposeRawVapp` [#372](https://github.com/vmware/go-vcloud-director/pull/372)
+* Added methods `vapp.Rename`, `vapp.UpdateDescription`, `vapp.UpdateNameDescription` [#372](https://github.com/vmware/go-vcloud-director/pull/372)
 * Field `types.Disk.Size` is replaced with `types.Disk.SizeMb` as size in Kilobytes is not supported in V33.0
   [#371](https://github.com/vmware/go-vcloud-director/pull/371)
 * Field `types.DiskRecordType.SizeB` is replaced with `types.DiskRecordType.SizeMb` as size in Kilobytes is not
@@ -39,7 +37,6 @@
 IMPROVEMENTS:
 * Only send xml.Header when payload is not empty (some WAFs block empty requests with XML header) 
   [#367](https://github.com/vmware/go-vcloud-director/pull/367)
->>>>>>> ba19773c
 
 IMPROVEMENTS:
 * Improved test entity cleanup to find standalone VMs in any VDC (not only default NSX-V one)
