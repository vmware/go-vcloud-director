## 2.4.0 (Unreleased)

* Deprecated functions `GetOrgByName` and `GetAdminOrgByName`
* Deprecated methods `AdminOrg.FetchUserByName`, `AdminOrg.FetchUserById`, `AdminOrg.FetchUserByNameOrId`, `AdminOrg.GetRole`.
* Added method `VCDClient.GetOrgByName`  and related `GetOrgById`, `GetOrgByNameOrId`
* Added method `VCDClient.GetAdminOrgByName` and related `GetAdminOrgById`, `GetAdminOrgByNameOrId`
* Added methods `AdminOrg.GetUserByName`, `GetUserById`, `GetUserByNameOrId`, `GetRoleReference`.
* Added method `VCDClient.QueryProviderVdcs` 
* Added method `VCDClient.QueryProviderVdcStorageProfiles` 
* Added method `VCDClient.QueryNetworkPools` 
* Added get/add/delete metadata functions for vApp template and media item [#225](https://github.com/vmware/go-vcloud-director/pull/225).
* Added `UpdateNetworkConnectionSection` for updating VM network configuration [#229](https://github.com/vmware/go-vcloud-director/pull/229)
* Added `PowerOnAndForceCustomization`, `GetGuestCustomizationStatus`, `BlockWhileGuestCustomizationStatus` [#229](https://github.com/vmware/go-vcloud-director/pull/229)
* Deprecated methods `AdminOrg.GetAdminVdcByName`, `AdminOrg.GetVdcByName`, `AdminOrg.FindAdminCatalog`, `AdminOrg.FindCatalog`
* Deprecated methods `Catalog.FindCatalogItem`, `Org.FindCatalog`, `Org.GetVdcByName`
* Deprecated function `GetExternalNetwork`
* Added methods `Org.GetCatalogByName` and related `Org.GetCatalogById`, `GetCatalogItemByNameOrId`
* Added methods `VCDClient.GetExternalNetworkByName` and related `GetExternalNetworkById` and `GetExternalNetworkByNameOrId`
* Added methods `AdminOrg.GetCatalogByName` and related `Org.GetCatalogById`, `GetCatalogByNameOrId`
* Added methods `AdminOrg.GetAdminCatalogByName` and related `Org.GetAdminCatalogById`, `GetAdminCatalogByNameOrId`
* Added methods `Org.GetVDCByName` and related `GetVDCById`, `GetVDCByNameOrId`
* Added methods `AdminOrg.GetVDCByName` and related `GetVDCById`, `GetVDCByNameOrId`
* Added methods `AdminOrg.GetAdminVDCByName` and related `GetAdminVDCById`, `GetAdminVDCByNameOrId`
* Added methods `Catalog.Refresh` and `AdminCatalog.Refresh`

IMPROVEMENTS:

* Move methods for `AdminOrg`, `AdminCatalog`, `AdminVdc` to new files `adminorg.go`,
 `admincatalog.go`, `adminvdc.go`.
* Added default value for HTTP timeout (600s) which is configurable

BUGS FIXED:

* Fix bug in AdminOrg.Update, where OrgGeneralSettings would not update correctly if it contained only one property
* Fix bug in External network creation and get when description wasn't populated.
<<<<<<< HEAD
* Fix bug in VDC creation when name with space throw error
=======
* Fix bug in Org Delete, which would remove catalogs shared from other organizations.
>>>>>>> 694822e5

## 2.3.1 (Jul 29, 2019)

BUG FIXES:

* Remove `omitempty` struct tags from load balancer component boolean fields to allow sending `false` values to API [#222](https://github.com/vmware/go-vcloud-director/pull/222)

## 2.3.0 (Jul 26, 2019)

* Added edge gateway create/delete functions [#130](https://github.com/vmware/go-vcloud-director/issues/130).
* Added edge gateway global load balancer configuration support (e.g. enable/disable) [#219](https://github.com/vmware/go-vcloud-director/pull/219)
* Added load balancer service monitor [#196](https://github.com/vmware/go-vcloud-director/pull/196)
* Added load balancer server pool [#205](https://github.com/vmware/go-vcloud-director/pull/205)
* Added load balancer application profile [#208](https://github.com/vmware/go-vcloud-director/pull/208)
* Added load balancer application rule [#212](https://github.com/vmware/go-vcloud-director/pull/212)
* Added load balancer virtual server [#215](https://github.com/vmware/go-vcloud-director/pull/215)
* Added functions for refreshing, getting and update Org VDC [#206](https://github.com/vmware/go-vcloud-director/pull/206)
* Added VDC meta data create/get/delete functions [#203](https://github.com/vmware/go-vcloud-director/pull/203)
* Added org user create/delete/update functions [#18](https://github.com/vmware/go-vcloud-director/issues/18)
* Added load balancer application profile [#208](https://github.com/vmware/go-vcloud-director/pull/208)
* Added edge gateway SNAT/DNAT rule functions which support org VDC network and external network [#225](https://github.com/terraform-providers/terraform-provider-vcd/issues/225)
* Added edge gateway SNAT/DNAT rule functions which work with IDs [#244](https://github.com/terraform-providers/terraform-provider-vcd/issues/244)

## 2.2.0 (May 15, 2019)

FEATURES:

* Added external network get/create/delete functions
* Added metadata add/remove functions to VM.
* Added ability to do vCD version checks and comparison [#174](https://github.com/vmware/go-vcloud-director/pull/174)
using VCDClient.APIVCDMaxVersionIs(string) and VCDClient.APIClientVersionIs(string).
* Added ability to override currently used vCD API version WithAPIVersion(string) [#174](https://github.com/vmware/go-vcloud-director/pull/174).
* Added ability to enable nested hypervisor option for VM with VM.ToggleNestedHypervisor(bool) [#219](https://github.com/terraform-providers/terraform-provider-vcd/issues/219).


BREAKING CHANGES:

* vApp metadata now is attached to the vApp rather to first VM in vApp.
* vApp metadata is no longer added to first VM in vApp it will be added to vApp directly instead.

IMPROVEMENTS:
* Refactored code by introducing helper function to handle API calls. New functions ExecuteRequest, ExecuteTaskRequest, ExecuteRequestWithoutResponse
* Add authorization request header for media file and catalog item upload
* Tests files are now all tagged. Running them through Makefile works as before, but manual execution requires specific tags. Run `go test -v .` for tags list.

## 2.1.0 (March 21, 2019)

ARCHITECTURAL:

* Project switched to using Go modules. It is worth having a
look at [README.md](README.md) to understand how Go modules impact build and development.

FEATURES:

* New insert and eject media functions

IMPROVEMENTS:

* vApp vapp.PowerOn() implicitly waits for vApp to exit "UNRESOLVED" state which occurs shortly after creation and causes vapp.PowerOn() failure.
* VM has new functions which allows to configure cores for CPU. VM.ChangeCPUCountWithCore()

BREAKING CHANGES:

* Deprecate vApp.ChangeCPUCountWithCore() and vApp.ChangeCPUCount()<|MERGE_RESOLUTION|>--- conflicted
+++ resolved
@@ -33,11 +33,8 @@
 
 * Fix bug in AdminOrg.Update, where OrgGeneralSettings would not update correctly if it contained only one property
 * Fix bug in External network creation and get when description wasn't populated.
-<<<<<<< HEAD
 * Fix bug in VDC creation when name with space throw error
-=======
 * Fix bug in Org Delete, which would remove catalogs shared from other organizations.
->>>>>>> 694822e5
 
 ## 2.3.1 (Jul 29, 2019)
 
