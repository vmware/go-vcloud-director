--- conflicted
+++ resolved
@@ -25,17 +25,13 @@
   [#368](https://github.com/vmware/go-vcloud-director/pull/368)
 * Added methods Org.QueryVmList and Org.QueryVmById to find VM by ID in an Org
   [#368](https://github.com/vmware/go-vcloud-director/pull/368)
-<<<<<<< HEAD
+* Added `NsxtAppPortProfile` and `types.NsxtAppPortProfile` for NSX-T Application Port Profile management 
+  [#378](https://github.com/vmware/go-vcloud-director/pull/378)
 * Added support for querying VdcStorageProfile:  
   - functions `QueryAdminOrgVdcStorageProfileByID` and `QueryOrgVdcStorageProfileByID`  
   - query types `QtOrgVdcStorageProfile` and `QtAdminOrgVdcStorageProfile`  
   - data struct `QueryResultAdminOrgVdcStorageProfileRecordType` (non admin struct already was here)  
   [#373](https://github.com/vmware/go-vcloud-director/issues/373)
-=======
-* Added `NsxtAppPortProfile` and `types.NsxtAppPortProfile` for NSX-T Application Port Profile management 
-  [#378](https://github.com/vmware/go-vcloud-director/pull/378)  
-
->>>>>>> 61bd437c
   
 BREAKING CHANGES:
 * Added parameter `description` to method `vdc.ComposeRawVapp` [#372](https://github.com/vmware/go-vcloud-director/pull/372)
