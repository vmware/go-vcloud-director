<<<<<<< HEAD
## 2.4.0 (To be decided, 2019)

* Added get/add/delete metadata functions for vApp template and media item [#225](https://github.com/vmware/go-vcloud-director/pull/225).
=======
## 2.4.0 (Unreleased)

* Deprecated functions `GetOrgByName(*VCDClient, string) (Org, error)` and `GetAdminOrgByName(*VCDClient, string) (AdminOrg, error)`
* Deprecated methods `(*AdminOrg)FetchUserByName`, `(*AdminOrg)FetchUserById`, `(*AdminOrg)FetchUserByNameOrId`, `(*AdminOrg)GetRole`.
* Added method `(*VCDClient) GetOrgByName(string) (*Org, error)`  and related `GetOrgById`, `GetOrgByNameOrId`
* Added method `(*VCDClient) GetAdminOrgByName(string) (*AdminOrg, error)` and related `GetAdminOrgById`, `GetAdminOrgByNameOrId`
* Added methods `GetUserByName`, `GetUserById`, `GetUserByNameOrId`, `GetRoleReference`.
>>>>>>> 9e67a7de

## 2.3.1 (Jul 29, 2019)

BUG FIXES:

* Remove `omitempty` struct tags from load balancer component boolean fields to allow sending `false` values to API [#222](https://github.com/vmware/go-vcloud-director/pull/222)

## 2.3.0 (Jul 26, 2019)

* Added edge gateway create/delete functions [#130](https://github.com/vmware/go-vcloud-director/issues/130).
* Added edge gateway global load balancer configuration support (e.g. enable/disable) [#219](https://github.com/vmware/go-vcloud-director/pull/219)
* Added load balancer service monitor [#196](https://github.com/vmware/go-vcloud-director/pull/196)
* Added load balancer server pool [#205](https://github.com/vmware/go-vcloud-director/pull/205)
* Added load balancer application profile [#208](https://github.com/vmware/go-vcloud-director/pull/208)
* Added load balancer application rule [#212](https://github.com/vmware/go-vcloud-director/pull/212)
* Added load balancer virtual server [#215](https://github.com/vmware/go-vcloud-director/pull/215)
* Added functions for refreshing, getting and update Org VDC [#206](https://github.com/vmware/go-vcloud-director/pull/206)
* Added VDC meta data create/get/delete functions [#203](https://github.com/vmware/go-vcloud-director/pull/203)
* Added org user create/delete/update functions [#18](https://github.com/vmware/go-vcloud-director/issues/18)
* Added load balancer application profile [#208](https://github.com/vmware/go-vcloud-director/pull/208)
* Added edge gateway SNAT/DNAT rule functions which support org VDC network and external network [#225](https://github.com/terraform-providers/terraform-provider-vcd/issues/225)
* Added edge gateway SNAT/DNAT rule functions which work with IDs [#244](https://github.com/terraform-providers/terraform-provider-vcd/issues/244)

## 2.2.0 (May 15, 2019)

FEATURES:

* Added external network get/create/delete functions
* Added metadata add/remove functions to VM.
* Added ability to do vCD version checks and comparison [#174](https://github.com/vmware/go-vcloud-director/pull/174)
using VCDClient.APIVCDMaxVersionIs(string) and VCDClient.APIClientVersionIs(string).
* Added ability to override currently used vCD API version WithAPIVersion(string) [#174](https://github.com/vmware/go-vcloud-director/pull/174).
* Added ability to enable nested hypervisor option for VM with VM.ToggleNestedHypervisor(bool) [#219](https://github.com/terraform-providers/terraform-provider-vcd/issues/219).


BREAKING CHANGES:

* vApp metadata now is attached to the vApp rather to first VM in vApp.
* vApp metadata is no longer added to first VM in vApp it will be added to vApp directly instead.

IMPROVEMENTS:
* Refactored code by introducing helper function to handle API calls. New functions ExecuteRequest, ExecuteTaskRequest, ExecuteRequestWithoutResponse
* Add authorization request header for media file and catalog item upload
* Tests files are now all tagged. Running them through Makefile works as before, but manual execution requires specific tags. Run `go test -v .` for tags list.

## 2.1.0 (March 21, 2019)

ARCHITECTURAL:

* Project switched to using Go modules. It is worth having a
look at [README.md](README.md) to understand how Go modules impact build and development.

FEATURES:

* New insert and eject media functions

IMPROVEMENTS:

* vApp vapp.PowerOn() implicitly waits for vApp to exit "UNRESOLVED" state which occurs shortly after creation and causes vapp.PowerOn() failure.
* VM has new functions which allows to configure cores for CPU. VM.ChangeCPUCountWithCore()

BREAKING CHANGES:

* Deprecate vApp.ChangeCPUCountWithCore() and vApp.ChangeCPUCount()<|MERGE_RESOLUTION|>--- conflicted
+++ resolved
@@ -1,8 +1,3 @@
-<<<<<<< HEAD
-## 2.4.0 (To be decided, 2019)
-
-* Added get/add/delete metadata functions for vApp template and media item [#225](https://github.com/vmware/go-vcloud-director/pull/225).
-=======
 ## 2.4.0 (Unreleased)
 
 * Deprecated functions `GetOrgByName(*VCDClient, string) (Org, error)` and `GetAdminOrgByName(*VCDClient, string) (AdminOrg, error)`
@@ -10,7 +5,7 @@
 * Added method `(*VCDClient) GetOrgByName(string) (*Org, error)`  and related `GetOrgById`, `GetOrgByNameOrId`
 * Added method `(*VCDClient) GetAdminOrgByName(string) (*AdminOrg, error)` and related `GetAdminOrgById`, `GetAdminOrgByNameOrId`
 * Added methods `GetUserByName`, `GetUserById`, `GetUserByNameOrId`, `GetRoleReference`.
->>>>>>> 9e67a7de
+* Added get/add/delete metadata functions for vApp template and media item [#225](https://github.com/vmware/go-vcloud-director/pull/225).
 
 ## 2.3.1 (Jul 29, 2019)
 
