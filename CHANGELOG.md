--- conflicted
+++ resolved
@@ -2,14 +2,10 @@
 
 * Added methods `OrgVdcNetwork.Update`, `OrgVdcNetwork.UpdateAsync`, and `OrgVdcNetwork.Rename` [#292](https://github.com/vmware/go-vcloud-director/pull/292)
 * Added methods `EdgeGateway.Update` and `EdgeGateway.UpdateAsync` [#292](https://github.com/vmware/go-vcloud-director/pull/292)
-<<<<<<< HEAD
+* Increment vCD API version used from 29.0 to 31.0
+    * Add fields `AdminVdc.UniversalNetworkPoolReference and VM.Media`    
 * Added methods `vapp.AddEmptyVm`, `vapp.AddEmptyVmAsync` and `vdc.QueryAllMedia` [#296](https://github.com/vmware/go-vcloud-director/pull/296)
 
-=======
-* Increment vCD API version used from 29.0 to 31.0
-    * Add fields `AdminVdc.UniversalNetworkPoolReference and VM.Media`
-    
->>>>>>> 3a3b1c6a
 NOTES:
 
 * Improved testinf function `deleteVapp()` to avoid deletion errors during test suite run
