--- conflicted
+++ resolved
@@ -504,10 +504,7 @@
 	}
 
 	if vappTemplateParsed.Tasks == nil {
-<<<<<<< HEAD
-=======
 		util.Logger.Printf("[ERROR] the vApp Template %s does not contain tasks, an error happened during upload: %v", vappTemplateUrl, vappTemplateParsed)
->>>>>>> 687a663d
 		return vappTemplateParsed, fmt.Errorf("the vApp Template %s does not contain tasks, an error happened during upload", vappTemplateUrl)
 	}
 
