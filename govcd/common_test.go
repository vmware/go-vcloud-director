--- conflicted
+++ resolved
@@ -858,7 +858,6 @@
 	}
 }
 
-<<<<<<< HEAD
 func createNsxtVAppAndVm(vcd *TestVCD, check *C) (*VApp, *VM) {
 	cat, err := vcd.org.GetCatalogByName(vcd.config.VCD.Catalog.NsxtBackedCatalogName, false)
 	check.Assert(err, IsNil)
@@ -934,7 +933,8 @@
 	check.Assert(err, IsNil)
 
 	return vapp, vm
-=======
+}
+
 // makeVappGroup creates multiple vApps, each with several VMs,
 // as defined in `groupDefinition`.
 // Returns a list of vApps
@@ -988,5 +988,4 @@
 		vappList = append(vappList, vapp)
 	}
 	return vappList, nil
->>>>>>> 573a44c0
 }