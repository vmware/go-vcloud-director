/*
 * Copyright 2018 VMware, Inc.  All rights reserved.  Licensed under the Apache v2 License.
 */

// IMPORTANT: DO NOT ADD build tags to this file

package govcd

import (
	"fmt"
	"os"
	"testing"
)

var testingTags = make(map[string]string)

<<<<<<< HEAD
var testVerbose bool = os.Getenv("GOVCD_TEST_VERBOSE") != ""
=======
// longer than the 128 characters so nothing can be named this
var INVALID_NAME = `*******************************************INVALID
					****************************************************
					************************`

// This ID won't be found by lookup in any entity
var invalidEntityId = "one:two:three:aaaaaaaa-bbbb-cccc-dddd-eeeeeeeeeeee"
>>>>>>> 9e67a7de

func tagsHelp(t *testing.T) {

	var helpText string = `
# -----------------------------------------------------
# Tags are required to run the tests
# -----------------------------------------------------

At least one of the following tags should be defined:

   * ALL :       Runs all the tests (== functional + unit == all feature tests)

   * functional: Runs all the tests that use check.v1
   * unit:       Runs unit tests that do not use check.v1 and don't need a live vCD

   * catalog:    Runs catalog related tests (also catalog_item, media)
   * disk:       Runs disk related tests
   * extnetwork: Runs external network related tests
   * lb:       	 Runs load balancer related tests
   * network:    Runs network related tests
   * gateway:    Runs edge gateway related tests
   * org:        Runs org related tests
   * query:      Runs query related tests
   * system:     Runs system related tests
   * task:       Runs task related tests
   * user:       Runs user related tests
   * vapp:       Runs vapp related tests
   * vdc:        Runs vdc related tests
   * vm:         Runs vm related tests

Examples:

go test -tags functional -check.vv -timeout=45m .
go test -tags catalog -check.vv -timeout=15m .
go test -tags "query extension" -check.vv -timeout=5m .
go test -tags functional -check.vv -check.f Test_AddNewVM  -timeout=15m .
go test -v -tags unit .
`
	t.Logf(helpText)
}

// Tells indirectly if a tag has been set
// For every tag there is an `init` function that
// fills an item in `testingTags`
func isTagSet(tagName string) bool {
	_, ok := testingTags[tagName]
	return ok
}

// For troubleshooting:
// Shows which tags were set, and in which file.
func showTags() {
	if len(testingTags) > 0 {
		fmt.Println("# Defined tags:")
	}
	for k, v := range testingTags {
		fmt.Printf("# %s (%s)", k, v)
	}
}

// Checks whether any tags were defined, and raises an error if not
func TestTags(t *testing.T) {
	if len(testingTags) == 0 {
		t.Logf("# No tags were defined")
		tagsHelp(t)
		t.Fail()
		return
	}
	if os.Getenv("SHOW_TAGS") != "" {
		showTags()
	}
}<|MERGE_RESOLUTION|>--- conflicted
+++ resolved
@@ -14,9 +14,7 @@
 
 var testingTags = make(map[string]string)
 
-<<<<<<< HEAD
 var testVerbose bool = os.Getenv("GOVCD_TEST_VERBOSE") != ""
-=======
 // longer than the 128 characters so nothing can be named this
 var INVALID_NAME = `*******************************************INVALID
 					****************************************************
@@ -24,7 +22,6 @@
 
 // This ID won't be found by lookup in any entity
 var invalidEntityId = "one:two:three:aaaaaaaa-bbbb-cccc-dddd-eeeeeeeeeeee"
->>>>>>> 9e67a7de
 
 func tagsHelp(t *testing.T) {
 
