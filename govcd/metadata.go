--- conflicted
+++ resolved
@@ -717,56 +717,6 @@
 	return getMetadata(catalog.client, catalog.Catalog.HREF)
 }
 
-<<<<<<< HEAD
-// GetMetadata returns OrgVDCNetwork metadata.
-func (orgVdcNetwork *OrgVDCNetwork) GetMetadata() (*types.Metadata, error) {
-	return getMetadata(orgVdcNetwork.client, orgVdcNetwork.OrgVDCNetwork.HREF)
-}
-
-// AddMetadataEntry adds OrgVDCNetwork metadata typedValue and key/value pair provided as input
-// and waits for the task to finish.
-func (orgVdcNetwork *OrgVDCNetwork) AddMetadataEntry(typedValue, key, value string) error {
-	task, err := orgVdcNetwork.AddMetadataEntryAsync(typedValue, key, value)
-	if err != nil {
-		return err
-	}
-	err = task.WaitTaskCompletion()
-	if err != nil {
-		return err
-	}
-
-	err = orgVdcNetwork.Refresh()
-	if err != nil {
-		return err
-	}
-
-	return nil
-}
-
-// AddMetadataEntryAsync adds OrgVDCNetwork metadata typedValue and key/value pair provided as input
-// and returns the task.
-func (orgVdcNetwork *OrgVDCNetwork) AddMetadataEntryAsync(typedValue, key, value string) (Task, error) {
-	return addMetadata(orgVdcNetwork.client, typedValue, key, value, strings.ReplaceAll(orgVdcNetwork.OrgVDCNetwork.HREF, "/api/", "/api/admin/"))
-}
-
-// DeleteMetadataEntry deletes OrgVDCNetwork metadata depending on key provided as input
-// and waits for the task to finish.
-func (orgVdcNetwork *OrgVDCNetwork) DeleteMetadataEntry(key string) error {
-	task, err := orgVdcNetwork.DeleteMetadataEntryAsync(key)
-	if err != nil {
-		return err
-	}
-
-	err = task.WaitTaskCompletion()
-	if err != nil {
-		return err
-	}
-
-	err = orgVdcNetwork.Refresh()
-	if err != nil {
-		return err
-	}
-=======
 // GetMetadata returns the metadata of the corresponding organization seen as administrator
 func (adminOrg *AdminOrg) GetMetadata() (*types.Metadata, error) {
 	return getMetadata(adminOrg.client, adminOrg.AdminOrg.HREF)
@@ -862,20 +812,70 @@
 	if err != nil {
 		return fmt.Errorf("error completing delete metadata for independent disk task: %s", err)
 	}
->>>>>>> 179b2467
-
-	return nil
-}
-
-<<<<<<< HEAD
+
+	return nil
+}
+
+// DeleteMetadataEntryAsync deletes metadata of the corresponding independent disk with the given key, and returns
+// a task.
+func (disk *Disk) DeleteMetadataEntryAsync(key string) (Task, error) {
+	return deleteMetadata(disk.client, key, disk.Disk.HREF)
+}
+
+// GetMetadata returns OrgVDCNetwork metadata.
+func (orgVdcNetwork *OrgVDCNetwork) GetMetadata() (*types.Metadata, error) {
+	return getMetadata(orgVdcNetwork.client, orgVdcNetwork.OrgVDCNetwork.HREF)
+}
+
+// AddMetadataEntry adds OrgVDCNetwork metadata typedValue and key/value pair provided as input
+// and waits for the task to finish.
+func (orgVdcNetwork *OrgVDCNetwork) AddMetadataEntry(typedValue, key, value string) error {
+	task, err := orgVdcNetwork.AddMetadataEntryAsync(typedValue, key, value)
+	if err != nil {
+		return err
+	}
+	err = task.WaitTaskCompletion()
+	if err != nil {
+		return err
+	}
+
+	err = orgVdcNetwork.Refresh()
+	if err != nil {
+		return err
+	}
+
+	return nil
+}
+
+// AddMetadataEntryAsync adds OrgVDCNetwork metadata typedValue and key/value pair provided as input
+// and returns the task.
+func (orgVdcNetwork *OrgVDCNetwork) AddMetadataEntryAsync(typedValue, key, value string) (Task, error) {
+	return addMetadata(orgVdcNetwork.client, typedValue, key, value, strings.ReplaceAll(orgVdcNetwork.OrgVDCNetwork.HREF, "/api/", "/api/admin/"))
+}
+
+// DeleteMetadataEntry deletes OrgVDCNetwork metadata depending on key provided as input
+// and waits for the task to finish.
+func (orgVdcNetwork *OrgVDCNetwork) DeleteMetadataEntry(key string) error {
+	task, err := orgVdcNetwork.DeleteMetadataEntryAsync(key)
+	if err != nil {
+		return err
+	}
+
+	err = task.WaitTaskCompletion()
+	if err != nil {
+		return err
+	}
+
+	err = orgVdcNetwork.Refresh()
+	if err != nil {
+		return err
+	}
+
+	return nil
+}
+
 // DeleteMetadataEntryAsync deletes OrgVDCNetwork metadata depending on key provided as input
 // and returns a task.
 func (orgVdcNetwork *OrgVDCNetwork) DeleteMetadataEntryAsync(key string) (Task, error) {
 	return deleteMetadata(orgVdcNetwork.client, key, strings.ReplaceAll(orgVdcNetwork.OrgVDCNetwork.HREF, "/api/", "/api/admin/"))
-=======
-// DeleteMetadataEntryAsync deletes metadata of the corresponding independent disk with the given key, and returns
-// a task.
-func (disk *Disk) DeleteMetadataEntryAsync(key string) (Task, error) {
-	return deleteMetadata(disk.client, key, disk.Disk.HREF)
->>>>>>> 179b2467
 }