--- conflicted
+++ resolved
@@ -124,21 +124,6 @@
 		return err
 	}
 
-<<<<<<< HEAD
-// Deprecated: use VApp.DeleteMetadataEntry.
-func (vapp *VApp) DeleteMetadata(key string) (Task, error) {
-	return deleteMetadata(vapp.client, key, vapp.VApp.HREF)
-}
-
-// Deprecated: use VApp.AddMetadataEntry
-func (vapp *VApp) AddMetadata(key string, value string) (Task, error) {
-	return addMetadata(vapp.client, types.MetadataStringValue, key, value, vapp.VApp.HREF)
-}
-
-// GetMetadata returns VAppTemplate metadata.
-func (vAppTemplate *VAppTemplate) GetMetadata() (*types.Metadata, error) {
-	return getMetadata(vAppTemplate.client, vAppTemplate.VAppTemplate.HREF)
-=======
 	err = task.WaitTaskCompletion()
 	if err != nil {
 		return err
@@ -236,7 +221,6 @@
 // Note: Requires system administrator privileges.
 func (vdc *Vdc) DeleteMetadataEntryAsync(key string) (Task, error) {
 	return deleteMetadata(vdc.client, key, getAdminURL(vdc.Vdc.HREF))
->>>>>>> 3b99bc22
 }
 
 // GetMetadata returns VApp metadata.
@@ -1210,11 +1194,9 @@
 	return nil
 }
 
-<<<<<<< HEAD
-// DeleteMetadataEntryAsync deletes OrgVDCNetwork metadata depending on key provided as input
-// and returns a task.
-func (orgVdcNetwork *OrgVDCNetwork) DeleteMetadataEntryAsync(key string) (Task, error) {
-	return deleteMetadata(orgVdcNetwork.client, key, strings.ReplaceAll(orgVdcNetwork.OrgVDCNetwork.HREF, "/api/", "/api/admin/"))
+// Deprecated: use MediaRecord.DeleteMetadataEntryAsync.
+func (mediaRecord *MediaRecord) DeleteMetadataAsync(key string) (Task, error) {
+	return deleteMetadata(mediaRecord.client, key, mediaRecord.MediaRecord.HREF)
 }
 
 // ---
@@ -1368,9 +1350,4 @@
 		return err
 	}
 	return nil
-=======
-// Deprecated: use MediaRecord.DeleteMetadataEntryAsync.
-func (mediaRecord *MediaRecord) DeleteMetadataAsync(key string) (Task, error) {
-	return deleteMetadata(mediaRecord.client, key, mediaRecord.MediaRecord.HREF)
->>>>>>> 3b99bc22
 }