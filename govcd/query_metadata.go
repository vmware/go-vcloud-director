/*
 * Copyright 2020 VMware, Inc.  All rights reserved.  Licensed under the Apache v2 License.
 */

package govcd

import (
	"fmt"
	"net/url"
	"strings"

	"github.com/vmware/go-vcloud-director/v2/types/v56"
)

/*
This file contains functions that allow an extended query including metadata fields.

The metadata fields need to be requested explicitly (we can't just ask for generic metadata to be included
in the query result. Due to the query system implementation, when we request metadata fields, we must also
list the regular fields that we want in the result.
For this reason, we need to have the list of fields supported by the query for each query type. Not all the
fields can be used in the "fields" parameter of the query.

The function queryFieldsOnDemand provides the fields for the supported types.

Example: we have type "X" with fields "a", "b", "c", "d". It supports metadata.
If we want to query X without metadata, we run a simple query?type=X;[...]

If we also want metadata, we need to know which keys we want to fetch, and run
query?type=X;fields=a,b,c,d,metadata:key1,metadata:key2

*/

// MetadataFilter is a definition of a value used to filter metadata.
// It is made of a Type (such as 'STRING', 'INT', 'BOOL") and a Value, which is the value we want to search for.
type MetadataFilter struct {
	Type  string
	Value string
}

// queryFieldsOnDemand returns the list of fields that can be requested in the option "fields" of a query
// Note that an alternative approach using `reflect` would require several exceptions to list all the
// fields that are not supported.
func queryFieldsOnDemand(queryType string) ([]string, error) {
	// entities for which the fields on demand are supported
	var (
		vappTemplatefields = []string{"ownerName", "catalogName", "isPublished", "name", "vdc", "vdcName",
			"org", "creationDate", "isBusy", "isGoldMaster", "isEnabled", "status", "isDeployed", "isExpired",
			"storageProfileName"}
		edgeGatewayFields = []string{"name", "vdc", "orgVdcName", "numberOfExtNetworks", "numberOfOrgNetworks", "isBusy",
			"gatewayStatus", "haStatus"}
		orgVdcNetworkFields = []string{"name", "defaultGateway", "netmask", "dns1", "dns2", "dnsSuffix", "linkType",
			"connectedTo", "vdc", "isBusy", "isShared", "vdcName", "isIpScopeInherited"}
		catalogFields = []string{"name", "isPublished", "isShared", "creationDate", "orgName", "ownerName",
			"numberOfMedia", "owner"}
		mediaFields = []string{"ownerName", "catalogName", "isPublished", "name", "vdc", "vdcName", "org",
			"creationDate", "isBusy", "storageB", "owner", "catalog", "catalogItem", "status",
			"storageProfileName", "taskStatusName", "isInCatalog", "task",
			"isIso", "isVdcEnabled", "taskStatus", "taskDetails"}
		catalogItemFields = []string{"entity", "entityName", "entityType", "catalog", "catalogName", "ownerName",
			"owner", "isPublished", "vdc", "vdcName", "isVdcEnabled", "creationDate", "isExpired", "status"}
		vmFields = []string{"catalogName", "container", "containerName", "datastoreName", "description",
			"gcStatus", "guestOs", "hardwareVersion", "hostName", "isAutoNature", "isDeleted", "isDeployed", "isPublished",
			"isVAppTemplate", "isVdcEnabled", "memoryMB", "moref", "name", "numberOfCpus", "org", "status",
			"storageProfileName", "vc", "vdc", "vdcName", "vmToolsVersion", "containerStatus", "pvdcHighestSupportedHardwareVersion",
			"isComputePolicyCompliant", "vmSizingPolicyId", "vmPlacementPolicyId", "encrypted", "dateCreated",
			"totalStorageAllocatedMb", "isExpired"}
		vappFields = []string{"creationDate", "isBusy", "isDeployed", "isEnabled", "isExpired", "isInMaintenanceMode", "isPublic",
			"ownerName", "status", "vdc", "vdcName", "numberOfVMs", "numberOfCpus", "cpuAllocationMhz", "cpuAllocationInMhz",
			"storageKB", "memoryAllocationMB", "isAutoDeleteNotified", "isAutoUndeployNotified", "isVdcEnabled", "honorBookOrder",
			"pvdcHighestSupportedHardwareVersion", "lowestHardwareVersionInVApp"}
		orgVdcFields = []string{"name", "description", "isEnabled", "cpuAllocationMhz", "cpuLimitMhz", "cpuUsedMhz",
			"memoryAllocationMB", "memoryLimitMB", "memoryUsedMB", "storageLimitMB", "storageUsedMB", "providerVdcName",
			"providerVdc", "orgName", "org", "allocationModel", "numberOfVApps", "numberOfUnmanagedVApps", "numberOfMedia",
			"numberOfDisks", "numberOfVAppTemplates", "vcName", "isBusy", "status", "networkPool", "numberOfResourcePools",
			"numberOfStorageProfiles", "usedNetworksInVdc", "numberOfVMs", "numberOfRunningVMs", "numberOfDeployedVApps",
			"numberOfDeployedUnmanagedVApps", "isThinProvisioned", "isFastProvisioned", "networkProviderType",
			"cpuOverheadMhz", "isVCEnabled", "memoryReservedMB", "cpuReservedMhz", "storageOverheadMB", "memoryOverheadMB", "vc"}
		taskFields = []string{"href", "id", "type", "org", "orgName", "name", "operationFull", "message", "startDate",
			"endDate", "status", "progress", "ownerName", "object", "objectType", "objectName", "serviceNamespace"}
		orgFields = []string{"href", "id", "type", "name", "displayName", "isEnabled", "isReadOnly", "canPublishCatalogs",
			"deployedVMQuota", "storedVMQuota", "numberOfCatalogs", "numberOfVdcs", "numberOfVApps", "numberOfGroups", "numberOfDisks"}
		fieldsOnDemand = map[string][]string{
			types.QtVappTemplate:      vappTemplatefields,
			types.QtAdminVappTemplate: vappTemplatefields,
			types.QtEdgeGateway:       edgeGatewayFields,
			types.QtOrgVdcNetwork:     orgVdcNetworkFields,
			types.QtCatalog:           catalogFields,
			types.QtAdminCatalog:      catalogFields,
			types.QtMedia:             mediaFields,
			types.QtAdminMedia:        mediaFields,
			types.QtCatalogItem:       catalogItemFields,
			types.QtAdminCatalogItem:  catalogItemFields,
			types.QtVm:                vmFields,
			types.QtAdminVm:           vmFields,
			types.QtVapp:              vappFields,
			types.QtAdminVapp:         vappFields,
			types.QtOrgVdc:            orgVdcFields,
			types.QtAdminOrgVdc:       orgVdcFields,
			types.QtTask:              taskFields,
			types.QtAdminTask:         taskFields,
			types.QtOrg:               orgFields,
		}
	)

	fields, ok := fieldsOnDemand[queryType]
	if !ok {
		return nil, fmt.Errorf("query type '%s' not supported", queryType)
	}
	return fields, nil
}

// addResults takes records from the appropriate field in the latest results and adds them to the cumulative results
func addResults(queryType string, cumulativeResults, newResults Results) (Results, int, error) {

	var size int
	switch queryType {
	case types.QtAdminVappTemplate:
		cumulativeResults.Results.AdminVappTemplateRecord = append(cumulativeResults.Results.AdminVappTemplateRecord, newResults.Results.AdminVappTemplateRecord...)
		size = len(newResults.Results.AdminVappTemplateRecord)
	case types.QtVappTemplate:
		size = len(newResults.Results.VappTemplateRecord)
		cumulativeResults.Results.VappTemplateRecord = append(cumulativeResults.Results.VappTemplateRecord, newResults.Results.VappTemplateRecord...)
	case types.QtCatalogItem:
		cumulativeResults.Results.CatalogItemRecord = append(cumulativeResults.Results.CatalogItemRecord, newResults.Results.CatalogItemRecord...)
		size = len(newResults.Results.CatalogItemRecord)
	case types.QtAdminCatalogItem:
		cumulativeResults.Results.AdminCatalogItemRecord = append(cumulativeResults.Results.AdminCatalogItemRecord, newResults.Results.AdminCatalogItemRecord...)
		size = len(newResults.Results.AdminCatalogItemRecord)
	case types.QtMedia:
		cumulativeResults.Results.MediaRecord = append(cumulativeResults.Results.MediaRecord, newResults.Results.MediaRecord...)
		size = len(newResults.Results.MediaRecord)
	case types.QtAdminMedia:
		cumulativeResults.Results.AdminMediaRecord = append(cumulativeResults.Results.AdminMediaRecord, newResults.Results.AdminMediaRecord...)
		size = len(newResults.Results.AdminMediaRecord)
	case types.QtCatalog:
		cumulativeResults.Results.CatalogRecord = append(cumulativeResults.Results.CatalogRecord, newResults.Results.CatalogRecord...)
		size = len(newResults.Results.CatalogRecord)
	case types.QtAdminCatalog:
		cumulativeResults.Results.AdminCatalogRecord = append(cumulativeResults.Results.AdminCatalogRecord, newResults.Results.AdminCatalogRecord...)
		size = len(newResults.Results.AdminCatalogRecord)
	case types.QtOrgVdcNetwork:
		cumulativeResults.Results.OrgVdcNetworkRecord = append(cumulativeResults.Results.OrgVdcNetworkRecord, newResults.Results.OrgVdcNetworkRecord...)
		size = len(newResults.Results.OrgVdcNetworkRecord)
	case types.QtEdgeGateway:
		cumulativeResults.Results.EdgeGatewayRecord = append(cumulativeResults.Results.EdgeGatewayRecord, newResults.Results.EdgeGatewayRecord...)
		size = len(newResults.Results.EdgeGatewayRecord)
	case types.QtVm:
		cumulativeResults.Results.VMRecord = append(cumulativeResults.Results.VMRecord, newResults.Results.VMRecord...)
		size = len(newResults.Results.VMRecord)
	case types.QtAdminVm:
		cumulativeResults.Results.AdminVMRecord = append(cumulativeResults.Results.AdminVMRecord, newResults.Results.AdminVMRecord...)
		size = len(newResults.Results.AdminVMRecord)
	case types.QtVapp:
		cumulativeResults.Results.VAppRecord = append(cumulativeResults.Results.VAppRecord, newResults.Results.VAppRecord...)
		size = len(newResults.Results.VAppRecord)
	case types.QtAdminVapp:
		cumulativeResults.Results.AdminVAppRecord = append(cumulativeResults.Results.AdminVAppRecord, newResults.Results.AdminVAppRecord...)
		size = len(newResults.Results.AdminVAppRecord)
	case types.QtOrgVdc:
		cumulativeResults.Results.OrgVdcRecord = append(cumulativeResults.Results.OrgVdcRecord, newResults.Results.OrgVdcRecord...)
		size = len(newResults.Results.OrgVdcRecord)
	case types.QtAdminOrgVdc:
		cumulativeResults.Results.OrgVdcAdminRecord = append(cumulativeResults.Results.OrgVdcAdminRecord, newResults.Results.OrgVdcAdminRecord...)
		size = len(newResults.Results.OrgVdcAdminRecord)
	case types.QtTask:
		cumulativeResults.Results.TaskRecord = append(cumulativeResults.Results.TaskRecord, newResults.Results.TaskRecord...)
		size = len(newResults.Results.TaskRecord)
	case types.QtAdminTask:
		cumulativeResults.Results.AdminTaskRecord = append(cumulativeResults.Results.AdminTaskRecord, newResults.Results.AdminTaskRecord...)
		size = len(newResults.Results.AdminTaskRecord)
	case types.QtNetworkPool:
		cumulativeResults.Results.NetworkPoolRecord = append(cumulativeResults.Results.NetworkPoolRecord, newResults.Results.NetworkPoolRecord...)
		size = len(newResults.Results.NetworkPoolRecord)
	case types.QtProviderVdcStorageProfile:
		cumulativeResults.Results.ProviderVdcStorageProfileRecord = append(cumulativeResults.Results.ProviderVdcStorageProfileRecord, newResults.Results.ProviderVdcStorageProfileRecord...)
		size = len(newResults.Results.ProviderVdcStorageProfileRecord)
	case types.QtResourcePool:
		cumulativeResults.Results.ResourcePoolRecord = append(cumulativeResults.Results.ResourcePoolRecord, newResults.Results.ResourcePoolRecord...)
		size = len(newResults.Results.ResourcePoolRecord)
	case types.QtVappNetwork:
		cumulativeResults.Results.VappNetworkRecord = append(cumulativeResults.Results.VappNetworkRecord, newResults.Results.VappNetworkRecord...)
		size = len(newResults.Results.VappNetworkRecord)
	case types.QtAdminVappNetwork:
		cumulativeResults.Results.AdminVappNetworkRecord = append(cumulativeResults.Results.AdminVappNetworkRecord, newResults.Results.AdminVappNetworkRecord...)
		size = len(newResults.Results.AdminVappNetworkRecord)

	default:
		return Results{}, 0, fmt.Errorf("query type %s not supported", queryType)
	}

	return cumulativeResults, size, nil
}

// cumulativeQuery runs a paginated query and collects all elements until the total number of records is retrieved
func (client *Client) cumulativeQuery(queryType string, params, notEncodedParams map[string]string) (Results, error) {
	return client.cumulativeQueryWithHeaders(queryType, params, notEncodedParams, nil)
}

// cumulativeQueryWithHeaders is the same as cumulativeQuery() but let you add headers to the query
func (client *Client) cumulativeQueryWithHeaders(queryType string, params, notEncodedParams map[string]string, headers map[string]string) (Results, error) {
	var supportedQueryTypes = []string{
		types.QtVappTemplate,
		types.QtAdminVappTemplate,
		types.QtEdgeGateway,
		types.QtOrgVdcNetwork,
		types.QtCatalog,
		types.QtAdminCatalog,
		types.QtMedia,
		types.QtAdminMedia,
		types.QtCatalogItem,
		types.QtAdminCatalogItem,
		types.QtVm,
		types.QtAdminVm,
		types.QtVapp,
		types.QtAdminVapp,
		types.QtOrgVdc,
		types.QtAdminOrgVdc,
		types.QtTask,
		types.QtAdminTask,
		types.QtResourcePool,
		types.QtNetworkPool,
		types.QtProviderVdcStorageProfile,
<<<<<<< HEAD
		types.QtVappNetwork,
		types.QtAdminVappNetwork,
=======
		types.QtOrg,
>>>>>>> 1c335975
	}
	// Make sure the query type is supported
	// We need to check early, as queries that would return less than 25 items (default page size) would succeed,
	// but the check on query type will happen once that threshold is crossed.
	isSupported := false
	for _, qt := range supportedQueryTypes {
		if qt == queryType {
			isSupported = true
			break
		}
	}
	if !isSupported {
		return Results{}, fmt.Errorf("[cumulativeQuery] query type %s not supported", queryType)
	}

	if params == nil {
		params = make(map[string]string)
	}
	if len(notEncodedParams) == 0 {
		notEncodedParams = map[string]string{"type": queryType}
	}

	result, err := client.QueryWithNotEncodedParamsWithHeaders(params, notEncodedParams, headers)
	if err != nil {
		return Results{}, err
	}
	wanted := int(result.Results.Total)
	retrieved := int(wanted)
	if retrieved > result.Results.PageSize {
		retrieved = result.Results.PageSize
	}
	if retrieved == wanted {
		return result, nil
	}
	page := result.Results.Page

	var cumulativeResult = Results{
		Results: result.Results,
		client:  nil,
	}

	for retrieved != wanted {
		page++
		notEncodedParams["page"] = fmt.Sprintf("%d", page)
		var size int
		newResult, err := client.QueryWithNotEncodedParamsWithHeaders(params, notEncodedParams, headers)
		if err != nil {
			return Results{}, err
		}
		cumulativeResult, size, err = addResults(queryType, cumulativeResult, newResult)
		if err != nil {
			return Results{}, err
		}
		retrieved += size
	}

	return result, nil
}

// queryWithMetadataFields is a wrapper around QueryWithNotEncodedParams with additional metadata fields
// being returned.
//
// * queryType is the type of the query. Only the ones listed within queryFieldsOnDemand are supported
// * params and notEncodedParams are the same ones passed to QueryWithNotEncodedParams
// * metadataFields is the list of fields to be included in the query results
// * if isSystem is true, metadata fields are requested as 'metadata@SYSTEM:fieldName'
func (client *Client) queryWithMetadataFields(queryType string, params, notEncodedParams map[string]string,
	metadataFields []string, isSystem bool) (Results, error) {
	if notEncodedParams == nil {
		notEncodedParams = make(map[string]string)
	}
	notEncodedParams["type"] = queryType

	if len(metadataFields) == 0 {
		return client.cumulativeQuery(queryType, params, notEncodedParams)
	}

	fields, err := queryFieldsOnDemand(queryType)
	if err != nil {
		return Results{}, fmt.Errorf("[queryWithMetadataFields] %s", err)
	}

	if len(fields) == 0 {
		return Results{}, fmt.Errorf("[queryWithMetadataFields] no fields found for type '%s'", queryType)
	}
	metadataFieldText := ""
	prefix := "metadata"
	if isSystem {
		prefix = "metadata@SYSTEM"
	}
	for i, field := range metadataFields {
		metadataFieldText += fmt.Sprintf("%s:%s", prefix, field)
		if i != len(metadataFields) {
			metadataFieldText += ","
		}
	}

	notEncodedParams["fields"] = strings.Join(fields, ",") + "," + metadataFieldText

	return client.cumulativeQuery(queryType, params, notEncodedParams)
}

// queryByMetadataFilter is a wrapper around QueryWithNotEncodedParams with additional filtering
// on metadata fields
// Unlike queryWithMetadataFields, this function does not return the metadata fields, but only uses
// them to perform the filter.
//
// * params and notEncodedParams are the same ones passed to QueryWithNotEncodedParams
// * metadataFilter is is a map of conditions to use for filtering
// * if isSystem is true, metadata fields are requested as 'metadata@SYSTEM:fieldName'
func (client *Client) queryByMetadataFilter(queryType string, params, notEncodedParams map[string]string,
	metadataFilters map[string]MetadataFilter, isSystem bool) (Results, error) {

	if len(metadataFilters) == 0 {
		return Results{}, fmt.Errorf("[queryByMetadataFilter] no metadata fields provided")
	}
	if notEncodedParams == nil {
		notEncodedParams = make(map[string]string)
	}
	notEncodedParams["type"] = queryType

	metadataFilterText := ""
	prefix := "metadata"
	if isSystem {
		prefix = "metadata@SYSTEM"
	}
	count := 0
	for key, value := range metadataFilters {
		metadataFilterText += fmt.Sprintf("%s:%s==%s:%s", prefix, key, value.Type, url.QueryEscape(value.Value))
		if count < len(metadataFilters)-1 {
			metadataFilterText += ";"
		}
		count++
	}

	filter, ok := notEncodedParams["filter"]
	if ok {
		filter = "(" + filter + ";" + metadataFilterText + ")"
	} else {
		filter = metadataFilterText
	}
	notEncodedParams["filter"] = filter

	return client.cumulativeQuery(queryType, params, notEncodedParams)
}<|MERGE_RESOLUTION|>--- conflicted
+++ resolved
@@ -221,12 +221,9 @@
 		types.QtResourcePool,
 		types.QtNetworkPool,
 		types.QtProviderVdcStorageProfile,
-<<<<<<< HEAD
 		types.QtVappNetwork,
 		types.QtAdminVappNetwork,
-=======
 		types.QtOrg,
->>>>>>> 1c335975
 	}
 	// Make sure the query type is supported
 	// We need to check early, as queries that would return less than 25 items (default page size) would succeed,
