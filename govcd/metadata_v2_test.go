--- conflicted
+++ resolved
@@ -297,37 +297,6 @@
 	vcd.testMetadataIgnore(catalogItem, "catalogItem", catalogItem.CatalogItem.Name, check)
 }
 
-<<<<<<< HEAD
-func (vcd *TestVCD) TestRdeMetadata(check *C) {
-	fmt.Printf("Running: %s\n", check.TestName())
-
-	// This RDE type comes out of the box in VCD
-	rdeType, err := vcd.client.GetRdeType("vmware", "tkgcluster", "1.0.0")
-	check.Assert(err, IsNil)
-	check.Assert(rdeType, NotNil)
-
-	rde, err := rdeType.CreateRde(types.DefinedEntity{
-		Name:   check.TestName(),
-		Entity: map[string]interface{}{"foo": "bar"}, // We don't care about schema correctness here
-	}, nil)
-	check.Assert(err, IsNil)
-	check.Assert(rde, NotNil)
-
-	err = rde.Resolve() // State will be RESOLUTION_ERROR, but we don't care. We resolve to be able to delete it later.
-	check.Assert(err, IsNil)
-
-	// The RDE can't be deleted until rde.Resolve() is called
-	AddToCleanupListOpenApi(rde.DefinedEntity.ID, check.TestName(), types.OpenApiPathVersion1_0_0+types.OpenApiEndpointRdeEntities+rde.DefinedEntity.ID)
-
-	testOpenApiMetadataCRUDActions(rde, check)
-	vcd.testOpenApiMetadataIgnore(rde, "entity", rde.DefinedEntity.Name, check)
-
-	err = rde.Delete()
-	check.Assert(err, IsNil)
-}
-
-=======
->>>>>>> 6170e5c4
 func (vcd *TestVCD) testMetadataIgnore(resource metadataCompatible, objectType, objectName string, check *C) {
 	existingMetadata, err := resource.GetMetadata()
 	check.Assert(err, IsNil)
@@ -712,333 +681,4 @@
 			check.Assert(foundEntry.Domain.Visibility, Equals, expected.Visibility)
 		}
 	}
-<<<<<<< HEAD
-}
-
-// openApiMetadataCompatible allows centralizing and generalizing the tests for OpenAPI metadata compatible resources.
-type openApiMetadataCompatible interface {
-	GetMetadata() ([]*types.OpenApiMetadataEntry, error)
-	GetMetadataByKey(namespace, key string) (*types.OpenApiMetadataEntry, error)
-	AddMetadata(metadataEntry types.OpenApiMetadataEntry) (*types.OpenApiMetadataEntry, error)
-	UpdateMetadata(namespace, key string, value interface{}) (*types.OpenApiMetadataEntry, error)
-	DeleteMetadata(namespace, key string) error
-}
-
-type openApiMetadataTest struct {
-	Key                               string
-	Value                             interface{} // The type depends on the Type attribute
-	UpdateValue                       interface{}
-	Namespace                         string
-	Type                              string
-	IsReadOnly                        bool
-	IsPersistent                      bool
-	Domain                            string
-	ExpectErrorOnFirstAddMatchesRegex string
-}
-
-// testOpenApiMetadataCRUDActions performs a complete test of all use cases that metadata in OpenAPI can have,
-// for an OpenAPI metadata compatible resource.
-func testOpenApiMetadataCRUDActions(resource openApiMetadataCompatible, check *C) {
-	// Check how much metadata exists
-	metadata, err := resource.GetMetadata()
-	check.Assert(err, IsNil)
-	existingMetaDataCount := len(metadata)
-
-	var testCases = []openApiMetadataTest{
-		{
-			Key:         "stringKey",
-			Value:       "stringValue",
-			UpdateValue: "stringValueUpdated",
-			Type:        types.OpenApiMetadataStringEntry,
-			IsReadOnly:  false,
-			Domain:      "TENANT",
-			Namespace:   "foo",
-		},
-		{
-			Key:                               "numberKey",
-			Value:                             "notANumber",
-			Type:                              types.OpenApiMetadataNumberEntry,
-			IsReadOnly:                        false,
-			Domain:                            "TENANT",
-			Namespace:                         "foo",
-			ExpectErrorOnFirstAddMatchesRegex: "notANumber",
-		},
-		{
-			Key:         "numberKey",
-			Value:       float64(1),
-			UpdateValue: float64(42),
-			Type:        types.OpenApiMetadataNumberEntry,
-			IsReadOnly:  false,
-			Domain:      "TENANT",
-			Namespace:   "foo",
-		},
-		{
-			Key:         "negativeNumberKey",
-			Value:       float64(-1),
-			UpdateValue: float64(-42),
-			Type:        types.OpenApiMetadataNumberEntry,
-			IsReadOnly:  false,
-			Domain:      "TENANT",
-			Namespace:   "foo",
-		},
-		{
-			Key:                               "boolKey",
-			Value:                             "notABool",
-			Type:                              types.OpenApiMetadataBooleanEntry,
-			IsReadOnly:                        false,
-			Domain:                            "TENANT",
-			Namespace:                         "foo",
-			ExpectErrorOnFirstAddMatchesRegex: "notABool",
-		},
-		{
-			Key:         "boolKey",
-			Value:       true,
-			UpdateValue: false,
-			Type:        types.OpenApiMetadataBooleanEntry,
-			IsReadOnly:  false,
-			Domain:      "TENANT",
-			Namespace:   "foo",
-		},
-		{
-			Key:         "providerKey",
-			Value:       "providerValue",
-			UpdateValue: "providerValueUpdated",
-			Type:        types.OpenApiMetadataStringEntry,
-			IsReadOnly:  false,
-			Domain:      "PROVIDER",
-			Namespace:   "foo",
-		},
-		{
-			Key:                               "readOnlyProviderKey",
-			Value:                             "readOnlyProviderValue",
-			Type:                              types.OpenApiMetadataStringEntry,
-			IsReadOnly:                        true,
-			Domain:                            "PROVIDER",
-			Namespace:                         "foo",
-			ExpectErrorOnFirstAddMatchesRegex: "VCD_META_CRUD_INVALID_FLAG",
-		},
-		{
-			Key:        "readOnlyTenantKey",
-			Value:      "readOnlyTenantValue",
-			Type:       types.OpenApiMetadataStringEntry,
-			IsReadOnly: true,
-			Domain:     "TENANT",
-			Namespace:  "foo",
-		},
-		{
-			Key:          "persistentKey",
-			Value:        "persistentValue",
-			Type:         types.OpenApiMetadataStringEntry,
-			IsReadOnly:   false,
-			IsPersistent: true,
-			Domain:       "TENANT",
-			Namespace:    "foo",
-		},
-	}
-
-	for _, testCase := range testCases {
-
-		var createdEntry *types.OpenApiMetadataEntry
-		createdEntry, err = resource.AddMetadata(types.OpenApiMetadataEntry{
-			KeyValue: types.OpenApiMetadataKeyValue{
-				Domain:    testCase.Domain,
-				Key:       testCase.Key,
-				Namespace: testCase.Namespace,
-				Value: types.OpenApiMetadataTypedValue{
-					Type:  testCase.Type,
-					Value: testCase.Value,
-				},
-			},
-			IsPersistent: testCase.IsPersistent,
-			IsReadOnly:   testCase.IsReadOnly,
-		})
-		if testCase.ExpectErrorOnFirstAddMatchesRegex != "" {
-			p := regexp.MustCompile("(?s)" + testCase.ExpectErrorOnFirstAddMatchesRegex)
-			check.Assert(p.MatchString(err.Error()), Equals, true)
-			continue
-		}
-		check.Assert(err, IsNil)
-		check.Assert(createdEntry, NotNil)
-		check.Assert(createdEntry.ID, Not(Equals), "")
-		check.Assert(createdEntry.KeyValue.Key, Not(Equals), "")
-
-		// Check if metadata was added correctly
-		metadata, err = resource.GetMetadata()
-		check.Assert(err, IsNil)
-		check.Assert(len(metadata), Equals, existingMetaDataCount+1)
-
-		metadataValue, err := resource.GetMetadataByKey(createdEntry.KeyValue.Namespace, createdEntry.KeyValue.Key)
-		check.Assert(err, IsNil)
-		check.Assert(metadataValue, NotNil)
-		check.Assert(metadataValue.KeyValue, NotNil)
-		check.Assert(metadataValue.KeyValue.Value, NotNil)
-		check.Assert(metadataValue.KeyValue.Value.Value, Equals, testCase.Value)
-		check.Assert(metadataValue.KeyValue.Key, Equals, testCase.Key)
-		check.Assert(metadataValue.KeyValue.Domain, Equals, testCase.Domain)
-		check.Assert(metadataValue.IsReadOnly, Equals, testCase.IsReadOnly)
-		check.Assert(metadataValue.IsPersistent, Equals, testCase.IsPersistent)
-		check.Assert(metadataValue.KeyValue.Namespace, Equals, testCase.Namespace)
-
-		if testCase.UpdateValue != nil {
-			updatedMetadata, err := resource.UpdateMetadata(testCase.Namespace, testCase.Key, testCase.UpdateValue)
-			check.Assert(err, IsNil)
-			check.Assert(updatedMetadata, NotNil)
-			check.Assert(updatedMetadata.KeyValue.Key, Equals, testCase.Key)
-			check.Assert(updatedMetadata.KeyValue.Value.Type, Equals, testCase.Type)
-			check.Assert(updatedMetadata.KeyValue.Value.Value, Equals, testCase.UpdateValue)
-		}
-
-		err = resource.DeleteMetadata(metadataValue.KeyValue.Namespace, metadataValue.KeyValue.Key)
-		check.Assert(err, IsNil)
-
-		// Check if metadata was deleted correctly
-		metadataValue, err = resource.GetMetadataByKey(metadataValue.KeyValue.Namespace, metadataValue.KeyValue.Key)
-		check.Assert(err, NotNil)
-		check.Assert(metadataValue, IsNil)
-		check.Assert(true, Equals, ContainsNotFound(err))
-	}
-}
-
-func (vcd *TestVCD) testOpenApiMetadataIgnore(resource openApiMetadataCompatible, objectType, objectName string, check *C) {
-	existingMetadata, err := resource.GetMetadata()
-	check.Assert(err, IsNil)
-
-	_, err = resource.AddMetadata(types.OpenApiMetadataEntry{
-		IsPersistent: false,
-		IsReadOnly:   false,
-		KeyValue: types.OpenApiMetadataKeyValue{
-			Domain: "TENANT",
-			Key:    "foo",
-			Value: types.OpenApiMetadataTypedValue{
-				Value: "bar",
-				Type:  types.OpenApiMetadataStringEntry,
-			},
-			Namespace: "",
-		},
-	})
-	check.Assert(err, IsNil)
-	_, err = resource.AddMetadata(types.OpenApiMetadataEntry{
-		IsPersistent: false,
-		IsReadOnly:   false,
-		KeyValue: types.OpenApiMetadataKeyValue{
-			Domain: "TENANT",
-			Key:    "not_ignored",
-			Value: types.OpenApiMetadataTypedValue{
-				Value: "bar2",
-				Type:  types.OpenApiMetadataStringEntry,
-			},
-			Namespace: "",
-		},
-	})
-	check.Assert(err, IsNil)
-
-	cleanup := func() {
-		vcd.client.Client.IgnoredMetadata = nil
-		metadata, err := resource.GetMetadata()
-		check.Assert(err, IsNil)
-		for _, entry := range metadata {
-			itWasAlreadyPresent := false
-			for _, existingEntry := range existingMetadata {
-				if existingEntry.KeyValue.Namespace == entry.KeyValue.Namespace && existingEntry.KeyValue.Key == entry.KeyValue.Key && existingEntry.KeyValue.Value.Value == entry.KeyValue.Value.Value &&
-					existingEntry.KeyValue.Value.Type == entry.KeyValue.Value.Type {
-					itWasAlreadyPresent = true
-				}
-			}
-			if !itWasAlreadyPresent {
-				err = resource.DeleteMetadata(entry.KeyValue.Namespace, entry.KeyValue.Key)
-				check.Assert(err, IsNil)
-			}
-		}
-		metadata, err = resource.GetMetadata()
-		check.Assert(err, IsNil)
-		check.Assert(len(metadata), Equals, len(existingMetadata))
-	}
-	defer cleanup()
-
-	tests := []struct {
-		ignoredMetadata   []IgnoredMetadata
-		metadataIsIgnored bool
-	}{
-		{
-			ignoredMetadata:   []IgnoredMetadata{{ObjectType: &objectType, KeyRegex: regexp.MustCompile(`^foo$`)}},
-			metadataIsIgnored: true,
-		},
-		{
-			ignoredMetadata:   []IgnoredMetadata{{ObjectType: &objectType, ValueRegex: regexp.MustCompile(`^bar$`)}},
-			metadataIsIgnored: true,
-		},
-		{
-			ignoredMetadata:   []IgnoredMetadata{{ObjectType: &objectType, KeyRegex: regexp.MustCompile(`^fizz$`)}},
-			metadataIsIgnored: false,
-		},
-		{
-			ignoredMetadata:   []IgnoredMetadata{{ObjectType: &objectType, ValueRegex: regexp.MustCompile(`^buzz$`)}},
-			metadataIsIgnored: false,
-		},
-		{
-			ignoredMetadata:   []IgnoredMetadata{{ObjectName: &objectName, KeyRegex: regexp.MustCompile(`^foo$`)}},
-			metadataIsIgnored: true,
-		},
-		{
-			ignoredMetadata:   []IgnoredMetadata{{ObjectName: &objectName, ValueRegex: regexp.MustCompile(`^bar$`)}},
-			metadataIsIgnored: true,
-		},
-		{
-			ignoredMetadata:   []IgnoredMetadata{{ObjectName: &objectName, KeyRegex: regexp.MustCompile(`^fizz$`)}},
-			metadataIsIgnored: false,
-		},
-		{
-			ignoredMetadata:   []IgnoredMetadata{{ObjectName: &objectName, ValueRegex: regexp.MustCompile(`^buzz$`)}},
-			metadataIsIgnored: false,
-		},
-		{
-			ignoredMetadata:   []IgnoredMetadata{{ObjectType: &objectType, ObjectName: &objectName, KeyRegex: regexp.MustCompile(`foo`), ValueRegex: regexp.MustCompile(`bar`)}},
-			metadataIsIgnored: true,
-		},
-	}
-
-	for _, tt := range tests {
-		vcd.client.Client.IgnoredMetadata = tt.ignoredMetadata
-
-		// Tests getting a simple metadata entry by its key
-		singleMetadata, err := resource.GetMetadataByKey("", "foo")
-		if tt.metadataIsIgnored {
-			check.Assert(err, NotNil)
-			check.Assert(true, Equals, strings.Contains(err.Error(), "could not find the metadata associated to object"))
-		} else {
-			check.Assert(err, IsNil)
-			check.Assert(singleMetadata, NotNil)
-			check.Assert(singleMetadata.KeyValue.Value.Value, Equals, "bar")
-		}
-
-		// Retrieve all metadata
-		allMetadata, err := resource.GetMetadata()
-		check.Assert(err, IsNil)
-		check.Assert(allMetadata, NotNil)
-		if tt.metadataIsIgnored {
-			// If metadata is ignored, there should be an offset of 1 entry (with key "test")
-			check.Assert(len(allMetadata), Equals, len(existingMetadata)+1)
-			for _, entry := range allMetadata {
-				if tt.metadataIsIgnored {
-					check.Assert(entry.KeyValue.Key, Not(Equals), "foo")
-					check.Assert(entry.KeyValue.Value.Value, Not(Equals), "bar")
-				}
-			}
-		} else {
-			// If metadata is NOT ignored, there should be an offset of 2 entries (with key "foo" and "test")
-			check.Assert(len(allMetadata), Equals, len(existingMetadata)+2)
-		}
-	}
-
-	// Tries to delete a metadata entry that is ignored, it should hence fail
-	err = resource.DeleteMetadata("", "foo")
-	check.Assert(err, NotNil)
-	check.Assert(true, Equals, strings.Contains(err.Error(), "could not find the metadata associated to object"))
-
-	// Tries to merge metadata that is filtered out, hence it should fail
-	_, err = resource.UpdateMetadata("", "foo", "bar3")
-	check.Assert(err, NotNil)
-	check.Assert(true, Equals, strings.Contains(err.Error(), "could not find the metadata associated to object"))
-=======
->>>>>>> 6170e5c4
 }