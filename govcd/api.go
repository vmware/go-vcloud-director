/*
 * Copyright 2021 VMware, Inc.  All rights reserved.  Licensed under the Apache v2 License.
 */

// Package govcd provides a simple binding for VMware Cloud Director REST APIs.
package govcd

import (
	"bytes"
	"encoding/json"
	"encoding/xml"
	"fmt"
	"io"
	"net/http"
	"net/url"
	"os"
	"regexp"
	"strconv"
	"strings"
	"time"

	"github.com/vmware/go-vcloud-director/v2/types/v56"
	"github.com/vmware/go-vcloud-director/v2/util"
)

// Client provides a client to VMware Cloud Director, values can be populated automatically using the Authenticate method.
type Client struct {
	APIVersion       string      // The API version required
	VCDToken         string      // Access Token (authorization header)
	VCDAuthHeader    string      // Authorization header
	VCDHREF          url.URL     // VCD API ENDPOINT
	Http             http.Client // HttpClient is the client to use. Default will be used if not provided.
	IsSysAdmin       bool        // flag if client is connected as system administrator
	UsingBearerToken bool        // flag if client is using a bearer token
	UsingAccessToken bool        // flag if client is using an API token

	// MaxRetryTimeout specifies a time limit (in seconds) for retrying requests made by the SDK
	// where VMware Cloud Director may take time to respond and retry mechanism is needed.
	// This must be >0 to avoid instant timeout errors.
	MaxRetryTimeout int

	// UseSamlAdfs specifies if SAML auth is used for authenticating vCD instead of local login.
	// The following conditions must be met so that authentication SAML authentication works:
	// * SAML IdP (Identity Provider) is Active Directory Federation Service (ADFS)
	// * Authentication endpoint "/adfs/services/trust/13/usernamemixed" must be enabled on ADFS
	// server
	UseSamlAdfs bool
	// CustomAdfsRptId allows to set custom Relaying Party Trust identifier. By default vCD Entity
	// ID is used as Relaying Party Trust identifier.
	CustomAdfsRptId string

	// UserAgent to send for API queries. Standard format is described as:
	// "User-Agent: <product> / <product-version> <comment>"
	UserAgent string

	supportedVersions SupportedVersions // Versions from /api/versions endpoint
	customHeader      http.Header
}

// AuthorizationHeader header key used by default to set the authorization token.
const AuthorizationHeader = "X-Vcloud-Authorization"

// BearerTokenHeader is the header key containing a bearer token
const BearerTokenHeader = "X-Vmware-Vcloud-Access-Token"

const ApiTokenHeader = "API-token"

// General purpose error to be used whenever an entity is not found from a "GET" request
// Allows a simpler checking of the call result
// such as
//
//	if err == ErrorEntityNotFound {
//	   // do what is needed in case of not found
//	}
var errorEntityNotFoundMessage = "[ENF] entity not found"
var ErrorEntityNotFound = fmt.Errorf(errorEntityNotFoundMessage)

// Triggers for debugging functions that show requests and responses
var debugShowRequestEnabled = os.Getenv("GOVCD_SHOW_REQ") != ""
var debugShowResponseEnabled = os.Getenv("GOVCD_SHOW_RESP") != ""

// Enables the debugging hook to show requests as they are processed.
//
//lint:ignore U1000 this function is used on request for debugging purposes
func enableDebugShowRequest() {
	debugShowRequestEnabled = true
}

// Disables the debugging hook to show requests as they are processed.
//
//lint:ignore U1000 this function is used on request for debugging purposes
func disableDebugShowRequest() {
	debugShowRequestEnabled = false
	err := os.Setenv("GOVCD_SHOW_REQ", "")
	if err != nil {
		util.Logger.Printf("[DEBUG - disableDebugShowRequest] error setting environment variable: %s", err)
	}
}

// Enables the debugging hook to show responses as they are processed.
//
//lint:ignore U1000 this function is used on request for debugging purposes
func enableDebugShowResponse() {
	debugShowResponseEnabled = true
}

// Disables the debugging hook to show responses as they are processed.
//
//lint:ignore U1000 this function is used on request for debugging purposes
func disableDebugShowResponse() {
	debugShowResponseEnabled = false
	err := os.Setenv("GOVCD_SHOW_RESP", "")
	if err != nil {
		util.Logger.Printf("[DEBUG - disableDebugShowResponse] error setting environment variable: %s", err)
	}
}

// On-the-fly debug hook. If either debugShowRequestEnabled or the environment
// variable "GOVCD_SHOW_REQ" are enabled, this function will show the contents
// of the request as it is being processed.
func debugShowRequest(req *http.Request, payload string) {
	if debugShowRequestEnabled {
		header := "[\n"
		for key, value := range util.SanitizedHeader(req.Header) {
			header += fmt.Sprintf("\t%s => %s\n", key, value)
		}
		header += "]\n"
		fmt.Println("** REQUEST **")
		fmt.Printf("time:    %s\n", time.Now().Format("2006-01-02T15:04:05.000Z"))
		fmt.Printf("method:  %s\n", req.Method)
		fmt.Printf("host:    %s\n", req.Host)
		fmt.Printf("length:  %d\n", req.ContentLength)
		fmt.Printf("URL:     %s\n", req.URL.String())
		fmt.Printf("header:  %s\n", header)
		fmt.Printf("payload: %s\n", payload)
		fmt.Println()
	}
}

// On-the-fly debug hook. If either debugShowResponseEnabled or the environment
// variable "GOVCD_SHOW_RESP" are enabled, this function will show the contents
// of the response as it is being processed.
func debugShowResponse(resp *http.Response, body []byte) {
	if debugShowResponseEnabled {
		fmt.Println("## RESPONSE ##")
		fmt.Printf("time:   %s\n", time.Now().Format("2006-01-02T15:04:05.000Z"))
		fmt.Printf("status: %d - %s \n", resp.StatusCode, resp.Status)
		fmt.Printf("length: %d\n", resp.ContentLength)
		fmt.Printf("header: %v\n", util.SanitizedHeader(resp.Header))
		fmt.Printf("body:   %s\n", body)
		fmt.Println()
	}
}

// IsNotFound is a convenience function, similar to os.IsNotExist that checks whether a given error
// is a "Not found" error, such as
//
//	if isNotFound(err) {
//	   // do what is needed in case of not found
//	}
func IsNotFound(err error) bool {
	return err != nil && err == ErrorEntityNotFound
}

// ContainsNotFound is a convenience function, similar to os.IsNotExist that checks whether a given error
// contains a "Not found" error. It is almost the same as `IsNotFound` but checks if an error contains substring
// ErrorEntityNotFound
func ContainsNotFound(err error) bool {
	return err != nil && strings.Contains(err.Error(), ErrorEntityNotFound.Error())
}

// NewRequestWitNotEncodedParams allows passing complex values params that shouldn't be encoded like for queries. e.g. /query?filter=name=foo
func (client *Client) NewRequestWitNotEncodedParams(params map[string]string, notEncodedParams map[string]string, method string, reqUrl url.URL, body io.Reader) *http.Request {
	return client.NewRequestWitNotEncodedParamsWithApiVersion(params, notEncodedParams, method, reqUrl, body, client.APIVersion)
}

// NewRequestWitNotEncodedParamsWithApiVersion allows passing complex values params that shouldn't be encoded like for queries. e.g. /query?filter=name=foo
// * params - request parameters
// * notEncodedParams - request parameters which will be added not encoded
// * method - request type
// * reqUrl - request url
// * body - request body
// * apiVersion - provided Api version overrides default Api version value used in request parameter
func (client *Client) NewRequestWitNotEncodedParamsWithApiVersion(params map[string]string, notEncodedParams map[string]string, method string, reqUrl url.URL, body io.Reader, apiVersion string) *http.Request {
	return client.newRequest(params, notEncodedParams, method, reqUrl, body, apiVersion, nil)
}

// newRequest is the parent of many "specific" "NewRequest" functions.
// Note. It is kept private to avoid breaking public API on every new field addition.
func (client *Client) newRequest(params map[string]string, notEncodedParams map[string]string, method string, reqUrl url.URL, body io.Reader, apiVersion string, additionalHeader http.Header) *http.Request {
	reqValues := url.Values{}

	// Build up our request parameters
	for key, value := range params {
		reqValues.Add(key, value)
	}

	// Add the params to our URL
	reqUrl.RawQuery = reqValues.Encode()

	for key, value := range notEncodedParams {
		if key != "" && value != "" {
			reqUrl.RawQuery += "&" + key + "=" + value
		}
	}

	// If the body contains data - try to read all contents for logging and re-create another
	// io.Reader with all contents to use it down the line
	var readBody []byte
	var err error
	if body != nil {
		readBody, err = io.ReadAll(body)
		if err != nil {
			util.Logger.Printf("[DEBUG - newRequest] error reading body: %s", err)
		}
		body = bytes.NewReader(readBody)
	}

	req, err := http.NewRequest(method, reqUrl.String(), body)
	if err != nil {
		util.Logger.Printf("[DEBUG - newRequest] error getting new request: %s", err)
	}

	if client.VCDAuthHeader != "" && client.VCDToken != "" {
		// Add the authorization header
		req.Header.Add(client.VCDAuthHeader, client.VCDToken)
	}
	if (client.VCDAuthHeader != "" && client.VCDToken != "") ||
		(additionalHeader != nil && additionalHeader.Get("Authorization") != "") {
		// Add the Accept header for VCD
		req.Header.Add("Accept", "application/*+xml;version="+apiVersion)
	}
	// The deprecated authorization token is 32 characters long
	// The bearer token is 612 characters long
	if len(client.VCDToken) > 32 {
		req.Header.Add("X-Vmware-Vcloud-Token-Type", "Bearer")
		req.Header.Add("Authorization", "bearer "+client.VCDToken)
	}

	// Merge in additional headers before logging if any where specified in additionalHeader
	// parameter
	if len(additionalHeader) > 0 {
		for headerName, headerValueSlice := range additionalHeader {
			for _, singleHeaderValue := range headerValueSlice {
				req.Header.Add(headerName, singleHeaderValue)
			}
		}
	}
	if client.customHeader != nil {
		for k, v := range client.customHeader {
			for _, v1 := range v {
				req.Header.Add(k, v1)
			}
		}
	}

	setHttpUserAgent(client.UserAgent, req)

	// Avoids passing data if the logging of requests is disabled
	if util.LogHttpRequest {
		payload := ""
		if req.ContentLength > 0 {
			payload = string(readBody)
		}
		util.ProcessRequestOutput(util.FuncNameCallStack(), method, reqUrl.String(), payload, req)
		debugShowRequest(req, payload)
	}

	return req

}

// NewRequest creates a new HTTP request and applies necessary auth headers if set.
func (client *Client) NewRequest(params map[string]string, method string, reqUrl url.URL, body io.Reader) *http.Request {
	return client.NewRequestWitNotEncodedParams(params, nil, method, reqUrl, body)
}

// NewRequestWithApiVersion creates a new HTTP request and applies necessary auth headers if set.
// Allows to override default request API Version
func (client *Client) NewRequestWithApiVersion(params map[string]string, method string, reqUrl url.URL, body io.Reader, apiVersion string) *http.Request {
	return client.NewRequestWitNotEncodedParamsWithApiVersion(params, nil, method, reqUrl, body, apiVersion)
}

// ParseErr takes an error XML resp, error interface for unmarshalling and returns a single string for
// use in error messages.
func ParseErr(bodyType types.BodyType, resp *http.Response, errType error) error {
	// if there was an error decoding the body, just return that
	if err := decodeBody(bodyType, resp, errType); err != nil {
		util.Logger.Printf("[ParseErr]: unhandled response <--\n%+v\n-->\n", resp)
		return fmt.Errorf("[ParseErr]: error parsing error body for non-200 request: %s (%+v)", err, resp)
	}

	// response body maybe empty for some error, such like 416, 400
	if errType.Error() == "API Error: 0: " {
		errType = fmt.Errorf(resp.Status)
	}

	return errType
}

// decodeBody is used to decode a response body of types.BodyType
func decodeBody(bodyType types.BodyType, resp *http.Response, out interface{}) error {
	body, err := io.ReadAll(resp.Body)

	// In case of JSON, body does not have indents in response therefore it must be indented
	if bodyType == types.BodyTypeJSON {
		body, err = indentJsonBody(body)
		if err != nil {
			return err
		}
	}

	util.ProcessResponseOutput(util.FuncNameCallStack(), resp, string(body))
	if err != nil {
		return err
	}

	debugShowResponse(resp, body)

	// only attempt to unmarshal if body is not empty
	if len(body) > 0 {
		switch bodyType {
		case types.BodyTypeXML:
			if err = xml.Unmarshal(body, &out); err != nil {
				return err
			}
		case types.BodyTypeJSON:
			if err = json.Unmarshal(body, &out); err != nil {
				return err
			}

		default:
			panic(fmt.Sprintf("unknown body type: %d", bodyType))
		}
	}

	return nil
}

// indentJsonBody indents raw JSON body for easier readability
func indentJsonBody(body []byte) ([]byte, error) {
	var prettyJSON bytes.Buffer
	err := json.Indent(&prettyJSON, body, "", "  ")
	if err != nil {
		return nil, fmt.Errorf("error indenting response JSON: %s", err)
	}
	body = prettyJSON.Bytes()
	return body, nil
}

// checkResp wraps http.Client.Do() and verifies the request, if status code
// is 2XX it passes back the response, if it's a known invalid status code it
// parses the resultant XML error and returns a descriptive error, if the
// status code is not handled it returns a generic error with the status code.
func checkResp(resp *http.Response, err error) (*http.Response, error) {
	return checkRespWithErrType(types.BodyTypeXML, resp, err, &types.Error{})
}

// checkRespWithErrType allows to specify custom error errType for checkResp unmarshaling
// the error.
func checkRespWithErrType(bodyType types.BodyType, resp *http.Response, err, errType error) (*http.Response, error) {
	if err != nil {
		return resp, err
	}

	switch resp.StatusCode {
	// Valid request, return the response.
	case
		http.StatusOK,        // 200
		http.StatusCreated,   // 201
		http.StatusAccepted,  // 202
		http.StatusNoContent, // 204
		http.StatusFound:     // 302
		return resp, nil
	// Invalid request, parse the XML error returned and return it.
	case
		http.StatusBadRequest,                   // 400
		http.StatusUnauthorized,                 // 401
		http.StatusForbidden,                    // 403
		http.StatusNotFound,                     // 404
		http.StatusMethodNotAllowed,             // 405
		http.StatusNotAcceptable,                // 406
		http.StatusProxyAuthRequired,            // 407
		http.StatusRequestTimeout,               // 408
		http.StatusConflict,                     // 409
		http.StatusGone,                         // 410
		http.StatusLengthRequired,               // 411
		http.StatusPreconditionFailed,           // 412
		http.StatusRequestEntityTooLarge,        // 413
		http.StatusRequestURITooLong,            // 414
		http.StatusUnsupportedMediaType,         // 415
		http.StatusRequestedRangeNotSatisfiable, // 416
		http.StatusLocked,                       // 423
		http.StatusFailedDependency,             // 424
		http.StatusUpgradeRequired,              // 426
		http.StatusPreconditionRequired,         // 428
		http.StatusTooManyRequests,              // 429
		http.StatusRequestHeaderFieldsTooLarge,  // 431
		http.StatusUnavailableForLegalReasons,   // 451
		http.StatusInternalServerError,          // 500
		http.StatusServiceUnavailable,           // 503
		http.StatusGatewayTimeout:               // 504
		return nil, ParseErr(bodyType, resp, errType)
	// Unhandled response.
	default:
		return nil, fmt.Errorf("unhandled API response, please report this issue, status code: %s", resp.Status)
	}
}

// ExecuteTaskRequest helper function creates request, runs it, checks response and parses task from response.
// pathURL - request URL
// requestType - HTTP method type
// contentType - value to set for "Content-Type"
// errorMessage - error message to return when error happens
// payload - XML struct which will be marshalled and added as body/payload
// E.g. client.ExecuteTaskRequest(updateDiskLink.HREF, http.MethodPut, updateDiskLink.Type, "error updating disk: %s", xmlPayload)
func (client *Client) ExecuteTaskRequest(pathURL, requestType, contentType, errorMessage string, payload interface{}) (Task, error) {
	return client.executeTaskRequest(pathURL, requestType, contentType, errorMessage, payload, client.APIVersion)
}

// ExecuteTaskRequestWithApiVersion helper function creates request, runs it, checks response and parses task from response.
// pathURL - request URL
// requestType - HTTP method type
// contentType - value to set for "Content-Type"
// errorMessage - error message to return when error happens
// payload - XML struct which will be marshalled and added as body/payload
// apiVersion - api version which will be used in request
// E.g. client.ExecuteTaskRequest(updateDiskLink.HREF, http.MethodPut, updateDiskLink.Type, "error updating disk: %s", xmlPayload)
func (client *Client) ExecuteTaskRequestWithApiVersion(pathURL, requestType, contentType, errorMessage string, payload interface{}, apiVersion string) (Task, error) {
	return client.executeTaskRequest(pathURL, requestType, contentType, errorMessage, payload, apiVersion)
}

// Helper function creates request, runs it, checks response and parses task from response.
// pathURL - request URL
// requestType - HTTP method type
// contentType - value to set for "Content-Type"
// errorMessage - error message to return when error happens
// payload - XML struct which will be marshalled and added as body/payload
// apiVersion - api version which will be used in request
// E.g. client.ExecuteTaskRequest(updateDiskLink.HREF, http.MethodPut, updateDiskLink.Type, "error updating disk: %s", xmlPayload)
func (client *Client) executeTaskRequest(pathURL, requestType, contentType, errorMessage string, payload interface{}, apiVersion string) (Task, error) {

	if !isMessageWithPlaceHolder(errorMessage) {
		return Task{}, fmt.Errorf("error message has to include place holder for error")
	}

	resp, err := executeRequestWithApiVersion(pathURL, requestType, contentType, payload, client, apiVersion)
	if err != nil {
		return Task{}, fmt.Errorf(errorMessage, err)
	}

	task := NewTask(client)

	if err = decodeBody(types.BodyTypeXML, resp, task.Task); err != nil {
		return Task{}, fmt.Errorf("error decoding Task response: %s", err)
	}

	err = resp.Body.Close()
	if err != nil {
		return Task{}, fmt.Errorf(errorMessage, err)
	}

	// The request was successful
	return *task, nil
}

// ExecuteRequestWithoutResponse helper function creates request, runs it, checks response and do not expect any values from it.
// pathURL - request URL
// requestType - HTTP method type
// contentType - value to set for "Content-Type"
// errorMessage - error message to return when error happens
// payload - XML struct which will be marshalled and added as body/payload
// E.g. client.ExecuteRequestWithoutResponse(catalogItemHREF.String(), http.MethodDelete, "", "error deleting Catalog item: %s", nil)
func (client *Client) ExecuteRequestWithoutResponse(pathURL, requestType, contentType, errorMessage string, payload interface{}) error {
	return client.executeRequestWithoutResponse(pathURL, requestType, contentType, errorMessage, payload, client.APIVersion)
}

// ExecuteRequestWithoutResponseWithApiVersion helper function creates request, runs it, checks response and do not expect any values from it.
// pathURL - request URL
// requestType - HTTP method type
// contentType - value to set for "Content-Type"
// errorMessage - error message to return when error happens
// payload - XML struct which will be marshalled and added as body/payload
// apiVersion - api version which will be used in request
// E.g. client.ExecuteRequestWithoutResponse(catalogItemHREF.String(), http.MethodDelete, "", "error deleting Catalog item: %s", nil)
func (client *Client) ExecuteRequestWithoutResponseWithApiVersion(pathURL, requestType, contentType, errorMessage string, payload interface{}, apiVersion string) error {
	return client.executeRequestWithoutResponse(pathURL, requestType, contentType, errorMessage, payload, apiVersion)
}

// Helper function creates request, runs it, checks response and do not expect any values from it.
// pathURL - request URL
// requestType - HTTP method type
// contentType - value to set for "Content-Type"
// errorMessage - error message to return when error happens
// payload - XML struct which will be marshalled and added as body/payload
// apiVersion - api version which will be used in request
// E.g. client.ExecuteRequestWithoutResponse(catalogItemHREF.String(), http.MethodDelete, "", "error deleting Catalog item: %s", nil)
func (client *Client) executeRequestWithoutResponse(pathURL, requestType, contentType, errorMessage string, payload interface{}, apiVersion string) error {

	if !isMessageWithPlaceHolder(errorMessage) {
		return fmt.Errorf("error message has to include place holder for error")
	}

	resp, err := executeRequestWithApiVersion(pathURL, requestType, contentType, payload, client, apiVersion)
	if err != nil {
		return fmt.Errorf(errorMessage, err)
	}

	// log response explicitly because decodeBody() was not triggered
	util.ProcessResponseOutput(util.FuncNameCallStack(), resp, fmt.Sprintf("%s", resp.Body))

	debugShowResponse(resp, []byte("SKIPPED RESPONSE"))
	err = resp.Body.Close()
	if err != nil {
		return fmt.Errorf("error closing response body: %s", err)
	}

	// The request was successful
	return nil
}

// ExecuteRequest helper function creates request, runs it, check responses and parses out interface from response.
// pathURL - request URL
// requestType - HTTP method type
// contentType - value to set for "Content-Type"
// errorMessage - error message to return when error happens
// payload - XML struct which will be marshalled and added as body/payload
// out - structure to be used for unmarshalling xml
// E.g. 	unmarshalledAdminOrg := &types.AdminOrg{}
// client.ExecuteRequest(adminOrg.AdminOrg.HREF, http.MethodGet, "", "error refreshing organization: %s", nil, unmarshalledAdminOrg)
func (client *Client) ExecuteRequest(pathURL, requestType, contentType, errorMessage string, payload, out interface{}) (*http.Response, error) {
	return client.executeRequest(pathURL, requestType, contentType, errorMessage, payload, out, client.APIVersion)
}

// ExecuteRequestWithApiVersion helper function creates request, runs it, check responses and parses out interface from response.
// pathURL - request URL
// requestType - HTTP method type
// contentType - value to set for "Content-Type"
// errorMessage - error message to return when error happens
// payload - XML struct which will be marshalled and added as body/payload
// out - structure to be used for unmarshalling xml
// apiVersion - api version which will be used in request
// E.g. 	unmarshalledAdminOrg := &types.AdminOrg{}
// client.ExecuteRequest(adminOrg.AdminOrg.HREF, http.MethodGet, "", "error refreshing organization: %s", nil, unmarshalledAdminOrg)
func (client *Client) ExecuteRequestWithApiVersion(pathURL, requestType, contentType, errorMessage string, payload, out interface{}, apiVersion string) (*http.Response, error) {
	return client.executeRequest(pathURL, requestType, contentType, errorMessage, payload, out, apiVersion)
}

// Helper function creates request, runs it, check responses and parses out interface from response.
// pathURL - request URL
// requestType - HTTP method type
// contentType - value to set for "Content-Type"
// errorMessage - error message to return when error happens
// payload - XML struct which will be marshalled and added as body/payload
// out - structure to be used for unmarshalling xml
// apiVersion - api version which will be used in request
// E.g. 	unmarshalledAdminOrg := &types.AdminOrg{}
// client.ExecuteRequest(adminOrg.AdminOrg.HREF, http.MethodGet, "", "error refreshing organization: %s", nil, unmarshalledAdminOrg)
func (client *Client) executeRequest(pathURL, requestType, contentType, errorMessage string, payload, out interface{}, apiVersion string) (*http.Response, error) {

	if !isMessageWithPlaceHolder(errorMessage) {
		return &http.Response{}, fmt.Errorf("error message has to include place holder for error")
	}

	resp, err := executeRequestWithApiVersion(pathURL, requestType, contentType, payload, client, apiVersion)
	if err != nil {
		return resp, fmt.Errorf(errorMessage, err)
	}

	if err = decodeBody(types.BodyTypeXML, resp, out); err != nil {
		return resp, fmt.Errorf("error decoding response: %s", err)
	}

	err = resp.Body.Close()
	if err != nil {
		return resp, fmt.Errorf("error closing response body: %s", err)
	}

	// The request was successful
	return resp, nil
}

// ExecuteRequestWithCustomError sends the request and checks for 2xx response. If the returned status code
// was not as expected - the returned error will be unmarshalled to `errType` which implements Go's standard `error`
// interface.
func (client *Client) ExecuteRequestWithCustomError(pathURL, requestType, contentType, errorMessage string,
	payload interface{}, errType error) (*http.Response, error) {
	return client.ExecuteParamRequestWithCustomError(pathURL, map[string]string{}, requestType, contentType,
		errorMessage, payload, errType)
}

// ExecuteParamRequestWithCustomError behaves exactly like ExecuteRequestWithCustomError but accepts
// query parameter specification
func (client *Client) ExecuteParamRequestWithCustomError(pathURL string, params map[string]string,
	requestType, contentType, errorMessage string, payload interface{}, errType error) (*http.Response, error) {
	if !isMessageWithPlaceHolder(errorMessage) {
		return &http.Response{}, fmt.Errorf("error message has to include place holder for error")
	}

	resp, err := executeRequestCustomErr(pathURL, params, requestType, contentType, payload, client, errType, client.APIVersion)
	if err != nil {
		return &http.Response{}, fmt.Errorf(errorMessage, err)
	}

	// read from resp.Body io.Reader for debug output if it has body
	var bodyBytes []byte
	if resp.Body != nil {
		bodyBytes, err = io.ReadAll(resp.Body)
		if err != nil {
			return &http.Response{}, fmt.Errorf("could not read response body: %s", err)
		}
		// Restore the io.ReadCloser to its original state with no-op closer
		resp.Body = io.NopCloser(bytes.NewBuffer(bodyBytes))
	}

	util.ProcessResponseOutput(util.FuncNameCallStack(), resp, string(bodyBytes))
	debugShowResponse(resp, bodyBytes)

	return resp, nil
}

// executeRequest does executeRequestCustomErr and checks for vCD errors in API response
func executeRequestWithApiVersion(pathURL, requestType, contentType string, payload interface{}, client *Client, apiVersion string) (*http.Response, error) {
	return executeRequestCustomErr(pathURL, map[string]string{}, requestType, contentType, payload, client, &types.Error{}, apiVersion)
}

// executeRequestCustomErr performs request and unmarshals API error to errType if not 2xx status was returned
func executeRequestCustomErr(pathURL string, params map[string]string, requestType, contentType string, payload interface{}, client *Client, errType error, apiVersion string) (*http.Response, error) {
	requestURI, err := url.ParseRequestURI(pathURL)
	if err != nil {
		return nil, fmt.Errorf("couldn't parse path request URI '%s': %s", pathURL, err)
	}

	var req *http.Request
	switch {
	// Only send data (and xml.Header) if the payload is actually provided to avoid sending empty body with XML header
	// (some Web Application Firewalls block requests when empty XML header is set but not body provided)
	case payload != nil:
		marshaledXml, err := xml.MarshalIndent(payload, "  ", "    ")
		if err != nil {
			return &http.Response{}, fmt.Errorf("error marshalling xml data %s", err)
		}
		body := bytes.NewBufferString(xml.Header + string(marshaledXml))

		req = client.NewRequestWithApiVersion(params, requestType, *requestURI, body, apiVersion)

	default:
		req = client.NewRequestWithApiVersion(params, requestType, *requestURI, nil, apiVersion)
	}

	if contentType != "" {
		req.Header.Add("Content-Type", contentType)
	}

	setHttpUserAgent(client.UserAgent, req)

	resp, err := client.Http.Do(req)
	if err != nil {
		return resp, err
	}

	return checkRespWithErrType(types.BodyTypeXML, resp, err, errType)
}

// setHttpUserAgent adds User-Agent string to HTTP request. When supplied string is empty - header will not be set
func setHttpUserAgent(userAgent string, req *http.Request) {
	if userAgent != "" {
		req.Header.Set("User-Agent", userAgent)
	}
}

func isMessageWithPlaceHolder(message string) bool {
	err := fmt.Errorf(message, "test error")
	return !strings.Contains(err.Error(), "%!(EXTRA")
}

// combinedTaskErrorMessage is a general purpose function
// that returns the contents of the operation error and, if found, the error
// returned by the associated task
func combinedTaskErrorMessage(task *types.Task, err error) string {
	extendedError := err.Error()
	if task.Error != nil {
		extendedError = fmt.Sprintf("operation error: %s - task error: [%d - %s] %s",
			err, task.Error.MajorErrorCode, task.Error.MinorErrorCode, task.Error.Message)
	}
	return extendedError
}

func takeBoolPointer(value bool) *bool {
	return &value
}

// takeIntAddress is a helper that returns the address of an `int`
func takeIntAddress(x int) *int {
	return &x
}

// takeStringPointer is a helper that returns the address of a `string`
func takeStringPointer(x string) *string {
	return &x
}

// IsUuid returns true if the identifier is a bare UUID
func IsUuid(identifier string) bool {
	reUuid := regexp.MustCompile(`^[a-f0-9]{8}-[a-f0-9]{4}-[a-f0-9]{4}-[a-f0-9]{4}-[a-f0-9]{12}$`)
	return reUuid.MatchString(identifier)
}

// isUrn validates if supplied identifier is of URN format (e.g. urn:vcloud:nsxtmanager:09722307-aee0-4623-af95-7f8e577c9ebc)
// it checks for the following criteria:
// 1. idenfifier is not empty
// 2. identifier has 4 elements separated by ':'
// 3. element 1 is 'urn' and element 4 is valid UUID
func isUrn(identifier string) bool {
	if identifier == "" {
		return false
	}

	ss := strings.Split(identifier, ":")
	if len(ss) != 4 {
		return false
	}

	if ss[0] != "urn" && !IsUuid(ss[3]) {
		return false
	}

	return true
}

// BuildUrnWithUuid helps to build valid URNs where APIs require URN format, but other API responds with UUID (or
// extracted from HREF)
func BuildUrnWithUuid(urnPrefix, uuid string) (string, error) {
	if !IsUuid(uuid) {
		return "", fmt.Errorf("supplied uuid '%s' is not valid UUID", uuid)
	}

	urn := urnPrefix + uuid
	if !isUrn(urn) {
		return "", fmt.Errorf("failed building valid URN '%s'", urn)
	}

	return urn, nil
}

// takeFloatAddress is a helper that returns the address of an `float64`
func takeFloatAddress(x float64) *float64 {
	return &x
}

// SetCustomHeader adds custom HTTP header values to a client
func (client *Client) SetCustomHeader(values map[string]string) {
	if len(client.customHeader) == 0 {
		client.customHeader = make(http.Header)
	}
	for k, v := range values {
		client.customHeader.Add(k, v)
	}
}

// RemoveCustomHeader remove custom header values from the client
func (client *Client) RemoveCustomHeader() {
	if client.customHeader != nil {
		client.customHeader = nil
	}
}

// RemoveProvidedCustomHeaders removes custom header values from the client
func (client *Client) RemoveProvidedCustomHeaders(values map[string]string) {
	if client.customHeader != nil {
		for k := range values {
			client.customHeader.Del(k)
		}
	}
}

<<<<<<< HEAD
// TestConnection calls API to test a connection against a VCD, including SSL handshake and hostname verification.
func (client *Client) TestConnection(testConnection types.TestConnection) (*types.TestConnectionResult, error) {
	endpoint := types.OpenApiPathVersion1_0_0 + types.OpenApiEndpointTestConnection

	apiVersion, err := client.getOpenApiHighestElevatedVersion(endpoint)
	if err != nil {
		return nil, err
	}

	urlRef, err := client.OpenApiBuildEndpoint(endpoint)
	if err != nil {
		return nil, err
	}

	returnTestConnectionResult := &types.TestConnectionResult{
		TargetProbe: &types.ProbeResult{},
		ProxyProbe:  &types.ProbeResult{},
	}

	err = client.OpenApiPostItem(apiVersion, urlRef, nil, testConnection, returnTestConnectionResult, nil)
	if err != nil {
		return nil, fmt.Errorf("error performing test connection: %s", err)
	}

	return returnTestConnectionResult, nil
}

// TestConnectionWithDefaults calls TestConnection given a subscriptionURL. The rest of parameters are set as default.
// It returns whether it could reach the server and establish SSL connection or not.
func (client *Client) TestConnectionWithDefaults(subscriptionURL string) (bool, error) {
	if subscriptionURL == "" {
		return false, fmt.Errorf("TestConnectionWithDefaults needs to be passed a host. i.e. my-host.vmware.com")
	}

	url, err := url.Parse(subscriptionURL)
	if err != nil {
		return false, fmt.Errorf("unable to parse URL - %s", err)
	}

	// Get port
	var port int
	if v := url.Port(); v != "" {
		port, err = strconv.Atoi(v)
		if err != nil {
			return false, fmt.Errorf("couldn't parse port provided - %s", err)
		}
	} else {
		switch url.Scheme {
		case "http":
			port = 80
		case "https":
			port = 443
		}
	}

	testConnectionConfig := types.TestConnection{
		Host:    url.Hostname(),
		Port:    port,
		Secure:  takeBoolPointer(true), // Default value used by VCD UI
		Timeout: 30,                    // Default value used by VCD UI
	}

	testConnectionResult, err := client.TestConnection(testConnectionConfig)
	if err != nil {
		return false, err
	}

	if !testConnectionResult.TargetProbe.CanConnect {
		return false, fmt.Errorf("the remote host is not reachable")
	}

	if !testConnectionResult.TargetProbe.SSLHandshake {
		return true, fmt.Errorf("unsupported or unrecognized SSL message")
	}

	return true, nil
=======
// Retrieves the administrator URL of a given HREF
func getAdminURL(href string) string {
	return strings.ReplaceAll(href, "/api/", "/api/admin/")
>>>>>>> bc692c36
}

// ---------------------------------------------------------------------
// The following functions are needed to avoid strict Coverity warnings
// ---------------------------------------------------------------------

// urlParseRequestURI returns a URL, discarding the error
func urlParseRequestURI(href string) *url.URL {
	apiEndpoint, err := url.ParseRequestURI(href)
	if err != nil {
		util.Logger.Printf("[DEBUG - urlParseRequestURI] error parsing request URI: %s", err)
	}
	return apiEndpoint
}<|MERGE_RESOLUTION|>--- conflicted
+++ resolved
@@ -774,7 +774,11 @@
 	}
 }
 
-<<<<<<< HEAD
+// Retrieves the administrator URL of a given HREF
+func getAdminURL(href string) string {
+	return strings.ReplaceAll(href, "/api/", "/api/admin/")
+}
+
 // TestConnection calls API to test a connection against a VCD, including SSL handshake and hostname verification.
 func (client *Client) TestConnection(testConnection types.TestConnection) (*types.TestConnectionResult, error) {
 	endpoint := types.OpenApiPathVersion1_0_0 + types.OpenApiEndpointTestConnection
@@ -851,11 +855,6 @@
 	}
 
 	return true, nil
-=======
-// Retrieves the administrator URL of a given HREF
-func getAdminURL(href string) string {
-	return strings.ReplaceAll(href, "/api/", "/api/admin/")
->>>>>>> bc692c36
 }
 
 // ---------------------------------------------------------------------
