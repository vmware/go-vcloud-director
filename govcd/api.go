--- conflicted
+++ resolved
@@ -111,17 +111,11 @@
 	return err != nil && err == ErrorEntityNotFound
 }
 
-<<<<<<< HEAD
-// IncludesNotFound returns true if an error includes an ErrorEntityNotFound
-func IncludesNotFound(err error) bool {
-	return err != nil && strings.Contains(err.Error(), errorEntityNotFoundMessage)
-=======
 // ContainsNotFound is a convenience function, similar to os.IsNotExist that checks whether a given error
 // contains a "Not found" error. It is almost the same as `IsNotFound` but checks if an error contains substring
 // ErrorEntityNotFound
 func ContainsNotFound(err error) bool {
 	return err != nil && strings.Contains(err.Error(), ErrorEntityNotFound.Error())
->>>>>>> dce608b2
 }
 
 // Function allow to pass complex values params which shouldn't be encoded like for queries. e.g. /query?filter=(name=foo)
