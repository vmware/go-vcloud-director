/*
 * Copyright 2021 VMware, Inc.  All rights reserved.  Licensed under the Apache v2 License.
 */

package govcd

import (
	"errors"
	"fmt"
	"net/http"
	"net/url"
	"strings"

	"github.com/vmware/go-vcloud-director/v2/types/v56"
	"github.com/vmware/go-vcloud-director/v2/util"
)

type Org struct {
	Org           *types.Org
	client        *Client
	TenantContext *TenantContext
}

func NewOrg(client *Client) *Org {
	return &Org{
		Org:    new(types.Org),
		client: client,
	}
}

// Given an org with a valid HREF, the function refetches the org
// and updates the user's org data. Otherwise if the function fails,
// it returns an error. Users should use refresh whenever they have
// a stale org due to the creation/update/deletion of a resource
// within the org or the org itself.
func (org *Org) Refresh() error {
	if *org == (Org{}) {
		return fmt.Errorf("cannot refresh, Object is empty")
	}

	// Empty struct before a new unmarshal, otherwise we end up with duplicate
	// elements in slices.
	unmarshalledOrg := &types.Org{}

	_, err := org.client.ExecuteRequest(org.Org.HREF, http.MethodGet,
		"", "error refreshing organization: %s", nil, unmarshalledOrg)
	if err != nil {
		return err
	}
	org.Org = unmarshalledOrg

	// The request was successful
	return nil
}

// Given a valid catalog name, FindCatalog returns a Catalog object.
// If no catalog is found, then returns an empty catalog and no error.
// Otherwise it returns an error.
// Deprecated: use org.GetCatalogByName instead
func (org *Org) FindCatalog(catalogName string) (Catalog, error) {

	for _, link := range org.Org.Link {
		if link.Rel == "down" && link.Type == "application/vnd.vmware.vcloud.catalog+xml" && link.Name == catalogName {

			cat := NewCatalog(org.client)

			_, err := org.client.ExecuteRequest(link.HREF, http.MethodGet,
				"", "error retrieving catalog: %s", nil, cat.Catalog)

			return *cat, err
		}
	}

	return Catalog{}, nil
}

// GetVdcByName if user specifies valid vdc name then this returns a vdc object.
// If no vdc is found, then it returns an empty vdc and no error.
// Otherwise it returns an empty vdc and an error.
// Deprecated: use org.GetVDCByName instead
func (org *Org) GetVdcByName(vdcname string) (Vdc, error) {
	for _, link := range org.Org.Link {
		if link.Name == vdcname {
			vdc := NewVdc(org.client)
			vdc.parent = org

			_, err := org.client.ExecuteRequest(link.HREF, http.MethodGet,
				"", "error retrieving vdc: %s", nil, vdc.Vdc)

			return *vdc, err
		}
	}
	return Vdc{}, nil
}

// CreateCatalog creates a catalog with specified name and description
func CreateCatalog(client *Client, links types.LinkList, Name, Description string) (AdminCatalog, error) {
	adminCatalog, err := CreateCatalogWithStorageProfile(client, links, Name, Description, nil)
	if err != nil {
		return AdminCatalog{}, nil
	}
	return *adminCatalog, nil
}

// CreateCatalogWithStorageProfile is like CreateCatalog, but allows to specify storage profile
func CreateCatalogWithStorageProfile(client *Client, links types.LinkList, Name, Description string, storageProfiles *types.CatalogStorageProfiles) (*AdminCatalog, error) {
	reqCatalog := &types.Catalog{
		Name:        Name,
		Description: Description,
	}
	vcomp := &types.AdminCatalog{
		Xmlns:                  types.XMLNamespaceVCloud,
		Catalog:                *reqCatalog,
		CatalogStorageProfiles: storageProfiles,
	}

	var createOrgLink *types.Link
	for _, link := range links {
		if link.Rel == "add" && link.Type == types.MimeAdminCatalog {
			util.Logger.Printf("[TRACE] Create org - found the proper link for request, HREF: %s, "+
				"name: %s, type: %s, id: %s, rel: %s \n", link.HREF, link.Name, link.Type, link.ID, link.Rel)
			createOrgLink = link
		}
	}

	if createOrgLink == nil {
		return nil, fmt.Errorf("creating catalog failed to find url")
	}

	catalog := NewAdminCatalog(client)
	_, err := client.ExecuteRequest(createOrgLink.HREF, http.MethodPost,
		"application/vnd.vmware.admin.catalog+xml", "error creating catalog: %s", vcomp, catalog.AdminCatalog)

	return catalog, err
}

// CreateCatalog creates a catalog with given name and description under
// the given organization. Returns an Catalog that contains a creation
// task.
// API Documentation: https://code.vmware.com/apis/220/vcloud#/doc/doc/operations/POST-CreateCatalog.html
func (org *Org) CreateCatalog(name, description string) (Catalog, error) {
	catalog, err := org.CreateCatalogWithStorageProfile(name, description, nil)
	if err != nil {
		return Catalog{}, err
	}
	catalog.parent = org

	err = catalog.Refresh()
	if err != nil {
		return Catalog{}, err
	}
	// Make sure that the creation task is finished
	err = catalog.WaitForTasks()
	if err != nil {
		return Catalog{}, err
	}
	return *catalog, nil
}

// CreateCatalogWithStorageProfile is like CreateCatalog but additionally allows to specify storage profiles
func (org *Org) CreateCatalogWithStorageProfile(name, description string, storageProfiles *types.CatalogStorageProfiles) (*Catalog, error) {
	catalog := NewCatalog(org.client)
	adminCatalog, err := CreateCatalogWithStorageProfile(org.client, org.Org.Link, name, description, storageProfiles)
	if err != nil {
		return nil, err
	}
	catalog.Catalog = &adminCatalog.AdminCatalog.Catalog
	catalog.parent = org
	return catalog, nil
}

func validateVdcConfiguration(vdcDefinition *types.VdcConfiguration) error {
	if vdcDefinition.Name == "" {
		return errors.New("VdcConfiguration missing required field: Name")
	}
	if vdcDefinition.AllocationModel == "" {
		return errors.New("VdcConfiguration missing required field: AllocationModel")
	}
	if vdcDefinition.ComputeCapacity == nil {
		return errors.New("VdcConfiguration missing required field: ComputeCapacity")
	}
	if len(vdcDefinition.ComputeCapacity) != 1 {
		return errors.New("VdcConfiguration invalid field: ComputeCapacity must only have one element")
	}
	if vdcDefinition.ComputeCapacity[0] == nil {
		return errors.New("VdcConfiguration missing required field: ComputeCapacity[0]")
	}
	if vdcDefinition.ComputeCapacity[0].CPU == nil {
		return errors.New("VdcConfiguration missing required field: ComputeCapacity[0].CPU")
	}
	if vdcDefinition.ComputeCapacity[0].CPU.Units == "" {
		return errors.New("VdcConfiguration missing required field: ComputeCapacity[0].CPU.Units")
	}
	if vdcDefinition.ComputeCapacity[0].Memory == nil {
		return errors.New("VdcConfiguration missing required field: ComputeCapacity[0].Memory")
	}
	if vdcDefinition.ComputeCapacity[0].Memory.Units == "" {
		return errors.New("VdcConfiguration missing required field: ComputeCapacity[0].Memory.Units")
	}
	if vdcDefinition.VdcStorageProfile == nil || len(vdcDefinition.VdcStorageProfile) == 0 {
		return errors.New("VdcConfiguration missing required field: VdcStorageProfile")
	}
	if vdcDefinition.VdcStorageProfile[0].Units == "" {
		return errors.New("VdcConfiguration missing required field: VdcStorageProfile.Units")
	}
	if vdcDefinition.ProviderVdcReference == nil {
		return errors.New("VdcConfiguration missing required field: ProviderVdcReference")
	}
	if vdcDefinition.ProviderVdcReference.HREF == "" {
		return errors.New("VdcConfiguration missing required field: ProviderVdcReference.HREF")
	}
	return nil
}

// GetCatalogByHref  finds a Catalog by HREF
// On success, returns a pointer to the Catalog structure and a nil error
// On failure, returns a nil pointer and an error
func (org *Org) GetCatalogByHref(catalogHref string) (*Catalog, error) {
	cat := NewCatalog(org.client)

	_, err := org.client.ExecuteRequest(catalogHref, http.MethodGet,
		"", "error retrieving catalog: %s", nil, cat.Catalog)
	if err != nil {
		return nil, err
	}
	// The request was successful
	cat.parent = org
	return cat, nil
}

// GetCatalogByName  finds a Catalog by Name
// On success, returns a pointer to the Catalog structure and a nil error
// On failure, returns a nil pointer and an error
//
// refresh has no effect here, but is kept to preserve signature
func (org *Org) GetCatalogByName(catalogName string, refresh bool) (*Catalog, error) {
	vdcQuery, err := org.queryCatalogByName(catalogName)
	if ContainsNotFound(err) {
		return nil, ErrorEntityNotFound
	}
	if err != nil {
		return nil, fmt.Errorf("error querying Catalog: %s", err)
	}
	// This is not an AdminOrg and admin HREF must be removed if it exists
	href := strings.Replace(vdcQuery.HREF, "/api/admin", "/api", 1)
	return org.GetCatalogByHref(href)
}

// GetCatalogById finds a Catalog by ID
// On success, returns a pointer to the Catalog structure and a nil error
// On failure, returns a nil pointer and an error
func (org *Org) GetCatalogById(catalogId string, refresh bool) (*Catalog, error) {
	vdcQuery, err := org.queryCatalogById(catalogId)
	if ContainsNotFound(err) {
		return nil, ErrorEntityNotFound
	}
	if err != nil {
		return nil, fmt.Errorf("error querying Catalog: %s", err)
	}

	// This is not an AdminOrg and admin HREF must be removed if it exists
	href := strings.Replace(vdcQuery.HREF, "/api/admin", "/api", 1)
	return org.GetCatalogByHref(href)
}

// GetCatalogByNameOrId finds a Catalog by name or ID
// On success, returns a pointer to the Catalog structure and a nil error
// On failure, returns a nil pointer and an error
func (org *Org) GetCatalogByNameOrId(identifier string, refresh bool) (*Catalog, error) {
	getByName := func(name string, refresh bool) (interface{}, error) {
		return org.GetCatalogByName(name, refresh)
	}
	getById := func(id string, refresh bool) (interface{}, error) {
		return org.GetCatalogById(id, refresh)
	}
	entity, err := getEntityByNameOrIdSkipNonId(getByName, getById, identifier, refresh)
	if entity == nil {
		return nil, err
	}
	return entity.(*Catalog), err
}

// GetVDCByHref finds a VDC by HREF
// On success, returns a pointer to the VDC structure and a nil error
// On failure, returns a nil pointer and an error
func (org *Org) GetVDCByHref(vdcHref string) (*Vdc, error) {
	vdc := NewVdc(org.client)
	_, err := org.client.ExecuteRequest(vdcHref, http.MethodGet,
		"", "error retrieving VDC: %s", nil, vdc.Vdc)
	if err != nil {
		return nil, err
	}
	// The request was successful
	vdc.parent = org
	return vdc, nil
}

// GetVDCByName finds a VDC by Name
// On success, returns a pointer to the VDC structure and a nil error
// On failure, returns a nil pointer and an error
//
// refresh has no effect and is kept to preserve signature
func (org *Org) GetVDCByName(vdcName string, refresh bool) (*Vdc, error) {
	vdcQuery, err := org.queryOrgVdcByName(vdcName)
	if ContainsNotFound(err) {
		return nil, ErrorEntityNotFound
	}
	if err != nil {
		return nil, fmt.Errorf("error querying VDC: %s", err)
	}
	// This is not an AdminOrg and admin HREF must be removed if it exists
	href := strings.Replace(vdcQuery.HREF, "/api/admin", "/api", 1)
	return org.GetVDCByHref(href)
}

// GetVDCById finds a VDC by ID
// On success, returns a pointer to the VDC structure and a nil error
// On failure, returns a nil pointer and an error
//
// refresh has no effect and is kept to preserve signature
func (org *Org) GetVDCById(vdcId string, refresh bool) (*Vdc, error) {
	vdcQuery, err := org.queryOrgVdcById(vdcId)
	if ContainsNotFound(err) {
		return nil, ErrorEntityNotFound
	}
	if err != nil {
		return nil, fmt.Errorf("error querying VDC: %s", err)
	}

	// This is not an AdminOrg and admin HREF must be removed if it exists
	href := strings.Replace(vdcQuery.HREF, "/api/admin", "/api", 1)
	return org.GetVDCByHref(href)
}

// GetVDCByNameOrId finds a VDC by name or ID
// On success, returns a pointer to the VDC structure and a nil error
// On failure, returns a nil pointer and an error
//
// refresh has no effect and is kept to preserve signature
func (org *Org) GetVDCByNameOrId(identifier string, refresh bool) (*Vdc, error) {
	getByName := func(name string, refresh bool) (interface{}, error) {
		return org.GetVDCByName(name, refresh)
	}
	getById := func(id string, refresh bool) (interface{}, error) {
		return org.GetVDCById(id, refresh)
	}
	entity, err := getEntityByNameOrIdSkipNonId(getByName, getById, identifier, refresh)
	if entity == nil {
		return nil, err
	}
	return entity.(*Vdc), err
}

// QueryCatalogList returns a list of catalogs for this organization
func (org *Org) QueryCatalogList() ([]*types.CatalogRecord, error) {
	util.Logger.Printf("[DEBUG] QueryCatalogList with Org HREF %s", org.Org.HREF)
	filter := map[string]string{
		"org": org.Org.HREF,
	}
	return queryCatalogList(org.client, filter)
}

// GetTaskList returns Tasks for Organization and error.
func (org *Org) GetTaskList() (*types.TasksList, error) {

	for _, link := range org.Org.Link {
		if link.Rel == "down" && link.Type == "application/vnd.vmware.vcloud.tasksList+xml" {

			tasksList := &types.TasksList{}

			_, err := org.client.ExecuteRequest(link.HREF, http.MethodGet, "",
				"error getting taskList: %s", nil, tasksList)
			if err != nil {
				return nil, err
			}

			return tasksList, nil
		}
	}

	return nil, fmt.Errorf("link not found")
}

// QueryAllOrgs returns all Org VDCs using query endpoint
func (client *Client) QueryAllOrgs() ([]*types.QueryResultOrgRecordType, error) {
	filter := map[string]string{
		//		"type": "organisation",
	}

	return client.queryOrgList(filter)
}

// queryOrgList performs an `orgVdc` or `adminOrgVdc` (for System user) and optionally applies filterFields
func (client *Client) queryOrgList(filterFields map[string]string) ([]*types.QueryResultOrgRecordType, error) {
	util.Logger.Printf("[DEBUG] queryOrgList with filter %#v", filterFields)
	queryType := client.GetQueryType(types.QtOrg)

	filter := map[string]string{
		"type": queryType,
	}

	// When a map of filters with non empty keys and values is supplied - apply it
	if filterFields != nil {
		filterSlice := make([]string, 0)

		for filterFieldName, filterFieldValue := range filterFields {
			// Do not inject 'org' filter for System user as API returns an error
			if !client.IsSysAdmin && filterFieldName == "org" {
				continue
			}

			if filterFieldName != "" && filterFieldValue != "" {
				filterText := fmt.Sprintf("%s==%s", filterFieldName, url.QueryEscape(filterFieldValue))
				filterSlice = append(filterSlice, filterText)
			}
		}

		if len(filterSlice) > 0 {
			filter["filter"] = strings.Join(filterSlice, ";")
			filter["filterEncoded"] = "true"
		}
	}

	results, err := client.cumulativeQuery(queryType, nil, filter)
	if err != nil {
		return nil, fmt.Errorf("error querying Org VDCs %s", err)
	}

<<<<<<< HEAD
	return results.Results.OrgRecord, nil
=======
	if client.IsSysAdmin {
		return results.Results.OrgRecord, nil
	} else {
		return results.Results.OrgRecord, nil
	}
>>>>>>> 7f6efcac
}

// QueryOrgByName retrieves an Org
func (client *Client) QueryOrgByName(name string) (*types.QueryResultOrgRecordType, error) {
	return client.queryOrgByName(name)
}

// queryOrgByName returns a single QueryResultOrgRecordType
func (client *Client) queryOrgByName(orgName string) (*types.QueryResultOrgRecordType, error) {
	filterMap := map[string]string{
		"filter": "name==" + orgName,
	}
	allOrgs, err := client.queryOrgList(filterMap)
	if err != nil {
		return nil, err
	}

	if allOrgs == nil || len(allOrgs) < 1 {
		return nil, ErrorEntityNotFound
	}

	if len(allOrgs) > 1 {
		return nil, fmt.Errorf("found more than 1 Org with Name '%s'", orgName)
	}

	return allOrgs[0], nil
}

// QueryOrgByID retrieves an Org
func (client *Client) QueryOrgByID(id string) (*types.QueryResultOrgRecordType, error) {
	return client.queryOrgByID(id)
}

// queryOrgByID returns a single QueryResultOrgRecordType
func (client *Client) queryOrgByID(orgId string) (*types.QueryResultOrgRecordType, error) {
	filterMap := map[string]string{
		"id": orgId,
	}
	allOrgs, err := client.queryOrgList(filterMap)

	if err != nil {
		return nil, err
	}

	if len(allOrgs) < 1 {
		return nil, ErrorEntityNotFound
	}

	return allOrgs[0], nil
}

// queryOrgVdcByName returns a single QueryResultOrgVdcRecordType
func (org *Org) queryOrgVdcByName(vdcName string) (*types.QueryResultOrgVdcRecordType, error) {
	filterFields := map[string]string{
		"org":     org.Org.HREF,
		"orgName": org.Org.Name,
		"name":    vdcName,
	}
	allVdcs, err := queryOrgVdcList(org.client, filterFields)
	if err != nil {
		return nil, err
	}

	if allVdcs == nil || len(allVdcs) < 1 {
		return nil, ErrorEntityNotFound
	}

	if len(allVdcs) > 1 {
		return nil, fmt.Errorf("found more than 1 VDC with Name '%s'", vdcName)
	}

	return allVdcs[0], nil
}

// queryOrgVdcById returns a single QueryResultOrgVdcRecordType
func (org *Org) queryOrgVdcById(vdcId string) (*types.QueryResultOrgVdcRecordType, error) {
	filterMap := map[string]string{
		"org":     org.Org.HREF,
		"orgName": org.Org.Name,
		"id":      vdcId,
	}
	allVdcs, err := queryOrgVdcList(org.client, filterMap)

	if err != nil {
		return nil, err
	}

	if len(allVdcs) < 1 {
		return nil, ErrorEntityNotFound
	}

	return allVdcs[0], nil
}

// queryCatalogByName returns a single CatalogRecord
func (org *Org) queryCatalogByName(catalogName string) (*types.CatalogRecord, error) {
	filterMap := map[string]string{
		// Not injecting `org` or `orgName` here because shared catalogs may also appear here and they would have different
		// parent Org
		// "org":     org.Org.HREF,
		// "orgName": org.Org.Name,
		"name": catalogName,
	}
	allCatalogs, err := queryCatalogList(org.client, filterMap)
	if err != nil {
		return nil, err
	}

	if allCatalogs == nil || len(allCatalogs) < 1 {
		return nil, ErrorEntityNotFound
	}

	// To conform with this API standard it would be best to return an error if more than 1 item is found, but because
	// previous method of getting Catalog by Name returned the first result we are doing the same here
	// if len(allCatalogs) > 1 {
	// 	return nil, fmt.Errorf("found more than 1 Catalog with Name '%s'", catalogName)
	// }

	var localCatalog *types.CatalogRecord
	// if multiple results are found - return the one defined in `org` (local)
	if len(allCatalogs) > 1 {
		util.Logger.Printf("[DEBUG] org.queryCatalogByName found %d Catalogs by name '%s'", len(allCatalogs), catalogName)
		for _, catalog := range allCatalogs {
			util.Logger.Printf("[DEBUG] org.queryCatalogByName found a Catalog by name '%s' in Org '%s'", catalogName, catalog.OrgName)
			if catalog.OrgName == org.Org.Name {
				util.Logger.Printf("[DEBUG] org.queryCatalogByName Catalog '%s' is local for Org '%s'. Prioritising it",
					catalogName, org.Org.Name)
				// Not interrupting the loop here to still dump all results to logs
				localCatalog = catalog
			}
		}
	}

	// local catalog was found - return it
	if localCatalog != nil {
		return localCatalog, nil
	}

	// If only one catalog is found or multiple catalogs with no local ones - return the first one
	return allCatalogs[0], nil
}

// queryCatalogById returns a single QueryResultOrgVdcRecordType
func (org *Org) queryCatalogById(catalogId string) (*types.CatalogRecord, error) {
	filterMap := map[string]string{
		// Not injecting `org` or `orgName` here because shared catalogs may also appear here and they would have different
		// parent Org
		// "org":     org.Org.HREF,
		// "orgName": org.Org.Name,
		"id": catalogId,
	}
	allCatalogs, err := queryCatalogList(org.client, filterMap)

	if err != nil {
		return nil, err
	}

	if len(allCatalogs) < 1 {
		return nil, ErrorEntityNotFound
	}

	return allCatalogs[0], nil
}

// QueryOrgVdcList returns all Org VDCs using query endpoint
//
// Note. Being a 'System' user it will not return any VDC
func (org *Org) QueryOrgVdcList() ([]*types.QueryResultOrgVdcRecordType, error) {
	filter := map[string]string{
		"org": org.Org.HREF,
	}

	return queryOrgVdcList(org.client, filter)
}

// queryOrgVdcList performs an `orgVdc` or `adminOrgVdc` (for System user) and optionally applies filterFields
func queryOrgVdcList(client *Client, filterFields map[string]string) ([]*types.QueryResultOrgVdcRecordType, error) {
	util.Logger.Printf("[DEBUG] queryOrgVdcList with filter %#v", filterFields)
	queryType := client.GetQueryType(types.QtOrgVdc)

	filter := map[string]string{
		"type": queryType,
	}

	// When a map of filters with non empty keys and values is supplied - apply it
	if filterFields != nil {
		filterSlice := make([]string, 0)

		for filterFieldName, filterFieldValue := range filterFields {
			// Do not inject 'org' filter for System user as API returns an error
			if !client.IsSysAdmin && filterFieldName == "org" {
				continue
			}

			if filterFieldName != "" && filterFieldValue != "" {
				filterText := fmt.Sprintf("%s==%s", filterFieldName, url.QueryEscape(filterFieldValue))
				filterSlice = append(filterSlice, filterText)
			}
		}

		if len(filterSlice) > 0 {
			filter["filter"] = strings.Join(filterSlice, ";")
			filter["filterEncoded"] = "true"
		}
	}

	results, err := client.cumulativeQuery(queryType, nil, filter)
	if err != nil {
		return nil, fmt.Errorf("error querying Org VDCs %s", err)
	}

	if client.IsSysAdmin {
		return results.Results.OrgVdcAdminRecord, nil
	} else {
		return results.Results.OrgVdcRecord, nil
	}
}

func queryCatalogList(client *Client, filterFields map[string]string) ([]*types.CatalogRecord, error) {
	util.Logger.Printf("[DEBUG] queryCatalogList with filter %#v", filterFields)
	queryType := client.GetQueryType(types.QtCatalog)

	filter := map[string]string{
		"type": queryType,
	}

	// When a map of filters with non empty keys and values is supplied - apply it
	if filterFields != nil {
		filterSlice := make([]string, 0)

		for filterFieldName, filterFieldValue := range filterFields {
			// Do not inject 'org' filter for System user as API returns an error
			if !client.IsSysAdmin && filterFieldName == "org" {
				continue
			}

			if filterFieldName != "" && filterFieldValue != "" {
				filterText := fmt.Sprintf("%s==%s", filterFieldName, url.QueryEscape(filterFieldValue))
				filterSlice = append(filterSlice, filterText)
			}
		}

		if len(filterSlice) > 0 {
			filter["filter"] = strings.Join(filterSlice, ";")
			filter["filterEncoded"] = "true"
		}
	}

	results, err := client.cumulativeQuery(queryType, nil, filter)
	if err != nil {
		return nil, err
	}

	var catalogs []*types.CatalogRecord

	if client.IsSysAdmin {
		catalogs = results.Results.AdminCatalogRecord
	} else {
		catalogs = results.Results.CatalogRecord
	}
	util.Logger.Printf("[DEBUG] QueryCatalogList returned with : %#v and error: %s", catalogs, err)
	return catalogs, nil
}<|MERGE_RESOLUTION|>--- conflicted
+++ resolved
@@ -382,12 +382,10 @@
 }
 
 // QueryAllOrgs returns all Org VDCs using query endpoint
-func (client *Client) QueryAllOrgs() ([]*types.QueryResultOrgRecordType, error) {
-	filter := map[string]string{
-		//		"type": "organisation",
-	}
-
-	return client.queryOrgList(filter)
+func (vcdclient *VCDClient) QueryAllOrgs() ([]*types.QueryResultOrgRecordType, error) {
+	filter := map[string]string{}
+
+	return vcdclient.Client.queryOrgList(filter)
 }
 
 // queryOrgList performs an `orgVdc` or `adminOrgVdc` (for System user) and optionally applies filterFields
@@ -423,29 +421,21 @@
 
 	results, err := client.cumulativeQuery(queryType, nil, filter)
 	if err != nil {
-		return nil, fmt.Errorf("error querying Org VDCs %s", err)
-	}
-
-<<<<<<< HEAD
+		return nil, fmt.Errorf("error querying Orgs %s", err)
+	}
+
 	return results.Results.OrgRecord, nil
-=======
-	if client.IsSysAdmin {
-		return results.Results.OrgRecord, nil
-	} else {
-		return results.Results.OrgRecord, nil
-	}
->>>>>>> 7f6efcac
 }
 
 // QueryOrgByName retrieves an Org
-func (client *Client) QueryOrgByName(name string) (*types.QueryResultOrgRecordType, error) {
-	return client.queryOrgByName(name)
+func (vcdclient *VCDClient) QueryOrgByName(name string) (*types.QueryResultOrgRecordType, error) {
+	return vcdclient.Client.queryOrgByName(name)
 }
 
 // queryOrgByName returns a single QueryResultOrgRecordType
 func (client *Client) queryOrgByName(orgName string) (*types.QueryResultOrgRecordType, error) {
 	filterMap := map[string]string{
-		"filter": "name==" + orgName,
+		"name": orgName,
 	}
 	allOrgs, err := client.queryOrgList(filterMap)
 	if err != nil {
@@ -464,8 +454,8 @@
 }
 
 // QueryOrgByID retrieves an Org
-func (client *Client) QueryOrgByID(id string) (*types.QueryResultOrgRecordType, error) {
-	return client.queryOrgByID(id)
+func (vcdclient *VCDClient) QueryOrgByID(id string) (*types.QueryResultOrgRecordType, error) {
+	return vcdclient.Client.queryOrgByID(id)
 }
 
 // queryOrgByID returns a single QueryResultOrgRecordType
