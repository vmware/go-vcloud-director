--- conflicted
+++ resolved
@@ -74,9 +74,6 @@
 	return returnSingleNsxtEdgeGateway(name, onlyNsxtEdges)
 }
 
-<<<<<<< HEAD
-func (org *Org) GetNsxtEdgeGatewayByNameAndOwnerId(edgeGatewayName, ownerId string) (*NsxtEdgeGateway, error) {
-=======
 // GetNsxtEdgeGatewayByNameAndOwnerId looks up NSX-T Edge Gateway by name and its owner ID (owner
 // can be VDC or VDC Group).
 func (org *Org) GetNsxtEdgeGatewayByNameAndOwnerId(edgeGatewayName, ownerId string) (*NsxtEdgeGateway, error) {
@@ -84,7 +81,6 @@
 		return nil, fmt.Errorf("'edgeGatewayName' and 'ownerId' must both be specified")
 	}
 
->>>>>>> 3cf7a8f0
 	queryParameters := url.Values{}
 	queryParameters.Add("filter", fmt.Sprintf("ownerRef.id==%s;name==%s", ownerId, edgeGatewayName))
 
@@ -113,13 +109,10 @@
 
 // GetNsxtEdgeGatewayByName allows to retrieve NSX-T edge gateway by Name for specific VDC Group
 func (vdcGroup *VdcGroup) GetNsxtEdgeGatewayByName(name string) (*NsxtEdgeGateway, error) {
-<<<<<<< HEAD
-=======
 	if name == "" {
 		return nil, fmt.Errorf("'name' must be specified")
 	}
 
->>>>>>> 3cf7a8f0
 	queryParameters := url.Values{}
 	queryParameters.Add("filter", "name=="+name)
 
