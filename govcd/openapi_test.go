// +build functional openapi ALL

/*
 * Copyright 2020 VMware, Inc.  All rights reserved.  Licensed under the Apache v2 License.
 */

package govcd

import (
	"encoding/json"
<<<<<<< HEAD
=======
	"fmt"
	"net/http"
>>>>>>> 332c4fa1
	"net/url"
	"regexp"
	"strings"
	"time"

	"github.com/vmware/go-vcloud-director/v2/types/v56"

	. "gopkg.in/check.v1"
)

// Test_OpenApiRawJsonAuditTrail uses low level GET function to test out that pagination really works. It is an example
// how to fetch response from multiple pages in RAW json messages without having defined as struct.
<<<<<<< HEAD
func (vcd *TestVCD) Test_OpenApiRawJsonAudiTrail(check *C) {
	endpoint := types.OpenApiPathVersion1_0_0 + types.OpenApiEndpointAuditTrail
	skipOpenApiEndpointTest(vcd, check, endpoint)
	apiVersion, err := vcd.client.Client.checkOpenApiEndpointCompatibility(endpoint)
	check.Assert(err, IsNil)

	urlRef, err := vcd.client.Client.OpenApiBuildEndpoint(endpoint)
=======
func (vcd *TestVCD) Test_OpenApiRawJsonAuditTrail(check *C) {
	minimumRequiredApiVersion := "33.0"
	skipOpenApiEndpointTest(vcd, check, "1.0.0/auditTrail", minimumRequiredApiVersion)
	urlRef, err := vcd.client.Client.OpenApiBuildEndpoint("1.0.0/auditTrail")
>>>>>>> 332c4fa1
	check.Assert(err, IsNil)

	// Get a timestamp after which endpoint contains at least 10 elements
	filterTimeStamp := getAuditTrailTimestampWithElements(10, check, vcd, minimumRequiredApiVersion, urlRef)

	// Limit search of audits trails to the last 12 hours so that it doesn't take too long and set pageSize to be 1 result
	// to force following pages
	queryParams := url.Values{}
	queryParams.Add("filter", "timestamp=gt="+filterTimeStamp)
	queryParams.Add("pageSize", "1") // pageSize=1 to enforce internal pagination
	queryParams.Add("sortDesc", "timestamp")

	allResponses := []json.RawMessage{{}}
	err = vcd.vdc.client.OpenApiGetAllItems(apiVersion, urlRef, queryParams, &allResponses)

	check.Assert(err, IsNil)
	check.Assert(len(allResponses) > 1, Equals, true)

	// Build a regex ant match it internally so that we are sure auditTrail events are returned in RAW json message. There
	// should be the same amount of audit event IDs as total responses
	auditLogUrn := regexp.MustCompile("urn:vcloud:audit:")
	responseStrings := jsonRawMessagesToStrings(allResponses)
	allStringResponses := `[` + strings.Join(responseStrings, ",") + `]`
	matches := auditLogUrn.FindAllStringIndex(allStringResponses, -1)
	check.Assert(len(matches), Equals, len(allResponses))
}

// Test_OpenApiInlineStructAuditTrail uses low level GET function to test out that get function can unmarshal directly
// to user defined inline type
<<<<<<< HEAD
func (vcd *TestVCD) Test_OpenApiInlineStructAudiTrail(check *C) {
	endpoint := types.OpenApiPathVersion1_0_0 + types.OpenApiEndpointAuditTrail
	skipOpenApiEndpointTest(vcd, check, endpoint)
	apiVersion, err := vcd.client.Client.checkOpenApiEndpointCompatibility(endpoint)
	check.Assert(err, IsNil)

	skipOpenApiEndpointTest(vcd, check, endpoint)
=======
func (vcd *TestVCD) Test_OpenApiInlineStructAuditTrail(check *C) {
	minimumRequiredApiVersion := "33.0"
	skipOpenApiEndpointTest(vcd, check, "1.0.0/auditTrail", minimumRequiredApiVersion)
>>>>>>> 332c4fa1

	urlRef, err := vcd.client.Client.OpenApiBuildEndpoint(endpoint)
	check.Assert(err, IsNil)

	// Inline type
	type AuditTrail struct {
		EventID      string `json:"eventId"`
		Description  string `json:"description"`
		OperatingOrg struct {
			Name string `json:"name"`
			ID   string `json:"id"`
		} `json:"operatingOrg"`
		User struct {
			Name string `json:"name"`
			ID   string `json:"id"`
		} `json:"user"`
		EventEntity struct {
			Name string `json:"name"`
			ID   string `json:"id"`
		} `json:"eventEntity"`
		TaskID               interface{} `json:"taskId"`
		TaskCellID           string      `json:"taskCellId"`
		CellID               string      `json:"cellId"`
		EventType            string      `json:"eventType"`
		ServiceNamespace     string      `json:"serviceNamespace"`
		EventStatus          string      `json:"eventStatus"`
		Timestamp            string      `json:"timestamp"`
		External             bool        `json:"external"`
		AdditionalProperties struct {
			UserRoles                         string `json:"user.roles"`
			UserSessionID                     string `json:"user.session.id"`
			CurrentContextUserProxyAddress    string `json:"currentContext.user.proxyAddress"`
			CurrentContextUserClientIPAddress string `json:"currentContext.user.clientIpAddress"`
		} `json:"additionalProperties"`
	}

	allResponses := []*AuditTrail{{}}

	// Define FIQL query to find events for the last 6 hours. At least login operations will already be here on test run
	queryParams := url.Values{}
	filterTime := time.Now().Add(-6 * time.Hour).Format(types.FiqlQueryTimestampFormat)
	queryParams.Add("filter", "timestamp=gt="+filterTime)

	err = vcd.vdc.client.OpenApiGetAllItems(apiVersion, urlRef, queryParams, &allResponses)

	check.Assert(err, IsNil)
	check.Assert(len(allResponses) > 1, Equals, true)

	// Check that all responses have IDs populated
	for _, v := range allResponses {
		check.Assert(v.EventID, NotNil)
	}
}

// Test_OpenApiInlineStructCRUDRoles test aims to test out low level OpenAPI functions to check if all of them work as
// expected. It uses a very simple "InlineRoles" endpoint which does not have bigger prerequisites and therefore is not
// dependent one more deployment specific features. It also supports all of the OpenAPI CRUD endpoints so is a good
// endpoint to test on
// This test performs the following:
// 1. Gets all available roles using "Get all endpoint"
// 2.1 Uses FIQL query filtering to retrieve specific item by ID on "Get All" endpoint
// 2.2 Use GET by ID endpoint to check that each of roles retrieved by get all can be found individually
// 2.3 Compares retrieved struct by using "Get all" endpoint and FIQL filter with struct retrieved by using "Get By ID"
// endpoint
// 3. Creates a new role and verifies it is created as specified by using deep equality
// 4. Updates role description
// 5. Deletes created role
// 6. Tests read for deleted item
// 7. Create role once more using "Sync" version of POST function
// 8. Update role once more using "Sync" version of PUT function
// 9. Delete role once again
func (vcd *TestVCD) Test_OpenApiInlineStructCRUDRoles(check *C) {
	endpoint := types.OpenApiPathVersion1_0_0 + types.OpenApiEndpointRoles
	minimumRequiredApiVersion, err := vcd.client.Client.checkOpenApiEndpointCompatibility(endpoint)
	check.Assert(err, IsNil)
	skipOpenApiEndpointTest(vcd, check, endpoint)

	// Step 1 - Get all roles
	urlRef, err := vcd.client.Client.OpenApiBuildEndpoint(endpoint)
	check.Assert(err, IsNil)

	type InlineRoles struct {
		ID          string `json:"id,omitempty"`
		Name        string `json:"name"`
		Description string `json:"description"`
		BundleKey   string `json:"bundleKey"`
		ReadOnly    bool   `json:"readOnly"`
	}

	allExistingRoles := []*InlineRoles{{}}
	err = vcd.vdc.client.OpenApiGetAllItems(minimumRequiredApiVersion, urlRef, nil, &allExistingRoles)
	check.Assert(err, IsNil)

	// Step 2 - Get all roles using query filters
	for _, oneRole := range allExistingRoles {
		// Step 2.1 - retrieve specific role by using FIQL filter
		urlRef2, err := vcd.client.Client.OpenApiBuildEndpoint(endpoint)
		check.Assert(err, IsNil)

		queryParams := url.Values{}
		queryParams.Add("filter", "id=="+oneRole.ID)

		expectOneRoleResultById := []*InlineRoles{{}}

		err = vcd.vdc.client.OpenApiGetAllItems(minimumRequiredApiVersion, urlRef2, queryParams, &expectOneRoleResultById)
		check.Assert(err, IsNil)
		check.Assert(len(expectOneRoleResultById) == 1, Equals, true)

		// Step 2.2 - retrieve specific role by using endpoint
		singleRef, err := vcd.client.Client.OpenApiBuildEndpoint(endpoint + oneRole.ID)
		check.Assert(err, IsNil)

		oneRole := &InlineRoles{}
		err = vcd.vdc.client.OpenApiGetItem(minimumRequiredApiVersion, singleRef, nil, oneRole)
		check.Assert(err, IsNil)
		check.Assert(oneRole, NotNil)

		// Step 2.3 - compare struct retrieved by using filter and the one retrieved by exact endpoint ID
		check.Assert(oneRole, DeepEquals, expectOneRoleResultById[0])

	}

	// Step 3 - Create a new role and ensure it is created as specified by doing deep comparison
	createUrl, err := vcd.client.Client.OpenApiBuildEndpoint(endpoint)
	check.Assert(err, IsNil)

	newRole := &InlineRoles{
		Name:        check.TestName(),
		Description: "Role created by test",
		// This BundleKey is being set by VCD even if it is not sent
		BundleKey: "com.vmware.vcloud.undefined.key",
		ReadOnly:  false,
	}
	newRoleResponse := &InlineRoles{}
	err = vcd.client.Client.OpenApiPostItem(minimumRequiredApiVersion, createUrl, nil, newRole, newRoleResponse)
	check.Assert(err, IsNil)

	// Ensure supplied and created structs differ only by ID
	newRole.ID = newRoleResponse.ID
	check.Assert(newRoleResponse, DeepEquals, newRole)

	// Step 4 - update created role (change description)
	newRoleResponse.Description = "Updated description created by test"
	updateUrl, err := vcd.client.Client.OpenApiBuildEndpoint(endpoint, newRoleResponse.ID)
	check.Assert(err, IsNil)

	updatedRoleResponse := &InlineRoles{}
	err = vcd.client.Client.OpenApiPutItem(minimumRequiredApiVersion, updateUrl, nil, newRoleResponse, updatedRoleResponse)
	check.Assert(err, IsNil)

	// Ensure supplied and response objects are identical (update worked)
	check.Assert(updatedRoleResponse, DeepEquals, newRoleResponse)

	// Step 5 - delete created role
	deleteUrlRef, err := vcd.client.Client.OpenApiBuildEndpoint(endpoint, newRoleResponse.ID)
	check.Assert(err, IsNil)

	err = vcd.client.Client.OpenApiDeleteItem(minimumRequiredApiVersion, deleteUrlRef, nil)
	check.Assert(err, IsNil)

	// Step 6 - try to read deleted role and expect error to contain 'ErrorEntityNotFound'
	// Read is tricky - it throws an error ACCESS_TO_RESOURCE_IS_FORBIDDEN when the resource with ID does not
	// exist therefore one cannot know what kind of error occurred.
	lostRole := &InlineRoles{}
	err = vcd.client.Client.OpenApiGetItem(minimumRequiredApiVersion, deleteUrlRef, nil, lostRole)
	check.Assert(ContainsNotFound(err), Equals, true)

	// Step 7 - test synchronous POST and PUT functions (because Roles is a synchronous OpenAPI endpoint)
	newRole.ID = "" // unset ID as it cannot be set for creation
	err = vcd.client.Client.OpenApiPostItemSync(minimumRequiredApiVersion, createUrl, nil, newRole, newRoleResponse)
	check.Assert(err, IsNil)

	// Ensure supplied and created structs differ only by ID
	newRole.ID = newRoleResponse.ID
	check.Assert(newRoleResponse, DeepEquals, newRole)

	// Step 8 - update role using synchronous PUT function
	newRoleResponse.Description = "Updated description created by sync test"
	updateUrl2, err := vcd.client.Client.OpenApiBuildEndpoint(endpoint, newRoleResponse.ID)
	check.Assert(err, IsNil)

	updatedRoleResponse2 := &InlineRoles{}
	err = vcd.client.Client.OpenApiPutItem(minimumRequiredApiVersion, updateUrl2, nil, newRoleResponse, updatedRoleResponse2)
	check.Assert(err, IsNil)

	// Ensure supplied and response objects are identical (update worked)
	check.Assert(updatedRoleResponse2, DeepEquals, newRoleResponse)

	// Step 9 - delete role once again
	deleteUrlRef2, err := vcd.client.Client.OpenApiBuildEndpoint(endpoint, newRoleResponse.ID)
	check.Assert(err, IsNil)

	err = vcd.client.Client.OpenApiDeleteItem(minimumRequiredApiVersion, deleteUrlRef2, nil)
	check.Assert(err, IsNil)

<<<<<<< HEAD
=======
}

// skipOpenApiEndpointTest is a helper to skip tests for particular unsupported OpenAPI endpoints
func skipOpenApiEndpointTest(vcd *TestVCD, check *C, endpoint, requiredVersion string) {
	constraint := ">= " + requiredVersion
	if !vcd.client.Client.APIVCDMaxVersionIs(constraint) {
		maxSupportedVersion, err := vcd.client.Client.maxSupportedVersion()
		if err != nil {
			panic(fmt.Sprintf("Could not get maximum supported version: %s", err))
		}
		skipText := fmt.Sprintf("Skipping test because OpenAPI endpoint '%s' must satisfy API version constraint '%s'. Maximum supported version is %s",
			endpoint, constraint, maxSupportedVersion)
		check.Skip(skipText)
	}
}

// getAuditTrailTimestampWithElements helps to pick good timestamp filter so that it doesn't take long time to retrieve
// too many items
func getAuditTrailTimestampWithElements(elementCount int, check *C, vcd *TestVCD, minimumRequiredApiVersion string, urlRef *url.URL) string {
	client := vcd.client.Client
	qp := url.Values{}
	qp.Add("pageSize", "128")
	qp.Add("sortDesc", "timestamp") // Need to get the newest
	req := client.newOpenApiRequest(minimumRequiredApiVersion, qp, http.MethodGet, urlRef, nil)

	resp, err := client.Http.Do(req)
	check.Assert(err, IsNil)

	type AuditTrailTimestamp struct {
		Timestamp string `json:"timestamp"`
	}

	onePageAuditTrail := make([]AuditTrailTimestamp, 1)
	onePageResponse := &types.OpenApiPages{}
	err = decodeBody(types.BodyTypeJSON, resp, &onePageResponse)
	check.Assert(err, IsNil)

	err = resp.Body.Close()
	check.Assert(err, IsNil)

	err = json.Unmarshal(onePageResponse.Values, &onePageAuditTrail)
	check.Assert(err, IsNil)

	var singleElement AuditTrailTimestamp

	// Find newest element limited by provided elementCount
	if len(onePageAuditTrail) < elementCount {
		singleElement = onePageAuditTrail[(len(onePageAuditTrail) - 1)]
	} else {
		singleElement = onePageAuditTrail[(elementCount - 1)]
	}
	return singleElement.Timestamp

>>>>>>> 332c4fa1
}<|MERGE_RESOLUTION|>--- conflicted
+++ resolved
@@ -8,11 +8,7 @@
 
 import (
 	"encoding/json"
-<<<<<<< HEAD
-=======
-	"fmt"
 	"net/http"
->>>>>>> 332c4fa1
 	"net/url"
 	"regexp"
 	"strings"
@@ -25,24 +21,17 @@
 
 // Test_OpenApiRawJsonAuditTrail uses low level GET function to test out that pagination really works. It is an example
 // how to fetch response from multiple pages in RAW json messages without having defined as struct.
-<<<<<<< HEAD
-func (vcd *TestVCD) Test_OpenApiRawJsonAudiTrail(check *C) {
+func (vcd *TestVCD) Test_OpenApiRawJsonAuditTrail(check *C) {
 	endpoint := types.OpenApiPathVersion1_0_0 + types.OpenApiEndpointAuditTrail
 	skipOpenApiEndpointTest(vcd, check, endpoint)
 	apiVersion, err := vcd.client.Client.checkOpenApiEndpointCompatibility(endpoint)
 	check.Assert(err, IsNil)
 
 	urlRef, err := vcd.client.Client.OpenApiBuildEndpoint(endpoint)
-=======
-func (vcd *TestVCD) Test_OpenApiRawJsonAuditTrail(check *C) {
-	minimumRequiredApiVersion := "33.0"
-	skipOpenApiEndpointTest(vcd, check, "1.0.0/auditTrail", minimumRequiredApiVersion)
-	urlRef, err := vcd.client.Client.OpenApiBuildEndpoint("1.0.0/auditTrail")
->>>>>>> 332c4fa1
 	check.Assert(err, IsNil)
 
 	// Get a timestamp after which endpoint contains at least 10 elements
-	filterTimeStamp := getAuditTrailTimestampWithElements(10, check, vcd, minimumRequiredApiVersion, urlRef)
+	filterTimeStamp := getAuditTrailTimestampWithElements(10, check, vcd, apiVersion, urlRef)
 
 	// Limit search of audits trails to the last 12 hours so that it doesn't take too long and set pageSize to be 1 result
 	// to force following pages
@@ -68,21 +57,13 @@
 
 // Test_OpenApiInlineStructAuditTrail uses low level GET function to test out that get function can unmarshal directly
 // to user defined inline type
-<<<<<<< HEAD
-func (vcd *TestVCD) Test_OpenApiInlineStructAudiTrail(check *C) {
+func (vcd *TestVCD) Test_OpenApiInlineStructAuditTrail(check *C) {
 	endpoint := types.OpenApiPathVersion1_0_0 + types.OpenApiEndpointAuditTrail
 	skipOpenApiEndpointTest(vcd, check, endpoint)
 	apiVersion, err := vcd.client.Client.checkOpenApiEndpointCompatibility(endpoint)
 	check.Assert(err, IsNil)
 
-	skipOpenApiEndpointTest(vcd, check, endpoint)
-=======
-func (vcd *TestVCD) Test_OpenApiInlineStructAuditTrail(check *C) {
-	minimumRequiredApiVersion := "33.0"
-	skipOpenApiEndpointTest(vcd, check, "1.0.0/auditTrail", minimumRequiredApiVersion)
->>>>>>> 332c4fa1
-
-	urlRef, err := vcd.client.Client.OpenApiBuildEndpoint(endpoint)
+	urlRef, err := vcd.client.Client.OpenApiBuildEndpoint("1.0.0/auditTrail")
 	check.Assert(err, IsNil)
 
 	// Inline type
@@ -276,23 +257,21 @@
 	err = vcd.client.Client.OpenApiDeleteItem(minimumRequiredApiVersion, deleteUrlRef2, nil)
 	check.Assert(err, IsNil)
 
-<<<<<<< HEAD
-=======
 }
 
 // skipOpenApiEndpointTest is a helper to skip tests for particular unsupported OpenAPI endpoints
-func skipOpenApiEndpointTest(vcd *TestVCD, check *C, endpoint, requiredVersion string) {
-	constraint := ">= " + requiredVersion
-	if !vcd.client.Client.APIVCDMaxVersionIs(constraint) {
-		maxSupportedVersion, err := vcd.client.Client.maxSupportedVersion()
-		if err != nil {
-			panic(fmt.Sprintf("Could not get maximum supported version: %s", err))
-		}
-		skipText := fmt.Sprintf("Skipping test because OpenAPI endpoint '%s' must satisfy API version constraint '%s'. Maximum supported version is %s",
-			endpoint, constraint, maxSupportedVersion)
-		check.Skip(skipText)
-	}
-}
+// func skipOpenApiEndpointTest(vcd *TestVCD, check *C, endpoint, requiredVersion string) {
+// 	constraint := ">= " + requiredVersion
+// 	if !vcd.client.Client.APIVCDMaxVersionIs(constraint) {
+// 		maxSupportedVersion, err := vcd.client.Client.maxSupportedVersion()
+// 		if err != nil {
+// 			panic(fmt.Sprintf("Could not get maximum supported version: %s", err))
+// 		}
+// 		skipText := fmt.Sprintf("Skipping test because OpenAPI endpoint '%s' must satisfy API version constraint '%s'. Maximum supported version is %s",
+// 			endpoint, constraint, maxSupportedVersion)
+// 		check.Skip(skipText)
+// 	}
+// }
 
 // getAuditTrailTimestampWithElements helps to pick good timestamp filter so that it doesn't take long time to retrieve
 // too many items
@@ -331,5 +310,4 @@
 	}
 	return singleElement.Timestamp
 
->>>>>>> 332c4fa1
 }