--- conflicted
+++ resolved
@@ -180,22 +180,6 @@
 	}
 }
 
-<<<<<<< HEAD
-func createOrg(vcd *TestVCD, check *C, canManageOrgs bool) (*TmOrg, func()) {
-	cfg := &types.TmOrg{
-		Name:          check.TestName(),
-		DisplayName:   check.TestName(),
-		CanManageOrgs: canManageOrgs,
-	}
-	tmOrg, err := vcd.client.CreateTmOrg(cfg)
-	check.Assert(err, IsNil)
-	check.Assert(tmOrg, NotNil)
-
-	PrependToCleanupListOpenApi(tmOrg.TmOrg.ID, check.TestName(), types.OpenApiPathVersion1_0_0+types.OpenApiEndpointOrgs+tmOrg.TmOrg.ID)
-
-	return tmOrg, func() {
-		err = tmOrg.Delete()
-=======
 // getOrCreateContentLibrary will check configuration file and create a Content Library if
 // not present in TM. Otherwise, it just retrieves it
 func getOrCreateContentLibrary(vcd *TestVCD, storagePolicy *RegionStoragePolicy, check *C) (*ContentLibrary, func()) {
@@ -230,7 +214,24 @@
 			return
 		}
 		err = contentLibrary.Delete()
->>>>>>> a25dceae
+		check.Assert(err, IsNil)
+	}
+}
+
+func createOrg(vcd *TestVCD, check *C, canManageOrgs bool) (*TmOrg, func()) {
+	cfg := &types.TmOrg{
+		Name:          check.TestName(),
+		DisplayName:   check.TestName(),
+		CanManageOrgs: canManageOrgs,
+	}
+	tmOrg, err := vcd.client.CreateTmOrg(cfg)
+	check.Assert(err, IsNil)
+	check.Assert(tmOrg, NotNil)
+
+	PrependToCleanupListOpenApi(tmOrg.TmOrg.ID, check.TestName(), types.OpenApiPathVersion1_0_0+types.OpenApiEndpointOrgs+tmOrg.TmOrg.ID)
+
+	return tmOrg, func() {
+		err = tmOrg.Delete()
 		check.Assert(err, IsNil)
 	}
 }