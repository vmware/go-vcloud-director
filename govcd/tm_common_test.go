--- conflicted
+++ resolved
@@ -180,7 +180,62 @@
 	}
 }
 
-<<<<<<< HEAD
+// getOrCreateContentLibrary will check configuration file and create a Content Library if
+// not present in TM. Otherwise, it just retrieves it
+func getOrCreateContentLibrary(vcd *TestVCD, storagePolicy *RegionStoragePolicy, check *C) (*ContentLibrary, func()) {
+	if vcd.config.Tm.ContentLibrary == "" {
+		check.Fatal("testing configuration property 'tm.contentLibrary' is required")
+	}
+	cl, err := vcd.client.GetContentLibraryByName(vcd.config.Tm.ContentLibrary)
+	if err == nil {
+		return cl, func() {}
+	}
+	if !ContainsNotFound(err) {
+		check.Fatal(err)
+	}
+
+	payload := types.ContentLibrary{
+		Name: vcd.config.Tm.ContentLibrary,
+		StorageClasses: types.OpenApiReferences{{
+			Name: storagePolicy.RegionStoragePolicy.Name,
+			ID:   storagePolicy.RegionStoragePolicy.ID,
+		}},
+		Description: check.TestName(),
+	}
+
+	contentLibrary, err := vcd.client.CreateContentLibrary(&payload)
+	check.Assert(err, IsNil)
+	check.Assert(contentLibrary, NotNil)
+	contentLibraryCreated := true
+	AddToCleanupListOpenApi(contentLibrary.ContentLibrary.ID, check.TestName(), types.OpenApiPathVcf+types.OpenApiEndpointContentLibraries+contentLibrary.ContentLibrary.ID)
+
+	return contentLibrary, func() {
+		if !contentLibraryCreated {
+			return
+		}
+		err = contentLibrary.Delete()
+		check.Assert(err, IsNil)
+	}
+}
+
+func createOrg(vcd *TestVCD, check *C, canManageOrgs bool) (*TmOrg, func()) {
+	cfg := &types.TmOrg{
+		Name:          check.TestName(),
+		DisplayName:   check.TestName(),
+		CanManageOrgs: canManageOrgs,
+	}
+	tmOrg, err := vcd.client.CreateTmOrg(cfg)
+	check.Assert(err, IsNil)
+	check.Assert(tmOrg, NotNil)
+
+	PrependToCleanupListOpenApi(tmOrg.TmOrg.ID, check.TestName(), types.OpenApiPathVersion1_0_0+types.OpenApiEndpointOrgs+tmOrg.TmOrg.ID)
+
+	return tmOrg, func() {
+		err = tmOrg.Delete()
+		check.Assert(err, IsNil)
+	}
+}
+
 func createTmIpSpace(vcd *TestVCD, region *Region, check *C) (*TmIpSpace, func()) {
 	ipSpaceType := &types.TmIpSpace{
 		Name:        check.TestName(),
@@ -207,60 +262,6 @@
 	return ipSpace, func() {
 		printVerbose("# Deleting IP Space %s\n", ipSpace.TmIpSpace.Name)
 		err = ipSpace.Delete()
-=======
-// getOrCreateContentLibrary will check configuration file and create a Content Library if
-// not present in TM. Otherwise, it just retrieves it
-func getOrCreateContentLibrary(vcd *TestVCD, storagePolicy *RegionStoragePolicy, check *C) (*ContentLibrary, func()) {
-	if vcd.config.Tm.ContentLibrary == "" {
-		check.Fatal("testing configuration property 'tm.contentLibrary' is required")
-	}
-	cl, err := vcd.client.GetContentLibraryByName(vcd.config.Tm.ContentLibrary)
-	if err == nil {
-		return cl, func() {}
-	}
-	if !ContainsNotFound(err) {
-		check.Fatal(err)
-	}
-
-	payload := types.ContentLibrary{
-		Name: vcd.config.Tm.ContentLibrary,
-		StorageClasses: types.OpenApiReferences{{
-			Name: storagePolicy.RegionStoragePolicy.Name,
-			ID:   storagePolicy.RegionStoragePolicy.ID,
-		}},
-		Description: check.TestName(),
-	}
-
-	contentLibrary, err := vcd.client.CreateContentLibrary(&payload)
-	check.Assert(err, IsNil)
-	check.Assert(contentLibrary, NotNil)
-	contentLibraryCreated := true
-	AddToCleanupListOpenApi(contentLibrary.ContentLibrary.ID, check.TestName(), types.OpenApiPathVcf+types.OpenApiEndpointContentLibraries+contentLibrary.ContentLibrary.ID)
-
-	return contentLibrary, func() {
-		if !contentLibraryCreated {
-			return
-		}
-		err = contentLibrary.Delete()
-		check.Assert(err, IsNil)
-	}
-}
-
-func createOrg(vcd *TestVCD, check *C, canManageOrgs bool) (*TmOrg, func()) {
-	cfg := &types.TmOrg{
-		Name:          check.TestName(),
-		DisplayName:   check.TestName(),
-		CanManageOrgs: canManageOrgs,
-	}
-	tmOrg, err := vcd.client.CreateTmOrg(cfg)
-	check.Assert(err, IsNil)
-	check.Assert(tmOrg, NotNil)
-
-	PrependToCleanupListOpenApi(tmOrg.TmOrg.ID, check.TestName(), types.OpenApiPathVersion1_0_0+types.OpenApiEndpointOrgs+tmOrg.TmOrg.ID)
-
-	return tmOrg, func() {
-		err = tmOrg.Delete()
->>>>>>> 1dd517eb
 		check.Assert(err, IsNil)
 	}
 }