//go:build api || openapi || functional || catalog || vapp || gateway || network || org || query || extnetwork || task || vm || vdc || system || disk || lb || lbAppRule || lbAppProfile || lbServerPool || lbServiceMonitor || lbVirtualServer || user || search || nsxv || nsxt || auth || affinity || role || alb || certificate || vdcGroup || metadata || providervdc || rde || vsphere || uiPlugin || cse || slz || tm || ALL

// © Broadcom. All Rights Reserved.
// The term "Broadcom" refers to Broadcom Inc. and/or its subsidiaries.
// SPDX-License-Identifier: MPL-2.0

package govcd

import (
	"fmt"
	"net/url"
	"time"

	"github.com/vmware/go-vcloud-director/v3/types/v56"
	. "gopkg.in/check.v1"
)

// getOrCreateVCenter will check configuration file and create vCenter if
// stated in the 'createVcenter' property and not present in TM.
// If created, it returns also a cleanup function to delete it afterward.
// Otherwise, it just retrieves the existing vCenter
func getOrCreateVCenter(vcd *TestVCD, check *C) (*VCenter, func()) {
	vc, err := vcd.client.GetVCenterByUrl(vcd.config.Tm.VcenterUrl)
	if err == nil {
		if !vc.VSphereVCenter.IsEnabled {
			printVerbose("# vCenter with %s found. Enabling it.\n", vcd.config.Tm.VcenterUrl)
			vc.VSphereVCenter.IsEnabled = true
			vc, err = vc.Update(vc.VSphereVCenter)
			check.Assert(err, IsNil)
			err = waitForListenerStatusConnected(vc)
			check.Assert(err, IsNil)
			err = vc.Refresh()
			check.Assert(err, IsNil)
			err = vc.RefreshStorageProfiles()
			check.Assert(err, IsNil)
		}

		return vc, func() {}
	}
	if !ContainsNotFound(err) {
		check.Fatal(err)
	}
	if !vcd.config.Tm.CreateVcenter {
		check.Skip("vCenter is not configured and configuration is not allowed in config file")
	}
	printVerbose("# Will create vCenter %s\n", vcd.config.Tm.VcenterUrl)
	vcCfg := &types.VSphereVirtualCenter{
		Name:      check.TestName() + "-vc",
		Username:  vcd.config.Tm.VcenterUsername,
		Password:  vcd.config.Tm.VcenterPassword,
		Url:       vcd.config.Tm.VcenterUrl,
		IsEnabled: true,
	}
	// Certificate must be trusted before adding vCenter
	url, err := url.Parse(vcCfg.Url)
	check.Assert(err, IsNil)
<<<<<<< HEAD
	trustedCert, err := vcd.client.AutoTrustHttpsCertificate(url, nil)
=======
	_, err = vcd.client.AutoTrustCertificate(url)
>>>>>>> 1ac4347f
	check.Assert(err, IsNil)

	vc, err = vcd.client.CreateVcenter(vcCfg)
	check.Assert(err, IsNil)
	check.Assert(vc, NotNil)
	PrependToCleanupList(vcCfg.Name, "OpenApiEntityVcenter", check.TestName(), types.OpenApiPathVersion1_0_0+types.OpenApiEndpointVirtualCenters+vc.VSphereVCenter.VcId)

	printVerbose("# Waiting for listener status to become 'CONNECTED'\n")
	err = waitForListenerStatusConnected(vc)
	check.Assert(err, IsNil)
	printVerbose("# Sleeping after vCenter is 'CONNECTED'\n")
	time.Sleep(4 * time.Second) // TODO: TM: Re-evaluate need for sleep
	// Refresh connected vCenter to be sure that all artifacts are loaded
	printVerbose("# Refreshing vCenter %s\n", vc.VSphereVCenter.Url)
	err = vc.RefreshVcenter()
	check.Assert(err, IsNil)

	printVerbose("# Refreshing Storage Profiles in vCenter %s\n", vc.VSphereVCenter.Url)
	err = vc.RefreshStorageProfiles()
	check.Assert(err, IsNil)

	printVerbose("# Sleeping after vCenter refreshes\n")
	time.Sleep(1 * time.Minute) // TODO: TM: Re-evaluate need for sleep
	vCenterCreated := true

	return vc, func() {
		if !vCenterCreated {
			return
		}
		printVerbose("# Disabling and deleting vCenter %s\n", vcd.config.Tm.VcenterUrl)
		err = vc.Disable()
		check.Assert(err, IsNil)
		err = vc.Delete()
		check.Assert(err, IsNil)
	}
}

func waitForListenerStatusConnected(v *VCenter) error {
	startTime := time.Now()
	tryCount := 20
	for c := 0; c < tryCount; c++ {
		err := v.Refresh()
		if err != nil {
			return fmt.Errorf("error refreshing vCenter: %s", err)
		}

		if v.VSphereVCenter.ListenerState == "CONNECTED" {
			return nil
		}

		time.Sleep(2 * time.Second)
	}

	return fmt.Errorf("waiting for listener state to become 'CONNECTED' expired after %d tries (%d seconds), got '%s'",
		tryCount, int(time.Since(startTime)/time.Second), v.VSphereVCenter.ListenerState)
}

// getOrCreateNsxtManager will check configuration file and create NSX-T Manager if
// stated in the 'createNsxtManager' property and not present in TM.
// If created, it returns also a cleanup function to delete it afterward.
// Otherwise, it just retrieves the existing NSX-T Manager
func getOrCreateNsxtManager(vcd *TestVCD, check *C) (*NsxtManagerOpenApi, func()) {
	nsxtManager, err := vcd.client.GetNsxtManagerOpenApiByUrl(vcd.config.Tm.NsxtManagerUrl)
	if err == nil {
		return nsxtManager, func() {}
	}
	if !ContainsNotFound(err) {
		check.Fatal(err)
	}
	if !vcd.config.Tm.CreateNsxtManager {
		check.Skip("NSX-T Manager is not configured and configuration is not allowed in config file")
	}

	printVerbose("# Will create NSX-T Manager %s\n", vcd.config.Tm.NsxtManagerUrl)
	nsxtCfg := &types.NsxtManagerOpenApi{
		Name:     check.TestName(),
		Username: vcd.config.Tm.NsxtManagerUsername,
		Password: vcd.config.Tm.NsxtManagerPassword,
		Url:      vcd.config.Tm.NsxtManagerUrl,
	}
	// Certificate must be trusted before adding NSX-T Manager
	url, err := url.Parse(nsxtCfg.Url)
	check.Assert(err, IsNil)
<<<<<<< HEAD
	trustedCert, err := vcd.client.AutoTrustHttpsCertificate(url, nil)
=======
	_, err = vcd.client.AutoTrustCertificate(url)
>>>>>>> 1ac4347f
	check.Assert(err, IsNil)
	nsxtManager, err = vcd.client.CreateNsxtManagerOpenApi(nsxtCfg)
	check.Assert(err, IsNil)
	check.Assert(nsxtManager, NotNil)
	PrependToCleanupListOpenApi(nsxtManager.NsxtManagerOpenApi.ID, check.TestName(), types.OpenApiPathVcf+types.OpenApiEndpointNsxManagers+nsxtManager.NsxtManagerOpenApi.ID)
	nsxtManagerCreated := true

	return nsxtManager, func() {
		if !nsxtManagerCreated {
			return
		}
		printVerbose("# Deleting NSX-T Manager %s\n", nsxtManager.NsxtManagerOpenApi.Name)
		err = nsxtManager.Delete()
		check.Assert(err, IsNil)
	}
}

// getOrCreateRegion will check configuration file and create a Region if
// stated in the 'createRegion' testing property not present in TM.
// Otherwise, it just retrieves it
func getOrCreateRegion(vcd *TestVCD, nsxtManager *NsxtManagerOpenApi, supervisor *Supervisor, check *C) (*Region, func()) {
	if vcd.config.Tm.Region == "" {
		check.Fatal("testing configuration property 'tm.region' is required")
	}
	region, err := vcd.client.GetRegionByName(vcd.config.Tm.Region)
	if err == nil {
		return region, func() {}
	}
	if !ContainsNotFound(err) {
		check.Fatal(err)
	}
	if !vcd.config.Tm.CreateRegion {
		check.Skip("Region is not configured and configuration is not allowed in config file")
	}
	if nsxtManager == nil || supervisor == nil {
		check.Fatalf("getOrCreateRegion requires a not nil NSX-T Manager and Supervisor")
	}

	r := &types.Region{
		Name: vcd.config.Tm.Region,
		NsxManager: &types.OpenApiReference{
			ID: nsxtManager.NsxtManagerOpenApi.ID,
		},
		Supervisors: []types.OpenApiReference{
			{
				ID:   supervisor.Supervisor.SupervisorID,
				Name: supervisor.Supervisor.Name,
			},
		},
		StoragePolicies: []string{vcd.config.Tm.VcenterStorageProfile},
	}

	region, err = vcd.client.CreateRegion(r)
	check.Assert(err, IsNil)
	check.Assert(region, NotNil)
	regionCreated := true
	AddToCleanupListOpenApi(region.Region.ID, check.TestName(), types.OpenApiPathVcf+types.OpenApiEndpointRegions+region.Region.ID)
	check.Assert(region.Region.Status, Equals, "READY") // Region must be READY to be operational

	return region, func() {
		if !regionCreated {
			return
		}
		printVerbose("# Deleting Region %s\n", region.Region.Name)
		err = region.Delete()
		check.Assert(err, IsNil)
	}
}

// getOrCreateContentLibrary will check configuration file and create a Content Library if
// not present in TM. Otherwise, it just retrieves it
func getOrCreateContentLibrary(vcd *TestVCD, storageClass *StorageClass, check *C) (*ContentLibrary, func()) {
	if vcd.config.Tm.ContentLibrary == "" {
		check.Fatal("testing configuration property 'tm.contentLibrary' is required")
	}
	cl, err := vcd.client.GetContentLibraryByName(vcd.config.Tm.ContentLibrary, nil)
	if err == nil {
		return cl, func() {}
	}
	if !ContainsNotFound(err) {
		check.Fatal(err)
	}

	payload := types.ContentLibrary{
		Name: vcd.config.Tm.ContentLibrary,
		StorageClasses: types.OpenApiReferences{{
			Name: storageClass.StorageClass.Name,
			ID:   storageClass.StorageClass.ID,
		}},
		Description: check.TestName(),
	}

	contentLibrary, err := vcd.client.CreateContentLibrary(&payload, nil)
	check.Assert(err, IsNil)
	check.Assert(contentLibrary, NotNil)
	contentLibraryCreated := true
	AddToCleanupListOpenApi(contentLibrary.ContentLibrary.ID, check.TestName(), types.OpenApiPathVcf+types.OpenApiEndpointContentLibraries+contentLibrary.ContentLibrary.ID)

	return contentLibrary, func() {
		if !contentLibraryCreated {
			return
		}
		err = contentLibrary.Delete(true, true)
		check.Assert(err, IsNil)
	}
}

func createOrg(vcd *TestVCD, check *C, canManageOrgs bool) (*TmOrg, func()) {
	cfg := &types.TmOrg{
		Name:          check.TestName(),
		DisplayName:   check.TestName(),
		CanManageOrgs: canManageOrgs,
		IsEnabled:     true,
	}
	tmOrg, err := vcd.client.CreateTmOrg(cfg)
	check.Assert(err, IsNil)
	check.Assert(tmOrg, NotNil)

	PrependToCleanupListOpenApi(tmOrg.TmOrg.ID, check.TestName(), types.OpenApiPathVersion1_0_0+types.OpenApiEndpointOrgs+tmOrg.TmOrg.ID)

	return tmOrg, func() {
		if tmOrg.TmOrg.IsEnabled {
			err = tmOrg.Disable()
			check.Assert(err, IsNil)
		}
		err = tmOrg.Delete()
		check.Assert(err, IsNil)
	}
}

// Creates a Region Quota for testing in Tenant Manager and configures it with
// the first found VM class and the configured Storage Class.
func createRegionQuota(vcd *TestVCD, org *TmOrg, region *Region, check *C) (*RegionQuota, func()) {
	if vcd.config.Tm.StorageClass == "" {
		check.Fatal("testing configuration property 'tm.storageClass' is required")
	}
	if org == nil || org.TmOrg == nil {
		check.Fatal("an Organization is required to create the Region Quota")
	}
	if region == nil || region.Region == nil {
		check.Fatal("a Region is required to create the Region Quota")
	}
	regionZones, err := region.GetAllZones(nil)
	check.Assert(err, IsNil)
	check.Assert(len(regionZones) > 0, Equals, true)

	vmClasses, err := region.GetAllVmClasses(nil)
	check.Assert(err, IsNil)
	check.Assert(len(vmClasses) > 0, Equals, true)

	sp, err := region.GetStoragePolicyByName(vcd.config.Tm.StorageClass)
	check.Assert(err, IsNil)
	check.Assert(sp, NotNil)

	cfg := &types.TmVdc{
		Name: fmt.Sprintf("%s_%s", org.TmOrg.Name, region.Region.Name),
		Org: &types.OpenApiReference{
			Name: org.TmOrg.Name,
			ID:   org.TmOrg.ID,
		},
		Region: &types.OpenApiReference{
			Name: region.Region.Name,
			ID:   region.Region.ID,
		},
		Supervisors: region.Region.Supervisors,
		ZoneResourceAllocation: []*types.TmVdcZoneResourceAllocation{{
			Zone: &types.OpenApiReference{ID: regionZones[0].Zone.ID},
			ResourceAllocation: types.TmVdcResourceAllocation{
				CPUReservationMHz:    100,
				CPULimitMHz:          500,
				MemoryReservationMiB: 256,
				MemoryLimitMiB:       512,
			},
		}},
	}
	rq, err := vcd.client.CreateRegionQuota(cfg)
	check.Assert(err, IsNil)
	check.Assert(rq, NotNil)

	PrependToCleanupListOpenApi(rq.TmVdc.ID, cfg.Name, types.OpenApiPathVcf+types.OpenApiEndpointTmVdcs+rq.TmVdc.ID)

	err = rq.AssignVmClasses(&types.RegionVirtualMachineClasses{
		Values: types.OpenApiReferences{{Name: vmClasses[0].Name, ID: vmClasses[0].ID}},
	})
	check.Assert(err, IsNil)
	_, err = rq.CreateStoragePolicies(&types.VirtualDatacenterStoragePolicies{
		Values: []types.VirtualDatacenterStoragePolicy{
			{
				RegionStoragePolicy: types.OpenApiReference{
					ID: sp.RegionStoragePolicy.ID,
				},
				StorageLimitMiB: 100,
				VirtualDatacenter: types.OpenApiReference{
					ID: rq.TmVdc.ID,
				},
			},
		},
	})
	check.Assert(err, IsNil)

	return rq, func() {
		err = rq.Delete()
		check.Assert(err, IsNil)
	}
}

func createTmIpSpace(vcd *TestVCD, region *Region, check *C, nameSuffix, octet3 string) (*TmIpSpace, func()) {
	ipSpaceType := &types.TmIpSpace{
		Name:        check.TestName() + "-" + nameSuffix,
		RegionRef:   types.OpenApiReference{ID: region.Region.ID},
		Description: check.TestName(),
		DefaultQuota: types.TmIpSpaceDefaultQuota{
			MaxCidrCount:  3,
			MaxIPCount:    -1,
			MaxSubnetSize: 24,
		},
		ExternalScopeCidr: fmt.Sprintf("12.12.%s.0/30", octet3),
		InternalScopeCidrBlocks: []types.TmIpSpaceInternalScopeCidrBlocks{
			{
				Cidr: fmt.Sprintf("10.0.%s.0/24", octet3),
			},
		},
	}

	ipSpace, err := vcd.client.CreateTmIpSpace(ipSpaceType)
	check.Assert(err, IsNil)
	check.Assert(ipSpace, NotNil)
	AddToCleanupListOpenApi(ipSpace.TmIpSpace.ID, check.TestName(), types.OpenApiPathVcf+types.OpenApiEndpointTmIpSpaces+ipSpace.TmIpSpace.ID)

	return ipSpace, func() {
		printVerbose("# Deleting IP Space %s\n", ipSpace.TmIpSpace.Name)
		err = ipSpace.Delete()
		check.Assert(err, IsNil)
	}
}

func createTmProviderGateway(vcd *TestVCD, region *Region, check *C) (*TmProviderGateway, func()) {
	ipSpace, ipSpaceCleanup1 := createTmIpSpace(vcd, region, check, "1", "0")

	t0ByNameInRegion, err := vcd.client.GetTmTier0GatewayWithContextByName(vcd.config.Tm.NsxtTier0Gateway, region.Region.ID, false)
	check.Assert(err, IsNil)
	check.Assert(t0ByNameInRegion, NotNil)

	t := &types.TmProviderGateway{
		Name:        check.TestName(),
		Description: check.TestName(),
		BackingType: "NSX_TIER0",
		BackingRef:  types.OpenApiReference{ID: t0ByNameInRegion.TmTier0Gateway.ID},
		RegionRef:   types.OpenApiReference{ID: region.Region.ID},
		IPSpaceRefs: []types.OpenApiReference{{
			ID: ipSpace.TmIpSpace.ID,
		}},
	}

	pg, err := vcd.client.CreateTmProviderGateway(t)
	check.Assert(err, IsNil)
	check.Assert(pg, NotNil)
	AddToCleanupListOpenApi(pg.TmProviderGateway.Name, check.TestName(), types.OpenApiPathVcf+types.OpenApiEndpointTmProviderGateways+pg.TmProviderGateway.ID)

	return pg, func() {
		printVerbose("# Deleting Provider Gateway %s\n", pg.TmProviderGateway.Name)
		err = pg.Delete()
		check.Assert(err, IsNil)

		ipSpaceCleanup1()
	}
}

func setOrgShortLogname(vcd *TestVCD, org *TmOrg, check *C) func() {
	t := &types.TmOrgNetworkingSettings{OrgNameForLogs: "test"}
	_, err := org.UpdateOrgNetworkingSettings(t)
	check.Assert(err, IsNil)

	return func() {
		t := &types.TmOrgNetworkingSettings{OrgNameForLogs: ""}
		_, err := org.UpdateOrgNetworkingSettings(t)
		check.Assert(err, IsNil)
	}
}<|MERGE_RESOLUTION|>--- conflicted
+++ resolved
@@ -54,11 +54,7 @@
 	// Certificate must be trusted before adding vCenter
 	url, err := url.Parse(vcCfg.Url)
 	check.Assert(err, IsNil)
-<<<<<<< HEAD
-	trustedCert, err := vcd.client.AutoTrustHttpsCertificate(url, nil)
-=======
-	_, err = vcd.client.AutoTrustCertificate(url)
->>>>>>> 1ac4347f
+	_, err = vcd.client.AutoTrustHttpsCertificate(url, nil)
 	check.Assert(err, IsNil)
 
 	vc, err = vcd.client.CreateVcenter(vcCfg)
@@ -142,11 +138,7 @@
 	// Certificate must be trusted before adding NSX-T Manager
 	url, err := url.Parse(nsxtCfg.Url)
 	check.Assert(err, IsNil)
-<<<<<<< HEAD
-	trustedCert, err := vcd.client.AutoTrustHttpsCertificate(url, nil)
-=======
-	_, err = vcd.client.AutoTrustCertificate(url)
->>>>>>> 1ac4347f
+	_, err = vcd.client.AutoTrustHttpsCertificate(url, nil)
 	check.Assert(err, IsNil)
 	nsxtManager, err = vcd.client.CreateNsxtManagerOpenApi(nsxtCfg)
 	check.Assert(err, IsNil)
