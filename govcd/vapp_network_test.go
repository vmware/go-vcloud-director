--- conflicted
+++ resolved
@@ -245,13 +245,63 @@
 	check.Assert(result.Configuration.Features.NatService.NatRule[1].OneToOneVMRule.MappingMode, Equals, "manual")
 	check.Assert(result.Configuration.Features.NatService.NatRule[1].OneToOneVMRule.VAppScopedVMID, Equals, vm2.VM.VAppScopedLocalID)
 	check.Assert(result.Configuration.Features.NatService.NatRule[1].OneToOneVMRule.VMNicID, Equals, 0)
-<<<<<<< HEAD
+	check.Assert(result.Configuration.Features.NatService.NatRule[1].OneToOneVMRule.ExternalIPAddress, NotNil)
 	check.Assert(*result.Configuration.Features.NatService.NatRule[1].OneToOneVMRule.ExternalIPAddress, Equals, "192.168.100.1")
 
+	// verifies that nat rules still exist after changing settings
+	orgVdcNetwork, err := vcd.vdc.GetOrgVdcNetworkByName(vcd.config.VCD.Network.Net1, false)
+	check.Assert(err, IsNil)
+	check.Assert(orgVdcNetwork, NotNil)
+
+	var fwEnabled = false
+	var natEnabled = false
+	var retainIpMacEnabled = true
+
+	vappNetworkSettings := &VappNetworkSettings{
+		FirewallEnabled:    &fwEnabled,
+		NatEnabled:         &natEnabled,
+		RetainIpMacEnabled: &retainIpMacEnabled,
+	}
+
+	_, err = vapp.AddOrgNetwork(vappNetworkSettings, orgVdcNetwork.OrgVDCNetwork, true)
+	check.Assert(err, IsNil)
+	check.Assert(vappNetworkConfig, NotNil)
+
+	vappNetwork, err := vapp.GetVappNetworkByName(vcd.config.VCD.Network.Net1, true)
+	check.Assert(err, IsNil)
+	check.Assert(len(vappNetwork.Configuration.Features.NatService.NatRule), Equals, 0)
+
+	result, err = vapp.UpdateNetworkNatRules(vappNetwork.ID, []*types.NatRule{&types.NatRule{OneToOneVMRule: &types.NatOneToOneVMRule{
+		MappingMode: "automatic", VMNicID: 0,
+		VAppScopedVMID: vm.VM.VAppScopedLocalID}}},
+		"ipTranslation", "allowTrafficIn")
+	check.Assert(err, IsNil)
+	check.Assert(len(result.Configuration.Features.NatService.NatRule), Equals, 1)
+
+	var updateFwEnabled = true
+	var updateNatEnabled = true
+	var updateRetainIpMacEnabled = false
+
+	vappNetworkSettings = &VappNetworkSettings{
+		ID:                 vappNetwork.ID,
+		FirewallEnabled:    &updateFwEnabled,
+		NatEnabled:         &updateNatEnabled,
+		RetainIpMacEnabled: &updateRetainIpMacEnabled,
+	}
+
+	vappNetworkConfig, err = vapp.UpdateOrgNetwork(vappNetworkSettings, true)
+	check.Assert(err, IsNil)
+	check.Assert(vappNetworkConfig, NotNil)
+
+	result, err = vapp.GetVappNetworkById(vappNetwork.ID, true)
+	check.Assert(err, IsNil)
+	check.Assert(len(result.Configuration.Features.NatService.NatRule), Equals, 1)
+	// end
+
 	err = vapp.RemoveAllNetworkNatRules(uuid)
 	check.Assert(err, IsNil)
 
-	vappNetwork, err := vapp.GetVappNetworkById(uuid, true)
+	vappNetwork, err = vapp.GetVappNetworkById(uuid, true)
 	check.Assert(err, IsNil)
 	check.Assert(len(vappNetwork.Configuration.Features.NatService.NatRule), Equals, 0)
 
@@ -316,67 +366,6 @@
 	vappNetwork, err := vapp.GetVappNetworkById(uuid, true)
 	check.Assert(err, IsNil)
 	check.Assert(len(vappNetwork.Configuration.Features.StaticRoutingService.StaticRoute), Equals, 0)
-=======
-	check.Assert(result.Configuration.Features.NatService.NatRule[1].OneToOneVMRule.ExternalIPAddress, NotNil)
-	check.Assert(*result.Configuration.Features.NatService.NatRule[1].OneToOneVMRule.ExternalIPAddress, Equals, "192.168.100.1")
-
-	// verifies that nat rules still exist after changing settings
-	orgVdcNetwork, err := vcd.vdc.GetOrgVdcNetworkByName(vcd.config.VCD.Network.Net1, false)
-	check.Assert(err, IsNil)
-	check.Assert(orgVdcNetwork, NotNil)
-
-	var fwEnabled = false
-	var natEnabled = false
-	var retainIpMacEnabled = true
-
-	vappNetworkSettings := &VappNetworkSettings{
-		FirewallEnabled:    &fwEnabled,
-		NatEnabled:         &natEnabled,
-		RetainIpMacEnabled: &retainIpMacEnabled,
-	}
-
-	_, err = vapp.AddOrgNetwork(vappNetworkSettings, orgVdcNetwork.OrgVDCNetwork, true)
-	check.Assert(err, IsNil)
-	check.Assert(vappNetworkConfig, NotNil)
-
-	vappNetwork, err := vapp.GetVappNetworkByName(vcd.config.VCD.Network.Net1, true)
-	check.Assert(err, IsNil)
-	check.Assert(len(vappNetwork.Configuration.Features.NatService.NatRule), Equals, 0)
-
-	result, err = vapp.UpdateNetworkNatRules(vappNetwork.ID, []*types.NatRule{&types.NatRule{OneToOneVMRule: &types.NatOneToOneVMRule{
-		MappingMode: "automatic", VMNicID: 0,
-		VAppScopedVMID: vm.VM.VAppScopedLocalID}}},
-		"ipTranslation", "allowTrafficIn")
-	check.Assert(err, IsNil)
-	check.Assert(len(result.Configuration.Features.NatService.NatRule), Equals, 1)
-
-	var updateFwEnabled = true
-	var updateNatEnabled = true
-	var updateRetainIpMacEnabled = false
-
-	vappNetworkSettings = &VappNetworkSettings{
-		ID:                 vappNetwork.ID,
-		FirewallEnabled:    &updateFwEnabled,
-		NatEnabled:         &updateNatEnabled,
-		RetainIpMacEnabled: &updateRetainIpMacEnabled,
-	}
-
-	vappNetworkConfig, err = vapp.UpdateOrgNetwork(vappNetworkSettings, true)
-	check.Assert(err, IsNil)
-	check.Assert(vappNetworkConfig, NotNil)
-
-	result, err = vapp.GetVappNetworkById(vappNetwork.ID, true)
-	check.Assert(err, IsNil)
-	check.Assert(len(result.Configuration.Features.NatService.NatRule), Equals, 1)
-	// end
-
-	err = vapp.RemoveAllNetworkNatRules(uuid)
-	check.Assert(err, IsNil)
-
-	vappNetwork, err = vapp.GetVappNetworkById(uuid, true)
-	check.Assert(err, IsNil)
-	check.Assert(len(vappNetwork.Configuration.Features.NatService.NatRule), Equals, 0)
->>>>>>> c31f2de0
 
 	//cleanup
 	task, err := vapp.RemoveAllNetworks()
