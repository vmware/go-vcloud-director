// +build vapp functional ALL

/*
 * Copyright 2020 VMware, Inc.  All rights reserved.  Licensed under the Apache v2 License.
 */

package govcd

import (
	"fmt"
	. "gopkg.in/check.v1"

	"github.com/vmware/go-vcloud-director/v2/types/v56"
)

func (vcd *TestVCD) Test_UpdateNetworkFirewallRules(check *C) {
<<<<<<< HEAD
	vapp, networkName, vappNetworkConfig, err := prepareVappWithVappNetwork(vcd, check, "Test_UpdateNetworkFirewallRulesVapp")
=======
	vapp, networkName, vappNetworkConfig, err := vcd.prepareVappWithVappNetwork(check, "Test_UpdateNetworkFirewallRulesVapp")
>>>>>>> 8f96e92f
	check.Assert(err, IsNil)

	networkFound := types.VAppNetworkConfiguration{}
	for _, networkConfig := range vappNetworkConfig.NetworkConfig {
		if networkConfig.NetworkName == networkName {
			networkFound = networkConfig
		}
	}
	check.Assert(networkFound, Not(Equals), types.VAppNetworkConfiguration{})

	uuid, err := GetUuidFromHref(networkFound.Link.HREF, false)
	check.Assert(err, IsNil)

	result, err := vapp.UpdateNetworkFirewallRules(uuid, []*types.FirewallRule{&types.FirewallRule{Description: "myFirstRule1", IsEnabled: true, Policy: "allow",
		DestinationPortRange: "Any", DestinationIP: "Any", SourcePortRange: "Any", SourceIP: "Any", Protocols: &types.FirewallRuleProtocols{TCP: true}},
		&types.FirewallRule{Description: "myFirstRule2", IsEnabled: false, Policy: "drop", DestinationPortRange: "Any",
			DestinationIP: "Any", SourcePortRange: "Any", SourceIP: "Any", Protocols: &types.FirewallRuleProtocols{Any: true}}}, "drop", true)
	check.Assert(err, IsNil)
	check.Assert(result, NotNil)

	// verify
	check.Assert(result.Configuration.Features.FirewallService.FirewallRule[0].Description, Equals, "myFirstRule1")
	check.Assert(result.Configuration.Features.FirewallService.FirewallRule[0].IsEnabled, Equals, true)
	check.Assert(result.Configuration.Features.FirewallService.FirewallRule[0].Policy, Equals, "allow")
	check.Assert(result.Configuration.Features.FirewallService.FirewallRule[0].DestinationPortRange, Equals, "Any")
	check.Assert(result.Configuration.Features.FirewallService.FirewallRule[0].DestinationIP, Equals, "Any")
	check.Assert(result.Configuration.Features.FirewallService.FirewallRule[0].SourcePortRange, Equals, "Any")
	check.Assert(result.Configuration.Features.FirewallService.FirewallRule[0].SourceIP, Equals, "Any")
	check.Assert(result.Configuration.Features.FirewallService.FirewallRule[0].Protocols.TCP, Equals, true)
	check.Assert(result.Configuration.Features.FirewallService.FirewallRule[0].Protocols.TCP, Equals, true)

	check.Assert(result.Configuration.Features.FirewallService.FirewallRule[1].Description, Equals, "myFirstRule2")
	check.Assert(result.Configuration.Features.FirewallService.FirewallRule[1].IsEnabled, Equals, false)
	check.Assert(result.Configuration.Features.FirewallService.FirewallRule[1].Policy, Equals, "drop")
	check.Assert(result.Configuration.Features.FirewallService.FirewallRule[1].DestinationPortRange, Equals, "Any")
	check.Assert(result.Configuration.Features.FirewallService.FirewallRule[1].DestinationIP, Equals, "Any")
	check.Assert(result.Configuration.Features.FirewallService.FirewallRule[1].SourcePortRange, Equals, "Any")
	check.Assert(result.Configuration.Features.FirewallService.FirewallRule[1].SourceIP, Equals, "Any")
	check.Assert(result.Configuration.Features.FirewallService.FirewallRule[1].Protocols.Any, Equals, true)

	check.Assert(result.Configuration.Features.FirewallService.DefaultAction, Equals, "drop")
	check.Assert(result.Configuration.Features.FirewallService.LogDefaultAction, Equals, true)

	//cleanup
	task, err := vapp.RemoveAllNetworks()
	check.Assert(err, IsNil)
	err = task.WaitTaskCompletion()
	check.Assert(err, IsNil)
	task, err = vapp.Delete()
	check.Assert(err, IsNil)
	err = task.WaitTaskCompletion()
	check.Assert(err, IsNil)
	check.Assert(task.Task.Status, Equals, "success")
}

<<<<<<< HEAD
func prepareVappWithVappNetwork(vcd *TestVCD, check *C, vappName string) (*VApp, string, *types.NetworkConfigSection, error) {
=======
func (vcd *TestVCD) prepareVappWithVappNetwork(check *C, vappName string) (*VApp, string, *types.NetworkConfigSection, error) {
>>>>>>> 8f96e92f
	fmt.Printf("Running: %s\n", check.TestName())

	vapp, err := createVappForTest(vcd, vappName)
	check.Assert(err, IsNil)
	check.Assert(vapp, NotNil)

	networkName := "Test_UpdateNetworkFirewallRules"
	description := "Created in test"
	var guestVlanAllowed = true
	var fwEnabled = true
	var natEnabled = true
	var retainIpMacEnabled = true

	orgVdcNetwork, err := vcd.vdc.GetOrgVdcNetworkByName(vcd.config.VCD.Network.Net1, false)
	check.Assert(err, IsNil)
	check.Assert(orgVdcNetwork, NotNil)

	vappNetworkSettings := &VappNetworkSettings{
		Name:               networkName,
		Gateway:            "192.168.0.1",
		NetMask:            "255.255.255.0",
		DNS1:               "8.8.8.8",
		DNS2:               "1.1.1.1",
		DNSSuffix:          "biz.biz",
		StaticIPRanges:     []*types.IPRange{{StartAddress: "192.168.0.10", EndAddress: "192.168.0.20"}},
		DhcpSettings:       &DhcpSettings{IsEnabled: true, MaxLeaseTime: 3500, DefaultLeaseTime: 2400, IPRange: &types.IPRange{StartAddress: "192.168.0.30", EndAddress: "192.168.0.40"}},
		GuestVLANAllowed:   &guestVlanAllowed,
		Description:        description,
		FirewallEnabled:    &fwEnabled,
		NatEnabled:         &natEnabled,
		RetainIpMacEnabled: &retainIpMacEnabled,
	}

	vappNetworkConfig, err := vapp.CreateVappNetwork(vappNetworkSettings, orgVdcNetwork.OrgVDCNetwork)
	check.Assert(err, IsNil)
	check.Assert(vappNetworkConfig, NotNil)
	return vapp, networkName, vappNetworkConfig, err
}

func (vcd *TestVCD) Test_GetVappNetworkByNameOrId(check *C) {
<<<<<<< HEAD
	vapp, networkName, vappNetworkConfig, err := prepareVappWithVappNetwork(vcd, check, "Test_GetVappNetworkByNameOrId")
=======
	vapp, networkName, vappNetworkConfig, err := vcd.prepareVappWithVappNetwork(check, "Test_GetVappNetworkByNameOrId")
>>>>>>> 8f96e92f
	check.Assert(err, IsNil)

	networkFound := types.VAppNetworkConfiguration{}
	for _, networkConfig := range vappNetworkConfig.NetworkConfig {
		if networkConfig.NetworkName == networkName {
			networkFound = networkConfig
		}
	}
	check.Assert(networkFound, Not(Equals), types.VAppNetworkConfiguration{})

	uuid, err := GetUuidFromHref(networkFound.Link.HREF, false)
	check.Assert(err, IsNil)

	vappNetwork, err := vapp.GetVappNetworkById(uuid, true)
	check.Assert(err, IsNil)
	check.Assert(vappNetwork, NotNil)

	vappNetwork, err = vapp.GetVappNetworkByName(networkName, false)
	check.Assert(err, IsNil)
	check.Assert(vappNetwork, NotNil)

	//cleanup
	task, err := vapp.Delete()
	check.Assert(err, IsNil)
	err = task.WaitTaskCompletion()
	check.Assert(err, IsNil)
	check.Assert(task.Task.Status, Equals, "success")
}

func (vcd *TestVCD) Test_UpdateNetworkNatRules(check *C) {
	vapp, networkName, vappNetworkConfig, err := prepareVappWithVappNetwork(vcd, check, "Test_UpdateNetworkFirewallRulesVapp")
	check.Assert(err, IsNil)

	networkFound := types.VAppNetworkConfiguration{}
	for _, networkConfig := range vappNetworkConfig.NetworkConfig {
		if networkConfig.NetworkName == networkName {
			networkFound = networkConfig
		}
	}
	check.Assert(networkFound, Not(Equals), types.VAppNetworkConfiguration{})
	uuid, err := GetUuidFromHref(networkFound.Link.HREF, false)
	check.Assert(err, IsNil)

	vm, err := prepareVm("Test_UpdateNetworkNatRules1", check, vapp, networkName)
	check.Assert(err, IsNil)

	vm2, err := prepareVm("Test_UpdateNetworkNatRules2", check, vapp, networkName)
	check.Assert(err, IsNil)

	result, err := vapp.UpdateNetworkNatRules(uuid, []*types.NatRule{&types.NatRule{
		VMRule: &types.NatVMRule{
			ExternalPort:   11,
			InternalPort:   12,
			Protocol:       "TCP_UDP",
			VMNicID:        0,
			VAppScopedVMID: vm.VM.VAppScopedLocalID,
		},
	}}, "portForwarding", "allowTraffic")
	check.Assert(err, IsNil)
	check.Assert(result, NotNil)

	// verify
	check.Assert(result.Configuration.Features.NatService.NatRule[0].VMRule.ExternalPort, Equals, 11)
	check.Assert(result.Configuration.Features.NatService.NatRule[0].VMRule.InternalPort, Equals, 12)
	check.Assert(result.Configuration.Features.NatService.NatRule[0].VMRule.Protocol, Equals, "TCP_UDP")
	check.Assert(result.Configuration.Features.NatService.NatRule[0].VMRule.VMNicID, Equals, 0)
	check.Assert(result.Configuration.Features.NatService.NatRule[0].VMRule.VAppScopedVMID, Equals, vm.VM.VAppScopedLocalID)

	check.Assert(result.Configuration.Features.NatService.NatType, Equals, "portForwarding")
	check.Assert(result.Configuration.Features.NatService.Policy, Equals, "allowTraffic")

	result, err = vapp.UpdateNetworkNatRules(uuid, []*types.NatRule{&types.NatRule{
		OneToOneVMRule: &types.NatOneToOneVMRule{
			VMNicID:        0,
			VAppScopedVMID: vm2.VM.VAppScopedLocalID,
			MappingMode:    "automatic",
		},
	}}, "ipTranslation", "allowTrafficIn")
	check.Assert(err, IsNil)
	check.Assert(result, NotNil)

	// verify
	check.Assert(result.Configuration.Features.NatService.NatRule[0].OneToOneVMRule.MappingMode, Equals, "automatic")
	check.Assert(result.Configuration.Features.NatService.NatRule[0].OneToOneVMRule.VMNicID, Equals, 0)
	check.Assert(result.Configuration.Features.NatService.NatRule[0].OneToOneVMRule.VAppScopedVMID, Equals, vm2.VM.VAppScopedLocalID)

	check.Assert(result.Configuration.Features.NatService.NatType, Equals, "ipTranslation")
	check.Assert(result.Configuration.Features.NatService.Policy, Equals, "allowTrafficIn")

	//cleanup - order like this needed to avoid network ip leak in org or direct Network
	task, err := vapp.RemoveAllNetworks()
	check.Assert(err, IsNil)
	err = task.WaitTaskCompletion()
	check.Assert(err, IsNil)
	err = task.WaitTaskCompletion()
	check.Assert(err, IsNil)
	err = vapp.RemoveVM(*vm)
	check.Assert(err, IsNil)
	err = vapp.RemoveVM(*vm2)
	check.Assert(err, IsNil)
	task, err = vapp.Delete()
	check.Assert(err, IsNil)
	err = task.WaitTaskCompletion()
	check.Assert(err, IsNil)
	check.Assert(task.Task.Status, Equals, "success")
}

func prepareVm(vmName string, check *C, vapp *VApp, networkName string) (*VM, error) {

	desiredNetConfig := &types.NetworkConnectionSection{}
	desiredNetConfig.PrimaryNetworkConnectionIndex = 0
	desiredNetConfig.NetworkConnection = append(desiredNetConfig.NetworkConnection,
		&types.NetworkConnection{
			IsConnected:             true,
			IPAddressAllocationMode: types.IPAllocationModePool,
			Network:                 networkName,
			NetworkConnectionIndex:  0,
		},
		&types.NetworkConnection{
			IsConnected:             true,
			IPAddressAllocationMode: types.IPAllocationModeNone,
			Network:                 types.NoneNetwork,
			NetworkConnectionIndex:  1,
		})

	requestDetails := &types.RecomposeVAppParamsForEmptyVm{
		CreateItem: &types.CreateItem{
			Name:                      vmName,
			NetworkConnectionSection:  desiredNetConfig,
			Description:               "created by" + vmName,
			GuestCustomizationSection: nil,
			VmSpecSection: &types.VmSpecSection{
				Modified:          takeBoolPointer(true),
				Info:              "Virtual Machine specification",
				OsType:            "debian10Guest",
				NumCpus:           takeIntAddress(2),
				NumCoresPerSocket: takeIntAddress(1),
				CpuResourceMhz:    &types.CpuResourceMhz{Configured: 1},
				MemoryResourceMb:  &types.MemoryResourceMb{Configured: 1024},
				MediaSection:      nil,
				DiskSection: &types.DiskSection{DiskSettings: []*types.DiskSettings{&types.DiskSettings{
					AdapterType:       "5",
					SizeMb:            int64(16384),
					BusNumber:         0,
					UnitNumber:        0,
					ThinProvisioned:   takeBoolPointer(true),
					OverrideVmDefault: true}}},
				HardwareVersion:  &types.HardwareVersion{Value: "vmx-13"}, // need support older version vCD
				VmToolsVersion:   "",
				VirtualCpuType:   "VM32",
				TimeSyncWithHost: nil,
			},
		},
		AllEULAsAccepted: true,
	}

	createdVm, err := vapp.AddEmptyVm(requestDetails)
	check.Assert(err, IsNil)
	check.Assert(createdVm, NotNil)
	return createdVm, nil
}<|MERGE_RESOLUTION|>--- conflicted
+++ resolved
@@ -8,17 +8,14 @@
 
 import (
 	"fmt"
+
 	. "gopkg.in/check.v1"
 
 	"github.com/vmware/go-vcloud-director/v2/types/v56"
 )
 
 func (vcd *TestVCD) Test_UpdateNetworkFirewallRules(check *C) {
-<<<<<<< HEAD
-	vapp, networkName, vappNetworkConfig, err := prepareVappWithVappNetwork(vcd, check, "Test_UpdateNetworkFirewallRulesVapp")
-=======
 	vapp, networkName, vappNetworkConfig, err := vcd.prepareVappWithVappNetwork(check, "Test_UpdateNetworkFirewallRulesVapp")
->>>>>>> 8f96e92f
 	check.Assert(err, IsNil)
 
 	networkFound := types.VAppNetworkConfiguration{}
@@ -74,11 +71,7 @@
 	check.Assert(task.Task.Status, Equals, "success")
 }
 
-<<<<<<< HEAD
-func prepareVappWithVappNetwork(vcd *TestVCD, check *C, vappName string) (*VApp, string, *types.NetworkConfigSection, error) {
-=======
 func (vcd *TestVCD) prepareVappWithVappNetwork(check *C, vappName string) (*VApp, string, *types.NetworkConfigSection, error) {
->>>>>>> 8f96e92f
 	fmt.Printf("Running: %s\n", check.TestName())
 
 	vapp, err := createVappForTest(vcd, vappName)
@@ -88,8 +81,8 @@
 	networkName := "Test_UpdateNetworkFirewallRules"
 	description := "Created in test"
 	var guestVlanAllowed = true
-	var fwEnabled = true
-	var natEnabled = true
+	var fwEnabled = false
+	var natEnabled = false
 	var retainIpMacEnabled = true
 
 	orgVdcNetwork, err := vcd.vdc.GetOrgVdcNetworkByName(vcd.config.VCD.Network.Net1, false)
@@ -119,11 +112,7 @@
 }
 
 func (vcd *TestVCD) Test_GetVappNetworkByNameOrId(check *C) {
-<<<<<<< HEAD
-	vapp, networkName, vappNetworkConfig, err := prepareVappWithVappNetwork(vcd, check, "Test_GetVappNetworkByNameOrId")
-=======
 	vapp, networkName, vappNetworkConfig, err := vcd.prepareVappWithVappNetwork(check, "Test_GetVappNetworkByNameOrId")
->>>>>>> 8f96e92f
 	check.Assert(err, IsNil)
 
 	networkFound := types.VAppNetworkConfiguration{}
@@ -151,137 +140,4 @@
 	err = task.WaitTaskCompletion()
 	check.Assert(err, IsNil)
 	check.Assert(task.Task.Status, Equals, "success")
-}
-
-func (vcd *TestVCD) Test_UpdateNetworkNatRules(check *C) {
-	vapp, networkName, vappNetworkConfig, err := prepareVappWithVappNetwork(vcd, check, "Test_UpdateNetworkFirewallRulesVapp")
-	check.Assert(err, IsNil)
-
-	networkFound := types.VAppNetworkConfiguration{}
-	for _, networkConfig := range vappNetworkConfig.NetworkConfig {
-		if networkConfig.NetworkName == networkName {
-			networkFound = networkConfig
-		}
-	}
-	check.Assert(networkFound, Not(Equals), types.VAppNetworkConfiguration{})
-	uuid, err := GetUuidFromHref(networkFound.Link.HREF, false)
-	check.Assert(err, IsNil)
-
-	vm, err := prepareVm("Test_UpdateNetworkNatRules1", check, vapp, networkName)
-	check.Assert(err, IsNil)
-
-	vm2, err := prepareVm("Test_UpdateNetworkNatRules2", check, vapp, networkName)
-	check.Assert(err, IsNil)
-
-	result, err := vapp.UpdateNetworkNatRules(uuid, []*types.NatRule{&types.NatRule{
-		VMRule: &types.NatVMRule{
-			ExternalPort:   11,
-			InternalPort:   12,
-			Protocol:       "TCP_UDP",
-			VMNicID:        0,
-			VAppScopedVMID: vm.VM.VAppScopedLocalID,
-		},
-	}}, "portForwarding", "allowTraffic")
-	check.Assert(err, IsNil)
-	check.Assert(result, NotNil)
-
-	// verify
-	check.Assert(result.Configuration.Features.NatService.NatRule[0].VMRule.ExternalPort, Equals, 11)
-	check.Assert(result.Configuration.Features.NatService.NatRule[0].VMRule.InternalPort, Equals, 12)
-	check.Assert(result.Configuration.Features.NatService.NatRule[0].VMRule.Protocol, Equals, "TCP_UDP")
-	check.Assert(result.Configuration.Features.NatService.NatRule[0].VMRule.VMNicID, Equals, 0)
-	check.Assert(result.Configuration.Features.NatService.NatRule[0].VMRule.VAppScopedVMID, Equals, vm.VM.VAppScopedLocalID)
-
-	check.Assert(result.Configuration.Features.NatService.NatType, Equals, "portForwarding")
-	check.Assert(result.Configuration.Features.NatService.Policy, Equals, "allowTraffic")
-
-	result, err = vapp.UpdateNetworkNatRules(uuid, []*types.NatRule{&types.NatRule{
-		OneToOneVMRule: &types.NatOneToOneVMRule{
-			VMNicID:        0,
-			VAppScopedVMID: vm2.VM.VAppScopedLocalID,
-			MappingMode:    "automatic",
-		},
-	}}, "ipTranslation", "allowTrafficIn")
-	check.Assert(err, IsNil)
-	check.Assert(result, NotNil)
-
-	// verify
-	check.Assert(result.Configuration.Features.NatService.NatRule[0].OneToOneVMRule.MappingMode, Equals, "automatic")
-	check.Assert(result.Configuration.Features.NatService.NatRule[0].OneToOneVMRule.VMNicID, Equals, 0)
-	check.Assert(result.Configuration.Features.NatService.NatRule[0].OneToOneVMRule.VAppScopedVMID, Equals, vm2.VM.VAppScopedLocalID)
-
-	check.Assert(result.Configuration.Features.NatService.NatType, Equals, "ipTranslation")
-	check.Assert(result.Configuration.Features.NatService.Policy, Equals, "allowTrafficIn")
-
-	//cleanup - order like this needed to avoid network ip leak in org or direct Network
-	task, err := vapp.RemoveAllNetworks()
-	check.Assert(err, IsNil)
-	err = task.WaitTaskCompletion()
-	check.Assert(err, IsNil)
-	err = task.WaitTaskCompletion()
-	check.Assert(err, IsNil)
-	err = vapp.RemoveVM(*vm)
-	check.Assert(err, IsNil)
-	err = vapp.RemoveVM(*vm2)
-	check.Assert(err, IsNil)
-	task, err = vapp.Delete()
-	check.Assert(err, IsNil)
-	err = task.WaitTaskCompletion()
-	check.Assert(err, IsNil)
-	check.Assert(task.Task.Status, Equals, "success")
-}
-
-func prepareVm(vmName string, check *C, vapp *VApp, networkName string) (*VM, error) {
-
-	desiredNetConfig := &types.NetworkConnectionSection{}
-	desiredNetConfig.PrimaryNetworkConnectionIndex = 0
-	desiredNetConfig.NetworkConnection = append(desiredNetConfig.NetworkConnection,
-		&types.NetworkConnection{
-			IsConnected:             true,
-			IPAddressAllocationMode: types.IPAllocationModePool,
-			Network:                 networkName,
-			NetworkConnectionIndex:  0,
-		},
-		&types.NetworkConnection{
-			IsConnected:             true,
-			IPAddressAllocationMode: types.IPAllocationModeNone,
-			Network:                 types.NoneNetwork,
-			NetworkConnectionIndex:  1,
-		})
-
-	requestDetails := &types.RecomposeVAppParamsForEmptyVm{
-		CreateItem: &types.CreateItem{
-			Name:                      vmName,
-			NetworkConnectionSection:  desiredNetConfig,
-			Description:               "created by" + vmName,
-			GuestCustomizationSection: nil,
-			VmSpecSection: &types.VmSpecSection{
-				Modified:          takeBoolPointer(true),
-				Info:              "Virtual Machine specification",
-				OsType:            "debian10Guest",
-				NumCpus:           takeIntAddress(2),
-				NumCoresPerSocket: takeIntAddress(1),
-				CpuResourceMhz:    &types.CpuResourceMhz{Configured: 1},
-				MemoryResourceMb:  &types.MemoryResourceMb{Configured: 1024},
-				MediaSection:      nil,
-				DiskSection: &types.DiskSection{DiskSettings: []*types.DiskSettings{&types.DiskSettings{
-					AdapterType:       "5",
-					SizeMb:            int64(16384),
-					BusNumber:         0,
-					UnitNumber:        0,
-					ThinProvisioned:   takeBoolPointer(true),
-					OverrideVmDefault: true}}},
-				HardwareVersion:  &types.HardwareVersion{Value: "vmx-13"}, // need support older version vCD
-				VmToolsVersion:   "",
-				VirtualCpuType:   "VM32",
-				TimeSyncWithHost: nil,
-			},
-		},
-		AllEULAsAccepted: true,
-	}
-
-	createdVm, err := vapp.AddEmptyVm(requestDetails)
-	check.Assert(err, IsNil)
-	check.Assert(createdVm, NotNil)
-	return createdVm, nil
 }