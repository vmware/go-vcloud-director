package govcd

/*
 * Copyright 2024 VMware, Inc.  All rights reserved.  Licensed under the Apache v2 License.
 */

import (
	"fmt"
	"github.com/vmware/go-vcloud-director/v3/types/v56"
	"net/url"
	"strings"
)

const labelContentLibrary = "Content Library"

// ContentLibrary defines the Content Library data structure
type ContentLibrary struct {
	ContentLibrary *types.ContentLibrary
	client         *Client
}

// wrap is a hidden helper that facilitates the usage of a generic CRUD function
//
//lint:ignore U1000 this method is used in generic functions, but annoys staticcheck
func (g ContentLibrary) wrap(inner *types.ContentLibrary) *ContentLibrary {
	g.ContentLibrary = inner
	return &g
}

// CreateContentLibrary creates a Content Library
// TODO: TM: This one probably needs TenantContext, as can be created as Tenants
func (vcdClient *VCDClient) CreateContentLibrary(config *types.ContentLibrary) (*ContentLibrary, error) {
	if !vcdClient.Client.IsTm() {
		return nil, fmt.Errorf("creating Content Libraries is only supported in TM")
	}
	c := crudConfig{
		entityLabel: labelContentLibrary,
		endpoint:    types.OpenApiPathVcf + types.OpenApiEndpointContentLibraries,
	}
	outerType := ContentLibrary{client: &vcdClient.Client}
	// FIXME: TM: Workaround, this should be eventually refactored to match other OpenAPI endpoints.
	//        - Problem: When creating a Content Library, it always throws an error 500: "Failed to validate Content Library UUID..."
	//        - Solution: Retry fetching the entity again with the name provided
	result, err := createOuterEntity(&vcdClient.Client, outerType, c, config)
	if err != nil {
		// The error we want is like:
		// Failed to validate Content Library UUID f215ce12-08ac-488e-bbfb-e13c5bad461b, error: not found
		if !strings.Contains(err.Error(), "Failed to validate Content Library UUID") {
			return nil, err
		}
		result, err = vcdClient.GetContentLibraryByName(config.Name)
		if err != nil {
			return nil, err
		}
	}
	return result, nil
}

// GetAllContentLibraries retrieves all Content Libraries with the given query parameters, which allow setting filters
// and other constraints
func (vcdClient *VCDClient) GetAllContentLibraries(queryParameters url.Values) ([]*ContentLibrary, error) {
	return getAllContentLibraries(&vcdClient.Client, queryParameters)
}
func getAllContentLibraries(client *Client, queryParameters url.Values) ([]*ContentLibrary, error) {
	if !client.IsTm() {
		return nil, fmt.Errorf("retrieving Content Libraries is only supported in TM")
	}
	c := crudConfig{
		entityLabel:     labelContentLibrary,
		endpoint:        types.OpenApiPathVcf + types.OpenApiEndpointContentLibraries,
		queryParameters: queryParameters,
	}

	outerType := ContentLibrary{client: client}
	return getAllOuterEntities(client, outerType, c)
}

// GetContentLibraryByName retrieves a Content Library with the given name
func (vcdClient *VCDClient) GetContentLibraryByName(name string) (*ContentLibrary, error) {
	if !vcdClient.Client.IsTm() {
		return nil, fmt.Errorf("retrieving Content Libraries is only supported in TM")
	}

	if name == "" {
		return nil, fmt.Errorf("%s lookup requires name", labelContentLibrary)
	}

	queryParams := url.Values{}
	queryParams.Add("filter", "name=="+name)

	filteredEntities, err := vcdClient.GetAllContentLibraries(queryParams)
	if err != nil {
		return nil, err
	}

	singleEntity, err := oneOrError("name", name, filteredEntities)
	if err != nil {
		return nil, err
	}

	return vcdClient.GetContentLibraryById(singleEntity.ContentLibrary.ID)
}

// GetContentLibraryById retrieves a Content Library with the given ID
func (vcdClient *VCDClient) GetContentLibraryById(id string) (*ContentLibrary, error) {
	if !vcdClient.Client.IsTm() {
		return nil, fmt.Errorf("retrieving Content Libraries is only supported in TM")
	}

	c := crudConfig{
		entityLabel:    labelContentLibrary,
		endpoint:       types.OpenApiPathVcf + types.OpenApiEndpointContentLibraries,
		endpointParams: []string{id},
	}

	outerType := ContentLibrary{client: &vcdClient.Client}
	return getOuterEntity(&vcdClient.Client, outerType, c)
}

// Update updates an existing Content Library with the given configuration
// TODO: TM: Not supported in UI yet
func (o *ContentLibrary) Update(contentLibraryConfig *types.ContentLibrary) (*ContentLibrary, error) {
	return nil, fmt.Errorf("not supported")
}

// Delete deletes the receiver Content Library
func (o *ContentLibrary) Delete() error {
	c := crudConfig{
		entityLabel:    labelContentLibrary,
		endpoint:       types.OpenApiPathVcf + types.OpenApiEndpointContentLibraries,
		endpointParams: []string{o.ContentLibrary.ID},
	}
<<<<<<< HEAD
	return deleteEntityById(o.client, c)
=======
	err := deleteEntityById(&o.vcdClient.Client, c)
	// FIXME: TM: Workaround, this should be eventually refactored to match other OpenAPI endpoints.
	//        - Problem: When deleting a Content Library, it always throws an error 500: "Failed to validate Content Library UUID..."
	//        - Solution: Ignore this error, the Content Library is deleted correctly
	if err != nil {
		if strings.Contains(err.Error(), "Failed to validate Content Library UUID") {
			return nil
		}
		return err
	}
	return nil
>>>>>>> b8d40e98
}<|MERGE_RESOLUTION|>--- conflicted
+++ resolved
@@ -130,10 +130,7 @@
 		endpoint:       types.OpenApiPathVcf + types.OpenApiEndpointContentLibraries,
 		endpointParams: []string{o.ContentLibrary.ID},
 	}
-<<<<<<< HEAD
-	return deleteEntityById(o.client, c)
-=======
-	err := deleteEntityById(&o.vcdClient.Client, c)
+	err := deleteEntityById(o.client, c)
 	// FIXME: TM: Workaround, this should be eventually refactored to match other OpenAPI endpoints.
 	//        - Problem: When deleting a Content Library, it always throws an error 500: "Failed to validate Content Library UUID..."
 	//        - Solution: Ignore this error, the Content Library is deleted correctly
@@ -144,5 +141,4 @@
 		return err
 	}
 	return nil
->>>>>>> b8d40e98
 }