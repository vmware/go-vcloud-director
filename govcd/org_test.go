/*
 * Copyright 2018 VMware, Inc.  All rights reserved.  Licensed under the Apache v2 License.
 */

package govcd

import (
<<<<<<< HEAD
	"fmt"
	types "github.com/vmware/go-vcloud-director/types/v56"
=======
	"github.com/vmware/go-vcloud-director/types/v56"
>>>>>>> a9f437f0
	. "gopkg.in/check.v1"
	"time"
)

// Tests Refresh for Org by updating the org and then asserting if the
// variable is updated.
func (vcd *TestVCD) Test_RefreshOrg(check *C) {

	if vcd.skipAdminTests {
		check.Skip("Configuration org != 'Sysyem'")
	}
	adminOrg, err := GetAdminOrgByName(vcd.client, TestRefreshOrg)
	if adminOrg != (AdminOrg{}) {
		err = adminOrg.Delete(true, true)
		check.Assert(err, IsNil)
	}
	task, err := CreateOrg(vcd.client, TestRefreshOrg, TestRefreshOrg, TestRefreshOrg, &types.OrgSettings{
		OrgLdapSettings: &types.OrgLdapSettingsType{OrgLdapMode: "NONE"},
	}, true)
	check.Assert(err, IsNil)
	// After a successful creation, the entity is added to the cleanup list.
	// If something fails after this point, the entity will be removed
	AddToCleanupList(TestRefreshOrg, "org", "", "Test_RefreshOrg")

	err = task.WaitTaskCompletion()
	check.Assert(err, IsNil)

	// fetch newly created org
	org, err := GetOrgByName(vcd.client, TestRefreshOrg)
	check.Assert(err, IsNil)
	check.Assert(org.Org.Name, Equals, TestRefreshOrg)
	// fetch admin version of org for updating
	adminOrg, err = GetAdminOrgByName(vcd.client, TestRefreshOrg)
	check.Assert(err, IsNil)
	check.Assert(adminOrg.AdminOrg.Name, Equals, TestRefreshOrg)
	adminOrg.AdminOrg.FullName = TestRefreshOrgFullName
	task, err = adminOrg.Update()
	check.Assert(err, IsNil)
	// Wait until update is complete
	err = task.WaitTaskCompletion()
	check.Assert(err, IsNil)
	// Test Refresh on normal org
	err = org.Refresh()
	check.Assert(err, IsNil)
	check.Assert(org.Org.FullName, Equals, TestRefreshOrgFullName)
	// Test Refresh on admin org
	err = adminOrg.Refresh()
	check.Assert(err, IsNil)
	check.Assert(adminOrg.AdminOrg.FullName, Equals, TestRefreshOrgFullName)
	// Delete, with force and recursive true
	err = adminOrg.Delete(true, true)
	check.Assert(err, IsNil)
}

// Creates an org DELETEORG and then deletes it to test functionality of
// delete org. Fails if org still exists
func (vcd *TestVCD) Test_DeleteOrg(check *C) {
	if vcd.skipAdminTests {
		check.Skip("Configuration org != 'Sysyem'")
	}
	org, err := GetAdminOrgByName(vcd.client, TestDeleteOrg)
	if org != (AdminOrg{}) {
		err = org.Delete(true, true)
		check.Assert(err, IsNil)
	}
	task, err := CreateOrg(vcd.client, TestDeleteOrg, TestDeleteOrg, TestDeleteOrg, &types.OrgSettings{}, true)
	check.Assert(err, IsNil)
	// After a successful creation, the entity is added to the cleanup list.
	// If something fails after this point, the entity will be removed
	AddToCleanupList(TestDeleteOrg, "org", "", "Test_DeleteOrg")
	// fetch newly created org
	err = task.WaitTaskCompletion()
	check.Assert(err, IsNil)

	org, err = GetAdminOrgByName(vcd.client, TestDeleteOrg)
	check.Assert(err, IsNil)
	check.Assert(org.AdminOrg.Name, Equals, TestDeleteOrg)
	// Delete, with force and recursive true
	err = org.Delete(true, true)
	check.Assert(err, IsNil)
	doesOrgExist(check, vcd)
}

// Creates a org UPDATEORG, changes the deployed vm quota on the org,
// and tests the update functionality of the org. Then it deletes the org.
// Fails if the deployedvmquota variable is not changed when the org is
// refetched.
func (vcd *TestVCD) Test_UpdateOrg(check *C) {
	if vcd.skipAdminTests {
		check.Skip("Configuration org != 'Sysyem'")
	}
	org, err := GetAdminOrgByName(vcd.client, TestUpdateOrg)
	if org != (AdminOrg{}) {
		err = org.Delete(true, true)
		check.Assert(err, IsNil)
	}
	task, err := CreateOrg(vcd.client, TestUpdateOrg, TestUpdateOrg, TestUpdateOrg, &types.OrgSettings{
		OrgLdapSettings: &types.OrgLdapSettingsType{OrgLdapMode: "NONE"},
	}, true)
	check.Assert(err, IsNil)
	err = task.WaitTaskCompletion()
	check.Assert(err, IsNil)
	AddToCleanupList(TestUpdateOrg, "org", "", "TestUpdateOrg")
	// fetch newly created org
	org, err = GetAdminOrgByName(vcd.client, TestUpdateOrg)
	check.Assert(err, IsNil)
	check.Assert(org.AdminOrg.Name, Equals, TestUpdateOrg)
	check.Assert(org.AdminOrg.Description, Equals, TestUpdateOrg)
	org.AdminOrg.OrgSettings.OrgGeneralSettings.DeployedVMQuota = 100
	task, err = org.Update()
	check.Assert(err, IsNil)
	// Wait until update is complete
	err = task.WaitTaskCompletion()
	check.Assert(err, IsNil)
	// Refresh
	err = org.Refresh()
	check.Assert(err, IsNil)
	check.Assert(org.AdminOrg.OrgSettings.OrgGeneralSettings.DeployedVMQuota, Equals, 100)
	// Delete, with force and recursive true
	err = org.Delete(true, true)
	check.Assert(err, IsNil)
	doesOrgExist(check, vcd)
}

func doesOrgExist(check *C, vcd *TestVCD) {
	var org AdminOrg
	for i := 0; i < 30; i++ {
		org, _ = GetAdminOrgByName(vcd.client, TestDeleteOrg)
		if org == (AdminOrg{}) {
			break
		} else {
			time.Sleep(1 * time.Second)
		}
	}
	check.Assert(org, Equals, AdminOrg{})
}

// Tests org function GetVDCByName with the vdc specified
// in the config file. Then tests with a vdc that doesn't exist.
// Fails if the config file name doesn't match with the found vdc, or
// if the invalid vdc is found by the function.  Also tests an vdc
// that doesn't exist. Asserts an error if the function finds it or
// if the error is not nil.
func (vcd *TestVCD) Test_GetVdcByName(check *C) {
	vdc, err := vcd.org.GetVdcByName(vcd.config.VCD.Vdc)
	check.Assert(vdc, Not(Equals), Vdc{})
	check.Assert(err, IsNil)
	check.Assert(vdc.Vdc.Name, Equals, vcd.config.VCD.Vdc)
	// Try a vdc that doesn't exist
	vdc, err = vcd.org.GetVdcByName(INVALID_NAME)
	check.Assert(vdc, Equals, Vdc{})
	check.Assert(err, IsNil)
}

// Tests org function Admin version of GetVDCByName with the vdc
// specified in the config file. Fails if the names don't match
// or the function returns an error.  Also tests an vdc
// that doesn't exist. Asserts an error if the function finds it or
// if the error is not nil.
func (vcd *TestVCD) Test_Admin_GetVdcByName(check *C) {
	if vcd.skipAdminTests {
		check.Skip("Configuration org != 'Sysyem'")
	}
	adminOrg, err := GetAdminOrgByName(vcd.client, vcd.org.Org.Name)
	check.Assert(err, IsNil)
	check.Assert(adminOrg, Not(Equals), AdminOrg{})
	vdc, err := adminOrg.GetVdcByName(vcd.config.VCD.Vdc)
	check.Assert(vdc, Not(Equals), Vdc{})
	check.Assert(err, IsNil)
	check.Assert(vdc.Vdc.Name, Equals, vcd.config.VCD.Vdc)
	// Try a vdc that doesn't exist
	vdc, err = adminOrg.GetVdcByName(INVALID_NAME)
	check.Assert(vdc, Equals, Vdc{})
	check.Assert(err, IsNil)
}

// Tests org function GetVDCByName with the vdc specified
// in the config file. Then tests with a vdc that doesn't exist.
// Fails if the config file name doesn't match with the found vdc, or
// if the invalid vdc is found by the function.  Also tests an vdc
// that doesn't exist. Asserts an error if the function finds it or
// if the error is not nil.
func (vcd *TestVCD) Test_CreateVdc(check *C) {
	if vcd.skipAdminTests {
		check.Skip("Configuration org != 'Sysyem'")
	}

	adminOrg, err := GetAdminOrgByName(vcd.client, vcd.org.Org.Name)
	check.Assert(err, IsNil)
	check.Assert(adminOrg, Not(Equals), AdminOrg{})

	results, err := vcd.client.QueryWithNotEncodedParams(nil, map[string]string{
		"type":   "providerVdc",
		"filter": fmt.Sprintf("(name==%s)", vcd.config.VCD.ProviderVdc.Name),
	})
	check.Assert(err, IsNil)
	if len(results.Results.VMWProviderVdcRecord) == 0 {
		check.Skip(fmt.Sprintf("No Provider VDC found with name '%s'", vcd.config.VCD.ProviderVdc.Name))
	}
	providerVdcHref := results.Results.VMWProviderVdcRecord[0].HREF

	results, err = vcd.client.QueryWithNotEncodedParams(nil, map[string]string{
		"type":   "providerVdcStorageProfile",
		"filter": fmt.Sprintf("(name==%s)", vcd.config.VCD.ProviderVdc.StorageProfile),
	})
	check.Assert(err, IsNil)
	if len(results.Results.ProviderVdcStorageProfileRecord) == 0 {
		check.Skip(fmt.Sprintf("No storage profile found with name '%s'", vcd.config.VCD.ProviderVdc.StorageProfile))
	}
	providerVdcStorageProfileHref := results.Results.ProviderVdcStorageProfileRecord[0].HREF

	results, err = vcd.client.QueryWithNotEncodedParams(nil, map[string]string{
		"type":   "networkPool",
		"filter": fmt.Sprintf("(name==%s)", vcd.config.VCD.ProviderVdc.NetworkPool),
	})
	check.Assert(err, IsNil)
	if len(results.Results.NetworkPoolRecord) == 0 {
		check.Skip(fmt.Sprintf("No network pool found with name '%s'", vcd.config.VCD.ProviderVdc.NetworkPool))
	}
	networkPoolHref := results.Results.NetworkPoolRecord[0].HREF

	allocationModels := []string{"AllocationVApp", "AllocationPool", "ReservationPool"}
	for i, allocationModel := range allocationModels {
		vdcConfiguration := &types.VdcConfiguration{
			Name:            fmt.Sprintf("%s%d", TestCreateOrgVdc, i),
			Xmlns:           "http://www.vmware.com/vcloud/v1.5",
			AllocationModel: allocationModel,
			ComputeCapacity: []*types.ComputeCapacity{
				&types.ComputeCapacity{
					CPU: &types.CapacityWithUsage{
						Units:     "MHz",
						Allocated: 1024,
						Limit:     1024,
					},
					Memory: &types.CapacityWithUsage{
						Allocated: 1024,
						Limit:     1024,
					},
				},
			},
			VdcStorageProfile: &types.VdcStorageProfile{
				Enabled: true,
				Units:   "MB",
				Limit:   1024,
				Default: true,
				ProviderVdcStorageProfile: &types.Reference{
					HREF: providerVdcStorageProfileHref,
				},
			},
			NetworkPoolReference: &types.Reference{
				HREF: networkPoolHref,
			},
			ProviderVdcReference: &types.Reference{
				HREF: providerVdcHref,
			},
			IsEnabled:            true,
			IsThinProvision:      true,
			UsesFastProvisioning: true,
		}

		vdc, err := adminOrg.GetVdcByName(vdcConfiguration.Name)
		check.Assert(err, IsNil)
		if vdc != (Vdc{}) {
			err = vdc.DeleteWait(true, true)
			check.Assert(err, IsNil)
		}

		task, err := adminOrg.CreateVdc(vdcConfiguration)
		check.Assert(task, Equals, Task{})
		check.Assert(err, Not(IsNil))
		check.Assert(err.Error(), Equals, "VdcConfiguration missing required field: ComputeCapacity[0].Memory.Units")
		vdcConfiguration.ComputeCapacity[0].Memory.Units = "MB"

		err = adminOrg.CreateVdcWait(vdcConfiguration)
		check.Assert(err, IsNil)

		AddToCleanupList(vdcConfiguration.Name, "vdc", vcd.org.Org.Name, "Test_CreateVdc")

		// Refresh so the new VDC shows up in the org's list
		err = adminOrg.Refresh()
		check.Assert(err, IsNil)

		vdc, err = adminOrg.GetVdcByName(vdcConfiguration.Name)
		check.Assert(err, IsNil)
		check.Assert(vdc, Not(Equals), Vdc{})
		check.Assert(vdc.Vdc.Name, Equals, vdcConfiguration.Name)
		check.Assert(vdc.Vdc.IsEnabled, Equals, vdcConfiguration.IsEnabled)
		check.Assert(vdc.Vdc.AllocationModel, Equals, vdcConfiguration.AllocationModel)

		err = vdc.DeleteWait(true, true)
		check.Assert(err, IsNil)

		err = adminOrg.Refresh()
		check.Assert(err, IsNil)
		vdc, err = adminOrg.GetVdcByName(vdcConfiguration.Name)
		check.Assert(err, IsNil)
		check.Assert(vdc, Equals, Vdc{})
	}
}

// Tests FindCatalog with Catalog in config file. Fails if the name and
// description don't match the catalog elements in the config file or if
// function returns an error.  Also tests an catalog
// that doesn't exist. Asserts an error if the function finds it or
// if the error is not nil.
func (vcd *TestVCD) Test_FindCatalog(check *C) {
	// Find Catalog
	cat, err := vcd.org.FindCatalog(vcd.config.VCD.Catalog.Name)
	check.Assert(cat, Not(Equals), Catalog{})
	check.Assert(err, IsNil)
	check.Assert(cat.Catalog.Name, Equals, vcd.config.VCD.Catalog.Name)
	// checks if user gave a catalog description in config file
	if vcd.config.VCD.Catalog.Description != "" {
		check.Assert(cat.Catalog.Description, Equals, vcd.config.VCD.Catalog.Description)
	}
	// Check Invalid Catalog
	cat, err = vcd.org.FindCatalog(INVALID_NAME)
	check.Assert(cat, Equals, Catalog{})
	check.Assert(err, IsNil)
}

// Tests Admin version of FindCatalog with Catalog in config file. Asserts an
// error if the name and description don't match the catalog elements in
// the config file or if function returns an error.  Also tests an catalog
// that doesn't exist. Asserts an error if the function finds it or
// if the error is not nil.
func (vcd *TestVCD) Test_Admin_FindCatalog(check *C) {
	if vcd.skipAdminTests {
		check.Skip("Configuration org != 'Sysyem'")
	}
	// Fetch admin org version of current test org
	adminOrg, err := GetAdminOrgByName(vcd.client, vcd.org.Org.Name)
	check.Assert(adminOrg, Not(Equals), AdminOrg{})
	check.Assert(err, IsNil)
	// Find Catalog
	cat, err := adminOrg.FindCatalog(vcd.config.VCD.Catalog.Name)
	check.Assert(cat, Not(Equals), Catalog{})
	check.Assert(err, IsNil)
	check.Assert(cat.Catalog.Name, Equals, vcd.config.VCD.Catalog.Name)
	// checks if user gave a catalog description in config file
	if vcd.config.VCD.Catalog.Description != "" {
		check.Assert(cat.Catalog.Description, Equals, vcd.config.VCD.Catalog.Description)
	}
	// Check Invalid Catalog
	cat, err = adminOrg.FindCatalog(INVALID_NAME)
	check.Assert(cat, Equals, Catalog{})
	check.Assert(err, IsNil)
}

// Tests CreateCatalog by creating a catalog named CatalogCreationTest and
// asserts that the catalog returned contains the right contents or if it fails.
// Then Deletes the catalog.
func (vcd *TestVCD) Test_CreateCatalog(check *C) {
	if vcd.skipAdminTests {
		check.Skip("Configuration org != 'Sysyem'")
	}
	org, err := GetAdminOrgByName(vcd.client, vcd.org.Org.Name)
	check.Assert(org, Not(Equals), AdminOrg{})
	check.Assert(err, IsNil)
	catalog, err := org.FindAdminCatalog(TestCreateCatalog)
	if catalog != (AdminCatalog{}) {
		err = catalog.Delete(true, true)
		check.Assert(err, IsNil)
	}
	catalog, err = org.CreateCatalog(TestCreateCatalog, TestCreateCatalogDesc)
	check.Assert(err, IsNil)
	AddToCleanupList(TestCreateCatalog, "catalog", vcd.org.Org.Name, "Test_CreateCatalog")
	check.Assert(catalog.AdminCatalog.Name, Equals, TestCreateCatalog)
	check.Assert(catalog.AdminCatalog.Description, Equals, TestCreateCatalogDesc)
	task := NewTask(&vcd.client.Client)
	task.Task = catalog.AdminCatalog.Tasks.Task[0]
	err = task.WaitTaskCompletion()
	check.Assert(err, IsNil)
	org, err = GetAdminOrgByName(vcd.client, vcd.org.Org.Name)
	check.Assert(err, IsNil)
	copyCatalog, err := org.FindAdminCatalog(TestCreateCatalog)
	check.Assert(copyCatalog, Not(Equals), AdminCatalog{})
	check.Assert(err, IsNil)
	check.Assert(catalog.AdminCatalog.Name, Equals, copyCatalog.AdminCatalog.Name)
	check.Assert(catalog.AdminCatalog.Description, Equals, copyCatalog.AdminCatalog.Description)
	check.Assert(catalog.AdminCatalog.IsPublished, Equals, false)
	err = catalog.Delete(true, true)
	check.Assert(err, IsNil)
}

// Test for GetAdminCatalog. Gets admin version of Catalog, and asserts that
// the names and description match, and that no error is returned
func (vcd *TestVCD) Test_GetAdminCatalog(check *C) {
	if vcd.skipAdminTests {
		check.Skip("Configuration org != 'Sysyem'")
	}
	// Fetch admin org version of current test org
	adminOrg, err := GetAdminOrgByName(vcd.client, vcd.org.Org.Name)
	check.Assert(err, IsNil)
	// Find Catalog
	cat, err := adminOrg.FindAdminCatalog(vcd.config.VCD.Catalog.Name)
	check.Assert(err, IsNil)
	check.Assert(cat.AdminCatalog.Name, Equals, vcd.config.VCD.Catalog.Name)
	// checks if user gave a catalog description in config file
	if vcd.config.VCD.Catalog.Description != "" {
		check.Assert(cat.AdminCatalog.Description, Equals, vcd.config.VCD.Catalog.Description)
	}
}<|MERGE_RESOLUTION|>--- conflicted
+++ resolved
@@ -5,12 +5,8 @@
 package govcd
 
 import (
-<<<<<<< HEAD
 	"fmt"
-	types "github.com/vmware/go-vcloud-director/types/v56"
-=======
 	"github.com/vmware/go-vcloud-director/types/v56"
->>>>>>> a9f437f0
 	. "gopkg.in/check.v1"
 	"time"
 )
