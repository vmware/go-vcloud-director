--- conflicted
+++ resolved
@@ -426,11 +426,7 @@
 // variable is updated.
 func (vcd *TestVCD) Test_RefreshVdc(check *C) {
 
-<<<<<<< HEAD
-	adminOrg, err, vdcConfiguration := setupVDc(vcd, check)
-=======
 	adminOrg, vdcConfiguration, err := setupVDc(vcd, check)
->>>>>>> 22813ce3
 
 	// Refresh so the new VDC shows up in the org's list
 	err = adminOrg.Refresh()
@@ -455,11 +451,7 @@
 	check.Assert(adminVdc.AdminVdc.Name, Equals, TestRefreshOrgVdc)
 }
 
-<<<<<<< HEAD
-func setupVDc(vcd *TestVCD, check *C) (AdminOrg, error, *types.VdcConfiguration) {
-=======
 func setupVDc(vcd *TestVCD, check *C) (AdminOrg, *types.VdcConfiguration, error) {
->>>>>>> 22813ce3
 	if vcd.skipAdminTests {
 		check.Skip(fmt.Sprintf(TestRequiresSysAdminPrivileges, check.TestName()))
 	}
@@ -549,21 +541,13 @@
 	err = adminOrg.CreateVdcWait(vdcConfiguration)
 	check.Assert(err, IsNil)
 	AddToCleanupList(vdcConfiguration.Name, "vdc", vcd.org.Org.Name, check.TestName())
-<<<<<<< HEAD
-	return adminOrg, err, vdcConfiguration
-=======
 	return adminOrg, vdcConfiguration, err
->>>>>>> 22813ce3
 }
 
 // Tests VDC by updating it and then asserting if the
 // variable is updated.
 func (vcd *TestVCD) Test_UpdateVdc(check *C) {
-<<<<<<< HEAD
-	adminOrg, err, vdcConfiguration := setupVDc(vcd, check)
-=======
 	adminOrg, vdcConfiguration, err := setupVDc(vcd, check)
->>>>>>> 22813ce3
 
 	// Refresh so the new VDC shows up in the org's list
 	err = adminOrg.Refresh()
