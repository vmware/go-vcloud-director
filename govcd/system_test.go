--- conflicted
+++ resolved
@@ -8,9 +8,8 @@
 // Tests System function GetOrgByName
 func (vcd *TestVCD) TestGetOrgByName(check *C) {
 	org, err := GetOrgByName(vcd.client, vcd.config.VCD.Org)
-<<<<<<< HEAD
-	test.Assert(err, IsNil)
-	test.Assert(org.Org.Name, Equals, vcd.config.VCD.Org)
+	check.Assert(err, IsNil)
+	check.Assert(org.Org.Name, Equals, vcd.config.VCD.Org)
 }
 
 func (vcd *TestVCD) TestGetAdminOrgByName(test *C) {
@@ -33,8 +32,4 @@
 	org, err = GetAdminOrgByName(vcd.client, "CREATEORG")
 	test.Assert(err, NotNil)
 
-=======
-	check.Assert(err, IsNil)
-	check.Assert(org.Org.Name, Equals, vcd.config.VCD.Org)
->>>>>>> f92ab532
 }