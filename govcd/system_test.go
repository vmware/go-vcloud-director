//go:build system || functional || ALL

/*
 * Copyright 2019 VMware, Inc.  All rights reserved.  Licensed under the Apache v2 License.
 */

package govcd

import (
	"fmt"
	"strings"

	. "gopkg.in/check.v1"

	"github.com/vmware/go-vcloud-director/v2/types/v56"
	"github.com/vmware/go-vcloud-director/v2/util"
)

// Tests Org retrieval by name, by ID, and by a combination of name and ID
func (vcd *TestVCD) Test_SystemGetOrg(check *C) {

	if vcd.config.VCD.Org == "" {
		check.Skip("Test_SystemGetOrg: Org name not given")
		return
	}

	getByName := func(name string, refresh bool) (genericEntity, error) { return vcd.client.GetOrgByName(name) }
	getById := func(id string, refresh bool) (genericEntity, error) { return vcd.client.GetOrgById(id) }
	getByNameOrId := func(id string, refresh bool) (genericEntity, error) { return vcd.client.GetOrgByNameOrId(id) }

	var def = getterTestDefinition{
		parentType:    "VCDClient",
		parentName:    "System",
		entityType:    "Org",
		entityName:    vcd.config.VCD.Org,
		getByName:     getByName,
		getById:       getById,
		getByNameOrId: getByNameOrId,
	}
	vcd.testFinderGetGenericEntity(def, check)
}

// Tests AdminOrg retrieval by name, by ID, and by a combination of name and ID
func (vcd *TestVCD) Test_SystemGetAdminOrg(check *C) {

	if vcd.config.VCD.Org == "" {
		check.Skip("Test_SystemGetAdminOrg: Org name not given.")
		return
	}

	getByName := func(name string, refresh bool) (genericEntity, error) { return vcd.client.GetAdminOrgByName(name) }
	getById := func(id string, refresh bool) (genericEntity, error) { return vcd.client.GetAdminOrgById(id) }
	getByNameOrId := func(id string, refresh bool) (genericEntity, error) { return vcd.client.GetAdminOrgByNameOrId(id) }

	var def = getterTestDefinition{
		parentType:    "VCDClient",
		parentName:    "System",
		entityType:    "AdminOrg",
		entityName:    vcd.config.VCD.Org,
		getByName:     getByName,
		getById:       getById,
		getByNameOrId: getByNameOrId,
	}
	vcd.testFinderGetGenericEntity(def, check)
}

// Tests the creation of an org with general settings,
// org vapp template settings, and orgldapsettings. Asserts an
// error if the task, fetching the org, or deleting the org fails
func (vcd *TestVCD) Test_CreateOrg(check *C) {
	if vcd.skipAdminTests {
		check.Skip(fmt.Sprintf(TestRequiresSysAdminPrivileges, check.TestName()))
	}

	type testOrgData struct {
		name                     string
		enabled                  bool
		canPublishCatalogs       bool
		deployedVmQuota          int
		storedVmQuota            int
		delayAfterPowerOnSeconds int
		fullData                 bool
	}
	var orgList = []testOrgData{
		{"org1", true, false, 0, 0, 0, true},
		{"org2", true, true, 0, 0, 1, false},
		{"org3", false, false, 1, 1, 3, true},
		{"org4", true, true, 10, 10, 10, false},
		{"org5", false, true, 100, 100, 100, false},
	}

	storageLeaseSeconds := 10
	deploymentLeaseSeconds := 1000000
	trueVal := true
	fullSettings := &types.OrgSettings{
		OrgGeneralSettings: &types.OrgGeneralSettings{},
		OrgVAppTemplateSettings: &types.VAppTemplateLeaseSettings{
			DeleteOnStorageLeaseExpiration: &trueVal,
			StorageLeaseSeconds:            &storageLeaseSeconds,
		},
		OrgVAppLeaseSettings: &types.VAppLeaseSettings{
			PowerOffOnRuntimeLeaseExpiration: &trueVal,
			DeploymentLeaseSeconds:           &deploymentLeaseSeconds,
			DeleteOnStorageLeaseExpiration:   &trueVal,
			StorageLeaseSeconds:              &storageLeaseSeconds,
		},
		OrgLdapSettings: &types.OrgLdapSettingsType{
			OrgLdapMode: "NONE",
		},
	}
	for _, od := range orgList {
		var settings *types.OrgSettings
		if od.fullData {
			settings = fullSettings
		} else {
			settings = &types.OrgSettings{
				OrgGeneralSettings: &types.OrgGeneralSettings{},
			}
		}
		orgName := TestCreateOrg + "_" + od.name

		if vcd.client.Client.APIVCDMaxVersionIs("= 37.2") && !od.enabled {
			// TODO revisit once bug is fixed in VCD
			fmt.Println("[INFO] VCD 10.4.2 has a bug that prevents creating a disabled Org - Changing 'enabled' parameter to 'true'")
			od.enabled = true
		}
		fmt.Printf("# org %s (enabled: %v - catalogs: %v [%d %d])\n", orgName, od.enabled, od.canPublishCatalogs, od.storedVmQuota, od.deployedVmQuota)
		settings.OrgGeneralSettings.CanPublishCatalogs = od.canPublishCatalogs
		settings.OrgGeneralSettings.DeployedVMQuota = od.deployedVmQuota
		settings.OrgGeneralSettings.StoredVMQuota = od.storedVmQuota
		settings.OrgGeneralSettings.DelayAfterPowerOnSeconds = od.delayAfterPowerOnSeconds
		task, err := CreateOrg(vcd.client, orgName, TestCreateOrg, TestCreateOrg, settings, od.enabled)
		check.Assert(err, IsNil)
		// After a successful creation, the entity is added to the cleanup list.
		// If something fails after this point, the entity will be removed
		AddToCleanupList(orgName, "org", "", "TestCreateOrg")
		err = task.WaitTaskCompletion()
		check.Assert(err, IsNil)
		// fetch newly created org
		adminOrg, err := vcd.client.GetAdminOrgByName(orgName)
		check.Assert(err, IsNil)
		check.Assert(adminOrg, NotNil)
		check.Assert(adminOrg.AdminOrg.Name, Equals, orgName)
		check.Assert(adminOrg.AdminOrg.Description, Equals, TestCreateOrg)
		check.Assert(adminOrg.AdminOrg.IsEnabled, Equals, od.enabled)

		check.Assert(adminOrg.AdminOrg.OrgSettings.OrgGeneralSettings.CanPublishCatalogs, Equals, od.canPublishCatalogs)
		check.Assert(adminOrg.AdminOrg.OrgSettings.OrgGeneralSettings.DeployedVMQuota, Equals, od.deployedVmQuota)
		check.Assert(adminOrg.AdminOrg.OrgSettings.OrgGeneralSettings.StoredVMQuota, Equals, od.storedVmQuota)
		check.Assert(adminOrg.AdminOrg.OrgSettings.OrgGeneralSettings.DelayAfterPowerOnSeconds, Equals, od.delayAfterPowerOnSeconds)
		// Delete, with force and recursive true
		err = adminOrg.Delete(true, true)
		check.Assert(err, IsNil)
		doesOrgExist(check, vcd)
	}
}

func (vcd *TestVCD) Test_CreateDeleteEdgeGateway(check *C) {
	vcd.skipIfNotSysAdmin(check)
	if vcd.config.VCD.ExternalNetwork == "" {
		check.Skip("No external network provided")
	}

	newEgwName := "CreateDeleteEdgeGateway"
	orgName := vcd.config.VCD.Org
	vdcName := vcd.config.VCD.Vdc
	egc := EdgeGatewayCreation{
		ExternalNetworks:          []string{vcd.config.VCD.ExternalNetwork},
		DefaultGateway:            vcd.config.VCD.ExternalNetwork,
		OrgName:                   orgName,
		VdcName:                   vdcName,
		AdvancedNetworkingEnabled: true,
	}

	testingRange := []string{"compact", "full"}
	for _, backingConf := range testingRange {
		egc.BackingConfiguration = backingConf
		egc.Name = newEgwName + "_" + backingConf
		egc.Description = egc.Name

		var edge EdgeGateway
		var task Task
		var err error
		builtWithDefaultGateway := true
		// Tests one edge gateway with default gateway, and one without
		// Also tests two different functions to create the gateway
		if backingConf == "full" {
			egc.DefaultGateway = vcd.config.VCD.ExternalNetwork
			edge, err = CreateEdgeGateway(vcd.client, egc)
			check.Assert(err, IsNil)
		} else {
			// The "compact" edge gateway is created without default gateway
			egc.DefaultGateway = ""
			builtWithDefaultGateway = false
			task, err = CreateEdgeGatewayAsync(vcd.client, egc)
			check.Assert(err, IsNil)
			err = task.WaitTaskCompletion()
			check.Assert(err, IsNil)
			newEdge, err := vcd.vdc.GetEdgeGatewayByName(egc.Name, true)
			check.Assert(err, IsNil)
			check.Assert(newEdge, NotNil)
			edge = *newEdge
		}

		AddToCleanupList(egc.Name, "edgegateway", orgName+"|"+vdcName, "Test_CreateDeleteEdgeGateway")

		check.Assert(edge.EdgeGateway.Name, Equals, egc.Name)
		// Edge gateway status:
		//  0 : being created
		//  1 : ready
		// -1 : creation error
		check.Assert(edge.EdgeGateway.Status, Equals, 1)

		check.Assert(edge.EdgeGateway.Configuration.AdvancedNetworkingEnabled, NotNil)
		check.Assert(*edge.EdgeGateway.Configuration.AdvancedNetworkingEnabled, Equals, true)
		util.Logger.Printf("Edge Gateway:\n%s\n", prettyEdgeGateway(*edge.EdgeGateway))

		check.Assert(edge.HasDefaultGateway(), Equals, builtWithDefaultGateway)
		check.Assert(edge.HasAdvancedNetworking(), Equals, egc.AdvancedNetworkingEnabled)

		// testing both delete methods
		if backingConf == "full" {
			err = edge.Delete(true, true)
			check.Assert(err, IsNil)
		} else {
			task, err := edge.DeleteAsync(true, true)
			check.Assert(err, IsNil)
			err = task.WaitTaskCompletion()
			check.Assert(err, IsNil)
		}

		// Once deleted, look for the edge gateway again. It should return an error
		newEdge, err := vcd.vdc.GetEdgeGatewayByName(egc.Name, true)
		check.Assert(err, Equals, ErrorEntityNotFound)
		check.Assert(newEdge, IsNil)
	}
}

// Test_CreateDeleteEdgeGatewayAdvanced sets up external network which has multiple IP scopes and IP
// ranges defined. This helps to test edge gateway capabilities for multiple networks and scopes
func (vcd *TestVCD) Test_CreateDeleteEdgeGatewayAdvanced(check *C) {
	// Setup external network with multiple IP scopes and multiple ranges
	dnsSuffix := "some.net"
	skippingReason, externalNetwork, task, err := vcd.testCreateExternalNetwork(check.TestName(), check.TestName(), dnsSuffix)
	if skippingReason != "" {
		check.Skip(skippingReason)
	}

	check.Assert(err, IsNil)
	check.Assert(task.Task, Not(Equals), types.Task{})

	AddToCleanupList(externalNetwork.Name, "externalNetwork", "", check.TestName())
	err = task.WaitTaskCompletion()
	check.Assert(err, IsNil)

	// "Refresh" external network to fill in all fields (like HREF)
	extNet, err := vcd.client.GetExternalNetworkByName(externalNetwork.Name)
	check.Assert(err, IsNil)
	externalNetwork = extNet.ExternalNetwork

	edgeName := "Test-Multi-Scope-Gw"
	// Initialize edge gateway structure
	edgeGatewayConfig := &types.EdgeGateway{
		Name:        edgeName,
		Description: edgeName,
		Configuration: &types.GatewayConfiguration{
			HaEnabled:            addrOf(false),
			GatewayBackingConfig: "compact",
			GatewayInterfaces: &types.GatewayInterfaces{
				GatewayInterface: []*types.GatewayInterface{},
			},
			AdvancedNetworkingEnabled:  addrOf(true),
			DistributedRoutingEnabled:  addrOf(false),
			UseDefaultRouteForDNSRelay: addrOf(true),
		},
	}

	edgeGatewayConfig.Configuration.FipsModeEnabled = addrOf(false)

	// Create subnet participation structure
	subnetParticipation := make([]*types.SubnetParticipation, len(externalNetwork.Configuration.IPScopes.IPScope))
	// Loop over IP scopes
	for ipScopeIndex, ipScope := range externalNetwork.Configuration.IPScopes.IPScope {
		subnetParticipation[ipScopeIndex] = &types.SubnetParticipation{
			Gateway: ipScope.Gateway,
			Netmask: ipScope.Netmask,
			// IPAddress: string,			// Can be set to specify IP address of edge gateway
			// UseForDefaultRoute: bool,	// Can be specified to use subnet as default gateway
			IPRanges: &types.IPRanges{},
		}
	}

	// Setup network interface config
	networkConf := &types.GatewayInterface{
		Name:          externalNetwork.Name,
		DisplayName:   externalNetwork.Name,
		InterfaceType: "uplink",
		Network: &types.Reference{
			HREF: externalNetwork.HREF,
			ID:   externalNetwork.ID,
			Type: "application/vnd.vmware.admin.network+xml",
			Name: externalNetwork.Name,
		},
		UseForDefaultRoute:  true,
		SubnetParticipation: subnetParticipation,
	}

	// Sort by subnet participation gateway so that below injected variables are not being added to
	// incorrect network
	networkConf.SortBySubnetParticipationGateway()
	// Set static IP assignment
	networkConf.SubnetParticipation[0].IPAddress = "192.168.201.100"
	// Set default gateway subnet
	networkConf.SubnetParticipation[1].UseForDefaultRoute = true
	// Inject an IP range (in UI it is called "sub-allocated pools" in separate tab)
	networkConf.SubnetParticipation[0].IPRanges = &types.IPRanges{
		IPRange: []*types.IPRange{
			&types.IPRange{
				StartAddress: "192.168.201.120",
				EndAddress:   "192.168.201.130",
			},
		},
	}

	edgeGatewayConfig.Configuration.GatewayInterfaces.GatewayInterface =
		append(edgeGatewayConfig.Configuration.GatewayInterfaces.GatewayInterface, networkConf)

	orgName := vcd.config.VCD.Org
	vdcName := vcd.config.VCD.Vdc

	edge, err := CreateAndConfigureEdgeGateway(vcd.client, orgName, vdcName, edgeName, edgeGatewayConfig)
	check.Assert(err, IsNil)
	PrependToCleanupList(edge.EdgeGateway.Name, "edgegateway", orgName+"|"+vdcName, "Test_CreateDeleteEdgeGateway")

	// Patch known differences for comparison deep comparison
	edgeGatewayConfig.Configuration.GatewayInterfaces.GatewayInterface[0].SubnetParticipation[1].IPAddress = "192.168.231.3"
	edgeGatewayConfig.Configuration.GatewayInterfaces.GatewayInterface[0].Network.HREF =
		edge.EdgeGateway.Configuration.GatewayInterfaces.GatewayInterface[0].Network.HREF

	edgeGatewayConfig.Configuration.GatewayInterfaces.GatewayInterface[0].Network.HREF =
		edge.EdgeGateway.Configuration.GatewayInterfaces.GatewayInterface[0].Network.HREF

	//edgeGatewayConfig.Configuration.GatewayInterfaces.GatewayInterface[0].Network.ID = ""

	// Sort gateway interfaces so that comparison is easier
	edgeGatewayConfig.Configuration.GatewayInterfaces.GatewayInterface[0].SortBySubnetParticipationGateway()
	edge.EdgeGateway.Configuration.GatewayInterfaces.GatewayInterface[0].SortBySubnetParticipationGateway()

	check.Assert(edge.EdgeGateway.Configuration.GatewayInterfaces.GatewayInterface[0], DeepEquals,
		edgeGatewayConfig.Configuration.GatewayInterfaces.GatewayInterface[0])
	check.Assert(edge.EdgeGateway.Configuration.DistributedRoutingEnabled, NotNil)
	check.Assert(*edge.EdgeGateway.Configuration.DistributedRoutingEnabled, Equals, false)

	// FIPS mode is not being returned from API (neither when it is enabled, nor when disabled), but
	// does allow to turn it on.
	// check.Assert(edge.EdgeGateway.Configuration.FipsModeEnabled, NotNil)
	// check.Assert(*edge.EdgeGateway.Configuration.FipsModeEnabled, Equals, true)

	check.Assert(edge.EdgeGateway.Configuration.AdvancedNetworkingEnabled, NotNil)
	check.Assert(*edge.EdgeGateway.Configuration.AdvancedNetworkingEnabled, Equals, true)
	check.Assert(edge.EdgeGateway.Configuration.UseDefaultRouteForDNSRelay, NotNil)
	check.Assert(*edge.EdgeGateway.Configuration.UseDefaultRouteForDNSRelay, Equals, true)
	check.Assert(edge.EdgeGateway.Configuration.HaEnabled, NotNil)
	check.Assert(*edge.EdgeGateway.Configuration.HaEnabled, Equals, false)

	// Remove created objects to free them up
	err = edge.Delete(true, false)
	check.Assert(err, IsNil)

	err = extNet.DeleteWait()
	check.Assert(err, IsNil)
}

func (vcd *TestVCD) Test_FindBadlyNamedStorageProfile(check *C) {
	reNotFound := `can't find any VDC Storage_profiles`
	_, err := vcd.vdc.FindStorageProfileReference("name with spaces")
	check.Assert(err, NotNil)
	check.Assert(err.Error(), Matches, reNotFound)
}

// Test getting network pool by href and vdc client
func (vcd *TestVCD) Test_GetNetworkPoolByHREF(check *C) {
	vcd.skipIfNotSysAdmin(check)
	if vcd.config.VCD.ProviderVdc.NetworkPool == "" {
		check.Skip("Skipping test because network pool is not configured")
	}

	fmt.Printf("Running: %s\n", check.TestName())

	adminOrg, err := vcd.client.GetAdminOrgByName(vcd.config.VCD.Org)
	check.Assert(err, IsNil)
	check.Assert(adminOrg, NotNil)

	adminVdc, err := adminOrg.GetAdminVDCByName(vcd.config.VCD.Vdc, false)
	check.Assert(err, IsNil)
	check.Assert(adminVdc, NotNil)

	// Get network pool by href
	foundNetworkPool, err := GetNetworkPoolByHREF(vcd.client, adminVdc.AdminVdc.NetworkPoolReference.HREF)
	check.Assert(err, IsNil)
	check.Assert(foundNetworkPool, Not(Equals), types.VMWNetworkPool{})
}

func init() {
	testingTags["system"] = "system_test.go"
}

func (vcd *TestVCD) Test_QueryOrgVdcNetworkByName(check *C) {
	fmt.Printf("Running: %s\n", check.TestName())

	if vcd.config.VCD.Network.Net1 == "" {
		check.Skip("Skipping test because no network was given")
	}

	orgVdcNetwork, err := QueryOrgVdcNetworkByName(vcd.client, vcd.config.VCD.Network.Net1)
	check.Assert(err, IsNil)
	check.Assert(len(orgVdcNetwork), Not(Equals), 0)
	check.Assert(orgVdcNetwork[0].Name, Equals, vcd.config.VCD.Network.Net1)
	check.Assert(orgVdcNetwork[0].ConnectedTo, Equals, vcd.config.VCD.EdgeGateway)
}

func (vcd *TestVCD) Test_QueryOrgVdcNetworkByNameWithSpace(check *C) {
	fmt.Printf("Running: %s\n", check.TestName())
	networkName := "Test_QueryOrgVdcNetworkByNameWith Space"

	if vcd.skipAdminTests {
		check.Skip(fmt.Sprintf(TestRequiresSysAdminPrivileges, check.TestName()))
	}

	if vcd.config.VCD.ExternalNetwork == "" {
		check.Skip("[Test_CreateOrgVdcNetworkDirect] external network not provided")
	}
	externalNetwork, err := vcd.client.GetExternalNetworkByName(vcd.config.VCD.ExternalNetwork)
	if err != nil {
		check.Skip("[Test_CreateOrgVdcNetworkDirect] parent external network not found")
	}
	// Note that there is no IPScope for this type of network
	var networkConfig = types.OrgVDCNetwork{
		Name: networkName,
		Configuration: &types.NetworkConfiguration{
			FenceMode: types.FenceModeBridged,
			ParentNetwork: &types.Reference{
				HREF: externalNetwork.ExternalNetwork.HREF,
				Name: externalNetwork.ExternalNetwork.Name,
				Type: externalNetwork.ExternalNetwork.Type,
			},
			BackwardCompatibilityMode: true,
		},
		IsShared: false,
	}
	LogNetwork(networkConfig)

	task, err := vcd.vdc.CreateOrgVDCNetwork(&networkConfig)
	if err != nil {
		fmt.Printf("error creating the network: %s", err)
	}
	check.Assert(err, IsNil)
	if task == (Task{}) {
		fmt.Printf("NULL task retrieved after network creation")
	}
	check.Assert(task.Task.HREF, Not(Equals), "")

	AddToCleanupList(networkName, "network", vcd.org.Org.Name+"|"+vcd.vdc.Vdc.Name, check.TestName())

	// err = task.WaitTaskCompletion()
	err = task.WaitInspectTaskCompletion(LogTask, 10)
	if err != nil {
		fmt.Printf("error performing task: %s", err)
	}
	check.Assert(err, IsNil)

	orgVdcNetwork, err := QueryOrgVdcNetworkByName(vcd.client, networkName)
	check.Assert(err, IsNil)
	check.Assert(len(orgVdcNetwork), Not(Equals), 0)
	check.Assert(orgVdcNetwork[0].Name, Equals, networkName)
	check.Assert(orgVdcNetwork[0].ConnectedTo, Equals, externalNetwork.ExternalNetwork.Name)
	network, err := vcd.vdc.GetOrgVdcNetworkByName(networkName, true)
	check.Assert(err, IsNil)
	task, err = network.Delete()
	check.Assert(err, IsNil)
	err = task.WaitTaskCompletion()
	check.Assert(err, IsNil)
}

func (vcd *TestVCD) Test_QueryProviderVdcEntities(check *C) {
	vcd.skipIfNotSysAdmin(check)
	providerVdcName := vcd.config.VCD.ProviderVdc.Name
	networkPoolName := vcd.config.VCD.ProviderVdc.NetworkPool
	storageProfileName := vcd.config.VCD.ProviderVdc.StorageProfile
	if providerVdcName == "" {
		check.Skip("Skipping Provider VDC query: no provider VDC was given")
	}
	providerVdcs, err := vcd.client.QueryProviderVdcs()
	check.Assert(err, IsNil)
	check.Assert(len(providerVdcName) > 0, Equals, true)

	providerFound := false
	for _, providerVdc := range providerVdcs {
		if providerVdcName == providerVdc.Name {
			providerFound = true
		}

		if testVerbose {
			fmt.Printf("PVDC %s\n", providerVdc.Name)
			fmt.Printf("\t href    %s\n", providerVdc.HREF)
			fmt.Printf("\t status  %s\n", providerVdc.Status)
			fmt.Printf("\t enabled %v\n", providerVdc.IsEnabled)
			fmt.Println("")
		}
	}
	check.Assert(providerFound, Equals, true)

	if networkPoolName == "" {
		check.Skip("Skipping Network pool query: no network pool was given")
	}
	netPools, err := vcd.client.QueryNetworkPools()
	check.Assert(err, IsNil)
	check.Assert(len(netPools) > 0, Equals, true)
	networkPoolFound := false
	for _, networkPool := range netPools {
		if networkPoolName == networkPool.Name {
			networkPoolFound = true
		}
		if testVerbose {
			fmt.Printf("NP %s\n", networkPool.Name)
			fmt.Printf("\t href %s\n", networkPool.HREF)
			fmt.Printf("\t type %v\n", networkPool.NetworkPoolType)
			fmt.Println("")
		}
	}
	check.Assert(networkPoolFound, Equals, true)

	if storageProfileName == "" {
		check.Skip("Skipping storage profile query: no storage profile was given")
	}
	storageProfiles, err := vcd.client.Client.QueryAllProviderVdcStorageProfiles()
	check.Assert(err, IsNil)
	check.Assert(len(storageProfiles) > 0, Equals, true)
	storageProfileFound := false
	for _, sp := range storageProfiles {
		if storageProfileName == sp.Name {
			storageProfileFound = true
		}
		if testVerbose {
			fmt.Printf("SP %s\n", sp.Name)
			fmt.Printf("\t enabled     %12v\n", sp.IsEnabled)
			fmt.Printf("\t storage     %12d\n", sp.StorageTotalMB)
			fmt.Printf("\t provisioned %12d\n", sp.StorageProvisionedMB)
			fmt.Printf("\t requested   %12d\n", sp.StorageRequestedMB)
			fmt.Printf("\t used        %12d\n", sp.StorageUsedMB)
			fmt.Println("")
		}
	}
	check.Assert(storageProfileFound, Equals, true)

}

func (vcd *TestVCD) Test_QueryProviderVdcByName(check *C) {
	vcd.skipIfNotSysAdmin(check)
	if vcd.config.VCD.ProviderVdc.Name == "" {
		check.Skip("Skipping Provider VDC query: no provider VDC was given")
	}
	providerVdcs, err := QueryProviderVdcByName(vcd.client, vcd.config.VCD.ProviderVdc.Name)
	check.Assert(err, IsNil)
	check.Assert(len(providerVdcs) > 0, Equals, true)

	providerFound := false
	for _, providerVdc := range providerVdcs {
		if vcd.config.VCD.ProviderVdc.Name == providerVdc.Name {
			providerFound = true
		}

		if testVerbose {
			fmt.Printf("PVDC %s\n", providerVdc.Name)
			fmt.Printf("\t href    %s\n", providerVdc.HREF)
			fmt.Printf("\t status  %s\n", providerVdc.Status)
			fmt.Printf("\t enabled %v\n", providerVdc.IsEnabled)
			fmt.Println("")
		}
	}
	check.Assert(providerFound, Equals, true)

}

func (vcd *TestVCD) Test_QueryAdminOrgVdcStorageProfileByID(check *C) {
	if !vcd.client.Client.IsSysAdmin {
		check.Skip("Skipping Admin VDC StorageProfile query: can't query as tenant user")
	}
	if vcd.config.VCD.StorageProfile.SP1 == "" {
		check.Skip("Skipping VDC StorageProfile query: no StorageProfile ID was given")
	}
	ref, err := vcd.vdc.FindStorageProfileReference(vcd.config.VCD.StorageProfile.SP1)
	check.Assert(err, IsNil)
	expectedStorageProfileID, err := GetUuidFromHref(ref.HREF, true)
	check.Assert(err, IsNil)
	vdcStorageProfile, err := QueryAdminOrgVdcStorageProfileByID(vcd.client, ref.ID)
	check.Assert(err, IsNil)

	storageProfileFound := false

	storageProfileID, err := GetUuidFromHref(vdcStorageProfile.HREF, true)
	check.Assert(err, IsNil)
	if storageProfileID == expectedStorageProfileID {
		storageProfileFound = true
	}

	if testVerbose {
		fmt.Printf("StorageProfile %s\n", vdcStorageProfile.Name)
		fmt.Printf("\t href    %s\n", vdcStorageProfile.HREF)
		fmt.Printf("\t enabled %v\n", vdcStorageProfile.IsEnabled)
		fmt.Println("")
	}

	check.Assert(storageProfileFound, Equals, true)
}

func (vcd *TestVCD) Test_QueryOrgVdcStorageProfileByID(check *C) {
	if vcd.config.VCD.StorageProfile.SP1 == "" {
		check.Skip("Skipping VDC StorageProfile query: no StorageProfile ID was given")
	}

	// Setup Org user and connection
	adminOrg, err := vcd.client.GetAdminOrgByName(vcd.config.VCD.Org)
	check.Assert(err, IsNil)

	orgUserVcdClient, _, err := newOrgUserConnection(adminOrg, "query-org-vdc-storage-profile-by-id", "CHANGE-ME", vcd.config.Provider.Url, true)
	check.Assert(err, IsNil)

	ref, err := vcd.vdc.FindStorageProfileReference(vcd.config.VCD.StorageProfile.SP1)
	check.Assert(err, IsNil)
	expectedStorageProfileID, err := GetUuidFromHref(ref.HREF, true)
	check.Assert(err, IsNil)
	vdcStorageProfile, err := QueryOrgVdcStorageProfileByID(orgUserVcdClient, ref.ID)
	check.Assert(err, IsNil)

	storageProfileFound := false

	storageProfileID, err := GetUuidFromHref(vdcStorageProfile.HREF, true)
	check.Assert(err, IsNil)
	if storageProfileID == expectedStorageProfileID {
		storageProfileFound = true
	}

	if testVerbose {
		fmt.Printf("StorageProfile %s\n", vdcStorageProfile.Name)
		fmt.Printf("\t href    %s\n", vdcStorageProfile.HREF)
		fmt.Printf("\t enabled %v\n", vdcStorageProfile.IsEnabled)
		fmt.Println("")
	}

	check.Assert(storageProfileFound, Equals, true)
}

func (vcd *TestVCD) Test_QueryNetworkPoolByName(check *C) {
	vcd.skipIfNotSysAdmin(check)
	if vcd.config.VCD.ProviderVdc.NetworkPool == "" {
		check.Skip("Skipping Provider VDC network pool query: no provider VDC network pool was given")
	}
	netPools, err := QueryNetworkPoolByName(vcd.client, vcd.config.VCD.ProviderVdc.NetworkPool)
	check.Assert(err, IsNil)
	check.Assert(len(netPools) > 0, Equals, true)

	networkPoolFound := false
	for _, networkPool := range netPools {
		if vcd.config.VCD.ProviderVdc.NetworkPool == networkPool.Name {
			networkPoolFound = true
		}
		if testVerbose {
			fmt.Printf("NP %s\n", networkPool.Name)
			fmt.Printf("\t href %s\n", networkPool.HREF)
			fmt.Printf("\t type %v\n", networkPool.NetworkPoolType)
			fmt.Println("")
		}
	}
	check.Assert(networkPoolFound, Equals, true)

}

// Test_GetStorageProfile tests all the getters of Storage Profile
func (vcd *TestVCD) Test_GetStorageProfile(check *C) {
	if vcd.config.VCD.ProviderVdc.StorageProfile == "" {
		check.Skip("Skipping test because storage profile is not configured")
	}

	fmt.Printf("Running: %s\n", check.TestName())

	adminOrg, err := vcd.client.GetAdminOrgByName(vcd.config.VCD.Org)
	check.Assert(err, IsNil)
	check.Assert(adminOrg, NotNil)

	adminVdc, err := adminOrg.GetAdminVDCByName(vcd.config.VCD.Vdc, false)
	check.Assert(err, IsNil)
	check.Assert(adminVdc, NotNil)

	// Get storage profile by href
	foundStorageProfile, err := vcd.client.Client.GetStorageProfileByHref(adminVdc.AdminVdc.VdcStorageProfiles.VdcStorageProfile[0].HREF)
	check.Assert(err, IsNil)
	check.Assert(foundStorageProfile, NotNil)
	check.Assert(foundStorageProfile.IopsSettings, NotNil)
	check.Assert(foundStorageProfile, Not(Equals), types.VdcStorageProfile{})
	check.Assert(foundStorageProfile.IopsSettings, Not(Equals), types.VdcStorageProfileIopsSettings{})

	// Get storage profile by ID
	foundStorageProfile2, err := vcd.client.GetStorageProfileById(foundStorageProfile.ID)
	check.Assert(err, IsNil)
	check.Assert(foundStorageProfile, DeepEquals, foundStorageProfile2)
}

func (vcd *TestVCD) Test_GetOrgList(check *C) {

	orgs, err := vcd.client.GetOrgList()
	check.Assert(err, IsNil)
	check.Assert(orgs, NotNil)

	if vcd.config.VCD.Org != "" {
		foundOrg := false
		for _, org := range orgs.Org {
			if org.Name == vcd.config.VCD.Org {
				foundOrg = true
			}
		}
		check.Assert(foundOrg, Equals, true)
	}
}

func (vcd *TestVCD) TestQueryAllVdcs(check *C) {
	if vcd.skipAdminTests {
		check.Skip(fmt.Sprintf(TestRequiresSysAdminPrivileges, check.TestName()))
	}

	allVdcs, err := vcd.client.Client.QueryAllVdcs()
	check.Assert(err, IsNil)

	// Check for at least that many VDCs in VCD
	// expectedVdcCountInSystem = 1 NSX-V VDC
	expectedVdcCountInSystem := 1
	// If an NSX-T VDC exists - then expected count of VDCs is at least 2
	if vcd.config.VCD.Nsxt.Vdc != "" {
		expectedVdcCountInSystem++
	}

	if testVerbose {
		fmt.Printf("# List contains at least %d VDCs.", expectedVdcCountInSystem)
	}
	check.Assert(len(allVdcs) >= expectedVdcCountInSystem, Equals, true)
	// Check that known VDCs are inside the list

	knownVdcs := []string{vcd.config.VCD.Vdc}
	if vcd.config.VCD.Nsxt.Vdc != "" {
		knownVdcs = append(knownVdcs, vcd.config.VCD.Nsxt.Vdc)
	}

	foundVdcNames := make([]string, len(allVdcs))
	for vdcIndex, vdc := range allVdcs {
		foundVdcNames[vdcIndex] = vdc.Name
	}

	if testVerbose {
		fmt.Printf("# Checking result contains all known VDCs (%s).", strings.Join((knownVdcs), ", "))
	}
	for _, knownVdcName := range knownVdcs {
		check.Assert(contains(knownVdcName, foundVdcNames), Equals, true)
	}
}

<<<<<<< HEAD
func (vcd *TestVCD) Test_NsxtGlobalDefaultSegmentProfileTemplate(check *C) {
	skipNoNsxtConfiguration(vcd, check)
	vcd.skipIfNotSysAdmin(check)

	nsxtManager, err := vcd.client.GetNsxtManagerByName(vcd.config.VCD.Nsxt.Manager)
	check.Assert(err, IsNil)
	check.Assert(nsxtManager, NotNil)
	nsxtManagerUrn, err := nsxtManager.Urn()
	check.Assert(err, IsNil)

	// Filter by NSX-T Manager
	queryParams := copyOrNewUrlValues(nil)
	queryParams = queryParameterFilterAnd(fmt.Sprintf("nsxTManagerRef.id==%s", nsxtManagerUrn), queryParams)

	// Lookup prerequisite profiles for Segment Profile template creation
	ipDiscoveryProfile, err := vcd.client.GetIpDiscoveryProfileByName(vcd.config.VCD.Nsxt.IpDiscoveryProfile, queryParams)
	check.Assert(err, IsNil)
	macDiscoveryProfile, err := vcd.client.GetMacDiscoveryProfileByName(vcd.config.VCD.Nsxt.MacDiscoveryProfile, queryParams)
	check.Assert(err, IsNil)
	spoofGuardProfile, err := vcd.client.GetSpoofGuardProfileByName(vcd.config.VCD.Nsxt.SpoofGuardProfile, queryParams)
	check.Assert(err, IsNil)
	qosProfile, err := vcd.client.GetQoSProfileByName(vcd.config.VCD.Nsxt.QosProfile, queryParams)
	check.Assert(err, IsNil)
	segmentSecurityProfile, err := vcd.client.GetSegmentSecurityProfileByName(vcd.config.VCD.Nsxt.SegmentSecurityProfile, queryParams)
	check.Assert(err, IsNil)

	config := &types.NsxtSegmentProfileTemplate{
		Name:                   check.TestName(),
		Description:            check.TestName() + "-description",
		IPDiscoveryProfile:     &types.Reference{ID: ipDiscoveryProfile.ID},
		MacDiscoveryProfile:    &types.Reference{ID: macDiscoveryProfile.ID},
		QosProfile:             &types.Reference{ID: qosProfile.ID},
		SegmentSecurityProfile: &types.Reference{ID: segmentSecurityProfile.ID},
		SpoofGuardProfile:      &types.Reference{ID: spoofGuardProfile.ID},
		SourceNsxTManagerRef:   &types.OpenApiReference{ID: nsxtManager.NsxtManager.ID},
	}

	createdSegmentProfileTemplate, err := vcd.client.CreateSegmentProfileTemplate(config)
	check.Assert(err, IsNil)
	check.Assert(createdSegmentProfileTemplate, NotNil)

	// Add to cleanup list
	openApiEndpoint := types.OpenApiPathVersion1_0_0 + types.OpenApiEndpointNsxtSegmentProfileTemplates + createdSegmentProfileTemplate.NsxtSegmentProfileTemplate.ID
	AddToCleanupListOpenApi(config.Name, check.TestName(), openApiEndpoint)

	// Set global profile template
	globalDefaultSegmentProfileConfig := &types.NsxtGlobalDefaultSegmentProfileTemplate{
		VappNetworkSegmentProfileTemplateRef: &types.OpenApiReference{ID: createdSegmentProfileTemplate.NsxtSegmentProfileTemplate.ID},
		VdcNetworkSegmentProfileTemplateRef:  &types.OpenApiReference{ID: createdSegmentProfileTemplate.NsxtSegmentProfileTemplate.ID},
	}

	updatedDefaults, err := vcd.client.UpdateGlobalDefaultSegmentProfileTemplates(globalDefaultSegmentProfileConfig)
	check.Assert(err, IsNil)
	check.Assert(updatedDefaults, NotNil)
	check.Assert(updatedDefaults.VappNetworkSegmentProfileTemplateRef.ID, Equals, createdSegmentProfileTemplate.NsxtSegmentProfileTemplate.ID)
	check.Assert(updatedDefaults.VdcNetworkSegmentProfileTemplateRef.ID, Equals, createdSegmentProfileTemplate.NsxtSegmentProfileTemplate.ID)

	openApiEndpoint = types.OpenApiPathVersion1_0_0 + types.OpenApiEndpointNsxtGlobalDefaultSegmentProfileTemplates
	PrependToCleanupList(openApiEndpoint, "OpenApiEntityGlobalDefaultSegmentProfileTemplate", "", check.TestName())

	// Cleanup
	resetDefaults, err := vcd.client.UpdateGlobalDefaultSegmentProfileTemplates(&types.NsxtGlobalDefaultSegmentProfileTemplate{})
	check.Assert(err, IsNil)
	check.Assert(resetDefaults, NotNil)
	check.Assert(resetDefaults.VappNetworkSegmentProfileTemplateRef, IsNil)
	check.Assert(resetDefaults.VdcNetworkSegmentProfileTemplateRef, IsNil)

	err = createdSegmentProfileTemplate.Delete()
	check.Assert(err, IsNil)
=======
// Test retrieval of all Orgs
func (vcd *TestVCD) Test_QueryAllOrgs(check *C) {
	vcd.skipIfNotSysAdmin(check)
	if vcd.config.VCD.Org == "" {
		check.Skip("Test_QueryOrgByName: Org Name not given")
		return
	}

	orgs, err := vcd.client.QueryAllOrgs()
	check.Assert(err, IsNil)
	check.Assert(orgs, NotNil)

	if vcd.config.VCD.Org != "" {
		foundOrg := false
		for _, org := range orgs {
			if org.Name == vcd.config.VCD.Org {
				foundOrg = true
			}
		}
		check.Assert(foundOrg, Equals, true)
	}
}

// Tests Org retrieval by name, by ID, and by a combination of name and ID
func (vcd *TestVCD) Test_QueryOrgByName(check *C) {
	vcd.skipIfNotSysAdmin(check)
	if vcd.config.VCD.Org == "" {
		check.Skip("Test_QueryOrgByName: Org Name not given")
		return
	}

	org, err := vcd.client.QueryOrgByName(vcd.config.VCD.Org)
	check.Assert(err, IsNil)

	orgFound := false
	if vcd.config.VCD.Org == org.Name {
		orgFound = true
	}

	if testVerbose {
		fmt.Printf("Org %s\n", org.Name)
		fmt.Printf("\t href    %s\n", org.HREF)
		fmt.Printf("\t enabled %v\n", org.IsEnabled)
		fmt.Println("")
	}

	check.Assert(orgFound, Equals, true)
}

// Tests Org retrieval by name, by ID, and by a combination of name and ID
func (vcd *TestVCD) Test_QueryOrgById(check *C) {
	vcd.skipIfNotSysAdmin(check)
	if vcd.config.VCD.Org == "" {
		check.Skip("Test_QueryOrgByName: Org Name not given")
		return
	}

	namedOrg, err := vcd.client.GetOrgByName(vcd.config.VCD.Org)
	check.Assert(err, IsNil)

	orgFound := false
	if vcd.config.VCD.Org == namedOrg.Org.Name {

		idOrg, err := vcd.client.QueryOrgByID(namedOrg.Org.ID)
		check.Assert(err, IsNil)

		if idOrg.HREF == namedOrg.Org.HREF {
			orgFound = true
		}

		if testVerbose {
			fmt.Printf("Org %s\n", namedOrg.Org.Name)
			fmt.Printf("\t Org HREF (by Name): %s\n", namedOrg.Org.HREF)
			fmt.Printf("\t Org HREF (by ID): %s\n", idOrg.HREF)
			fmt.Println("")
		}
	}
	check.Assert(orgFound, Equals, true)
>>>>>>> 1c335975
}<|MERGE_RESOLUTION|>--- conflicted
+++ resolved
@@ -763,7 +763,6 @@
 	}
 }
 
-<<<<<<< HEAD
 func (vcd *TestVCD) Test_NsxtGlobalDefaultSegmentProfileTemplate(check *C) {
 	skipNoNsxtConfiguration(vcd, check)
 	vcd.skipIfNotSysAdmin(check)
@@ -833,7 +832,8 @@
 
 	err = createdSegmentProfileTemplate.Delete()
 	check.Assert(err, IsNil)
-=======
+}
+
 // Test retrieval of all Orgs
 func (vcd *TestVCD) Test_QueryAllOrgs(check *C) {
 	vcd.skipIfNotSysAdmin(check)
@@ -912,5 +912,4 @@
 		}
 	}
 	check.Assert(orgFound, Equals, true)
->>>>>>> 1c335975
 }