package govcd

import (
	"bytes"
	"encoding/xml"
	"fmt"
	types "github.com/vmware/go-vcloud-director/types/v56"
	"net/url"
	"strings"
)

// Creates an Organization based on settings, network, and org name.
// The Organization created will have these settings specified in the
// settings parameter. The settings variable is defined in types.go.
// Method will fail unless user has an admin token.
func CreateOrg(vcdClient *VCDClient, name string, fullName string, isEnabled bool, settings *types.OrgSettings) (Task, error) {
	vcomp := &types.AdminOrg{
		Xmlns:       "http://www.vmware.com/vcloud/v1.5",
		Name:        name,
		IsEnabled:   isEnabled,
		FullName:    fullName,
		OrgSettings: settings,
	}
	output, _ := xml.MarshalIndent(vcomp, "  ", "    ")
	xmlData := bytes.NewBufferString(xml.Header + string(output))
	// Make Request
	orgCreateHREF := vcdClient.Client.VCDHREF
	orgCreateHREF.Path += "/admin/orgs"
	req := vcdClient.Client.NewRequest(map[string]string{}, "POST", orgCreateHREF, xmlData)
	req.Header.Add("Content-Type", "application/vnd.vmware.admin.organization+xml")
	resp, err := checkResp(vcdClient.Client.Http.Do(req))
	if err != nil {
		return Task{}, fmt.Errorf("error instantiating a new Org: %s", err)
	}

	task := NewTask(&vcdClient.Client)
	if err = decodeBody(resp, task.Task); err != nil {
		return Task{}, fmt.Errorf("error decoding task response: %s", err)
	}
	return *task, nil
}

// If user specifies a valid organization name, then this returns a
// organization object. If no valid org is found, it returns an empty
// org and no error. Otherwise it returns an error and an empty
// Org object
func GetOrgByName(vcdClient *VCDClient, orgname string) (Org, error) {
	orgUrl, err := getOrgHREF(vcdClient, orgname)
	if err != nil {
		return Org{}, nil
	}
	orgHREF, err := url.ParseRequestURI(orgUrl)
	if err != nil {
		return Org{}, fmt.Errorf("Error parsing org href: %v", err)
	}
	req := vcdClient.Client.NewRequest(map[string]string{}, "GET", *orgHREF, nil)
	resp, err := checkResp(vcdClient.Client.Http.Do(req))
	if err != nil {
		return Org{}, fmt.Errorf("error retreiving org: %s", err)
	}

	org := NewOrg(&vcdClient.Client)
	if err = decodeBody(resp, org.Org); err != nil {
		return Org{}, fmt.Errorf("error decoding org response: %s", err)
	}
	return *org, nil
}

<<<<<<< HEAD
// If user specifies valid organization name, then this returns an admin organization object
// Otherwise returns an empty AdminOrg and an error.
func GetAdminOrgByName(vcdClient *VCDClient, orgname string) (AdminOrg, error) {
	orgUrl, err := getOrgHREF(vcdClient, orgname)
	if err != nil {
		return AdminOrg{}, fmt.Errorf("Cannot find OrgHREF: %s", err)
=======
// If user specifies valid organization name,
// then this returns an admin organization object.
// If no valid org is found, it returns an empty
// org and no error. Otherwise returns an empty AdminOrg
// and an error.
func GetAdminOrgByName(vcdClient *VCDClient, orgname string) (AdminOrg, error) {
	orgUrl, err := getOrgHREF(vcdClient, orgname)
	if err != nil {
		return AdminOrg{}, nil
>>>>>>> e4c9a20f
	}
	orgHREF := vcdClient.Client.VCDHREF
	orgHREF.Path += "/admin/org/" + strings.Split(orgUrl, "/org/")[1]
	req := vcdClient.Client.NewRequest(map[string]string{}, "GET", orgHREF, nil)
	resp, err := checkResp(vcdClient.Client.Http.Do(req))
	if err != nil {
		return AdminOrg{}, fmt.Errorf("error retreiving org: %s", err)
	}
	org := NewAdminOrg(&vcdClient.Client)
	if err = decodeBody(resp, org.AdminOrg); err != nil {
		return AdminOrg{}, fmt.Errorf("error decoding org response: %s", err)
	}
	return *org, nil
}

// Returns the HREF of the org with the name orgname
func getOrgHREF(vcdClient *VCDClient, orgname string) (string, error) {
	orgListHREF := vcdClient.Client.VCDHREF
	orgListHREF.Path += "/org"
	req := vcdClient.Client.NewRequest(map[string]string{}, "GET", orgListHREF, nil)
	resp, err := checkResp(vcdClient.Client.Http.Do(req))
	if err != nil {
		return "", fmt.Errorf("error retreiving org list: %s", err)
	}
	orgList := new(types.OrgList)
	if err = decodeBody(resp, orgList); err != nil {
		return "", fmt.Errorf("error decoding response: %s", err)
	}
	// Look for orgname within OrgList
	for _, a := range orgList.Org {
		if a.Name == orgname {
			return a.HREF, nil
		}
	}
	return "", fmt.Errorf("Couldn't find org with name: %s", orgname)
}<|MERGE_RESOLUTION|>--- conflicted
+++ resolved
@@ -66,14 +66,7 @@
 	return *org, nil
 }
 
-<<<<<<< HEAD
-// If user specifies valid organization name, then this returns an admin organization object
-// Otherwise returns an empty AdminOrg and an error.
-func GetAdminOrgByName(vcdClient *VCDClient, orgname string) (AdminOrg, error) {
-	orgUrl, err := getOrgHREF(vcdClient, orgname)
-	if err != nil {
-		return AdminOrg{}, fmt.Errorf("Cannot find OrgHREF: %s", err)
-=======
+
 // If user specifies valid organization name,
 // then this returns an admin organization object.
 // If no valid org is found, it returns an empty
@@ -83,7 +76,6 @@
 	orgUrl, err := getOrgHREF(vcdClient, orgname)
 	if err != nil {
 		return AdminOrg{}, nil
->>>>>>> e4c9a20f
 	}
 	orgHREF := vcdClient.Client.VCDHREF
 	orgHREF.Path += "/admin/org/" + strings.Split(orgUrl, "/org/")[1]
