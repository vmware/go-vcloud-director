--- conflicted
+++ resolved
@@ -502,7 +502,20 @@
 	return results.Results.VMWProviderVdcRecord, nil
 }
 
-<<<<<<< HEAD
+// GetNetworkPoolByHREF functions fetches an network pool using VDC client and network pool href
+func GetNetworkPoolByHREF(client *VCDClient, href string) (*types.VMWNetworkPool, error) {
+	util.Logger.Printf("[TRACE] Get network pool by HREF: %s\n", href)
+
+	networkPool := &types.VMWNetworkPool{}
+
+	_, err := client.Client.ExecuteRequest(href, http.MethodGet,
+		"", "error fetching network ppol: %s", nil, networkPool)
+
+	// Return the disk
+	return networkPool, err
+
+}
+
 // QueryOrgVdcNetworkByName finds a org VDC network by name which has edge gateway as reference
 func QueryOrgVdcNetworkByName(vcdCli *VCDClient, name string) ([]*types.QueryResultOrgVdcNetworkRecordType, error) {
 	results, err := vcdCli.QueryWithNotEncodedParams(nil, map[string]string{
@@ -514,18 +527,4 @@
 	}
 
 	return results.Results.OrgVdcNetworkRecord, nil
-=======
-// GetNetworkPoolByHREF functions fetches an network pool using VDC client and network pool href
-func GetNetworkPoolByHREF(client *VCDClient, href string) (*types.VMWNetworkPool, error) {
-	util.Logger.Printf("[TRACE] Get network pool by HREF: %s\n", href)
-
-	networkPool := &types.VMWNetworkPool{}
-
-	_, err := client.Client.ExecuteRequest(href, http.MethodGet,
-		"", "error fetching network ppol: %s", nil, networkPool)
-
-	// Return the disk
-	return networkPool, err
-
->>>>>>> 7f2e050b
 }