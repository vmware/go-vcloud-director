--- conflicted
+++ resolved
@@ -1357,13 +1357,8 @@
 
 }
 
-<<<<<<< HEAD
-func (vapp *VApp) AddEmptyVm(reComposeVAppParams *types.RecomposeVAppParamsForEmptyVm) (*VM, error) {
-	// TODO add validation
-=======
 // AddEmptyVm adds an empty VM (without template) to vApp and returns the new created VM or an error.
 func (vapp *VApp) AddEmptyVm(reComposeVAppParams *types.RecomposeVAppParamsForEmptyVm) (*VM, error) {
->>>>>>> 507d694f
 	task, err := vapp.AddEmptyVmAsync(reComposeVAppParams)
 	if err != nil {
 		return nil, err
@@ -1383,15 +1378,6 @@
 
 }
 
-<<<<<<< HEAD
-func (vapp *VApp) AddEmptyVmAsync(reComposeVAppParams *types.RecomposeVAppParamsForEmptyVm) (Task, error) {
-	apiEndpoint, _ := url.ParseRequestURI(vapp.VApp.HREF)
-	apiEndpoint.Path += "/action/recomposeVApp"
-
-	// Return the task
-	return vapp.client.ExecuteTaskRequest(apiEndpoint.String(), http.MethodPost,
-		types.MimeRecomposeVappParams, "error instantiating a new VM: %s", reComposeVAppParams)
-=======
 // AddEmptyVmAsync adds an empty VM (without template) to the vApp and returns a Task and an error.
 func (vapp *VApp) AddEmptyVmAsync(reComposeVAppParams *types.RecomposeVAppParamsForEmptyVm) (Task, error) {
 	err := validateEmptyVmParams(reComposeVAppParams)
@@ -1489,5 +1475,4 @@
 			VmSpecSection: vmSettingsToUpdate,
 			// API version requirements changes through vCD version to access VmSpecSection
 		}, vm.client.GetSpecificApiVersionOnCondition(">= 32.0", "32.0"))
->>>>>>> 507d694f
 }