--- conflicted
+++ resolved
@@ -852,7 +852,6 @@
 	return vm.GetGuestCustomizationSection()
 }
 
-<<<<<<< HEAD
 // getParentVApp find parent vApp for VM by checking its "up" "link".
 //
 // Note. The VM has a parent vApp defined even if it was created as a standalone
@@ -1069,7 +1068,8 @@
 	}
 
 	return networkConnection.MACAddress, nil
-=======
+}
+
 // AddInternalDisk creates disk type *types.DiskSettings to the VM.
 // Returns new disk ID and error.
 // Runs synchronously, VM is ready for another operation after this function returns.
@@ -1254,5 +1254,4 @@
 			VmSpecSection: disksSettingToUpdate,
 		}, vm.client.GetSpecificApiVersionOnCondition(">= 32.0", "32.0"))
 
->>>>>>> 4efd3e8c
 }