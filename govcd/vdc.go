--- conflicted
+++ resolved
@@ -392,46 +392,25 @@
 	return edge, nil
 }
 
-<<<<<<< HEAD
-// GetEdgeGatewayRecordsType retrieves a list of edge gateways from VDC
-func (vdc *Vdc) GetEdgeGatewayRecordsType(ctx context.Context, refresh bool) (*types.QueryResultEdgeGatewayRecordsType, error) {
-
-	if refresh {
-		err := vdc.Refresh(ctx)
-		if err != nil {
-			return nil, fmt.Errorf("error refreshing vdc: %s", err)
-		}
-=======
 // QueryEdgeGatewayList returns a list of all the edge gateways in a VDC
-func (vdc *Vdc) QueryEdgeGatewayList() ([]*types.QueryResultEdgeGatewayRecordType, error) {
-	results, err := vdc.client.cumulativeQuery(types.QtEdgeGateway, nil, map[string]string{
+func (vdc *Vdc) QueryEdgeGatewayList(ctx context.Context) ([]*types.QueryResultEdgeGatewayRecordType, error) {
+	results, err := vdc.client.cumulativeQuery(ctx, types.QtEdgeGateway, nil, map[string]string{
 		"type":          types.QtEdgeGateway,
 		"filter":        fmt.Sprintf("orgVdcName==%s", url.QueryEscape(vdc.Vdc.Name)),
 		"filterEncoded": "true",
 	})
 	if err != nil {
 		return nil, err
->>>>>>> b2cf3336
 	}
 	return results.Results.EdgeGatewayRecord, nil
 }
 
-<<<<<<< HEAD
-			_, err := vdc.client.ExecuteRequest(ctx, av.HREF, http.MethodGet,
-				"", "error querying edge gateways: %s", nil, edgeGatewayRecordsType)
-			if err != nil {
-				return nil, err
-			}
-			return edgeGatewayRecordsType, nil
-		}
-=======
 // GetEdgeGatewayRecordsType retrieves a list of edge gateways from VDC
 // Deprecated: use QueryEdgeGatewayList instead
-func (vdc *Vdc) GetEdgeGatewayRecordsType(refresh bool) (*types.QueryResultEdgeGatewayRecordsType, error) {
-	items, err := vdc.QueryEdgeGatewayList()
+func (vdc *Vdc) GetEdgeGatewayRecordsType(ctx context.Context, refresh bool) (*types.QueryResultEdgeGatewayRecordsType, error) {
+	items, err := vdc.QueryEdgeGatewayList(ctx)
 	if err != nil {
 		return nil, fmt.Errorf("error retrieving edge gateway list: %s", err)
->>>>>>> b2cf3336
 	}
 	return &types.QueryResultEdgeGatewayRecordsType{
 		Total:             float64(len(items)),
@@ -442,13 +421,8 @@
 // GetEdgeGatewayByName search the VDC list of edge gateways for a given name.
 // If the name matches, it returns a pointer to an edge gateway object.
 // On failure, it returns a nil object and an error
-<<<<<<< HEAD
 func (vdc *Vdc) GetEdgeGatewayByName(ctx context.Context, name string, refresh bool) (*EdgeGateway, error) {
-	edgeGatewayRecord, err := vdc.GetEdgeGatewayRecordsType(ctx, refresh)
-=======
-func (vdc *Vdc) GetEdgeGatewayByName(name string, refresh bool) (*EdgeGateway, error) {
-	edgeGatewayList, err := vdc.QueryEdgeGatewayList()
->>>>>>> b2cf3336
+	edgeGatewayList, err := vdc.QueryEdgeGatewayList(ctx)
 	if err != nil {
 		return nil, fmt.Errorf("error retrieving edge gateways list: %s", err)
 	}
@@ -465,13 +439,8 @@
 // GetEdgeGatewayById search VDC list of edge gateways for a given ID.
 // If the id matches, it returns a pointer to an edge gateway object.
 // On failure, it returns a nil object and an error
-<<<<<<< HEAD
 func (vdc *Vdc) GetEdgeGatewayById(ctx context.Context, id string, refresh bool) (*EdgeGateway, error) {
-	edgeGatewayRecord, err := vdc.GetEdgeGatewayRecordsType(ctx, refresh)
-=======
-func (vdc *Vdc) GetEdgeGatewayById(id string, refresh bool) (*EdgeGateway, error) {
-	edgeGatewayList, err := vdc.QueryEdgeGatewayList()
->>>>>>> b2cf3336
+	edgeGatewayList, err := vdc.QueryEdgeGatewayList(ctx)
 	if err != nil {
 		return nil, fmt.Errorf("error retrieving edge gateways list: %s", err)
 	}
