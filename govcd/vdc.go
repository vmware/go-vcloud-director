--- conflicted
+++ resolved
@@ -28,15 +28,9 @@
 	}
 }
 
-<<<<<<< HEAD
-// Gets a vapp with a url u
-func (vdc *Vdc) getVdcVAppbyHREF(u *url.URL) (*VApp, error) {
-	req := vdc.c.NewRequest(map[string]string{}, "GET", *u, nil)
-=======
 // Gets a vapp with a specific url vappHREF
 func (vdc *Vdc) getVdcVAppbyHREF(vappHREF *url.URL) (*VApp, error) {
 	req := vdc.c.NewRequest(map[string]string{}, "GET", *vappHREF, nil)
->>>>>>> e4c9a20f
 	resp, err := checkResp(vdc.c.Http.Do(req))
 	if err != nil {
 		return &VApp{}, fmt.Errorf("error retreiving VApp: %s", err)
@@ -50,11 +44,7 @@
 	return vapp, nil
 }
 
-<<<<<<< HEAD
-// Undeploys all vapps part of the vdc
-=======
 // Undeploys every vapp in the vdc
->>>>>>> e4c9a20f
 func (vdc *Vdc) undeployAllVdcVApps() error {
 	for _, resents := range vdc.Vdc.ResourceEntities {
 		for _, resent := range resents.ResourceEntity {
@@ -78,11 +68,7 @@
 	return nil
 }
 
-<<<<<<< HEAD
-// Removes all vapps within the vdc
-=======
 // Removes all vapps in the vdc
->>>>>>> e4c9a20f
 func (vdc *Vdc) removeAllVdcVApps() error {
 	for _, resents := range vdc.Vdc.ResourceEntities {
 		for _, resent := range resents.ResourceEntity {
