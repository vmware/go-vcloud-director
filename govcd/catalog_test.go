//go:build catalog || functional || ALL

/*
 * Copyright 2019 VMware, Inc.  All rights reserved.  Licensed under the Apache v2 License.
 */

package govcd

import (
	"fmt"
	"io"
	"log"
	"os"
	"strings"
	"time"

	"github.com/davecgh/go-spew/spew"
	"github.com/vmware/go-vcloud-director/v2/types/v56"
	"github.com/vmware/go-vcloud-director/v2/util"
	. "gopkg.in/check.v1"
)

// Tests catalog refresh
func (vcd *TestVCD) Test_CatalogRefresh(check *C) {
	fmt.Printf("Running: %s\n", check.TestName())

	catalogName := vcd.config.VCD.Catalog.Name
	if catalogName == "" {
		check.Skip("Test_CatalogRefresh: Catalog name not given")
		return
	}
	cat, err := vcd.org.GetCatalogByName(catalogName, false)
	if err != nil {
		check.Skip("Test_CatalogRefresh: Catalog not found")
		return
	}
	catalogId := cat.Catalog.ID
	numItems := len(cat.Catalog.CatalogItems)
	dateCreated := cat.Catalog.DateCreated
	check.Assert(cat, NotNil)
	check.Assert(cat.Catalog.Name, Equals, catalogName)

	// Pollute the catalog structure
	cat.Catalog.Name = INVALID_NAME
	cat.Catalog.ID = invalidEntityId
	cat.Catalog.CatalogItems = nil
	cat.Catalog.DateCreated = ""

	// Get the catalog again from vCD
	err = cat.Refresh()
	check.Assert(err, IsNil)
	check.Assert(cat, NotNil)
	check.Assert(cat.Catalog.Name, Equals, catalogName)
	check.Assert(cat.Catalog.DateCreated, Equals, dateCreated)
	check.Assert(len(cat.Catalog.CatalogItems), Equals, numItems)
	check.Assert(cat.Catalog.ID, Equals, catalogId)
}

func (vcd *TestVCD) Test_FindCatalogItem(check *C) {
	fmt.Printf("Running: %s\n", check.TestName())

	// Fetch Catalog
	cat, err := vcd.org.GetCatalogByName(vcd.config.VCD.Catalog.Name, false)
	if err != nil {
		check.Skip("Test_FindCatalogItem: Catalog not found. Test can't proceed")
		return
	}

	// Find Catalog Item
	if vcd.config.VCD.Catalog.CatalogItem == "" {
		check.Skip("Test_FindCatalogItem: Catalog Item not given. Test can't proceed")
	}
	catalogItem, err := cat.GetCatalogItemByName(vcd.config.VCD.Catalog.CatalogItem, false)
	check.Assert(err, IsNil)
	check.Assert(catalogItem.CatalogItem.Name, Equals, vcd.config.VCD.Catalog.CatalogItem)
	// If given a description in config file then it checks if the descriptions match
	// Otherwise it skips the assert
	if vcd.config.VCD.Catalog.CatalogItemDescription != "" {
		check.Assert(catalogItem.CatalogItem.Description, Equals, vcd.config.VCD.Catalog.CatalogItemDescription)
	}
	// Test non-existent catalog item
	catalogItem, err = cat.GetCatalogItemByName("INVALID", false)
	check.Assert(err, NotNil)
	check.Assert(catalogItem, IsNil)
}

func (vcd *TestVCD) Test_FindVAppTemplate(check *C) {
	fmt.Printf("Running: %s\n", check.TestName())

	// Prepare test
	cat, err := vcd.org.GetCatalogByName(vcd.config.VCD.Catalog.Name, false)
	if err != nil {
		check.Skip(fmt.Sprintf("%s: Catalog not found. Test can't proceed", check.TestName()))
		return
	}
	if vcd.config.VCD.Catalog.CatalogItem == "" {
		check.Skip(fmt.Sprintf("%s: Catalog Item not given. Test can't proceed", check.TestName()))
	}

	// Test cases
	vAppTemplate, err := cat.GetVAppTemplateByName(vcd.config.VCD.Catalog.CatalogItem)
	check.Assert(err, IsNil)
	check.Assert(vAppTemplate.VAppTemplate.Name, Equals, vcd.config.VCD.Catalog.CatalogItem)
	if vcd.config.VCD.Catalog.CatalogItemDescription != "" {
		check.Assert(vAppTemplate.VAppTemplate.Description, Equals, vcd.config.VCD.Catalog.CatalogItemDescription)
	}

	vAppTemplate, err = cat.GetVAppTemplateById(vAppTemplate.VAppTemplate.ID)
	check.Assert(err, IsNil)
	check.Assert(vAppTemplate.VAppTemplate.Name, Equals, vcd.config.VCD.Catalog.CatalogItem)
	if vcd.config.VCD.Catalog.CatalogItemDescription != "" {
		check.Assert(vAppTemplate.VAppTemplate.Description, Equals, vcd.config.VCD.Catalog.CatalogItemDescription)
	}

	vAppTemplate, err = cat.GetVAppTemplateByNameOrId(vAppTemplate.VAppTemplate.ID, false)
	check.Assert(err, IsNil)
	check.Assert(vAppTemplate.VAppTemplate.Name, Equals, vcd.config.VCD.Catalog.CatalogItem)
	if vcd.config.VCD.Catalog.CatalogItemDescription != "" {
		check.Assert(vAppTemplate.VAppTemplate.Description, Equals, vcd.config.VCD.Catalog.CatalogItemDescription)
	}

	vAppTemplate, err = cat.GetVAppTemplateByNameOrId(vcd.config.VCD.Catalog.CatalogItem, false)
	check.Assert(err, IsNil)
	check.Assert(vAppTemplate.VAppTemplate.Name, Equals, vcd.config.VCD.Catalog.CatalogItem)
	if vcd.config.VCD.Catalog.CatalogItemDescription != "" {
		check.Assert(vAppTemplate.VAppTemplate.Description, Equals, vcd.config.VCD.Catalog.CatalogItemDescription)
	}

	// Test non-existent vApp Template
	vAppTemplate, err = cat.GetVAppTemplateByName("INVALID")
	check.Assert(err, NotNil)
	check.Assert(vAppTemplate, IsNil)
}

// Creates a Catalog, updates the description, and checks the changes against the
// newly updated catalog. Then deletes the catalog
func (vcd *TestVCD) Test_UpdateCatalog(check *C) {
	fmt.Printf("Running: %s\n", check.TestName())

	org, err := vcd.client.GetAdminOrgByName(vcd.config.VCD.Org)
	check.Assert(err, IsNil)
	check.Assert(org, NotNil)
	catalog, _ := org.GetAdminCatalogByName(TestUpdateCatalog, false)
	if catalog != nil {
		err = catalog.Delete(true, true)
		check.Assert(err, IsNil)
	}
	adminCatalog, err := org.CreateCatalog(TestUpdateCatalog, TestUpdateCatalog)
	check.Assert(err, IsNil)
	// After a successful creation, the entity is added to the cleanup list.
	// If something fails after this point, the entity will be removed
	AddToCleanupList(TestUpdateCatalog, "catalog", vcd.config.VCD.Org, "Test_UpdateCatalog")
	check.Assert(adminCatalog.AdminCatalog.Name, Equals, TestUpdateCatalog)

	adminCatalog.AdminCatalog.Description = TestCreateCatalogDesc
	err = adminCatalog.Update()
	check.Assert(err, IsNil)
	check.Assert(adminCatalog.AdminCatalog.Description, Equals, TestCreateCatalogDesc)

	err = adminCatalog.Delete(true, true)
	check.Assert(err, IsNil)
}

// Creates a Catalog, and then deletes the catalog, and checks if
// the catalog still exists. If it does the assertion fails.
func (vcd *TestVCD) Test_DeleteCatalog(check *C) {
	fmt.Printf("Running: %s\n", check.TestName())

	org, err := vcd.client.GetAdminOrgByName(vcd.config.VCD.Org)
	check.Assert(err, IsNil)
	check.Assert(org, NotNil)
	oldCatalog, _ := org.GetAdminCatalogByName(TestDeleteCatalog, false)
	if oldCatalog != nil {
		err = oldCatalog.Delete(true, true)
		check.Assert(err, IsNil)
	}
	adminCatalog, err := org.CreateCatalog(TestDeleteCatalog, TestDeleteCatalog)
	check.Assert(err, IsNil)
	// After a successful creation, the entity is added to the cleanup list.
	// If something fails after this point, the entity will be removed
	AddToCleanupList(TestDeleteCatalog, "catalog", vcd.config.VCD.Org, check.TestName())
	check.Assert(adminCatalog.AdminCatalog.Name, Equals, TestDeleteCatalog)

	checkUploadOvf(vcd, check, vcd.config.OVA.OvaPath, TestDeleteCatalog, TestUploadOvf+"_"+check.TestName(), false)
	err = adminCatalog.Delete(false, false)
	check.Assert(err, NotNil)
	// Catalog is not empty. An attempt to delete without recursion will fail
	check.Assert(strings.Contains(err.Error(), "You must remove"), Equals, true)

	err = adminCatalog.Delete(true, true)
	check.Assert(err, IsNil)
	doesCatalogExist(check, org)
}

func doesCatalogExist(check *C, org *AdminOrg) {
	var err error
	var catalog *AdminCatalog
	for i := 0; i < 30; i++ {
		catalog, err = org.GetAdminCatalogByName(TestDeleteCatalog, true)
		if catalog == nil {
			break
		} else {
			time.Sleep(time.Second)
		}
	}
	check.Assert(err, NotNil)
}

// Creates a Catalog, uploads a vApp template to it, renames it, retrieves it
// using the updated name and checks if it has the same vApp template.
// If it doesn't the assertion fails.
func (vcd *TestVCD) Test_RenameCatalog(check *C) {
	fmt.Printf("Running: %s\n", check.TestName())
	testRenameCatalog := check.TestName()
	testUploadOvf := check.TestName() + "_ovf"
	testUploadMedia := check.TestName() + "_media"

	org, err := vcd.client.GetAdminOrgByName(vcd.config.VCD.Org)
	check.Assert(err, IsNil)
	check.Assert(org, NotNil)

	adminCatalog, err := org.CreateCatalog(testRenameCatalog, testRenameCatalog)
	check.Assert(err, IsNil)
	check.Assert(adminCatalog, NotNil)
	AddToCleanupList(testRenameCatalog, "catalog", vcd.config.VCD.Org, check.TestName())

	catalog, err := vcd.client.Client.GetCatalogByName(vcd.config.VCD.Org, testRenameCatalog)
	check.Assert(err, IsNil)
	check.Assert(catalog, NotNil)

	uploadTask, err := adminCatalog.UploadOvf(vcd.config.OVA.OvaPath, testUploadOvf, testUploadOvf, 1024)
	check.Assert(err, IsNil)
	err = uploadTask.WaitTaskCompletion()
	check.Assert(err, IsNil)

	uploadTask, err = catalog.UploadMediaImage(testUploadMedia, testUploadMedia, vcd.config.Media.MediaPath, 1024)
	check.Assert(err, IsNil)
	err = uploadTask.WaitTaskCompletion()
	check.Assert(err, IsNil)

	vAppTemplate1, err := catalog.GetVAppTemplateByName(testUploadOvf)
	check.Assert(err, IsNil)
	check.Assert(vAppTemplate1, NotNil)

	mediaImage1, err := catalog.GetMediaByName(testUploadMedia, true)
	check.Assert(err, IsNil)
	check.Assert(mediaImage1, NotNil)

	adminCatalog.AdminCatalog.Name = testRenameCatalog + "_updated"
	err = adminCatalog.Update()
	check.Assert(err, IsNil)
	AddToCleanupList(testRenameCatalog+"_updated", "catalog", vcd.config.VCD.Org, check.TestName())

	// Get a Catalog using the previously updated name
	updatedCatalog, err := vcd.client.Client.GetCatalogByName(vcd.config.VCD.Org, testRenameCatalog+"_updated")
	check.Assert(err, IsNil)
	check.Assert(updatedCatalog, NotNil)

	vAppTemplate2, err := updatedCatalog.GetVAppTemplateByName(testUploadOvf)
	check.Assert(err, IsNil)
	check.Assert(vAppTemplate2, NotNil)

	mediaImage2, err := updatedCatalog.GetMediaByName(testUploadMedia, false)
	check.Assert(err, IsNil)
	check.Assert(mediaImage2, NotNil)

	// Check the HREFs of the vApp templates and media images that were retrieved from
	// catalog and updatedCatalog
	check.Assert(vAppTemplate1.VAppTemplate.HREF, Equals, vAppTemplate2.VAppTemplate.HREF)
	check.Assert(mediaImage1.Media.HREF, Equals, mediaImage2.Media.HREF)

	err = updatedCatalog.Delete(true, true)
	check.Assert(err, IsNil)
}

// Tests System function UploadOvf by creating catalog and
// checking if provided standard ova file uploaded.
func (vcd *TestVCD) Test_UploadOvf(check *C) {
	fmt.Printf("Running: %s\n", check.TestName())

	skipWhenOvaPathMissing(vcd.config.OVA.OvaPath, check)
	checkUploadOvf(vcd, check, vcd.config.OVA.OvaPath, vcd.config.VCD.Catalog.Name, TestUploadOvf, true)
}

// Tests System function UploadOvf by creating catalog and
// checking if provided chunked ova file uploaded.
func (vcd *TestVCD) Test_UploadOvf_chunked(check *C) {
	fmt.Printf("Running: %s\n", check.TestName())

	skipWhenOvaPathMissing(vcd.config.OVA.OvaChunkedPath, check)
	checkUploadOvf(vcd, check, vcd.config.OVA.OvaChunkedPath, vcd.config.VCD.Catalog.Name, TestUploadOvf+"2", true)
}

// Tests System function UploadOvf by creating catalog and
// checking UploadTask.GetUploadProgress returns values of progress.
func (vcd *TestVCD) Test_UploadOvf_progress_works(check *C) {
	fmt.Printf("Running: %s\n", check.TestName())

	skipWhenOvaPathMissing(vcd.config.OVA.OvaPath, check)
	itemName := TestUploadOvf + "3"

	catalog, org := findCatalog(vcd, check, vcd.config.VCD.Catalog.Name)

	uploadTask, err := catalog.UploadOvf(vcd.config.OVA.OvaPath, itemName, "upload from test", 1024)
	check.Assert(err, IsNil)
	for {
		if value := uploadTask.GetUploadProgress(); value == "100.00" {
			break
		} else {
			check.Assert(value, Not(Equals), "")
		}
	}
	err = uploadTask.WaitTaskCompletion()
	check.Assert(err, IsNil)

	AddToCleanupList(itemName, "catalogItem", vcd.org.Org.Name+"|"+vcd.config.VCD.Catalog.Name, "Test_UploadOvf")

	catalog, err = org.GetCatalogByName(vcd.config.VCD.Catalog.Name, true)
	check.Assert(err, IsNil)
	verifyCatalogItemUploaded(check, catalog, itemName)

	// Delete testing catalog item
	deleteCatalogItem(check, catalog, itemName)
}

// Tests System function UploadOvf by creating catalog and
// checking UploadTask.ShowUploadProgress writes values of progress to stdin.
func (vcd *TestVCD) Test_UploadOvf_ShowUploadProgress_works(check *C) {
	fmt.Printf("Running: %s\n", check.TestName())

	skipWhenOvaPathMissing(vcd.config.OVA.OvaPath, check)
	itemName := TestUploadOvf + "4"

	catalog, org := findCatalog(vcd, check, vcd.config.VCD.Catalog.Name)

	//execute
	uploadTask, err := catalog.UploadOvf(vcd.config.OVA.OvaPath, itemName, "upload from test", 1024)
	check.Assert(err, IsNil)

	//take control of stdout
	oldStdout := os.Stdout
	r, w, _ := os.Pipe()
	os.Stdout = w

	err = uploadTask.ShowUploadProgress()
	check.Assert(err, IsNil)
	err = w.Close()
	check.Assert(err, IsNil)

	//read stdin
	result, _ := io.ReadAll(r)
	os.Stdout = oldStdout

	err = uploadTask.WaitTaskCompletion()
	check.Assert(err, IsNil)
	AddToCleanupList(itemName, "catalogItem", vcd.org.Org.Name+"|"+vcd.config.VCD.Catalog.Name, "Test_UploadOvf")

	check.Assert(string(result), Matches, "(?s).*Upload progress 100.00%.*")

	catalog, err = org.GetCatalogByName(vcd.config.VCD.Catalog.Name, true)
	check.Assert(err, IsNil)
	check.Assert(catalog, NotNil)
	verifyCatalogItemUploaded(check, catalog, itemName)

	// Delete testing catalog item
	deleteCatalogItem(check, catalog, itemName)
}

// Tests System function UploadOvf by creating catalog, creating catalog item
// and expecting specific error then trying to create same catalog item. As vCD returns cryptic error for such case.
func (vcd *TestVCD) Test_UploadOvf_error_withSameItem(check *C) {
	fmt.Printf("Running: %s\n", check.TestName())

	skipWhenOvaPathMissing(vcd.config.OVA.OvaPath, check)

	itemName := TestUploadOvf + "5"

	catalog, _ := findCatalog(vcd, check, vcd.config.VCD.Catalog.Name)

	//add item
	uploadTask, err2 := catalog.UploadOvf(vcd.config.OVA.OvaPath, itemName, "upload from test", 1024)
	check.Assert(err2, IsNil)
	err2 = uploadTask.WaitTaskCompletion()
	check.Assert(err2, IsNil)

	AddToCleanupList(itemName, "catalogItem", vcd.org.Org.Name+"|"+vcd.config.VCD.Catalog.Name, "Test_UploadOvf")

	catalog, _ = findCatalog(vcd, check, vcd.config.VCD.Catalog.Name)
	_, err3 := catalog.UploadOvf(vcd.config.OVA.OvaPath, itemName, "upload from test", 1024)
	check.Assert(err3.Error(), Matches, ".*already exists. Upload with different name.*")

	// Delete testing catalog item
	deleteCatalogItem(check, catalog, itemName)
}

// Tests System function UploadOvf by creating catalog, uploading file and verifying
// that extracted files were deleted.s
func (vcd *TestVCD) Test_UploadOvf_cleaned_extracted_files(check *C) {
	fmt.Printf("Running: %s\n", check.TestName())

	skipWhenOvaPathMissing(vcd.config.OVA.OvaPath, check)

	itemName := TestUploadOvf + "6"

	//check existing count of folders
	oldFolderCount := countFolders()

	catalog, _ := findCatalog(vcd, check, vcd.config.VCD.Catalog.Name)

	uploadTask, err := catalog.UploadOvf(vcd.config.OVA.OvaPath, itemName, "upload from test", 1024)
	check.Assert(err, IsNil)
	err = uploadTask.WaitTaskCompletion()
	check.Assert(err, IsNil)

	AddToCleanupList(itemName, "catalogItem", vcd.org.Org.Name+"|"+vcd.config.VCD.Catalog.Name, "Test_UploadOvf")

	check.Assert(oldFolderCount, Equals, countFolders())

	// Delete testing catalog item
	deleteCatalogItem(check, catalog, itemName)
}

// Tests System function UploadOvf by creating catalog and
// checking if provided standard ovf file uploaded.
func (vcd *TestVCD) Test_UploadOvfFile(check *C) {
	fmt.Printf("Running: %s\n", check.TestName())

	skipWhenOvaPathMissing(vcd.config.OVA.OvfPath, check)
	checkUploadOvf(vcd, check, vcd.config.OVA.OvfPath, vcd.config.VCD.Catalog.Name, TestUploadOvf+"7", true)
}

// Tests System function UploadOvf by creating catalog and
// checking that ova file without vmdk size specified can be uploaded.
func (vcd *TestVCD) Test_UploadOvf_withoutVMDKSize(check *C) {
	fmt.Printf("Running: %s\n", check.TestName())

	skipWhenOvaPathMissing(vcd.config.OVA.OvaWithoutSizePath, check)
	checkUploadOvf(vcd, check, vcd.config.OVA.OvaWithoutSizePath, vcd.config.VCD.Catalog.Name, TestUploadOvf+"8", true)
}

func countFolders() int {
	files, err := os.ReadDir(os.TempDir())
	if err != nil {
		log.Fatal(err)
	}
	count := 0
	for _, f := range files {
		if strings.Contains(f.Name(), util.TmpDirPrefix+".*") {
			count++
		}
	}
	return count
}

func checkUploadOvf(vcd *TestVCD, check *C, ovaFileName, catalogName, itemName string, deleteItemAtTheEnd bool) {
	catalog, org := findCatalog(vcd, check, catalogName)

	uploadTask, err := catalog.UploadOvf(ovaFileName, itemName, "upload from test", 1024)
	check.Assert(err, IsNil)
	err = uploadTask.WaitTaskCompletion()
	check.Assert(err, IsNil)

	AddToCleanupList(itemName, "catalogItem", vcd.org.Org.Name+"|"+catalogName, "checkUploadOvf")

	catalog, err = org.GetCatalogByName(catalogName, false)
	check.Assert(err, IsNil)
	verifyCatalogItemUploaded(check, catalog, itemName)

	// Delete testing catalog item
	if deleteItemAtTheEnd {
		deleteCatalogItem(check, catalog, itemName)
	}
}

func verifyCatalogItemUploaded(check *C, catalog *Catalog, itemName string) {
	entityFound := false
	for _, catalogItems := range catalog.Catalog.CatalogItems {
		for _, catalogItem := range catalogItems.CatalogItem {
			if catalogItem.Name == itemName {
				entityFound = true
			}
		}
	}
	check.Assert(entityFound, Equals, true)
}

func findCatalog(vcd *TestVCD, check *C, catalogName string) (*Catalog, *AdminOrg) {
	org := getOrg(vcd, check)
	catalog, err := org.GetCatalogByName(catalogName, false)
	check.Assert(err, IsNil)
	return catalog, org
}

func getOrg(vcd *TestVCD, check *C) *AdminOrg {
	// Fetching organization
	org, err := vcd.client.GetAdminOrgByName(vcd.org.Org.Name)
	check.Assert(err, IsNil)
	check.Assert(org, NotNil)
	return org
}

func skipWhenOvaPathMissing(ovaPath string, check *C) {
	if ovaPath == "" {
		check.Skip("Skipping test because no OVA/OVF path given")
	}
}

func deleteCatalogItem(check *C, catalog *Catalog, itemName string) {
	catalogItem, err := catalog.GetCatalogItemByName(itemName, true)
	check.Assert(err, IsNil)
	check.Assert(catalogItem, NotNil)

	err = catalogItem.Delete()
	check.Assert(err, IsNil)
}

// Tests System function UploadMediaImage by checking if provided standard iso file uploaded.
func (vcd *TestVCD) Test_CatalogUploadMediaImage(check *C) {
	fmt.Printf("Running: %s\n", check.TestName())

	skipWhenMediaPathMissing(vcd, check)

	catalog, org := findCatalog(vcd, check, vcd.config.VCD.Catalog.Name)

	uploadTask, err := catalog.UploadMediaImage(TestCatalogUploadMedia, "upload from test", vcd.config.Media.MediaPath, 1024)
	check.Assert(err, IsNil)
	err = uploadTask.WaitTaskCompletion()
	check.Assert(err, IsNil)

	AddToCleanupList(TestCatalogUploadMedia, "mediaCatalogImage", vcd.org.Org.Name+"|"+vcd.config.VCD.Catalog.Name, "Test_CatalogUploadMediaImage")

	//verifyMediaImageUploaded(vcd.vdc.client, check, TestUploadMedia)
	catalog, err = org.GetCatalogByName(vcd.config.VCD.Catalog.Name, false)
	check.Assert(err, IsNil)
	check.Assert(catalog, NotNil)
	verifyCatalogItemUploaded(check, catalog, TestCatalogUploadMedia)

	// Delete testing catalog item
	deleteCatalogItem(check, catalog, TestCatalogUploadMedia)
}

// Tests System function UploadMediaImage by checking UploadTask.GetUploadProgress returns values of progress.
func (vcd *TestVCD) Test_CatalogUploadMediaImage_progress_works(check *C) {
	fmt.Printf("Running: %s\n", check.TestName())

	skipWhenMediaPathMissing(vcd, check)
	itemName := TestCatalogUploadMedia + "2"

	catalog, org := findCatalog(vcd, check, vcd.config.VCD.Catalog.Name)

	uploadTask, err := catalog.UploadMediaImage(itemName, "upload from test", vcd.config.Media.MediaPath, 1024)
	check.Assert(err, IsNil)
	for {
		if value := uploadTask.GetUploadProgress(); value == "100.00" {
			break
		} else {
			check.Assert(value, Not(Equals), "")
		}
	}
	err = uploadTask.WaitTaskCompletion()
	check.Assert(err, IsNil)

	AddToCleanupList(itemName, "mediaCatalogImage", vcd.org.Org.Name+"|"+vcd.config.VCD.Catalog.Name, "Test_CatalogUploadMediaImage_progress_works")

	catalog, err = org.GetCatalogByName(vcd.config.VCD.Catalog.Name, false)
	check.Assert(err, IsNil)
	check.Assert(catalog, NotNil)
	verifyCatalogItemUploaded(check, catalog, itemName)

	// Delete testing catalog item
	deleteCatalogItem(check, catalog, itemName)
}

// Tests System function UploadMediaImage by checking UploadTask.ShowUploadProgress writes values of progress to stdin.
func (vcd *TestVCD) Test_CatalogUploadMediaImage_ShowUploadProgress_works(check *C) {
	fmt.Printf("Running: %s\n", check.TestName())

	skipWhenMediaPathMissing(vcd, check)
	itemName := TestCatalogUploadMedia + "3"

	catalog, org := findCatalog(vcd, check, vcd.config.VCD.Catalog.Name)

	uploadTask, err := catalog.UploadMediaImage(itemName, "upload from test", vcd.config.Media.MediaPath, 1024)
	check.Assert(err, IsNil)

	//take control of stdout
	oldStdout := os.Stdout
	r, w, _ := os.Pipe()
	os.Stdout = w

	err = uploadTask.ShowUploadProgress()
	check.Assert(err, IsNil)
	err = w.Close()
	check.Assert(err, IsNil)
	//read stdin
	result, _ := io.ReadAll(r)
	os.Stdout = oldStdout

	err = uploadTask.WaitTaskCompletion()
	check.Assert(err, IsNil)

	AddToCleanupList(itemName, "mediaCatalogImage", vcd.org.Org.Name+"|"+vcd.config.VCD.Catalog.Name, "Test_CatalogUploadMediaImage_ShowUploadProgress_works")

	check.Assert(string(result), Matches, "(?s).*Upload progress 100.00%.*")
	catalog, err = org.GetCatalogByName(vcd.config.VCD.Catalog.Name, false)
	check.Assert(err, IsNil)
	check.Assert(catalog, NotNil)
	verifyCatalogItemUploaded(check, catalog, itemName)

	// Delete testing catalog item
	deleteCatalogItem(check, catalog, itemName)
}

// Tests System function UploadMediaImage by creating media item and expecting specific error
// then trying to create same media item. As vCD returns cryptic error for such case.
func (vcd *TestVCD) Test_CatalogUploadMediaImage_error_withSameItem(check *C) {
	fmt.Printf("Running: %s\n", check.TestName())

	skipWhenMediaPathMissing(vcd, check)
	itemName := TestCatalogUploadMedia + "4"

	catalog, _ := findCatalog(vcd, check, vcd.config.VCD.Catalog.Name)

	uploadTask, err := catalog.UploadMediaImage(itemName, "upload from test", vcd.config.Media.MediaPath, 1024)
	check.Assert(err, IsNil)
	err = uploadTask.WaitTaskCompletion()
	check.Assert(err, IsNil)

	AddToCleanupList(itemName, "mediaCatalogImage", vcd.org.Org.Name+"|"+vcd.config.VCD.Catalog.Name, "Test_CatalogUploadMediaImage_error_withSameItem")

	// Delete testing catalog item
	deleteCatalogItem(check, catalog, itemName)
}

// Tests System function Delete by creating media item and
// deleting it after.
func (vcd *TestVCD) Test_CatalogDeleteMediaRecord(check *C) {
	fmt.Printf("Running: %s\n", check.TestName())

	skipWhenMediaPathMissing(vcd, check)
	itemName := TestCatalogUploadMedia + "5"

	catalog, org := findCatalog(vcd, check, vcd.config.VCD.Catalog.Name)

	uploadTask, err := catalog.UploadMediaImage(itemName, "upload from test", vcd.config.Media.MediaPath, 1024)
	check.Assert(err, IsNil)
	err = uploadTask.WaitTaskCompletion()
	check.Assert(err, IsNil)

	AddToCleanupList(itemName, "mediaCatalogImage", vcd.org.Org.Name+"|"+vcd.config.VCD.Catalog.Name, "Test_CatalogDeleteMediaImage")

	mediaRecord, err := catalog.QueryMedia(itemName)
	check.Assert(err, IsNil)
	check.Assert(mediaRecord.MediaRecord.Name, Equals, itemName)

	task, err := mediaRecord.Delete()
	check.Assert(err, IsNil)
	err = task.WaitTaskCompletion()
	check.Assert(err, IsNil)

	mediaRecord, err = catalog.QueryMedia(itemName)
	check.Assert(IsNotFound(err), Equals, true)
	check.Assert(mediaRecord, IsNil)

	//addition check
	// check through existing catalogItems
	catalog, err = org.GetCatalogByName(vcd.config.VCD.Catalog.Name, false)
	check.Assert(err, IsNil)
	check.Assert(catalog, NotNil)
	entityFound := false
	for _, catalogItems := range catalog.Catalog.CatalogItems {
		for _, catalogItem := range catalogItems.CatalogItem {
			if catalogItem.Name == TestDeleteCatalogItem {
				entityFound = true
			}
		}
	}
	check.Assert(entityFound, Equals, false)
}

func init() {
	testingTags["catalog"] = "catalog_test.go"
}

// Tests CatalogItem retrieval by name, by ID, and by a combination of name and ID
func (vcd *TestVCD) Test_CatalogGetItem(check *C) {
	fmt.Printf("Running: %s\n", check.TestName())

	if vcd.config.VCD.Org == "" {
		check.Skip("Test_CatalogGetItem: Org name not given")
		return
	}
	if vcd.config.VCD.Catalog.Name == "" {
		check.Skip("Test_CatalogGetItem: Catalog name not given")
		return
	}
	org, err := vcd.client.GetOrgByName(vcd.config.VCD.Org)
	check.Assert(err, IsNil)
	check.Assert(org, NotNil)

	catalog, err := org.GetCatalogByName(vcd.config.VCD.Catalog.Name, false)
	check.Assert(err, IsNil)
	check.Assert(catalog, NotNil)

	getByName := func(name string, refresh bool) (genericEntity, error) {
		return catalog.GetCatalogItemByName(name, refresh)
	}
	getById := func(id string, refresh bool) (genericEntity, error) { return catalog.GetCatalogItemById(id, refresh) }
	getByNameOrId := func(id string, refresh bool) (genericEntity, error) {
		return catalog.GetCatalogItemByNameOrId(id, refresh)
	}

	var def = getterTestDefinition{
		parentType:    "Catalog",
		parentName:    vcd.config.VCD.Catalog.Name,
		entityType:    "CatalogItem",
		entityName:    vcd.config.VCD.Catalog.CatalogItem,
		getByName:     getByName,
		getById:       getById,
		getByNameOrId: getByNameOrId,
	}
	vcd.testFinderGetGenericEntity(def, check)
}

// TestGetVappTemplateByHref tests that we can find a vApp template using
// the HREF from the Entity section of a known Catalog Item
func (vcd *TestVCD) TestGetVappTemplateByHref(check *C) {

	fmt.Printf("Running: %s\n", check.TestName())
	if vcd.config.VCD.Org == "" {
		check.Skip("Test_CatalogGetItem: Org name not given")
		return
	}
	if vcd.config.VCD.Catalog.Name == "" {
		check.Skip("Test_CatalogGetItem: Catalog name not given")
		return
	}
	if vcd.config.VCD.Catalog.CatalogItem == "" {
		check.Skip("Test_CatalogGetItem: Catalog item name not given")
		return
	}

	org, err := vcd.client.GetOrgByName(vcd.config.VCD.Org)
	check.Assert(err, IsNil)
	check.Assert(org, NotNil)

	catalog, err := org.GetCatalogByName(vcd.config.VCD.Catalog.Name, false)
	check.Assert(err, IsNil)
	check.Assert(catalog, NotNil)

	catalogItem, err := catalog.GetCatalogItemByName(vcd.config.VCD.Catalog.CatalogItem, false)
	check.Assert(err, IsNil)
	check.Assert(catalogItem, NotNil)
	check.Assert(catalogItem.CatalogItem.Entity, NotNil)

	vappTemplate, err := catalog.GetVappTemplateByHref(catalogItem.CatalogItem.Entity.HREF)
	check.Assert(err, IsNil)
	check.Assert(vappTemplate, NotNil)
	check.Assert(vappTemplate.VAppTemplate.ID, Not(Equals), catalogItem.CatalogItem.ID)
	check.Assert(vappTemplate.VAppTemplate.Type, Equals, types.MimeVAppTemplate)
	check.Assert(vappTemplate.VAppTemplate.Name, Equals, catalogItem.CatalogItem.Name)
}

// Test_GetCatalogByNameSharedCatalog creates a separate Org and VDC just to create Catalog and share it with main Org
// One should be able to find shared catalogs from different Organizations
func (vcd *TestVCD) Test_GetCatalogByNameSharedCatalog(check *C) {
	fmt.Printf("Running: %s\n", check.TestName())

	newOrg1, vdc, sharedCatalog := createSharedCatalogInNewOrg(vcd, check, check.TestName())

	// Try to find the catalog inside Org which owns it - newOrg1
	catalogByName, err := newOrg1.GetCatalogByName(sharedCatalog.Catalog.Name, true)
	check.Assert(err, IsNil)
	check.Assert(catalogByName.Catalog.Name, Equals, sharedCatalog.Catalog.Name)

	// Try to find the catalog in another Org with which this catalog is shared (vcd.Org)
	sharedCatalogByName, err := vcd.org.GetCatalogByName(sharedCatalog.Catalog.Name, false)
	check.Assert(err, IsNil)
	check.Assert(sharedCatalogByName.Catalog.Name, Equals, sharedCatalog.Catalog.Name)

	cleanupCatalogOrgVdc(check, sharedCatalog, vdc, vcd, newOrg1)
}

// Test_GetCatalogByIdSharedCatalog creates a separate Org and VDC just to create Catalog and share it with main Org
// One should be able to find shared catalogs from different Organizations
func (vcd *TestVCD) Test_GetCatalogByIdSharedCatalog(check *C) {
	fmt.Printf("Running: %s\n", check.TestName())

	newOrg1, vdc, sharedCatalog := createSharedCatalogInNewOrg(vcd, check, check.TestName())

	// Try to find the sharedCatalog inside Org which owns it - newOrg1
	catalogById, err := newOrg1.GetCatalogById(sharedCatalog.Catalog.ID, true)
	check.Assert(err, IsNil)
	check.Assert(catalogById.Catalog.Name, Equals, sharedCatalog.Catalog.Name)

	// Try to find the sharedCatalog in another Org with which this sharedCatalog is shared (vcd.Org)
	sharedCatalogById, err := vcd.org.GetCatalogById(sharedCatalog.Catalog.ID, false)
	check.Assert(err, IsNil)
	check.Assert(sharedCatalogById.Catalog.Name, Equals, sharedCatalog.Catalog.Name)

	cleanupCatalogOrgVdc(check, sharedCatalog, vdc, vcd, newOrg1)
}

// Test_GetCatalogByNamePrefersLocal tests that local catalog (in the same Org) is prioritised against shared catalogs
// in other Orgs. It does so by creating another Org with shared Catalog named just like the one in testing catalog
func (vcd *TestVCD) Test_GetCatalogByNamePrefersLocal(check *C) {
	fmt.Printf("Running: %s\n", check.TestName())

	// Create a catalog  in new org with exactly the same name as in vcd.Org
	newOrg1, vdc, sharedCatalog := createSharedCatalogInNewOrg(vcd, check, vcd.config.VCD.Catalog.Name)

	// Make sure that the Owner Org HREF is the local one for vcd.Org catalog named vcd.config.VCD.Catalog.Name
	catalogByNameInTestOrg, err := vcd.org.GetCatalogByName(vcd.config.VCD.Catalog.Name, true)
	check.Assert(err, IsNil)
	check.Assert(catalogByNameInTestOrg.parent.orgName(), Equals, vcd.org.Org.Name)

	// Make sure that the Owner Org HREF is the local one for vcd.Org catalog named vcd.config.VCD.Catalog.Name
	catalogByNameInNewOrg, err := newOrg1.GetCatalogByName(vcd.config.VCD.Catalog.Name, true)
	check.Assert(err, IsNil)
	check.Assert(catalogByNameInNewOrg.parent.orgName(), Equals, newOrg1.Org.Name)

	cleanupCatalogOrgVdc(check, sharedCatalog, vdc, vcd, newOrg1)
}

// Test_GetCatalogByNameSharedCatalogOrgUser additionally tests GetOrgByName and GetOrgById using a custom created Org
// Admin user. It tests the following cases:
// * System user must be able to retrieve any catalog - shared or unshared from another Org
// * Org Admin user must be able to retrieve catalog in his own Org
// * Org Admin user must be able to retrieve shared catalog from another Org
// * Org admin user must not be able to retrieve unshared catalog from another Org
func (vcd *TestVCD) Test_GetCatalogByXSharedCatalogOrgUser(check *C) {
	fmt.Printf("Running: %s\n", check.TestName())
	newOrg1, vdc, sharedCatalog := createSharedCatalogInNewOrg(vcd, check, check.TestName())

	// Create one more additional catalog which is not shared
	unsharedCatalog, err := newOrg1.CreateCatalog("unshared-catalog", check.TestName())
	check.Assert(err, IsNil)
	AddToCleanupList(unsharedCatalog.Catalog.Name, "catalog", newOrg1.Org.Name, check.TestName())

	// Try to find the catalog inside Org which owns it - newOrg1
	catalogByName, err := newOrg1.GetCatalogByName(sharedCatalog.Catalog.Name, true)
	check.Assert(err, IsNil)
	check.Assert(catalogByName.Catalog.Name, Equals, sharedCatalog.Catalog.Name)

	// Try to find the catalog in another Org with which this catalog is shared (vcd.Org)
	sharedCatalogByName, err := vcd.org.GetCatalogByName(sharedCatalog.Catalog.Name, false)
	check.Assert(err, IsNil)
	check.Assert(sharedCatalogByName.Catalog.Name, Equals, sharedCatalog.Catalog.Name)

	// Try to find unshared catalog from another Org with System user
	systemUnsharedCatalogByName, err := vcd.org.GetCatalogByName(unsharedCatalog.Catalog.Name, true)
	check.Assert(err, IsNil)
	check.Assert(systemUnsharedCatalogByName.Catalog.ID, Equals, unsharedCatalog.Catalog.ID)

	// Create an Org Admin user and test that it can find catalog as well
	adminOrg, err := vcd.client.GetAdminOrgByName(vcd.config.VCD.Org)
	check.Assert(err, IsNil)
	orgAdminClient, _, err := newOrgUserConnection(adminOrg, "test-user", "CHANGE-ME", vcd.config.Provider.Url, true)
	check.Assert(err, IsNil)
	orgAsOrgUser, err := orgAdminClient.GetOrgByName(vcd.config.VCD.Org)
	check.Assert(err, IsNil)

	// Find a catalog in the same Org using Org Admin user
	orgAdminCatalogByNameSameOrg, err := orgAsOrgUser.GetCatalogByName(vcd.config.VCD.Catalog.Name, false)
	check.Assert(err, IsNil)
	check.Assert(orgAdminCatalogByNameSameOrg.Catalog.Name, Equals, vcd.config.VCD.Catalog.Name)

	orgAdminCatalogByIdSameOrg, err := orgAsOrgUser.GetCatalogById(orgAdminCatalogByNameSameOrg.Catalog.ID, false)
	check.Assert(err, IsNil)
	check.Assert(orgAdminCatalogByIdSameOrg.Catalog.Name, Equals, orgAdminCatalogByNameSameOrg.Catalog.Name)
	check.Assert(orgAdminCatalogByIdSameOrg.Catalog.ID, Equals, orgAdminCatalogByNameSameOrg.Catalog.ID)

	// Find a shared catalog from another Org using Org Admin user
	orgAdminCatalogByName, err := orgAsOrgUser.GetCatalogByName(sharedCatalog.Catalog.Name, false)
	check.Assert(err, IsNil)
	check.Assert(orgAdminCatalogByName.Catalog.Name, Equals, sharedCatalog.Catalog.Name)
	check.Assert(orgAdminCatalogByName.Catalog.ID, Equals, sharedCatalog.Catalog.ID)

	orgAdminCatalogById, err := orgAsOrgUser.GetCatalogById(sharedCatalog.Catalog.ID, false)
	check.Assert(err, IsNil)
	check.Assert(orgAdminCatalogById.Catalog.Name, Equals, sharedCatalog.Catalog.Name)
	check.Assert(orgAdminCatalogById.Catalog.ID, Equals, sharedCatalog.Catalog.ID)

	// Try to find unshared catalog from another Org with Org admin user and expect an ErrorEntityNotFound
	_, err = orgAsOrgUser.GetCatalogByName(unsharedCatalog.Catalog.Name, true)
	check.Assert(ContainsNotFound(err), Equals, true)

	_, err = orgAsOrgUser.GetCatalogById(unsharedCatalog.Catalog.ID, true)
	check.Assert(ContainsNotFound(err), Equals, true)

	// Cleanup
	err = unsharedCatalog.Delete(true, true)
	check.Assert(err, IsNil)

	cleanupCatalogOrgVdc(check, sharedCatalog, vdc, vcd, newOrg1)
}

func createSharedCatalogInNewOrg(vcd *TestVCD, check *C, newCatalogName string) (*Org, *Vdc, Catalog) {
	newOrgName1 := spawnTestOrg(vcd, check, "org")

	newOrg1, err := vcd.client.GetOrgByName(newOrgName1)
	check.Assert(err, IsNil)

	// Spawn a VDC inside newly created Org so that there is storage to create new catalog
	vdc := spawnTestVdc(vcd, check, newOrgName1)

	catalog, err := newOrg1.CreateCatalog(newCatalogName, "Catalog for testing")
	check.Assert(err, IsNil)
	AddToCleanupList(newCatalogName, "catalog", newOrgName1, check.TestName())

	// Share new Catalog in newOrgName1 with default test Org vcd.Org
	readOnly := "ReadOnly"
	accessControl := &types.ControlAccessParams{
		IsSharedToEveryone:  false,
		EveryoneAccessLevel: &readOnly,
		AccessSettings: &types.AccessSettingList{
			AccessSetting: []*types.AccessSetting{&types.AccessSetting{
				Subject: &types.LocalSubject{
					HREF: vcd.org.Org.HREF,
					Name: vcd.org.Org.Name,
					Type: types.MimeOrg,
				},
				AccessLevel: "ReadOnly",
			}},
		},
	}
	err = catalog.SetAccessControl(accessControl, false)
	check.Assert(err, IsNil)

	return newOrg1, vdc, catalog
}

func cleanupCatalogOrgVdc(check *C, sharedCatalog Catalog, vdc *Vdc, vcd *TestVCD, newOrg1 *Org) {
	// Cleanup catalog, vdc and org
	err := sharedCatalog.Delete(true, true)
	check.Assert(err, IsNil)

	err = vdc.DeleteWait(true, true)
	check.Assert(err, IsNil)

	adminOrg, err := vcd.client.GetAdminOrgByName(newOrg1.Org.Name)
	check.Assert(err, IsNil)
	err = adminOrg.Delete(true, true)
	check.Assert(err, IsNil)
}

// Creates a Catalog. Publishes catalog to external Org and then deletes the catalog.
func (vcd *TestVCD) Test_PublishToExternalOrganizations(check *C) {
	fmt.Printf("Running: %s\n", check.TestName())

	// test with AdminCatalog
	catalogName := check.TestName()
	catalogDescription := check.TestName() + " description"

	adminOrg, err := vcd.client.GetAdminOrgByName(vcd.config.VCD.Org)
	check.Assert(err, IsNil)
	check.Assert(adminOrg, NotNil)

	// TODO - remove once VCD is fixed.
	// Every Org update causes catalog publishing to be removed and therefore this test fails.
	// Turning publishing on right before test to be sure it is tested and passes.
	// VCD 10.2.0 <-> 10.3.3 have a bug that even though catalog publishing is enabled adminOrg.
	fmt.Println("Overcomming VCD 10.2.0 <-> 10.3.3 bug - explicitly setting catalog sharing")
	adminOrg.AdminOrg.OrgSettings.OrgGeneralSettings.CanPublishCatalogs = true
	adminOrg.AdminOrg.OrgSettings.OrgGeneralSettings.CanPublishExternally = true
	updatedAdminOrg, err := adminOrg.Update()
	check.Assert(err, IsNil)
	check.Assert(updatedAdminOrg, NotNil)

	adminCatalog, err := adminOrg.CreateCatalog(catalogName, catalogDescription)
	check.Assert(err, IsNil)
	check.Assert(adminCatalog.AdminCatalog.Name, Equals, catalogName)
	check.Assert(adminCatalog.AdminCatalog.Description, Equals, catalogDescription)

	AddToCleanupList(catalogName, "catalog", vcd.config.VCD.Org, check.TestName())

	err = adminCatalog.PublishToExternalOrganizations(types.PublishExternalCatalogParams{
		IsPublishedExternally:    addrOf(true),
		IsCachedEnabled:          addrOf(true),
		Password:                 "secretOrNot",
		PreserveIdentityInfoFlag: addrOf(true),
	})
	check.Assert(err, IsNil)
	check.Assert(*adminCatalog.AdminCatalog.PublishExternalCatalogParams.IsPublishedExternally, Equals, true)
	check.Assert(*adminCatalog.AdminCatalog.PublishExternalCatalogParams.PreserveIdentityInfoFlag, Equals, true)
	check.Assert(*adminCatalog.AdminCatalog.PublishExternalCatalogParams.IsCachedEnabled, Equals, true)
	check.Assert(adminCatalog.AdminCatalog.PublishExternalCatalogParams.Password, Equals, "******")

	err = adminCatalog.Delete(true, true)
	check.Assert(err, IsNil)

	// test with Catalog
	org, err := vcd.client.GetOrgByName(vcd.config.VCD.Org)
	check.Assert(err, IsNil)
	check.Assert(org, NotNil)

	catalog, err := org.CreateCatalog(catalogName, catalogDescription)
	check.Assert(err, IsNil)
	check.Assert(catalog.Catalog.Name, Equals, catalogName)
	check.Assert(catalog.Catalog.Description, Equals, catalogDescription)

	AddToCleanupList(catalogName, "catalog", vcd.config.VCD.Org, check.TestName())

	err = catalog.PublishToExternalOrganizations(types.PublishExternalCatalogParams{
		IsPublishedExternally:    addrOf(true),
		IsCachedEnabled:          addrOf(true),
		Password:                 "secretOrNot",
		PreserveIdentityInfoFlag: addrOf(true),
	})
	check.Assert(err, IsNil)
	check.Assert(*catalog.Catalog.PublishExternalCatalogParams.IsPublishedExternally, Equals, true)
	check.Assert(*catalog.Catalog.PublishExternalCatalogParams.PreserveIdentityInfoFlag, Equals, true)
	check.Assert(*catalog.Catalog.PublishExternalCatalogParams.IsCachedEnabled, Equals, true)
	check.Assert(catalog.Catalog.PublishExternalCatalogParams.Password, Equals, "******")

	err = catalog.PublishToExternalOrganizations(types.PublishExternalCatalogParams{
		IsPublishedExternally:    addrOf(true),
		IsCachedEnabled:          addrOf(false),
		Password:                 "secretOrNot2",
		PreserveIdentityInfoFlag: addrOf(false),
	})
	check.Assert(err, IsNil)
	check.Assert(*catalog.Catalog.PublishExternalCatalogParams.IsPublishedExternally, Equals, true)
	check.Assert(*catalog.Catalog.PublishExternalCatalogParams.PreserveIdentityInfoFlag, Equals, false)
	check.Assert(*catalog.Catalog.PublishExternalCatalogParams.IsCachedEnabled, Equals, false)
	check.Assert(catalog.Catalog.PublishExternalCatalogParams.Password, Equals, "******")

	err = catalog.Delete(true, true)
	check.Assert(err, IsNil)
}

// Tests System function UploadOvfByLink and verifies that
// Task.GetTaskProgress returns values of progress.
func (vcd *TestVCD) Test_UploadOvfByLink_progress_works(check *C) {
	fmt.Printf("Running: %s\n", check.TestName())

	if vcd.config.OVA.OvfUrl == "" {
		check.Skip("Skipping test because no OVF URL given")
	}

	itemName := TestUploadOvf + "URL"

	catalog, org := findCatalog(vcd, check, vcd.config.VCD.Catalog.Name)

	uploadTask, err := catalog.UploadOvfByLink(vcd.config.OVA.OvfUrl, itemName, "upload from test")
	check.Assert(err, IsNil)
	check.Assert(uploadTask, NotNil)

	for {
		if value, err := uploadTask.GetTaskProgress(); value == "100" || err != nil {
			check.Assert(err, IsNil)
			break
		} else {
			check.Assert(value, Not(Equals), "")
		}
	}
	err = uploadTask.WaitTaskCompletion()
	check.Assert(err, IsNil)

	AddToCleanupList(itemName, "catalogItem", vcd.org.Org.Name+"|"+vcd.config.VCD.Catalog.Name, "Test_UploadOvfByLink_progress_works")

	catalog, err = org.GetCatalogByName(vcd.config.VCD.Catalog.Name, true)
	check.Assert(err, IsNil)
	verifyCatalogItemUploaded(check, catalog, itemName)

	// Delete testing catalog item
	deleteCatalogItem(check, catalog, itemName)
}

func (vcd *TestVCD) Test_CatalogQueryMediaList(check *C) {
	fmt.Printf("Running: %s\n", check.TestName())

	catalogName := vcd.config.VCD.Catalog.Name
	if catalogName == "" {
		check.Skip("Test_CatalogQueryMediaList: Catalog name not given")
		return
	}

	cat, err := vcd.org.GetCatalogByName(catalogName, false)
	if err != nil {
		check.Skip("Test_CatalogQueryMediaList: Catalog not found")
		return
	}

	medias, err := cat.QueryMediaList()
	check.Assert(err, IsNil)
	check.Assert(medias, NotNil)

	// Check that number of medias is 1
	// Dump all media structures to easily identify leftover objects if number is not 1
	if len(medias) > 1 {
		spew.Dump(medias)
	}
	check.Assert(len(medias), Equals, 1)

	// Check that media name is what it should be
	check.Assert(medias[0].Name, Equals, vcd.config.Media.Media)
}

// Tests System function UploadMediaImage by using provided ISO file of UDF type.
func (vcd *TestVCD) Test_CatalogUploadMediaImageWihUdfTypeIso(check *C) {
	fmt.Printf("Running: %s\n", check.TestName())

	if vcd.config.Media.MediaUdfTypePath == "" {
		check.Skip("Skipping test because no UDF type ISO path was given")
	}

	catalog, org := findCatalog(vcd, check, vcd.config.VCD.Catalog.Name)

	mediaName := check.TestName()

	uploadTask, err := catalog.UploadMediaImage(mediaName, "upload from test", vcd.config.Media.MediaUdfTypePath, 1024)
	check.Assert(err, IsNil)
	err = uploadTask.WaitTaskCompletion()
	check.Assert(err, IsNil)

	AddToCleanupList(mediaName, "mediaCatalogImage", vcd.org.Org.Name+"|"+vcd.config.VCD.Catalog.Name, mediaName)

	catalog, err = org.GetCatalogByName(vcd.config.VCD.Catalog.Name, true)
	check.Assert(err, IsNil)
	check.Assert(catalog, NotNil)
	verifyCatalogItemUploaded(check, catalog, mediaName)

	// Delete testing catalog item
	deleteCatalogItem(check, catalog, mediaName)
}

func (vcd *TestVCD) Test_GetAdminCatalogById(check *C) {
	if vcd.config.VCD.Org == "" || vcd.config.VCD.Catalog.Name == "" {
		check.Skip("no Org or Catalog found in configuration")
	}

	// 1. Get a catalog from an organization
	org, err := vcd.client.GetAdminOrgByName(vcd.config.VCD.Org)
	check.Assert(err, IsNil)

	adminCatalog, err := org.GetAdminCatalogByName(vcd.config.VCD.Catalog.Name, false)
	check.Assert(err, IsNil)

	// 2. retrieve that same catalog from the client alone using HREF
	adminCatalogByHref, err := vcd.client.Client.GetAdminCatalogByHref(adminCatalog.AdminCatalog.HREF)
	check.Assert(err, IsNil)
	check.Assert(adminCatalogByHref.AdminCatalog.HREF, Equals, adminCatalog.AdminCatalog.HREF)

	// 3. retrieve the same catalog again, using ID
	adminCatalogById, err := vcd.client.Client.GetAdminCatalogById(adminCatalog.AdminCatalog.ID)
	check.Assert(err, IsNil)
	check.Assert(adminCatalogById.AdminCatalog.HREF, Equals, adminCatalog.AdminCatalog.HREF)
}

func (vcd *TestVCD) Test_CatalogAccessAsOrgUsers(check *C) {
	if vcd.config.Tenants == nil || len(vcd.config.Tenants) < 2 {
		check.Skip("no tenants found in configuration")
	}

	if vcd.config.OVA.OvaPath == "" || vcd.config.Media.MediaPath == "" {
		check.Skip("no OVA or Media path found in configuration")
	}

	org1Name := vcd.config.Tenants[0].SysOrg
	user1Name := vcd.config.Tenants[0].User
	password1 := vcd.config.Tenants[0].Password
	org2Name := vcd.config.Tenants[1].SysOrg
	user2Name := vcd.config.Tenants[1].User
	password2 := vcd.config.Tenants[1].Password

	org1AsSystem, err := vcd.client.GetAdminOrgByName(org1Name)
	check.Assert(err, IsNil)
	check.Assert(org1AsSystem, NotNil)

	org2AsSystem, err := vcd.client.GetAdminOrgByName(org2Name)
	if err != nil {
		if ContainsNotFound(err) {
			check.Skip(fmt.Sprintf("organization %s not found", org2Name))
		}
	}
	check.Assert(err, IsNil)
	check.Assert(org2AsSystem, NotNil)
	vcdClient1 := NewVCDClient(vcd.client.Client.VCDHREF, true)
	err = vcdClient1.Authenticate(user1Name, password1, org1Name)
	check.Assert(err, IsNil)

	vcdClient2 := NewVCDClient(vcd.client.Client.VCDHREF, true)
	err = vcdClient2.Authenticate(user2Name, password2, org2Name)
	check.Assert(err, IsNil)

	org1, err := vcdClient1.GetOrgByName(org1Name)
	check.Assert(err, IsNil)
	org2, err := vcdClient2.GetOrgByName(org2Name)
	check.Assert(err, IsNil)
	check.Assert(org2, NotNil)
	catalogName := check.TestName() + "-cat"
	fmt.Printf("creating catalog %s in org %s\n", catalogName, org1Name)
	adminCatalog1AsSystem, err := org1AsSystem.CreateCatalog(catalogName, fmt.Sprintf("catalog %s created in %s", catalogName, org1Name))
	check.Assert(err, IsNil)
	AddToCleanupList(catalogName, "catalog", org1Name, check.TestName())
	catalog1AsSystem, err := org1AsSystem.GetCatalogByName(catalogName, true)
	check.Assert(err, IsNil)
	fmt.Printf("sharing catalog %s from org %s\n", catalogName, org1Name)
	err = adminCatalog1AsSystem.SetAccessControl(&types.ControlAccessParams{
		IsSharedToEveryone: false,
		AccessSettings: &types.AccessSettingList{
			AccessSetting: []*types.AccessSetting{
				{
					Subject: &types.LocalSubject{
						HREF: org2.Org.HREF,
						Name: org2Name,
						Type: types.MimeOrg,
					},
					AccessLevel: types.ControlAccessReadOnly,
				},
			},
		},
	}, true)
	check.Assert(err, IsNil)

	// populate the catalog

	vappTemplateName := check.TestName() + "-template"
	mediaName := check.TestName() + "-media"
	fmt.Printf("uploading vApp template into catalog %s\n", catalogName)
	task, err := catalog1AsSystem.UploadOvf(vcd.config.OVA.OvaPath, vappTemplateName, vappTemplateName, 1024)
	check.Assert(err, IsNil)
	err = task.WaitTaskCompletion()
	check.Assert(err, IsNil)

	fmt.Printf("uploading media image into catalog %s\n", catalogName)
	uploadTask, err := catalog1AsSystem.UploadMediaImage(mediaName, "upload from test", vcd.config.Media.MediaPath, 1024)
	check.Assert(err, IsNil)
	err = uploadTask.WaitTaskCompletion()
	check.Assert(err, IsNil)

	vAppTemplateAsSystem, err := catalog1AsSystem.GetVAppTemplateByName(vappTemplateName)
	check.Assert(err, IsNil)
	check.Assert(vAppTemplateAsSystem, NotNil)
	mediaRecordAsSystem, err := catalog1AsSystem.GetMediaByName(mediaName, true)
	check.Assert(err, IsNil)
	check.Assert(mediaRecordAsSystem, NotNil)

	// Retrieve catalog by ID in its own Org
	adminCatalog1, err := vcdClient1.Client.GetAdminCatalogById(adminCatalog1AsSystem.AdminCatalog.ID)
	check.Assert(err, IsNil)
	check.Assert(adminCatalog1.AdminCatalog.HREF, Equals, adminCatalog1AsSystem.AdminCatalog.HREF)

	catalog1, err := vcdClient1.Client.GetCatalogById(adminCatalog1AsSystem.AdminCatalog.ID)
	check.Assert(err, IsNil)
	check.Assert(catalog1.Catalog.HREF, Equals, catalog1AsSystem.Catalog.HREF)

	startTime := time.Now()
	timeout := 100 * time.Second
	// Start retrieving catalog in the other org
	fmt.Printf("retrieving catalog %s in org %s\n", catalogName, org2Name)
	for time.Since(startTime) < timeout {
		_, err = vcdClient2.Client.GetAdminCatalogById(adminCatalog1AsSystem.AdminCatalog.ID)
		if err == nil {
			fmt.Printf("shared catalog available in %s\n", time.Since(startTime))
			break
		}
		time.Sleep(10 * time.Millisecond)
	}
	// Retrieve the shared catalog in the other organization
	adminCatalog2, err := vcdClient2.Client.GetAdminCatalogById(adminCatalog1AsSystem.AdminCatalog.ID)
	check.Assert(err, IsNil)
	check.Assert(adminCatalog2, NotNil)

	// Retrieve the catalog from both tenants, using functions that don't rely on organization internals
	catalog1FromOrg, err := vcdClient1.Client.GetCatalogByName(org1.Org.Name, catalogName)
	check.Assert(err, IsNil)
	adminCatalog1FromOrg, err := vcdClient1.Client.GetAdminCatalogByName(org1.Org.Name, catalogName)
	check.Assert(err, IsNil)
	catalog2FromOrg, err := vcdClient2.Client.GetCatalogByName(org1.Org.Name, catalogName)
	check.Assert(err, IsNil)
	adminCatalog2FromOrg, err := vcdClient2.Client.GetAdminCatalogByName(org1.Org.Name, catalogName)
	check.Assert(err, IsNil)

	// Also retrieve the catalog items from both tenants
	vAppTemplate1, err := catalog1FromOrg.GetVAppTemplateByName(vappTemplateName)
	check.Assert(err, IsNil)
	check.Assert(vAppTemplate1.VAppTemplate.HREF, Equals, vAppTemplateAsSystem.VAppTemplate.HREF)
	mediaRecord1, err := catalog1FromOrg.GetMediaByName(mediaName, false)
	check.Assert(err, IsNil)
	check.Assert(mediaRecord1.Media.HREF, Equals, mediaRecordAsSystem.Media.HREF)

	vAppTemplate2, err := catalog2FromOrg.GetVAppTemplateByName(vappTemplateName)
	check.Assert(err, IsNil)
	check.Assert(vAppTemplate2.VAppTemplate.HREF, Equals, vAppTemplateAsSystem.VAppTemplate.HREF)
	mediaRecord2, err := catalog2FromOrg.GetMediaByName(mediaName, false)
	check.Assert(err, IsNil)
	check.Assert(mediaRecord2.Media.HREF, Equals, mediaRecordAsSystem.Media.HREF)

	check.Assert(catalog1FromOrg.Catalog.HREF, Equals, catalog1AsSystem.Catalog.HREF)
	check.Assert(adminCatalog1FromOrg.AdminCatalog.HREF, Equals, adminCatalog1AsSystem.AdminCatalog.HREF)
	check.Assert(adminCatalog2FromOrg.AdminCatalog.HREF, Equals, adminCatalog1AsSystem.AdminCatalog.HREF)
	check.Assert(catalog2FromOrg.Catalog.HREF, Equals, catalog1AsSystem.Catalog.HREF)
	timeout = 30 * time.Second
	startTime = time.Now()
	for time.Since(startTime) < timeout {
		err = adminCatalog1AsSystem.Delete(true, true)
		if err == nil {
			fmt.Printf("shared catalog deleted in %s\n", time.Since(startTime))
			break
		}
		time.Sleep(200 * time.Millisecond)
	}
	check.Assert(err, IsNil)
}

<<<<<<< HEAD
func (vcd *TestVCD) Test_CatalogAccessAsOrgUsersReadOnly(check *C) {
	if vcd.config.Tenants == nil || len(vcd.config.Tenants) < 2 {
		check.Skip("no tenants found in configuration")
	}

	if vcd.config.OVA.OvaPath == "" || vcd.config.Media.MediaPath == "" {
		check.Skip("no OVA or Media path found in configuration")
	}

	org1Name := vcd.config.Tenants[0].SysOrg
	user1Name := vcd.config.Tenants[0].User
	password1 := vcd.config.Tenants[0].Password
	org2Name := vcd.config.Tenants[1].SysOrg
	user2Name := vcd.config.Tenants[1].User
	password2 := vcd.config.Tenants[1].Password

	vcdClient1 := NewVCDClient(vcd.client.Client.VCDHREF, true)
	err := vcdClient1.Authenticate(user1Name, password1, org1Name)
	check.Assert(err, IsNil)

	vcdClient2 := NewVCDClient(vcd.client.Client.VCDHREF, true)
	err = vcdClient2.Authenticate(user2Name, password2, org2Name)
	check.Assert(err, IsNil)

	org1, err := vcdClient1.GetAdminOrgByName(org1Name)
	check.Assert(err, IsNil)
	org2, err := vcdClient2.GetAdminOrgByName(org2Name)
	check.Assert(err, IsNil)
	check.Assert(org2, NotNil)
	catalogName := check.TestName() + "-cat"
	fmt.Printf("creating catalog %s in org %s\n", catalogName, org1Name)
	adminCatalog1Created, err := org1.CreateCatalog(catalogName, fmt.Sprintf("catalog %s created in %s", catalogName, org1Name))
	check.Assert(err, IsNil)
	AddToCleanupList(catalogName, "catalog", org1Name, check.TestName())
	catalog1AsOrg1, err := org1.GetCatalogByName(catalogName, true)
	check.Assert(err, IsNil)
	fmt.Printf("sharing catalog %s from org %s\n", catalogName, org1Name)

	err = adminCatalog1Created.SetReadOnlyAccessControl(true)

	check.Assert(err, IsNil)

	// populate the catalog

	vappTemplateName := check.TestName() + "-template"
	mediaName := check.TestName() + "-media"
	fmt.Printf("uploading vApp template into catalog %s\n", catalogName)
	task, err := catalog1AsOrg1.UploadOvf(vcd.config.OVA.OvaPath, vappTemplateName, vappTemplateName, 1024)
	check.Assert(err, IsNil)
	err = task.WaitTaskCompletion()
	check.Assert(err, IsNil)

	fmt.Printf("uploading media image into catalog %s\n", catalogName)
	uploadTask, err := catalog1AsOrg1.UploadMediaImage(mediaName, "upload from test", vcd.config.Media.MediaPath, 1024)
	check.Assert(err, IsNil)
	err = uploadTask.WaitTaskCompletion()
	check.Assert(err, IsNil)

	vAppTemplateAsSystem, err := catalog1AsOrg1.GetVAppTemplateByName(vappTemplateName)
	check.Assert(err, IsNil)
	check.Assert(vAppTemplateAsSystem, NotNil)
	mediaRecordAsSystem, err := catalog1AsOrg1.GetMediaByName(mediaName, true)
	check.Assert(err, IsNil)
	check.Assert(mediaRecordAsSystem, NotNil)

	// Retrieve catalog by ID in its own Org
	adminCatalog1, err := vcdClient1.Client.GetAdminCatalogById(adminCatalog1Created.AdminCatalog.ID)
	check.Assert(err, IsNil)
	check.Assert(adminCatalog1.AdminCatalog.HREF, Equals, adminCatalog1Created.AdminCatalog.HREF)

	catalog1, err := vcdClient1.Client.GetCatalogById(adminCatalog1Created.AdminCatalog.ID)
	check.Assert(err, IsNil)
	check.Assert(catalog1.Catalog.HREF, Equals, catalog1AsOrg1.Catalog.HREF)

	startTime := time.Now()
	timeout := 100 * time.Second
	var timeElapsedToAvailability time.Duration
	// Start retrieving catalog in the other org
	fmt.Printf("retrieving catalog %s in org %s\n", catalogName, org2Name)
	for time.Since(startTime) < timeout {
		_, err = vcdClient2.Client.GetAdminCatalogById(adminCatalog1Created.AdminCatalog.ID)
		if err == nil {
			timeElapsedToAvailability = time.Since(startTime)
			fmt.Printf("shared catalog available in %s\n", timeElapsedToAvailability)
			break
		}
		time.Sleep(10 * time.Millisecond)
	}
	// Retrieve the shared catalog in the other organization
	adminCatalog2, err := vcdClient2.Client.GetAdminCatalogById(adminCatalog1Created.AdminCatalog.ID)
	check.Assert(err, IsNil)
	check.Assert(adminCatalog2, NotNil)

	// Retrieve the catalog from both tenants, using functions that don't rely on organization internals
	catalog1FromOrg, err := vcdClient1.Client.GetCatalogByName(org1.AdminOrg.Name, catalogName)
	check.Assert(err, IsNil)
	adminCatalog1FromOrg, err := vcdClient1.Client.GetAdminCatalogByName(org1.AdminOrg.Name, catalogName)
	check.Assert(err, IsNil)
	catalog2FromOrg, err := vcdClient2.Client.GetCatalogByName(org1.AdminOrg.Name, catalogName)
	check.Assert(err, IsNil)
	adminCatalog2FromOrg, err := vcdClient2.Client.GetAdminCatalogByName(org1.AdminOrg.Name, catalogName)
	check.Assert(err, IsNil)

	// Also retrieve the catalog items from both tenants
	vAppTemplate1, err := catalog1FromOrg.GetVAppTemplateByName(vappTemplateName)
	check.Assert(err, IsNil)
	check.Assert(vAppTemplate1.VAppTemplate.HREF, Equals, vAppTemplateAsSystem.VAppTemplate.HREF)
	mediaRecord1, err := catalog1FromOrg.GetMediaByName(mediaName, false)
	check.Assert(err, IsNil)
	check.Assert(mediaRecord1.Media.HREF, Equals, mediaRecordAsSystem.Media.HREF)

	vAppTemplate2, err := catalog2FromOrg.GetVAppTemplateByName(vappTemplateName)
	check.Assert(err, IsNil)
	check.Assert(vAppTemplate2.VAppTemplate.HREF, Equals, vAppTemplateAsSystem.VAppTemplate.HREF)
	mediaRecord2, err := catalog2FromOrg.GetMediaByName(mediaName, false)
	check.Assert(err, IsNil)
	check.Assert(mediaRecord2.Media.HREF, Equals, mediaRecordAsSystem.Media.HREF)

	check.Assert(catalog1FromOrg.Catalog.HREF, Equals, catalog1AsOrg1.Catalog.HREF)
	check.Assert(adminCatalog1FromOrg.AdminCatalog.HREF, Equals, adminCatalog1Created.AdminCatalog.HREF)
	check.Assert(adminCatalog2FromOrg.AdminCatalog.HREF, Equals, adminCatalog1Created.AdminCatalog.HREF)
	check.Assert(catalog2FromOrg.Catalog.HREF, Equals, catalog1AsOrg1.Catalog.HREF)

	isSharedReadOnly, err := adminCatalog1.IsSharedReadOnly()
	check.Assert(err, IsNil)
	check.Assert(isSharedReadOnly, Equals, true)

	fmt.Println("removing read-only catalog sharing")
	err = adminCatalog1Created.SetReadOnlyAccessControl(false)
	check.Assert(err, IsNil)
	catalog1FromOrg, err = vcdClient1.Client.GetCatalogByName(org1.AdminOrg.Name, catalogName)
	check.Assert(err, IsNil)
	check.Assert(catalog1FromOrg, NotNil)
	fmt.Println("try retrieving read-only catalog from second org")
	time.Sleep(timeElapsedToAvailability)
	adminCatalog2FromOrg, err = vcdClient2.Client.GetAdminCatalogByName(org1.AdminOrg.Name, catalogName)
	check.Assert(err, NotNil)
	check.Assert(adminCatalog2FromOrg, IsNil)

	isSharedReadOnly, err = adminCatalog1.IsSharedReadOnly()
	check.Assert(err, IsNil)
	check.Assert(isSharedReadOnly, Equals, false)

	timeout = 30 * time.Second
	startTime = time.Now()
	for time.Since(startTime) < timeout {
		err = adminCatalog1Created.Delete(true, true)
		if err == nil {
			fmt.Printf("shared catalog deleted in %s\n", time.Since(startTime))
			break
		}
		time.Sleep(200 * time.Millisecond)
	}
=======
func (vcd *TestVCD) Test_CatalogCreateCompleteness(check *C) {
	fmt.Printf("Running: %s\n", check.TestName())

	adminOrg, err := vcd.client.GetAdminOrgByName(vcd.config.VCD.Org)
	check.Assert(err, IsNil)
	check.Assert(adminOrg, NotNil)
	catalogName := "TestAdminCatalogCreate"
	adminCatalog, err := adminOrg.CreateCatalog(catalogName, catalogName)
	check.Assert(err, IsNil)
	AddToCleanupList(catalogName, "catalog", vcd.config.VCD.Org, check.TestName())
	metadataLink := adminCatalog.AdminCatalog.Link.ForType(types.MimeMetaData, "add")
	check.Assert(metadataLink, NotNil)
	err = adminCatalog.Delete(true, true)
	check.Assert(err, IsNil)

	catalogName = "TestCatalogCreate"
	org, err := vcd.client.GetOrgByName(vcd.config.VCD.Org)
	check.Assert(err, IsNil)
	catalog, err := org.CreateCatalog(catalogName, catalogName)
	check.Assert(err, IsNil)
	AddToCleanupList(catalogName, "catalog", vcd.config.VCD.Org, check.TestName())
	metadataLink = nil
	metadataLink = catalog.Catalog.Link.ForType(types.MimeMetaData, "add")
	check.Assert(metadataLink, NotNil)
	err = catalog.Delete(true, true)
>>>>>>> 4c43eaeb
	check.Assert(err, IsNil)
}<|MERGE_RESOLUTION|>--- conflicted
+++ resolved
@@ -1305,7 +1305,6 @@
 	check.Assert(err, IsNil)
 }
 
-<<<<<<< HEAD
 func (vcd *TestVCD) Test_CatalogAccessAsOrgUsersReadOnly(check *C) {
 	if vcd.config.Tenants == nil || len(vcd.config.Tenants) < 2 {
 		check.Skip("no tenants found in configuration")
@@ -1459,7 +1458,8 @@
 		}
 		time.Sleep(200 * time.Millisecond)
 	}
-=======
+}
+
 func (vcd *TestVCD) Test_CatalogCreateCompleteness(check *C) {
 	fmt.Printf("Running: %s\n", check.TestName())
 
@@ -1485,6 +1485,5 @@
 	metadataLink = catalog.Catalog.Link.ForType(types.MimeMetaData, "add")
 	check.Assert(metadataLink, NotNil)
 	err = catalog.Delete(true, true)
->>>>>>> 4c43eaeb
 	check.Assert(err, IsNil)
 }