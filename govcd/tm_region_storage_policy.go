package govcd

/*
 * Copyright 2024 VMware, Inc.  All rights reserved.  Licensed under the Apache v2 License.
 */

import (
	"fmt"
	"net/url"

	"github.com/vmware/go-vcloud-director/v3/types/v56"
)

const labelRegionStoragePolicy = "Region Storage Policy"

// RegionStoragePolicy defines the Region Storage Policy data structure
type RegionStoragePolicy struct {
	RegionStoragePolicy *types.RegionStoragePolicy
	client              *Client
}

// wrap is a hidden helper that facilitates the usage of a generic CRUD function
//
//lint:ignore U1000 this method is used in generic functions, but annoys staticcheck
func (g RegionStoragePolicy) wrap(inner *types.RegionStoragePolicy) *RegionStoragePolicy {
	g.RegionStoragePolicy = inner
	return &g
}

// GetAllStoragePolicies retrieves all Region Storage Policies with the given query parameters, which allow setting filters
// and other constraints
func (r *Region) GetAllStoragePolicies(queryParameters url.Values) ([]*RegionStoragePolicy, error) {
	return getAllStoragePolicies(r, queryParameters)
}
func getAllStoragePolicies(r *Region, queryParameters url.Values) ([]*RegionStoragePolicy, error) {
	c := crudConfig{
		entityLabel:     labelRegionStoragePolicy,
		endpoint:        types.OpenApiPathVcf + types.OpenApiEndpointRegionStoragePolicies,
		queryParameters: queryParameters,
	}

	outerType := RegionStoragePolicy{client: &r.vcdClient.Client}
	return getAllOuterEntities(&r.vcdClient.Client, outerType, c)
}

// GetStoragePolicyByName retrieves a Region Storage Policy by name
func (r *Region) GetStoragePolicyByName(name string) (*RegionStoragePolicy, error) {
	if name == "" {
		return nil, fmt.Errorf("%s lookup requires name", labelRegionStoragePolicy)
	}

	queryParams := url.Values{}
	queryParams.Add("filter", fmt.Sprintf("(name==%s;region.id==%s)", name, r.Region.ID))

	filteredEntities, err := getAllStoragePolicies(r, queryParams)
	if err != nil {
		return nil, err
	}

	// TODO: TM: API returns same result twice for some reason
	if len(filteredEntities) == 0 {
		return nil, fmt.Errorf("TODO: TM: found 0 storage policies: %s", ErrorEntityNotFound)
	}
	singleEntity := filteredEntities[0]
	//singleEntity, err := oneOrError("name", name, filteredEntities)
	//if err != nil {
	//	return nil, err
	//}

<<<<<<< HEAD
	return vcdClient.GetRegionStoragePolicyById(singleEntity.RegionStoragePolicy.ID)
=======
	return getStoragePolicyById(&r.vcdClient.Client, singleEntity.RegionStoragePolicy.ID)
}

// GetStoragePolicyById retrieves a Region Storage Policy by ID
func (r *Region) GetStoragePolicyById(id string) (*RegionStoragePolicy, error) {
	return getStoragePolicyById(&r.vcdClient.Client, id)
>>>>>>> b8d40e98
}

// GetRegionStoragePolicyById retrieves a Region Storage Policy by ID
func (vcdClient *VCDClient) GetRegionStoragePolicyById(id string) (*RegionStoragePolicy, error) {
	return getStoragePolicyById(&vcdClient.Client, id)
}

func getStoragePolicyById(client *Client, id string) (*RegionStoragePolicy, error) {
	c := crudConfig{
		entityLabel:    labelRegionStoragePolicy,
		endpoint:       types.OpenApiPathVcf + types.OpenApiEndpointRegionStoragePolicies,
		endpointParams: []string{id},
	}

	outerType := RegionStoragePolicy{client: client}
	return getOuterEntity(client, outerType, c)
}<|MERGE_RESOLUTION|>--- conflicted
+++ resolved
@@ -67,16 +67,12 @@
 	//	return nil, err
 	//}
 
-<<<<<<< HEAD
-	return vcdClient.GetRegionStoragePolicyById(singleEntity.RegionStoragePolicy.ID)
-=======
 	return getStoragePolicyById(&r.vcdClient.Client, singleEntity.RegionStoragePolicy.ID)
 }
 
 // GetStoragePolicyById retrieves a Region Storage Policy by ID
 func (r *Region) GetStoragePolicyById(id string) (*RegionStoragePolicy, error) {
 	return getStoragePolicyById(&r.vcdClient.Client, id)
->>>>>>> b8d40e98
 }
 
 // GetRegionStoragePolicyById retrieves a Region Storage Policy by ID
