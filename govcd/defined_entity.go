/*
 * Copyright 2022 VMware, Inc.  All rights reserved.  Licensed under the Apache v2 License.
 */

package govcd

import (
	"fmt"
	"github.com/vmware/go-vcloud-director/v2/types/v56"
	"net/url"
	"time"
)

// DefinedEntityType is a type for handling Runtime Defined Entity (RDE) Type definitions
type DefinedEntityType struct {
	DefinedEntityType *types.DefinedEntityType
	client            *Client
}

<<<<<<< HEAD
// DefinedEntity represents an instance of a Runtime Defined Entity (RDE)
type DefinedEntity struct {
	DefinedEntity *types.DefinedEntity
	Etag          string // Populated by VCDClient.GetRdeById, DefinedEntityType.GetRdeById, DefinedEntity.Update
	client        *Client
}

// CreateRdeType creates a Runtime Defined Entity type.
// Only System administrator can create RDE types.
=======
// CreateRdeType creates a Runtime Defined Entity Type.
// Only a System administrator can create RDE Types.
>>>>>>> badd48c9
func (vcdClient *VCDClient) CreateRdeType(rde *types.DefinedEntityType) (*DefinedEntityType, error) {
	client := vcdClient.Client

	endpoint := types.OpenApiPathVersion1_0_0 + types.OpenApiEndpointRdeEntityTypes
	apiVersion, err := client.getOpenApiHighestElevatedVersion(endpoint)
	if err != nil {
		return nil, err
	}

	urlRef, err := client.OpenApiBuildEndpoint(endpoint)
	if err != nil {
		return nil, err
	}

	result := &DefinedEntityType{
		DefinedEntityType: &types.DefinedEntityType{},
		client:            &vcdClient.Client,
	}

	err = client.OpenApiPostItem(apiVersion, urlRef, nil, rde, result.DefinedEntityType, nil)
	if err != nil {
		return nil, err
	}

	return result, nil
}

// GetAllRdeTypes retrieves all Runtime Defined Entity Types. Query parameters can be supplied to perform additional filtering.
func (vcdClient *VCDClient) GetAllRdeTypes(queryParameters url.Values) ([]*DefinedEntityType, error) {
	client := vcdClient.Client
	endpoint := types.OpenApiPathVersion1_0_0 + types.OpenApiEndpointRdeEntityTypes
	apiVersion, err := client.getOpenApiHighestElevatedVersion(endpoint)
	if err != nil {
		return nil, err
	}

	urlRef, err := client.OpenApiBuildEndpoint(endpoint)
	if err != nil {
		return nil, err
	}

	typeResponses := []*types.DefinedEntityType{{}}
	err = client.OpenApiGetAllItems(apiVersion, urlRef, queryParameters, &typeResponses, nil)
	if err != nil {
		return nil, err
	}

	// Wrap all typeResponses into DefinedEntityType types with client
	returnRDEs := make([]*DefinedEntityType, len(typeResponses))
	for sliceIndex := range typeResponses {
		returnRDEs[sliceIndex] = &DefinedEntityType{
			DefinedEntityType: typeResponses[sliceIndex],
			client:            &vcdClient.Client,
		}
	}

	return returnRDEs, nil
}

// GetRdeType gets a Runtime Defined Entity Type by its unique combination of vendor, namespace and version.
func (vcdClient *VCDClient) GetRdeType(vendor, namespace, version string) (*DefinedEntityType, error) {
	queryParameters := url.Values{}
	queryParameters.Add("filter", fmt.Sprintf("vendor==%s;nss==%s;version==%s", vendor, namespace, version))
	rdeTypes, err := vcdClient.GetAllRdeTypes(queryParameters)
	if err != nil {
		return nil, err
	}

	if len(rdeTypes) == 0 {
		return nil, fmt.Errorf("%s could not find the Runtime Defined Entity Type with vendor %s, namespace %s and version %s", ErrorEntityNotFound, vendor, namespace, version)
	}

	if len(rdeTypes) > 1 {
		return nil, fmt.Errorf("found more than 1 Runtime Defined Entity Type with vendor %s, namespace %s and version %s", vendor, namespace, version)
	}

	return rdeTypes[0], nil
}

// GetRdeTypeById gets a Runtime Defined Entity Type by its ID.
func (vcdClient *VCDClient) GetRdeTypeById(id string) (*DefinedEntityType, error) {
	client := vcdClient.Client
	endpoint := types.OpenApiPathVersion1_0_0 + types.OpenApiEndpointRdeEntityTypes
	apiVersion, err := client.getOpenApiHighestElevatedVersion(endpoint)
	if err != nil {
		return nil, err
	}

	urlRef, err := client.OpenApiBuildEndpoint(endpoint, id)
	if err != nil {
		return nil, err
	}

	result := &DefinedEntityType{
		DefinedEntityType: &types.DefinedEntityType{},
		client:            &vcdClient.Client,
	}

	err = client.OpenApiGetItem(apiVersion, urlRef, nil, result.DefinedEntityType, nil)
	if err != nil {
		return nil, err
	}

	return result, nil
}

// Update updates the receiver Runtime Defined Entity Type with the values given by the input.
func (rdeType *DefinedEntityType) Update(rdeTypeToUpdate types.DefinedEntityType) error {
	client := rdeType.client
	if rdeType.DefinedEntityType.ID == "" {
		return fmt.Errorf("ID of the receiver Runtime Defined Entity Type is empty")
	}

	if rdeTypeToUpdate.ID != "" && rdeTypeToUpdate.ID != rdeType.DefinedEntityType.ID {
		return fmt.Errorf("ID of the receiver Runtime Defined Entity and the input ID don't match")
	}

	// Name and schema are mandatory, even when we don't want to update them, so we populate them in this situation to avoid errors
	// and make this method more user friendly.
	if rdeTypeToUpdate.Name == "" {
		rdeTypeToUpdate.Name = rdeType.DefinedEntityType.Name
	}
	if rdeTypeToUpdate.Schema == nil || len(rdeTypeToUpdate.Schema) == 0 {
		rdeTypeToUpdate.Schema = rdeType.DefinedEntityType.Schema
	}

	endpoint := types.OpenApiPathVersion1_0_0 + types.OpenApiEndpointRdeEntityTypes
	apiVersion, err := client.getOpenApiHighestElevatedVersion(endpoint)
	if err != nil {
		return err
	}

	urlRef, err := client.OpenApiBuildEndpoint(endpoint, rdeType.DefinedEntityType.ID)
	if err != nil {
		return err
	}

	err = client.OpenApiPutItem(apiVersion, urlRef, nil, rdeTypeToUpdate, rdeType.DefinedEntityType, nil)
	if err != nil {
		return err
	}

	return nil
}

// Delete deletes the receiver Runtime Defined Entity Type.
// Only a System administrator can delete RDE Types.
func (rdeType *DefinedEntityType) Delete() error {
	client := rdeType.client
	if rdeType.DefinedEntityType.ID == "" {
		return fmt.Errorf("ID of the receiver Runtime Defined Entity Type is empty")
	}

	endpoint := types.OpenApiPathVersion1_0_0 + types.OpenApiEndpointRdeEntityTypes
	apiVersion, err := client.getOpenApiHighestElevatedVersion(endpoint)
	if err != nil {
		return err
	}

	urlRef, err := client.OpenApiBuildEndpoint(endpoint, rdeType.DefinedEntityType.ID)
	if err != nil {
		return err
	}

	err = client.OpenApiDeleteItem(apiVersion, urlRef, nil, nil)
	if err != nil {
		return err
	}

	rdeType.DefinedEntityType = &types.DefinedEntityType{}
	return nil
}

// GetAllRdes gets all the RDE instances of the given vendor, namespace and version.
func (vcdClient *VCDClient) GetAllRdes(vendor, namespace, version string, queryParameters url.Values) ([]*DefinedEntity, error) {
	return getAllRdes(&vcdClient.Client, vendor, namespace, version, queryParameters)
}

// GetAllRdes gets all the RDE instances of the receiver type.
func (rdeType *DefinedEntityType) GetAllRdes(queryParameters url.Values) ([]*DefinedEntity, error) {
	return getAllRdes(rdeType.client, rdeType.DefinedEntityType.Vendor, rdeType.DefinedEntityType.Namespace, rdeType.DefinedEntityType.Version, queryParameters)
}

// getAllRdes gets all the RDE instances of the given vendor, namespace and version.
// Supports filtering with the given queryParameters.
func getAllRdes(client *Client, vendor, namespace, version string, queryParameters url.Values) ([]*DefinedEntity, error) {
	endpoint := types.OpenApiPathVersion1_0_0 + types.OpenApiEndpointEntitiesTypes
	apiVersion, err := client.getOpenApiHighestElevatedVersion(endpoint)
	if err != nil {
		return nil, err
	}

	urlRef, err := client.OpenApiBuildEndpoint(endpoint, fmt.Sprintf("%s/%s/%s", vendor, namespace, version))
	if err != nil {
		return nil, err
	}

	typeResponses := []*types.DefinedEntity{{}}
	err = client.OpenApiGetAllItems(apiVersion, urlRef, queryParameters, &typeResponses, nil)
	if err != nil {
		return nil, err
	}

	// Wrap all typeResponses into DefinedEntityType types with client
	returnRDEs := make([]*DefinedEntity, len(typeResponses))
	for sliceIndex := range typeResponses {
		returnRDEs[sliceIndex] = &DefinedEntity{
			DefinedEntity: typeResponses[sliceIndex],
			client:        client,
		}
	}

	return returnRDEs, nil
}

// GetRdesByName gets RDE instances with the given name that belongs to the receiver type.
// VCD allows to have many RDEs with the same name, hence this function returns a slice.
func (rdeType *DefinedEntityType) GetRdesByName(name string) ([]*DefinedEntity, error) {
	return getRdesByName(rdeType.client, rdeType.DefinedEntityType.Vendor, rdeType.DefinedEntityType.Namespace, rdeType.DefinedEntityType.Version, name)
}

// GetRdesByName gets RDE instances with the given name and the given vendor, namespace and version.
// VCD allows to have many RDEs with the same name, hence this function returns a slice.
func (vcdClient *VCDClient) GetRdesByName(vendor, namespace, version, name string) ([]*DefinedEntity, error) {
	return getRdesByName(&vcdClient.Client, vendor, namespace, version, name)
}

// getRdesByName gets RDE instances with the given name and the given vendor, namespace and version.
// VCD allows to have many RDEs with the same name, hence this function returns a slice.
func getRdesByName(client *Client, vendor, namespace, version, name string) ([]*DefinedEntity, error) {
	queryParameters := url.Values{}
	queryParameters.Add("filter", fmt.Sprintf("name==%s", name))
	rdeTypes, err := getAllRdes(client, vendor, namespace, version, queryParameters)
	if err != nil {
		return nil, err
	}

	if len(rdeTypes) == 0 {
		return nil, fmt.Errorf("%s could not find the Runtime Defined Entity with name '%s'", ErrorEntityNotFound, name)
	}

	return rdeTypes, nil
}

// GetRdeById gets a Runtime Defined Entity by its ID.
// Getting a RDE by ID populates the ETag field in the returned object.
func (rdeType *DefinedEntityType) GetRdeById(id string) (*DefinedEntity, error) {
	return getRdeById(rdeType.client, id)
}

// GetRdeById gets a Runtime Defined Entity by its ID.
// Getting a RDE by ID populates the ETag field in the returned object.
func (vcdClient *VCDClient) GetRdeById(id string) (*DefinedEntity, error) {
	return getRdeById(&vcdClient.Client, id)
}

// getRdeById gets a Runtime Defined Entity by its ID.
// Getting a RDE by ID populates the ETag field in the returned object.
func getRdeById(client *Client, id string) (*DefinedEntity, error) {
	endpoint := types.OpenApiPathVersion1_0_0 + types.OpenApiEndpointEntities
	apiVersion, err := client.getOpenApiHighestElevatedVersion(endpoint)
	if err != nil {
		return nil, err
	}

	urlRef, err := client.OpenApiBuildEndpoint(endpoint, id)
	if err != nil {
		return nil, err
	}

	result := &DefinedEntity{
		DefinedEntity: &types.DefinedEntity{},
		client:        client,
	}

	eTagValue, err := client.OpenApiGetItemAndHeader(apiVersion, urlRef, nil, result.DefinedEntity, nil, "ETag")
	if err != nil {
		return nil, err
	}
	result.Etag = eTagValue

	return result, nil
}

// CreateRde creates an entity of the type of the receiver Runtime Defined Entity (RDE) type.
// The input doesn't need to specify the type ID, as it gets it from the receiver RDE type.
// The input tenant context allows to create the RDE in a given org if the creator is a System admin.
// NOTE: After RDE creation, some actor should Resolve it, otherwise the RDE state will be "PRE_CREATED"
// and the generated VCD task will remain at 1% until resolved.
func (rdeType *DefinedEntityType) CreateRde(entity types.DefinedEntity, tenantContext *TenantContext) (*DefinedEntity, error) {
	entity.EntityType = rdeType.DefinedEntityType.ID
	err := createRde(rdeType.client, entity, tenantContext)
	if err != nil {
		return nil, err
	}
	return pollPreCreatedRde(rdeType.client, rdeType.DefinedEntityType.Vendor, rdeType.DefinedEntityType.Namespace, rdeType.DefinedEntityType.ID, entity.Name, 5)
}

// CreateRde creates an entity of the type of the given vendor, namespace and version.
// NOTE: After RDE creation, some actor should Resolve it, otherwise the RDE state will be "PRE_CREATED"
// and the generated VCD task will remain at 1% until resolved.
func (vcdClient *VCDClient) CreateRde(vendor, namespace, version string, entity types.DefinedEntity, tenantContext *TenantContext) (*DefinedEntity, error) {
	entity.EntityType = fmt.Sprintf("urn:vcloud:type:%s:%s:%s", vendor, namespace, version)
	err := createRde(&vcdClient.Client, entity, tenantContext)
	if err != nil {
		return nil, err
	}
	return pollPreCreatedRde(&vcdClient.Client, vendor, namespace, version, entity.Name, 5)
}

// CreateRde creates an entity of the type of the receiver Runtime Defined Entity (RDE) type.
// The input doesn't need to specify the type ID, as it gets it from the receiver RDE type. If it is specified anyway,
// it must match the type ID of the receiver RDE type.
// NOTE: After RDE creation, some actor should Resolve it, otherwise the RDE state will be "PRE_CREATED"
// and the generated VCD task will remain at 1% until resolved.
func createRde(client *Client, entity types.DefinedEntity, tenantContext *TenantContext) error {
	if entity.EntityType == "" {
		return fmt.Errorf("ID of the Runtime Defined Entity type is empty")
	}

	if entity.Entity == nil || len(entity.Entity) == 0 {
		return fmt.Errorf("the entity JSON is empty")
	}

	endpoint := types.OpenApiPathVersion1_0_0 + types.OpenApiEndpointEntityTypes
	apiVersion, err := client.getOpenApiHighestElevatedVersion(endpoint)
	if err != nil {
		return err
	}

	urlRef, err := client.OpenApiBuildEndpoint(endpoint, entity.EntityType)
	if err != nil {
		return err
	}

	_, err = client.OpenApiPostItemAsyncWithHeaders(apiVersion, urlRef, nil, entity, getTenantContextHeader(tenantContext))
	if err != nil {
		return err
	}
	return nil
}

// pollPreCreatedRde polls VCD for a given amount of tries, to search for the RDE in state PRE_CREATED
// that corresponds to the given vendor, namespace, version and name.
// This function can be useful on RDE creation, as VCD just returns a task that remains at 1% until the RDE is resolved,
// hence one needs to re-fetch the recently created RDE manually.
func pollPreCreatedRde(client *Client, vendor, namespace, version, name string, tries int) (*DefinedEntity, error) {
	var rdes []*DefinedEntity
	var err error
	for i := 0; i < tries; i++ {
		rdes, err = getRdesByName(client, vendor, namespace, version, name)
		if err == nil {
			for _, rde := range rdes {
				// This doesn't really guarantee that the chosen RDE is the one we want, but there's no other way of
				// fine-graining
				if rde.DefinedEntity.State != nil && *rde.DefinedEntity.State == "PRE_CREATED" {
					return rde, nil
				}
			}
		}
		time.Sleep(3 * time.Second)
	}
	return nil, fmt.Errorf("could not create RDE, failed during retrieval after creation: %s", err)
}

// Resolve needs to be called after an RDE is successfully created. It makes the receiver RDE usable if the JSON entity
// is valid, reaching a state of RESOLVED. If it fails, the state will be RESOLUTION_ERROR,
// and it will need to Update the JSON entity.
// Resolving a RDE populates the ETag field in the receiver object.
func (rde *DefinedEntity) Resolve() error {
	client := rde.client
	endpoint := types.OpenApiPathVersion1_0_0 + types.OpenApiEndpointEntitiesResolve
	apiVersion, err := client.getOpenApiHighestElevatedVersion(endpoint)
	if err != nil {
		return err
	}

	urlRef, err := client.OpenApiBuildEndpoint(fmt.Sprintf(endpoint, rde.DefinedEntity.ID))
	if err != nil {
		return err
	}

	eTag, err := client.OpenApiPostItemAndGetHeader(apiVersion, urlRef, nil, nil, rde.DefinedEntity, nil, "ETag")
	if err != nil {
		return err
	}
	rde.Etag = eTag

	return nil
}

// Update updates the receiver Runtime Defined Entity with the values given by the input. This method is useful
// if rde.Resolve() failed and a JSON entity change is needed.
// Updating a RDE populates the ETag field in the receiver object.
func (rde *DefinedEntity) Update(rdeToUpdate types.DefinedEntity) error {
	client := rde.client

	if rde.DefinedEntity.ID == "" {
		return fmt.Errorf("ID of the receiver Runtime Defined Entity is empty")
	}

	// Name is mandatory, despite we don't want to update it, so we populate it in this situation to avoid errors
	// and make this method more user friendly.
	if rdeToUpdate.Name == "" {
		rdeToUpdate.Name = rde.DefinedEntity.Name
	}

	endpoint := types.OpenApiPathVersion1_0_0 + types.OpenApiEndpointEntities
	apiVersion, err := client.getOpenApiHighestElevatedVersion(endpoint)
	if err != nil {
		return err
	}

	urlRef, err := client.OpenApiBuildEndpoint(endpoint, rde.DefinedEntity.ID)
	if err != nil {
		return err
	}

	eTag, err := client.OpenApiPutItemAndGetHeader(apiVersion, urlRef, nil, rdeToUpdate, rde.DefinedEntity, nil, "ETag")
	if err != nil {
		return err
	}
	rde.Etag = eTag

	return nil
}

// Delete deletes the receiver Runtime Defined Entity.
func (rde *DefinedEntity) Delete() error {
	client := rde.client

	if rde.DefinedEntity.ID == "" {
		return fmt.Errorf("ID of the receiver Runtime Defined Entity is empty")
	}

	endpoint := types.OpenApiPathVersion1_0_0 + types.OpenApiEndpointEntities
	apiVersion, err := client.getOpenApiHighestElevatedVersion(endpoint)
	if err != nil {
		return err
	}

	urlRef, err := client.OpenApiBuildEndpoint(endpoint, rde.DefinedEntity.ID)
	if err != nil {
		return err
	}

	err = client.OpenApiDeleteItem(apiVersion, urlRef, nil, nil)
	if err != nil {
		return err
	}

	rde.DefinedEntity = &types.DefinedEntity{}
	rde.Etag = ""
	return nil
}<|MERGE_RESOLUTION|>--- conflicted
+++ resolved
@@ -17,7 +17,6 @@
 	client            *Client
 }
 
-<<<<<<< HEAD
 // DefinedEntity represents an instance of a Runtime Defined Entity (RDE)
 type DefinedEntity struct {
 	DefinedEntity *types.DefinedEntity
@@ -25,12 +24,8 @@
 	client        *Client
 }
 
-// CreateRdeType creates a Runtime Defined Entity type.
-// Only System administrator can create RDE types.
-=======
 // CreateRdeType creates a Runtime Defined Entity Type.
 // Only a System administrator can create RDE Types.
->>>>>>> badd48c9
 func (vcdClient *VCDClient) CreateRdeType(rde *types.DefinedEntityType) (*DefinedEntityType, error) {
 	client := vcdClient.Client
 
@@ -217,7 +212,7 @@
 // getAllRdes gets all the RDE instances of the given vendor, namespace and version.
 // Supports filtering with the given queryParameters.
 func getAllRdes(client *Client, vendor, namespace, version string, queryParameters url.Values) ([]*DefinedEntity, error) {
-	endpoint := types.OpenApiPathVersion1_0_0 + types.OpenApiEndpointEntitiesTypes
+	endpoint := types.OpenApiPathVersion1_0_0 + types.OpenApiEndpointRdeEntityTypes
 	apiVersion, err := client.getOpenApiHighestElevatedVersion(endpoint)
 	if err != nil {
 		return nil, err
@@ -290,7 +285,7 @@
 // getRdeById gets a Runtime Defined Entity by its ID.
 // Getting a RDE by ID populates the ETag field in the returned object.
 func getRdeById(client *Client, id string) (*DefinedEntity, error) {
-	endpoint := types.OpenApiPathVersion1_0_0 + types.OpenApiEndpointEntities
+	endpoint := types.OpenApiPathVersion1_0_0 + types.OpenApiEndpointRdeEntities
 	apiVersion, err := client.getOpenApiHighestElevatedVersion(endpoint)
 	if err != nil {
 		return nil, err
@@ -355,7 +350,7 @@
 		return fmt.Errorf("the entity JSON is empty")
 	}
 
-	endpoint := types.OpenApiPathVersion1_0_0 + types.OpenApiEndpointEntityTypes
+	endpoint := types.OpenApiPathVersion1_0_0 + types.OpenApiEndpointRdeEntityTypes
 	apiVersion, err := client.getOpenApiHighestElevatedVersion(endpoint)
 	if err != nil {
 		return err
@@ -402,7 +397,7 @@
 // Resolving a RDE populates the ETag field in the receiver object.
 func (rde *DefinedEntity) Resolve() error {
 	client := rde.client
-	endpoint := types.OpenApiPathVersion1_0_0 + types.OpenApiEndpointEntitiesResolve
+	endpoint := types.OpenApiPathVersion1_0_0 + types.OpenApiEndpointRdeEntitiesResolve
 	apiVersion, err := client.getOpenApiHighestElevatedVersion(endpoint)
 	if err != nil {
 		return err
@@ -438,7 +433,7 @@
 		rdeToUpdate.Name = rde.DefinedEntity.Name
 	}
 
-	endpoint := types.OpenApiPathVersion1_0_0 + types.OpenApiEndpointEntities
+	endpoint := types.OpenApiPathVersion1_0_0 + types.OpenApiEndpointRdeEntities
 	apiVersion, err := client.getOpenApiHighestElevatedVersion(endpoint)
 	if err != nil {
 		return err
@@ -466,7 +461,7 @@
 		return fmt.Errorf("ID of the receiver Runtime Defined Entity is empty")
 	}
 
-	endpoint := types.OpenApiPathVersion1_0_0 + types.OpenApiEndpointEntities
+	endpoint := types.OpenApiPathVersion1_0_0 + types.OpenApiEndpointRdeEntities
 	apiVersion, err := client.getOpenApiHighestElevatedVersion(endpoint)
 	if err != nil {
 		return err
