--- conflicted
+++ resolved
@@ -67,16 +67,11 @@
 	types.OpenApiPathVersion1_0_0 + types.OpenApiEndpointRdeEntitiesResolve:                 "35.0", // VCD 10.2+
 
 	// IP Spaces
-<<<<<<< HEAD
 	types.OpenApiPathVersion1_0_0 + types.OpenApiEndpointIpSpaces:                  "37.1", // VCD 10.4.1+
 	types.OpenApiPathVersion1_0_0 + types.OpenApiEndpointIpSpaceSummaries:          "37.1", // VCD 10.4.1+
 	types.OpenApiPathVersion1_0_0 + types.OpenApiEndpointIpSpaceUplinks:            "37.1", // VCD 10.4.1+
 	types.OpenApiPathVersion1_0_0 + types.OpenApiEndpointIpSpaceUplinksAllocate:    "37.1", // VCD 10.4.1+
 	types.OpenApiPathVersion1_0_0 + types.OpenApiEndpointIpSpaceUplinksAllocations: "37.1", // VCD 10.4.1+
-=======
-	types.OpenApiPathVersion1_0_0 + types.OpenApiEndpointIpSpaces:         "37.1", // VCD 10.4.1+
-	types.OpenApiPathVersion1_0_0 + types.OpenApiEndpointIpSpaceSummaries: "37.1", // VCD 10.4.1+
->>>>>>> b08ab123
 
 	// NSX-T ALB (Advanced/AVI Load Balancer) support was introduced in 10.2
 	types.OpenApiPathVersion1_0_0 + types.OpenApiEndpointAlbController:                    "35.0", // VCD 10.2+
