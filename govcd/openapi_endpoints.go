package govcd

/*
 * Copyright 2020 VMware, Inc.  All rights reserved.  Licensed under the Apache v2 License.
 */

import (
	"fmt"

	"github.com/vmware/go-vcloud-director/v2/types/v56"
)

// endpointMinApiVersions holds mapping of OpenAPI endpoints and API versions they were introduced in.
var endpointMinApiVersions = map[string]string{
<<<<<<< HEAD
	types.OpenApiPathVersion1_0_0 + types.OpenApiEndpointRoles:                  "31.0",
	types.OpenApiPathVersion1_0_0 + types.OpenApiEndpointAuditTrail:             "33.0",
	types.OpenApiPathVersion1_0_0 + types.OpenApiEndpointImportableTier0Routers: "32.0",
	// OpenApiEndpointExternalNetworks endpoint support was introduced with version 32.0 however it was still not stable
	// enough to be used. (i.e. it did not support update "PUT")
	types.OpenApiPathVersion1_0_0 + types.OpenApiEndpointExternalNetworks: "33.0",
=======
	types.OpenApiPathVersion1_0_0 + types.OpenApiEndpointRoles:                      "31.0",
	types.OpenApiPathVersion1_0_0 + types.OpenApiEndpointVdcComputePolicies:         "32.0",
	types.OpenApiPathVersion1_0_0 + types.OpenApiEndpointVdcAssignedComputePolicies: "33.0",
>>>>>>> 332c4fa1
}

// checkOpenApiEndpointCompatibility checks if VCD version (to which the client is connected) is sufficient to work with
// specified OpenAPI endpoint and returns either error, either Api version to use for calling that endpoint. This Api
// version can then be supplied to low level OpenAPI client functions.
// If the system default API version is higher than endpoint introduction version - default system one is used.
func (client *Client) checkOpenApiEndpointCompatibility(endpoint string) (string, error) {
	minimumApiVersion, ok := endpointMinApiVersions[endpoint]
	if !ok {
		return "", fmt.Errorf("minimum API version for endopoint '%s' is not defined", endpoint)
	}

	if client.APIVCDMaxVersionIs("< " + minimumApiVersion) {
		maxSupportedVersion, err := client.maxSupportedVersion()
		if err != nil {
			return "", fmt.Errorf("error reading maximum supported API version: %s", err)
		}
		return "", fmt.Errorf("endpoint '%s' requires API version to support at least '%s'. Maximum supported version in this instance: '%s'",
			endpoint, minimumApiVersion, maxSupportedVersion)
	}

	// If default API version is higher than minimum required API version for endpoint - use the system default one.
	if client.APIClientVersionIs("> " + minimumApiVersion) {
		return client.APIVersion, nil
	}

	return minimumApiVersion, nil
}<|MERGE_RESOLUTION|>--- conflicted
+++ resolved
@@ -12,18 +12,14 @@
 
 // endpointMinApiVersions holds mapping of OpenAPI endpoints and API versions they were introduced in.
 var endpointMinApiVersions = map[string]string{
-<<<<<<< HEAD
 	types.OpenApiPathVersion1_0_0 + types.OpenApiEndpointRoles:                  "31.0",
 	types.OpenApiPathVersion1_0_0 + types.OpenApiEndpointAuditTrail:             "33.0",
 	types.OpenApiPathVersion1_0_0 + types.OpenApiEndpointImportableTier0Routers: "32.0",
 	// OpenApiEndpointExternalNetworks endpoint support was introduced with version 32.0 however it was still not stable
 	// enough to be used. (i.e. it did not support update "PUT")
-	types.OpenApiPathVersion1_0_0 + types.OpenApiEndpointExternalNetworks: "33.0",
-=======
-	types.OpenApiPathVersion1_0_0 + types.OpenApiEndpointRoles:                      "31.0",
+	types.OpenApiPathVersion1_0_0 + types.OpenApiEndpointExternalNetworks:           "33.0",
 	types.OpenApiPathVersion1_0_0 + types.OpenApiEndpointVdcComputePolicies:         "32.0",
 	types.OpenApiPathVersion1_0_0 + types.OpenApiEndpointVdcAssignedComputePolicies: "33.0",
->>>>>>> 332c4fa1
 }
 
 // checkOpenApiEndpointCompatibility checks if VCD version (to which the client is connected) is sufficient to work with
