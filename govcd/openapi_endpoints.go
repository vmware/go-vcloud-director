package govcd

/*
 * Copyright 2020 VMware, Inc.  All rights reserved.  Licensed under the Apache v2 License.
 */

import (
	"fmt"

	"github.com/vmware/go-vcloud-director/v2/types/v56"
)

// endpointMinApiVersions holds mapping of OpenAPI endpoints and API versions they were introduced in.
var endpointMinApiVersions = map[string]string{
	types.OpenApiPathVersion1_0_0 + types.OpenApiEndpointRights:                              "31.0",
	types.OpenApiPathVersion1_0_0 + types.OpenApiEndpointRightsBundles:                       "31.0",
	types.OpenApiPathVersion1_0_0 + types.OpenApiEndpointRightsCategories:                    "31.0",
	types.OpenApiPathVersion1_0_0 + types.OpenApiEndpointRoles:                               "31.0",
	types.OpenApiPathVersion1_0_0 + types.OpenApiEndpointGlobalRoles:                         "31.0",
	types.OpenApiPathVersion1_0_0 + types.OpenApiEndpointRoles + types.OpenApiEndpointRights: "31.0",
	types.OpenApiPathVersion1_0_0 + types.OpenApiEndpointAuditTrail:                          "33.0",
	types.OpenApiPathVersion1_0_0 + types.OpenApiEndpointImportableTier0Routers:              "32.0",
	// OpenApiEndpointExternalNetworks endpoint support was introduced with version 32.0 however it was still not stable
	// enough to be used. (i.e. it did not support update "PUT")
	types.OpenApiPathVersion1_0_0 + types.OpenApiEndpointExternalNetworks:           "33.0",
	types.OpenApiPathVersion1_0_0 + types.OpenApiEndpointVdcComputePolicies:         "32.0",
	types.OpenApiPathVersion1_0_0 + types.OpenApiEndpointVdcAssignedComputePolicies: "33.0",
	types.OpenApiPathVersion1_0_0 + types.OpenApiEndpointEdgeClusters:               "34.0", // VCD 10.1+
	types.OpenApiPathVersion1_0_0 + types.OpenApiEndpointEdgeGateways:               "34.0",
	types.OpenApiPathVersion1_0_0 + types.OpenApiEndpointFirewallGroups:             "34.0",
<<<<<<< HEAD
	types.OpenApiPathVersion1_0_0 + types.OpenApiEndpointNsxtNatRules:               "34.0",
=======
	types.OpenApiPathVersion1_0_0 + types.OpenApiEndpointNsxtFirewallRules:          "34.0",
>>>>>>> b35e4d54
	types.OpenApiPathVersion1_0_0 + types.OpenApiEndpointOrgVdcNetworks:             "32.0", // VCD 9.7+ for NSX-V, 10.1+ for NSX-T
	types.OpenApiPathVersion1_0_0 + types.OpenApiEndpointOrgVdcNetworksDhcp:         "32.0", // VCD 9.7+ for NSX-V, 10.1+ for NSX-T
	types.OpenApiPathVersion1_0_0 + types.OpenApiEndpointVdcCapabilities:            "32.0",
	types.OpenApiPathVersion1_0_0 + types.OpenApiEndpointAppPortProfiles:            "34.0", // VCD 10.1+
}

// checkOpenApiEndpointCompatibility checks if VCD version (to which the client is connected) is sufficient to work with
// specified OpenAPI endpoint and returns either an error or the Api version to use for calling that endpoint. This Api
// version can then be supplied to low level OpenAPI client functions.
// If the system default API version is higher than endpoint introduction version - default system one is used.
func (client *Client) checkOpenApiEndpointCompatibility(endpoint string) (string, error) {
	minimumApiVersion, ok := endpointMinApiVersions[endpoint]
	if !ok {
		return "", fmt.Errorf("minimum API version for endopoint '%s' is not defined", endpoint)
	}

	if client.APIVCDMaxVersionIs("< " + minimumApiVersion) {
		maxSupportedVersion, err := client.MaxSupportedVersion()
		if err != nil {
			return "", fmt.Errorf("error reading maximum supported API version: %s", err)
		}
		return "", fmt.Errorf("endpoint '%s' requires API version to support at least '%s'. Maximum supported version in this instance: '%s'",
			endpoint, minimumApiVersion, maxSupportedVersion)
	}

	// If default API version is higher than minimum required API version for endpoint - use the system default one.
	if client.APIClientVersionIs("> " + minimumApiVersion) {
		return client.APIVersion, nil
	}

	return minimumApiVersion, nil
}<|MERGE_RESOLUTION|>--- conflicted
+++ resolved
@@ -28,11 +28,8 @@
 	types.OpenApiPathVersion1_0_0 + types.OpenApiEndpointEdgeClusters:               "34.0", // VCD 10.1+
 	types.OpenApiPathVersion1_0_0 + types.OpenApiEndpointEdgeGateways:               "34.0",
 	types.OpenApiPathVersion1_0_0 + types.OpenApiEndpointFirewallGroups:             "34.0",
-<<<<<<< HEAD
 	types.OpenApiPathVersion1_0_0 + types.OpenApiEndpointNsxtNatRules:               "34.0",
-=======
 	types.OpenApiPathVersion1_0_0 + types.OpenApiEndpointNsxtFirewallRules:          "34.0",
->>>>>>> b35e4d54
 	types.OpenApiPathVersion1_0_0 + types.OpenApiEndpointOrgVdcNetworks:             "32.0", // VCD 9.7+ for NSX-V, 10.1+ for NSX-T
 	types.OpenApiPathVersion1_0_0 + types.OpenApiEndpointOrgVdcNetworksDhcp:         "32.0", // VCD 9.7+ for NSX-V, 10.1+ for NSX-T
 	types.OpenApiPathVersion1_0_0 + types.OpenApiEndpointVdcCapabilities:            "32.0",
