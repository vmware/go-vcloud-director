package govcd

/*
 * Copyright 2021 VMware, Inc.  All rights reserved.  Licensed under the Apache v2 License.
 */

import (
	"fmt"
	"sort"
	"strings"

	"github.com/vmware/go-vcloud-director/v2/util"

	"github.com/hashicorp/go-version"

	"github.com/vmware/go-vcloud-director/v2/types/v56"
)

// endpointMinApiVersions holds mapping of OpenAPI endpoints and API versions they were introduced in.
var endpointMinApiVersions = map[string]string{
	types.OpenApiPathVersion1_0_0 + types.OpenApiEndpointRights:                              "31.0",
	types.OpenApiPathVersion1_0_0 + types.OpenApiEndpointRightsBundles:                       "31.0",
	types.OpenApiPathVersion1_0_0 + types.OpenApiEndpointRightsCategories:                    "31.0",
	types.OpenApiPathVersion1_0_0 + types.OpenApiEndpointRoles:                               "31.0",
	types.OpenApiPathVersion1_0_0 + types.OpenApiEndpointGlobalRoles:                         "31.0",
	types.OpenApiPathVersion1_0_0 + types.OpenApiEndpointRoles + types.OpenApiEndpointRights: "31.0",
	types.OpenApiPathVersion1_0_0 + types.OpenApiEndpointAuditTrail:                          "33.0",
	types.OpenApiPathVersion1_0_0 + types.OpenApiEndpointImportableTier0Routers:              "32.0",
	// OpenApiEndpointExternalNetworks endpoint support was introduced with version 32.0 however it was still not stable
	// enough to be used. (i.e. it did not support update "PUT")
	types.OpenApiPathVersion1_0_0 + types.OpenApiEndpointExternalNetworks:           "33.0",
	types.OpenApiPathVersion1_0_0 + types.OpenApiEndpointVdcComputePolicies:         "32.0",
	types.OpenApiPathVersion1_0_0 + types.OpenApiEndpointVdcAssignedComputePolicies: "33.0",
	types.OpenApiPathVersion1_0_0 + types.OpenApiEndpointSessionCurrent:             "34.0",
	types.OpenApiPathVersion1_0_0 + types.OpenApiEndpointEdgeClusters:               "34.0", // VCD 10.1+
	types.OpenApiPathVersion1_0_0 + types.OpenApiEndpointEdgeGateways:               "34.0",

	// Static security groups and IP sets in VCD 10.2, Dynamic security groups in VCD 10.3+
	types.OpenApiPathVersion1_0_0 + types.OpenApiEndpointFirewallGroups:                     "34.0",
	types.OpenApiPathVersion1_0_0 + types.OpenApiEndpointNsxtNatRules:                       "34.0",
	types.OpenApiPathVersion1_0_0 + types.OpenApiEndpointNsxtFirewallRules:                  "34.0",
	types.OpenApiPathVersion1_0_0 + types.OpenApiEndpointOrgVdcNetworks:                     "32.0", // VCD 9.7+ for NSX-V, 10.1+ for NSX-T
	types.OpenApiPathVersion1_0_0 + types.OpenApiEndpointOrgVdcNetworksDhcp:                 "32.0", // VCD 9.7+ for NSX-V, 10.1+ for NSX-T
	types.OpenApiPathVersion1_0_0 + types.OpenApiEndpointVdcCapabilities:                    "32.0",
	types.OpenApiPathVersion1_0_0 + types.OpenApiEndpointAppPortProfiles:                    "34.0", // VCD 10.1+
	types.OpenApiPathVersion1_0_0 + types.OpenApiEndpointIpSecVpnTunnel:                     "34.0", // VCD 10.1+
	types.OpenApiPathVersion1_0_0 + types.OpenApiEndpointIpSecVpnTunnelConnectionProperties: "34.0", // VCD 10.1+
	types.OpenApiPathVersion1_0_0 + types.OpenApiEndpointIpSecVpnTunnelStatus:               "34.0", // VCD 10.1+
	types.OpenApiPathVersion1_0_0 + types.OpenApiEndpointVdcGroups:                          "35.0", // VCD 10.2+
	types.OpenApiPathVersion1_0_0 + types.OpenApiEndpointVdcGroupsCandidateVdcs:             "35.0", // VCD 10.2+
	types.OpenApiPathVersion1_0_0 + types.OpenApiEndpointVdcGroupsDfwPolicies:               "35.0", // VCD 10.2+
	types.OpenApiPathVersion1_0_0 + types.OpenApiEndpointVdcGroupsDfwDefaultPolicies:        "35.0", // VCD 10.2+
	types.OpenApiPathVersion1_0_0 + types.OpenApiEndpointSecurityTags:                       "36.0", // VCD 10.3+
	types.OpenApiPathVersion1_0_0 + types.OpenApiEndpointNsxtRouteAdvertisement:             "34.0", // VCD 10.1+

	// NSX-T ALB (Advanced/AVI Load Balancer) support was introduced in 10.2
	types.OpenApiPathVersion1_0_0 + types.OpenApiEndpointAlbController:                    "35.0", // VCD 10.2+
	types.OpenApiPathVersion1_0_0 + types.OpenApiEndpointAlbImportableClouds:              "35.0", // VCD 10.2+
	types.OpenApiPathVersion1_0_0 + types.OpenApiEndpointAlbImportableServiceEngineGroups: "35.0", // VCD 10.2+
	types.OpenApiPathVersion1_0_0 + types.OpenApiEndpointAlbCloud:                         "35.0", // VCD 10.2+
	types.OpenApiPathVersion1_0_0 + types.OpenApiEndpointAlbServiceEngineGroups:           "35.0", // VCD 10.2+
	types.OpenApiPathVersion1_0_0 + types.OpenApiEndpointAlbEdgeGateway:                   "35.0", // VCD 10.2+
	types.OpenApiPathVersion1_0_0 + types.OpenApiEndpointAlbServiceEngineGroupAssignments: "35.0", // VCD 10.2+
	types.OpenApiPathVersion1_0_0 + types.OpenApiEndpointAlbPools:                         "35.0", // VCD 10.2+
	types.OpenApiPathVersion1_0_0 + types.OpenApiEndpointAlbPoolSummaries:                 "35.0", // VCD 10.2+
	types.OpenApiPathVersion1_0_0 + types.OpenApiEndpointAlbVirtualServices:               "35.0", // VCD 10.2+
	types.OpenApiPathVersion1_0_0 + types.OpenApiEndpointAlbVirtualServiceSummaries:       "35.0", // VCD 10.2+
	types.OpenApiPathVersion1_0_0 + types.OpenApiEndpointSSLCertificateLibrary:            "35.0", // VCD 10.2+
	types.OpenApiPathVersion1_0_0 + types.OpenApiEndpointSSLCertificateLibraryOld:         "35.0", // VCD 10.2+ and deprecated from 10.3
<<<<<<< HEAD
	types.OpenApiPathVersion1_0_0 + types.OpenApiEndpointEntityMetadata:                   "36.0", // VCD 10.3+
	types.OpenApiPathVersion1_0_0 + types.OpenApiEndpointEntityMetadataByEntryId:          "36.0", // VCD 10.3+
=======
	types.OpenApiPathVersion1_0_0 + types.OpenApiEndpointVdcGroupsDfwRules:                "35.0", // VCD 10.2+
	types.OpenApiPathVersion1_0_0 + types.OpenApiEndpointNetworkContextProfiles:           "35.0", // VCD 10.2+

	types.OpenApiPathVersion1_0_0 + types.OpenApiEndpointEdgeBgpNeighbor:          "35.0", // VCD 10.2+
	types.OpenApiPathVersion1_0_0 + types.OpenApiEndpointEdgeBgpConfigPrefixLists: "35.0", // VCD 10.2+
	types.OpenApiPathVersion1_0_0 + types.OpenApiEndpointEdgeBgpConfig:            "35.0", // VCD 10.2+
>>>>>>> 3b99bc22
}

// elevateNsxtNatRuleApiVersion helps to elevate API version to consume newer NSX-T NAT Rule features
// API V35.2+ supports new fields FirewallMatch and Priority
// API V36.0+ supports new RuleType - REFLEXIVE

// endpointElevatedApiVersions endpoint elevated API versions
var endpointElevatedApiVersions = map[string][]string{
	types.OpenApiPathVersion1_0_0 + types.OpenApiEndpointNsxtNatRules: {
		//"34.0", // Basic minimum required version
		"35.2", // Introduces support for new fields FirewallMatch and Priority
		"36.0", // Adds support for new NAT Rule Type - REFLEXIVE (field Type must be used instead of RuleType)
	},
	types.OpenApiPathVersion1_0_0 + types.OpenApiEndpointExternalNetworks: {
		//"33.0", // Basic minimum required version
		"35.0", // Deprecates field BackingType in favor of BackingTypeValue
		"36.0", // Adds support new type of BackingTypeValue - IMPORTED_T_LOGICAL_SWITCH (backed by NSX-T segment)
	},
	types.OpenApiPathVersion1_0_0 + types.OpenApiEndpointVdcGroupsDfwRules: {
		//"35.0", // Basic minimum required version
		"35.2", // Deprecates Action field in favor of ActionValue
		"36.2", // Adds 3 new fields - Comments, SourceGroupsExcluded, and DestinationGroupsExcluded
	},
	types.OpenApiPathVersion1_0_0 + types.OpenApiEndpointOrgVdcNetworksDhcp: {
		//"32.0", // Basic minimum required version
		"36.1", // Adds support for dnsServers
	},
	types.OpenApiPathVersion1_0_0 + types.OpenApiEndpointFirewallGroups: {
		//"34.0", // Basic minimum required version
		"36.0", // Adds support for Dynamic Security Groups by deprecating `Type` field in favor of `TypeValue`
	},
	types.OpenApiPathVersion1_0_0 + types.OpenApiEndpointAlbController: {
		//"35.0", // Basic minimum required version
		"37.0", // Deprecates LicenseType in favor of SupportedFeatureSet
	},
	types.OpenApiPathVersion1_0_0 + types.OpenApiEndpointAlbServiceEngineGroups: {
		//"35.0", // Basic minimum required version
		"37.0", // Adds SupportedFeatureSet
	},
	types.OpenApiPathVersion1_0_0 + types.OpenApiEndpointAlbEdgeGateway: {
		//"35.0", // Basic minimum required version
		"37.0", // Deprecates LicenseType in favor of SupportedFeatureSet
	},
}

// checkOpenApiEndpointCompatibility checks if VCD version (to which the client is connected) is sufficient to work with
// specified OpenAPI endpoint and returns either an error or the Api version to use for calling that endpoint. This Api
// version can then be supplied to low level OpenAPI client functions.
// If the system default API version is higher than endpoint introduction version - default system one is used.
func (client *Client) checkOpenApiEndpointCompatibility(endpoint string) (string, error) {
	minimumApiVersion, ok := endpointMinApiVersions[endpoint]
	if !ok {
		return "", fmt.Errorf("minimum API version for endopoint '%s' is not defined", endpoint)
	}

	if client.APIVCDMaxVersionIs("< " + minimumApiVersion) {
		maxSupportedVersion, err := client.MaxSupportedVersion()
		if err != nil {
			return "", fmt.Errorf("error reading maximum supported API version: %s", err)
		}
		return "", fmt.Errorf("endpoint '%s' requires API version to support at least '%s'. Maximum supported version in this instance: '%s'",
			endpoint, minimumApiVersion, maxSupportedVersion)
	}

	// If default API version is higher than minimum required API version for endpoint - use the system default one.
	if client.APIClientVersionIs("> " + minimumApiVersion) {
		return client.APIVersion, nil
	}

	return minimumApiVersion, nil
}

// getOpenApiHighestElevatedVersion returns the highest supported API version for particular endpoint
// These API versions must be defined in endpointElevatedApiVersions. If none are there - it will return minimum
// supported API versions just like client.checkOpenApiEndpointCompatibility().
//
// The advantage of this function is that it provides a controlled API elevation instead of just picking the highest
// which could be risky and untested (especially if new API version is released after release of package consuming this
// SDK)
func (client *Client) getOpenApiHighestElevatedVersion(endpoint string) (string, error) {
	util.Logger.Printf("[DEBUG] Checking if elevated API versions are defined for endpoint '%s'", endpoint)

	// At first get minimum API version and check if it can be supported
	minimumApiVersion, err := client.checkOpenApiEndpointCompatibility(endpoint)
	if err != nil {
		return "", fmt.Errorf("error getting minimum required API version: %s", err)
	}

	// If no elevated versions are defined - return minimumApiVersion
	elevatedVersionSlice, elevatedVersionsDefined := endpointElevatedApiVersions[endpoint]
	if !elevatedVersionsDefined {
		util.Logger.Printf("[DEBUG] No elevated API versions are defined for endpoint '%s'. Using minimum '%s'",
			endpoint, minimumApiVersion)
		return minimumApiVersion, nil
	}

	util.Logger.Printf("[DEBUG] Found '%d' (%s) elevated API versions for endpoint '%s' ",
		len(elevatedVersionSlice), strings.Join(elevatedVersionSlice, ", "), endpoint)

	// Reverse sort (highest to lowest) slice of elevated API versions so that we can start by highest supported and go down
	versionsRaw := elevatedVersionSlice
	versions := make([]*version.Version, len(versionsRaw))
	for i, raw := range versionsRaw {
		v, err := version.NewVersion(raw)
		if err != nil {
			return "", fmt.Errorf("error evaluating version %s: %s", raw, err)
		}
		versions[i] = v
	}
	sort.Sort(sort.Reverse(version.Collection(versions)))

	var supportedElevatedVersion string
	// Loop highest to the lowest elevated versions and try to find highest from the list of supported ones
	for _, elevatedVersion := range versions {

		util.Logger.Printf("[DEBUG] Checking if elevated version '%s' is supported by VCD instance for endpoint '%s'",
			elevatedVersion.Original(), endpoint)
		// Check if maximum VCD API version supported is greater or equal to elevated version
		if client.APIVCDMaxVersionIs(fmt.Sprintf(">= %s", elevatedVersion.Original())) {
			util.Logger.Printf("[DEBUG] Elevated version '%s' is supported by VCD instance for endpoint '%s'",
				elevatedVersion.Original(), endpoint)
			// highest version found - store it and abort the loop
			supportedElevatedVersion = elevatedVersion.Original()
			break
		}
		util.Logger.Printf("[DEBUG] API version '%s' is not supported by VCD instance for endpoint '%s'",
			elevatedVersion.Original(), endpoint)
	}

	if supportedElevatedVersion == "" {
		util.Logger.Printf("[DEBUG] No elevated API versions are supported for endpoint '%s'. Will use minimum "+
			"required version '%s'", endpoint, minimumApiVersion)
		return minimumApiVersion, nil
	}

	util.Logger.Printf("[DEBUG] Will use elevated version '%s for endpoint '%s'",
		supportedElevatedVersion, endpoint)
	return supportedElevatedVersion, nil
}<|MERGE_RESOLUTION|>--- conflicted
+++ resolved
@@ -67,17 +67,14 @@
 	types.OpenApiPathVersion1_0_0 + types.OpenApiEndpointAlbVirtualServiceSummaries:       "35.0", // VCD 10.2+
 	types.OpenApiPathVersion1_0_0 + types.OpenApiEndpointSSLCertificateLibrary:            "35.0", // VCD 10.2+
 	types.OpenApiPathVersion1_0_0 + types.OpenApiEndpointSSLCertificateLibraryOld:         "35.0", // VCD 10.2+ and deprecated from 10.3
-<<<<<<< HEAD
-	types.OpenApiPathVersion1_0_0 + types.OpenApiEndpointEntityMetadata:                   "36.0", // VCD 10.3+
-	types.OpenApiPathVersion1_0_0 + types.OpenApiEndpointEntityMetadataByEntryId:          "36.0", // VCD 10.3+
-=======
 	types.OpenApiPathVersion1_0_0 + types.OpenApiEndpointVdcGroupsDfwRules:                "35.0", // VCD 10.2+
 	types.OpenApiPathVersion1_0_0 + types.OpenApiEndpointNetworkContextProfiles:           "35.0", // VCD 10.2+
 
 	types.OpenApiPathVersion1_0_0 + types.OpenApiEndpointEdgeBgpNeighbor:          "35.0", // VCD 10.2+
 	types.OpenApiPathVersion1_0_0 + types.OpenApiEndpointEdgeBgpConfigPrefixLists: "35.0", // VCD 10.2+
 	types.OpenApiPathVersion1_0_0 + types.OpenApiEndpointEdgeBgpConfig:            "35.0", // VCD 10.2+
->>>>>>> 3b99bc22
+	types.OpenApiPathVersion1_0_0 + types.OpenApiEndpointEntityMetadata:           "36.0", // VCD 10.3+
+	types.OpenApiPathVersion1_0_0 + types.OpenApiEndpointEntityMetadataByEntryId:  "36.0", // VCD 10.3+
 }
 
 // elevateNsxtNatRuleApiVersion helps to elevate API version to consume newer NSX-T NAT Rule features
