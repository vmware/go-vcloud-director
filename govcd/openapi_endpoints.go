--- conflicted
+++ resolved
@@ -172,7 +172,6 @@
 	types.OpenApiPathVersion1_0_0 + types.OpenApiEndpointRdeEntities: {
 		//"35.0", // Introduced support
 		"37.0", // Added metadata support
-<<<<<<< HEAD
 	},
 	types.OpenApiPathVersion1_0_0 + types.OpenApiEndpointEdgeGateways: {
 		//"35.0", // Introduced support
@@ -183,9 +182,6 @@
 		"37.2", // Adds 'value' field
 	},
 }
-=======
-	}}
->>>>>>> e1600528
 
 // checkOpenApiEndpointCompatibility checks if VCD version (to which the client is connected) is sufficient to work with
 // specified OpenAPI endpoint and returns either an error or the Api version to use for calling that endpoint. This Api
