--- conflicted
+++ resolved
@@ -54,16 +54,10 @@
 	types.OpenApiPathVersion1_0_0 + types.OpenApiEndpointSecurityTags:                       "36.0", // VCD 10.3+
 	types.OpenApiPathVersion1_0_0 + types.OpenApiEndpointNsxtRouteAdvertisement:             "34.0", // VCD 10.1+
 	types.OpenApiPathVersion1_0_0 + types.OpenApiEndpointLogicalVmGroups:                    "35.0", // VCD 10.2+
-<<<<<<< HEAD
-	types.OpenApiPathVersion1_0_0 + types.OpenApiEndpointInterfaces:                         "35.0", // VCD 10.2+
-	types.OpenApiPathVersion1_0_0 + types.OpenApiEndpointEntityTypes:                        "35.0", // VCD 10.2+
-	types.OpenApiPathVersion1_0_0 + types.OpenApiEndpointEntities:                           "35.0", // VCD 10.2+
-	types.OpenApiPathVersion1_0_0 + types.OpenApiEndpointEntitiesTypes:                      "35.0", // VCD 10.2+
-	types.OpenApiPathVersion1_0_0 + types.OpenApiEndpointEntitiesResolve:                    "35.0", // VCD 10.2+
-=======
 	types.OpenApiPathVersion1_0_0 + types.OpenApiEndpointRdeInterfaces:                      "35.0", // VCD 10.2+
 	types.OpenApiPathVersion1_0_0 + types.OpenApiEndpointRdeEntityTypes:                     "35.0", // VCD 10.2+
->>>>>>> badd48c9
+	types.OpenApiPathVersion1_0_0 + types.OpenApiEndpointRdeEntities:                        "35.0", // VCD 10.2+
+	types.OpenApiPathVersion1_0_0 + types.OpenApiEndpointRdeEntitiesResolve:                 "35.0", // VCD 10.2+
 
 	// NSX-T ALB (Advanced/AVI Load Balancer) support was introduced in 10.2
 	types.OpenApiPathVersion1_0_0 + types.OpenApiEndpointAlbController:                    "35.0", // VCD 10.2+
@@ -136,15 +130,13 @@
 		//"36.0", // Introduced support
 		"36.2", // 2 additional fields vappNetworkSegmentProfileTemplateRef and vdcNetworkSegmentProfileTemplateRef added
 	},
-<<<<<<< HEAD
-	types.OpenApiPathVersion1_0_0 + types.OpenApiEndpointEntities: {
-		//"35.0", // Introduced support
-		"37.0", // Added metadata support
-=======
 	types.OpenApiPathVersion1_0_0 + types.OpenApiEndpointRdeEntityTypes: {
 		//"35.0", // Introduced support
 		"37.1", // Added MaxImplicitRight property in DefinedEntityType
->>>>>>> badd48c9
+	},
+	types.OpenApiPathVersion1_0_0 + types.OpenApiEndpointRdeEntities: {
+		//"35.0", // Introduced support
+		"37.0", // Added metadata support
 	},
 }
 
