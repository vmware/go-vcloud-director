--- conflicted
+++ resolved
@@ -157,16 +157,6 @@
 	types.OpenApiPathVersion1_0_0 + types.OpenApiEndpointNsxtTier0RouterInterfaces: "38.0",
 
 	// VCF
-<<<<<<< HEAD
-	types.OpenApiPathVcf + types.OpenApiEndpointRegionStoragePolicies: "40.0",
-	types.OpenApiPathVcf + types.OpenApiEndpointContentLibraries:      "40.0",
-	types.OpenApiPathVcf + types.OpenApiEndpointNsxManagers:           "40.0",
-	types.OpenApiPathVcf + types.OpenApiEndpointRegions:               "40.0",
-	types.OpenApiPathVcf + types.OpenApiEndpointSupervisors:           "40.0",
-	types.OpenApiPathVcf + types.OpenApiEndpointSupervisorZones:       "40.0",
-	types.OpenApiPathVcf + types.OpenApiEndpointZones:                 "40.0",
-	types.OpenApiPathVcf + types.OpenApiEndpointTmVdcs:                "40.0",
-=======
 	types.OpenApiPathVcf + types.OpenApiEndpointRegionStoragePolicies:   "40.0",
 	types.OpenApiPathVcf + types.OpenApiEndpointContentLibraries:        "40.0",
 	types.OpenApiPathVcf + types.OpenApiEndpointContentLibraryItems:     "40.0",
@@ -175,7 +165,8 @@
 	types.OpenApiPathVcf + types.OpenApiEndpointRegions:                 "40.0",
 	types.OpenApiPathVcf + types.OpenApiEndpointSupervisors:             "40.0",
 	types.OpenApiPathVcf + types.OpenApiEndpointSupervisorZones:         "40.0",
->>>>>>> a25dceae
+	types.OpenApiPathVcf + types.OpenApiEndpointZones:                   "40.0",
+	types.OpenApiPathVcf + types.OpenApiEndpointTmVdcs:                  "40.0",
 }
 
 // endpointElevatedApiVersions endpoint elevated API versions
