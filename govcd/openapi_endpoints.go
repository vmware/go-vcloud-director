package govcd

/*
 * Copyright 2021 VMware, Inc.  All rights reserved.  Licensed under the Apache v2 License.
 */

import (
	"fmt"
	"sort"
	"strings"

	"github.com/vmware/go-vcloud-director/v2/util"

	"github.com/hashicorp/go-version"

	"github.com/vmware/go-vcloud-director/v2/types/v56"
)

// endpointMinApiVersions holds mapping of OpenAPI endpoints and API versions they were introduced in.
var endpointMinApiVersions = map[string]string{
	types.OpenApiPathVersion1_0_0 + types.OpenApiEndpointRights:                              "31.0",
	types.OpenApiPathVersion1_0_0 + types.OpenApiEndpointRightsBundles:                       "31.0",
	types.OpenApiPathVersion1_0_0 + types.OpenApiEndpointRightsCategories:                    "31.0",
	types.OpenApiPathVersion1_0_0 + types.OpenApiEndpointRoles:                               "31.0",
	types.OpenApiPathVersion1_0_0 + types.OpenApiEndpointGlobalRoles:                         "31.0",
	types.OpenApiPathVersion1_0_0 + types.OpenApiEndpointRoles + types.OpenApiEndpointRights: "31.0",
	types.OpenApiPathVersion1_0_0 + types.OpenApiEndpointAuditTrail:                          "33.0",
	types.OpenApiPathVersion1_0_0 + types.OpenApiEndpointImportableTier0Routers:              "32.0",
	types.OpenApiPathVersion1_0_0 + types.OpenApiEndpointImportableDvpgs:                     "36.0",
	types.OpenApiPathVersion1_0_0 + types.OpenApiEndpointTestConnection:                      "34.0",
	// OpenApiEndpointExternalNetworks endpoint support was introduced with version 32.0 however it was still not stable
	// enough to be used. (i.e. it did not support update "PUT")
	types.OpenApiPathVersion1_0_0 + types.OpenApiEndpointExternalNetworks:           "33.0",
	types.OpenApiPathVersion1_0_0 + types.OpenApiEndpointVdcComputePolicies:         "32.0",
	types.OpenApiPathVersion1_0_0 + types.OpenApiEndpointVdcAssignedComputePolicies: "33.0",
	types.OpenApiPathVersion1_0_0 + types.OpenApiEndpointSessionCurrent:             "34.0",
	types.OpenApiPathVersion1_0_0 + types.OpenApiEndpointEdgeClusters:               "34.0", // VCD 10.1+
	types.OpenApiPathVersion1_0_0 + types.OpenApiEndpointQosProfiles:                "36.2", // VCD 10.3.2+ (NSX-T only)
	types.OpenApiPathVersion1_0_0 + types.OpenApiEndpointEdgeGatewayQos:             "36.2", // VCD 10.3.2+ (NSX-T only)
	types.OpenApiPathVersion1_0_0 + types.OpenApiEndpointEdgeGatewayDhcpForwarder:   "36.1", // VCD 10.3.1+ (NSX-T only)
<<<<<<< HEAD
	types.OpenApiPathVersion1_0_0 + types.OpenApiEndpointEdgeGatewaySlaacProfile:    "35.0",
=======
	types.OpenApiPathVersion1_0_0 + types.OpenApiEndpointEdgeGatewayStaticRoutes:    "37.0", // VCD 10.4.0+ (NSX-T only)
>>>>>>> a329d75a
	types.OpenApiPathVersion1_0_0 + types.OpenApiEndpointEdgeGateways:               "34.0",
	types.OpenApiPathVersion1_0_0 + types.OpenApiEndpointEdgeGatewayUsedIpAddresses: "34.0",

	// Static security groups and IP sets in VCD 10.2, Dynamic security groups in VCD 10.3+
	types.OpenApiPathVersion1_0_0 + types.OpenApiEndpointFirewallGroups:                     "34.0",
	types.OpenApiPathVersion1_0_0 + types.OpenApiEndpointNsxtNatRules:                       "34.0",
	types.OpenApiPathVersion1_0_0 + types.OpenApiEndpointNsxtFirewallRules:                  "34.0",
	types.OpenApiPathVersion1_0_0 + types.OpenApiEndpointOrgVdcNetworks:                     "32.0", // VCD 9.7+ for NSX-V, 10.1+ for NSX-T
	types.OpenApiPathVersion1_0_0 + types.OpenApiEndpointOrgVdcNetworksDhcp:                 "32.0", // VCD 9.7+ for NSX-V, 10.1+ for NSX-T
	types.OpenApiPathVersion1_0_0 + types.OpenApiEndpointOrgVdcNetworksDhcpBindings:         "36.1", // VCD 10.3.1+ (NSX-T only)
	types.OpenApiPathVersion1_0_0 + types.OpenApiEndpointVdcCapabilities:                    "32.0",
	types.OpenApiPathVersion1_0_0 + types.OpenApiEndpointAppPortProfiles:                    "34.0", // VCD 10.1+
	types.OpenApiPathVersion1_0_0 + types.OpenApiEndpointIpSecVpnTunnel:                     "34.0", // VCD 10.1+
	types.OpenApiPathVersion1_0_0 + types.OpenApiEndpointIpSecVpnTunnelConnectionProperties: "34.0", // VCD 10.1+
	types.OpenApiPathVersion1_0_0 + types.OpenApiEndpointIpSecVpnTunnelStatus:               "34.0", // VCD 10.1+
	types.OpenApiPathVersion1_0_0 + types.OpenApiEndpointVdcGroups:                          "35.0", // VCD 10.2+
	types.OpenApiPathVersion1_0_0 + types.OpenApiEndpointVdcGroupsCandidateVdcs:             "35.0", // VCD 10.2+
	types.OpenApiPathVersion1_0_0 + types.OpenApiEndpointVdcGroupsDfwPolicies:               "35.0", // VCD 10.2+
	types.OpenApiPathVersion1_0_0 + types.OpenApiEndpointVdcGroupsDfwDefaultPolicies:        "35.0", // VCD 10.2+
	types.OpenApiPathVersion1_0_0 + types.OpenApiEndpointSecurityTags:                       "36.0", // VCD 10.3+
	types.OpenApiPathVersion1_0_0 + types.OpenApiEndpointNsxtRouteAdvertisement:             "34.0", // VCD 10.1+
	types.OpenApiPathVersion1_0_0 + types.OpenApiEndpointLogicalVmGroups:                    "35.0", // VCD 10.2+
	types.OpenApiPathVersion1_0_0 + types.OpenApiEndpointRdeInterfaces:                      "35.0", // VCD 10.2+
	types.OpenApiPathVersion1_0_0 + types.OpenApiEndpointRdeInterfaceBehaviors:              "35.0", // VCD 10.2+
	types.OpenApiPathVersion1_0_0 + types.OpenApiEndpointRdeEntityTypes:                     "35.0", // VCD 10.2+
	types.OpenApiPathVersion1_0_0 + types.OpenApiEndpointRdeTypeBehaviors:                   "35.0", // VCD 10.2+
	types.OpenApiPathVersion1_0_0 + types.OpenApiEndpointRdeTypeBehaviorAccessControls:      "35.0", // VCD 10.2+
	types.OpenApiPathVersion1_0_0 + types.OpenApiEndpointRdeEntities:                        "35.0", // VCD 10.2+
	types.OpenApiPathVersion1_0_0 + types.OpenApiEndpointRdeEntitiesTypes:                   "35.0", // VCD 10.2+
	types.OpenApiPathVersion1_0_0 + types.OpenApiEndpointRdeEntitiesResolve:                 "35.0", // VCD 10.2+
	types.OpenApiPathVersion1_0_0 + types.OpenApiEndpointRdeEntitiesBehaviorsInvocations:    "35.0", // VCD 10.2+

	// IP Spaces
	types.OpenApiPathVersion1_0_0 + types.OpenApiEndpointIpSpaces:               "37.1", // VCD 10.4.1+
	types.OpenApiPathVersion1_0_0 + types.OpenApiEndpointIpSpaceSummaries:       "37.1", // VCD 10.4.1+
	types.OpenApiPathVersion1_0_0 + types.OpenApiEndpointIpSpaceUplinks:         "37.1", // VCD 10.4.1+
	types.OpenApiPathVersion1_0_0 + types.OpenApiEndpointIpSpaceUplinksAllocate: "37.1", // VCD 10.4.1+
	types.OpenApiPathVersion1_0_0 + types.OpenApiEndpointIpSpaceIpAllocations:   "37.1", // VCD 10.4.1+
	types.OpenApiPathVersion1_0_0 + types.OpenApiEndpointIpSpaceOrgAssignments:  "37.1", // VCD 10.4.1+

	// NSX-T ALB (Advanced/AVI Load Balancer) support was introduced in 10.2
	types.OpenApiPathVersion1_0_0 + types.OpenApiEndpointAlbController:                    "35.0", // VCD 10.2+
	types.OpenApiPathVersion1_0_0 + types.OpenApiEndpointAlbImportableClouds:              "35.0", // VCD 10.2+
	types.OpenApiPathVersion1_0_0 + types.OpenApiEndpointAlbImportableServiceEngineGroups: "35.0", // VCD 10.2+
	types.OpenApiPathVersion1_0_0 + types.OpenApiEndpointAlbCloud:                         "35.0", // VCD 10.2+
	types.OpenApiPathVersion1_0_0 + types.OpenApiEndpointAlbServiceEngineGroups:           "35.0", // VCD 10.2+
	types.OpenApiPathVersion1_0_0 + types.OpenApiEndpointAlbEdgeGateway:                   "35.0", // VCD 10.2+
	types.OpenApiPathVersion1_0_0 + types.OpenApiEndpointAlbServiceEngineGroupAssignments: "35.0", // VCD 10.2+
	types.OpenApiPathVersion1_0_0 + types.OpenApiEndpointAlbPools:                         "35.0", // VCD 10.2+
	types.OpenApiPathVersion1_0_0 + types.OpenApiEndpointAlbPoolSummaries:                 "35.0", // VCD 10.2+
	types.OpenApiPathVersion1_0_0 + types.OpenApiEndpointAlbVirtualServices:               "35.0", // VCD 10.2+
	types.OpenApiPathVersion1_0_0 + types.OpenApiEndpointAlbVirtualServiceSummaries:       "35.0", // VCD 10.2+
	types.OpenApiPathVersion1_0_0 + types.OpenApiEndpointSSLCertificateLibrary:            "35.0", // VCD 10.2+
	types.OpenApiPathVersion1_0_0 + types.OpenApiEndpointSSLCertificateLibraryOld:         "35.0", // VCD 10.2+ and deprecated from 10.3
	types.OpenApiPathVersion1_0_0 + types.OpenApiEndpointVdcGroupsDfwRules:                "35.0", // VCD 10.2+
	types.OpenApiPathVersion1_0_0 + types.OpenApiEndpointNetworkContextProfiles:           "35.0", // VCD 10.2+

	types.OpenApiPathVersion1_0_0 + types.OpenApiEndpointEdgeBgpNeighbor:          "35.0", // VCD 10.2+
	types.OpenApiPathVersion1_0_0 + types.OpenApiEndpointEdgeBgpConfigPrefixLists: "35.0", // VCD 10.2+
	types.OpenApiPathVersion1_0_0 + types.OpenApiEndpointEdgeBgpConfig:            "35.0", // VCD 10.2+

	types.OpenApiPathVersion2_0_0 + types.OpenApiEndpointVdcAssignedComputePolicies: "35.0",
	types.OpenApiPathVersion2_0_0 + types.OpenApiEndpointVdcComputePolicies:         "35.0",
	types.OpenApiPathVersion1_0_0 + types.OpenApiEndpointVdcNetworkProfile:          "36.0", // VCD 10.3+

	types.OpenApiPathVersion1_0_0 + types.OpenApiEndpointVirtualCenters:         "36.0",
	types.OpenApiPathVersion1_0_0 + types.OpenApiEndpointResourcePools:          "36.0",
	types.OpenApiPathVersion1_0_0 + types.OpenApiEndpointResourcePoolsBrowseAll: "36.2",
	types.OpenApiPathVersion1_0_0 + types.OpenApiEndpointResourcePoolHardware:   "36.0",
	types.OpenApiPathVersion1_0_0 + types.OpenApiEndpointNetworkPools:           "36.0",
	types.OpenApiPathVersion1_0_0 + types.OpenApiEndpointNetworkPoolSummaries:   "36.0",
	types.OpenApiPathVersion1_0_0 + types.OpenApiEndpointStorageProfiles:        "33.0",

	// Extensions API endpoints. These are not versioned
	types.OpenApiEndpointExtensionsUi:                    "35.0", // VCD 10.2+
	types.OpenApiEndpointExtensionsUiPlugin:              "35.0", // VCD 10.2+
	types.OpenApiEndpointExtensionsUiTenants:             "35.0", // VCD 10.2+
	types.OpenApiEndpointExtensionsUiTenantsPublishAll:   "35.0", // VCD 10.2+
	types.OpenApiEndpointExtensionsUiTenantsPublish:      "35.0", // VCD 10.2+
	types.OpenApiEndpointExtensionsUiTenantsUnpublishAll: "35.0", // VCD 10.2+
	types.OpenApiEndpointExtensionsUiTenantsUnpublish:    "35.0", // VCD 10.2+

	// Endpoints for managing tokens and service accounts
	types.OpenApiPathVersion1_0_0 + types.OpenApiEndpointTokens:              "36.1", // VCD 10.3.1+
	types.OpenApiPathVersion1_0_0 + types.OpenApiEndpointServiceAccounts:     "37.0", // VCD 10.4.0+
	types.OpenApiPathVersion1_0_0 + types.OpenApiEndpointServiceAccountGrant: "37.0", // VCD 10.4.0+
}

// endpointElevatedApiVersions endpoint elevated API versions
var endpointElevatedApiVersions = map[string][]string{
	types.OpenApiPathVersion1_0_0 + types.OpenApiEndpointNsxtNatRules: {
		//"34.0", // Basic minimum required version
		"35.2", // Introduces support for new fields FirewallMatch and Priority
		"36.0", // Adds support for new NAT Rule Type - REFLEXIVE (field Type must be used instead of RuleType)
	},
	types.OpenApiPathVersion1_0_0 + types.OpenApiEndpointExternalNetworks: {
		//"33.0", // Basic minimum required version
		"35.0", // Deprecates field BackingType in favor of BackingTypeValue
		"36.0", // Adds support new type of BackingTypeValue - IMPORTED_T_LOGICAL_SWITCH (backed by NSX-T segment)
		"37.1", // Adds support for IP Spaces with new fields - UsingIpSpace, DedicatedOrg
	},
	types.OpenApiPathVersion1_0_0 + types.OpenApiEndpointVdcGroupsDfwRules: {
		//"35.0", // Basic minimum required version
		"35.2", // Deprecates Action field in favor of ActionValue
		"36.2", // Adds 3 new fields - Comments, SourceGroupsExcluded, and DestinationGroupsExcluded
	},
	types.OpenApiPathVersion1_0_0 + types.OpenApiEndpointOrgVdcNetworksDhcp: {
		//"32.0", // Basic minimum required version
		"36.1", // Adds support for dnsServers
	},
	types.OpenApiPathVersion1_0_0 + types.OpenApiEndpointFirewallGroups: {
		//"34.0", // Basic minimum required version
		"36.0", // Adds support for Dynamic Security Groups by deprecating `Type` field in favor of `TypeValue`
	},
	types.OpenApiPathVersion1_0_0 + types.OpenApiEndpointAlbController: {
		//"35.0", // Basic minimum required version
		"37.0", // Deprecates LicenseType in favor of SupportedFeatureSet
	},
	types.OpenApiPathVersion1_0_0 + types.OpenApiEndpointAlbServiceEngineGroups: {
		//"35.0", // Basic minimum required version
		"37.0", // Adds SupportedFeatureSet
	},
	types.OpenApiPathVersion1_0_0 + types.OpenApiEndpointAlbEdgeGateway: {
		//"35.0", // Basic minimum required version
		"37.0", // Deprecates LicenseType in favor of SupportedFeatureSet. Adds IPv6 service network definition support
		"37.1", // Adds support for Transparent Mode
	},
	//
	types.OpenApiPathVersion1_0_0 + types.OpenApiEndpointAlbVirtualServices: {
		//"35.0", // Basic minimum required version
		"37.0", // Adds IPv6 Virtual Service Support
		"37.1", // Adds support for Transparent Mode
	},
	types.OpenApiPathVersion1_0_0 + types.OpenApiEndpointAlbVirtualServiceSummaries: {
		//"35.0", // Basic minimum required version
		"37.0", // Adds IPv6 Virtual Service Support
		"37.1", // Adds support for Transparent Mode
	},
	types.OpenApiPathVersion1_0_0 + types.OpenApiEndpointVdcNetworkProfile: {
		//"36.0", // Introduced support
		"36.2", // 2 additional fields vappNetworkSegmentProfileTemplateRef and vdcNetworkSegmentProfileTemplateRef added
	},
	types.OpenApiPathVersion1_0_0 + types.OpenApiEndpointRdeEntityTypes: {
		//"35.0", // Introduced support
		"37.1", // Added MaxImplicitRight property in DefinedEntityType
	},
	types.OpenApiPathVersion1_0_0 + types.OpenApiEndpointRdeEntities: {
		//"35.0", // Introduced support
		"37.0", // Added metadata support
	},
	types.OpenApiPathVersion1_0_0 + types.OpenApiEndpointEdgeGateways: {
		//"35.0", // Introduced support
		"37.1", // Exposes computed field `UsingIpSpace` in `types.EdgeGatewayUplinks`
	},
	types.OpenApiPathVersion1_0_0 + types.OpenApiEndpointIpSpaceUplinksAllocate: {
		//"37.1", // Introduced support
		"37.2", // Adds 'value' field
	},
}

// checkOpenApiEndpointCompatibility checks if VCD version (to which the client is connected) is sufficient to work with
// specified OpenAPI endpoint and returns either an error or the Api version to use for calling that endpoint. This Api
// version can then be supplied to low level OpenAPI client functions.
// If the system default API version is higher than endpoint introduction version - default system one is used.
func (client *Client) checkOpenApiEndpointCompatibility(endpoint string) (string, error) {
	minimumApiVersion, ok := endpointMinApiVersions[endpoint]
	if !ok {
		return "", fmt.Errorf("minimum API version for endpoint '%s' is not defined", endpoint)
	}

	if client.APIVCDMaxVersionIs("< " + minimumApiVersion) {
		maxSupportedVersion, err := client.MaxSupportedVersion()
		if err != nil {
			return "", fmt.Errorf("error reading maximum supported API version: %s", err)
		}
		return "", fmt.Errorf("endpoint '%s' requires API version to support at least '%s'. Maximum supported version in this instance: '%s'",
			endpoint, minimumApiVersion, maxSupportedVersion)
	}

	// If default API version is higher than minimum required API version for endpoint - use the system default one.
	if client.APIClientVersionIs("> " + minimumApiVersion) {
		return client.APIVersion, nil
	}

	return minimumApiVersion, nil
}

// getOpenApiHighestElevatedVersion returns the highest supported API version for particular endpoint
// These API versions must be defined in endpointElevatedApiVersions. If none are there - it will return minimum
// supported API versions just like client.checkOpenApiEndpointCompatibility().
//
// The advantage of this function is that it provides a controlled API elevation instead of just picking the highest
// which could be risky and untested (especially if new API version is released after release of package consuming this
// SDK)
func (client *Client) getOpenApiHighestElevatedVersion(endpoint string) (string, error) {
	util.Logger.Printf("[DEBUG] Checking if elevated API versions are defined for endpoint '%s'", endpoint)

	// At first get minimum API version and check if it can be supported
	minimumApiVersion, err := client.checkOpenApiEndpointCompatibility(endpoint)
	if err != nil {
		return "", fmt.Errorf("error getting minimum required API version: %s", err)
	}

	// If no elevated versions are defined - return minimumApiVersion
	elevatedVersionSlice, elevatedVersionsDefined := endpointElevatedApiVersions[endpoint]
	if !elevatedVersionsDefined {
		util.Logger.Printf("[DEBUG] No elevated API versions are defined for endpoint '%s'. Using minimum '%s'",
			endpoint, minimumApiVersion)
		return minimumApiVersion, nil
	}

	util.Logger.Printf("[DEBUG] Found '%d' (%s) elevated API versions for endpoint '%s' ",
		len(elevatedVersionSlice), strings.Join(elevatedVersionSlice, ", "), endpoint)

	// Reverse sort (highest to lowest) slice of elevated API versions so that we can start by highest supported and go down
	versionsRaw := elevatedVersionSlice
	versions := make([]*version.Version, len(versionsRaw))
	for i, raw := range versionsRaw {
		v, err := version.NewVersion(raw)
		if err != nil {
			return "", fmt.Errorf("error evaluating version %s: %s", raw, err)
		}
		versions[i] = v
	}
	sort.Sort(sort.Reverse(version.Collection(versions)))

	var supportedElevatedVersion string
	// Loop highest to the lowest elevated versions and try to find highest from the list of supported ones
	for _, elevatedVersion := range versions {

		util.Logger.Printf("[DEBUG] Checking if elevated version '%s' is supported by VCD instance for endpoint '%s'",
			elevatedVersion.Original(), endpoint)
		// Check if maximum VCD API version supported is greater or equal to elevated version
		if client.APIVCDMaxVersionIs(fmt.Sprintf(">= %s", elevatedVersion.Original())) {
			util.Logger.Printf("[DEBUG] Elevated version '%s' is supported by VCD instance for endpoint '%s'",
				elevatedVersion.Original(), endpoint)
			// highest version found - store it and abort the loop
			supportedElevatedVersion = elevatedVersion.Original()
			break
		}
		util.Logger.Printf("[DEBUG] API version '%s' is not supported by VCD instance for endpoint '%s'",
			elevatedVersion.Original(), endpoint)
	}

	if supportedElevatedVersion == "" {
		util.Logger.Printf("[DEBUG] No elevated API versions are supported for endpoint '%s'. Will use minimum "+
			"required version '%s'", endpoint, minimumApiVersion)
		return minimumApiVersion, nil
	}

	util.Logger.Printf("[DEBUG] Will use elevated version '%s for endpoint '%s'",
		supportedElevatedVersion, endpoint)
	return supportedElevatedVersion, nil
}<|MERGE_RESOLUTION|>--- conflicted
+++ resolved
@@ -38,11 +38,8 @@
 	types.OpenApiPathVersion1_0_0 + types.OpenApiEndpointQosProfiles:                "36.2", // VCD 10.3.2+ (NSX-T only)
 	types.OpenApiPathVersion1_0_0 + types.OpenApiEndpointEdgeGatewayQos:             "36.2", // VCD 10.3.2+ (NSX-T only)
 	types.OpenApiPathVersion1_0_0 + types.OpenApiEndpointEdgeGatewayDhcpForwarder:   "36.1", // VCD 10.3.1+ (NSX-T only)
-<<<<<<< HEAD
 	types.OpenApiPathVersion1_0_0 + types.OpenApiEndpointEdgeGatewaySlaacProfile:    "35.0",
-=======
 	types.OpenApiPathVersion1_0_0 + types.OpenApiEndpointEdgeGatewayStaticRoutes:    "37.0", // VCD 10.4.0+ (NSX-T only)
->>>>>>> a329d75a
 	types.OpenApiPathVersion1_0_0 + types.OpenApiEndpointEdgeGateways:               "34.0",
 	types.OpenApiPathVersion1_0_0 + types.OpenApiEndpointEdgeGatewayUsedIpAddresses: "34.0",
 
