--- conflicted
+++ resolved
@@ -94,19 +94,14 @@
 	types.OpenApiPathVersion2_0_0 + types.OpenApiEndpointVdcAssignedComputePolicies: "35.0",
 	types.OpenApiPathVersion2_0_0 + types.OpenApiEndpointVdcComputePolicies:         "35.0",
 	types.OpenApiPathVersion1_0_0 + types.OpenApiEndpointVdcNetworkProfile:          "36.0", // VCD 10.3+
-<<<<<<< HEAD
-
-	types.OpenApiPathVersion1_0_0 + types.OpenApiEndpointTokens:              "36.1", // VCD 10.3.1+
-	types.OpenApiPathVersion1_0_0 + types.OpenApiEndpointServiceAccounts:     "37.0", // VCD 10.4.0+
-	types.OpenApiPathVersion1_0_0 + types.OpenApiEndpointServiceAccountGrant: "37.0", // VCD 10.4.0+
-=======
-	types.OpenApiPathVersion1_0_0 + types.OpenApiEndpointVirtualCenters:             "36.0",
-	types.OpenApiPathVersion1_0_0 + types.OpenApiEndpointResourcePools:              "36.0",
-	types.OpenApiPathVersion1_0_0 + types.OpenApiEndpointResourcePoolsBrowseAll:     "36.2",
-	types.OpenApiPathVersion1_0_0 + types.OpenApiEndpointResourcePoolHardware:       "36.0",
-	types.OpenApiPathVersion1_0_0 + types.OpenApiEndpointNetworkPools:               "36.0",
-	types.OpenApiPathVersion1_0_0 + types.OpenApiEndpointNetworkPoolSummaries:       "36.0",
-	types.OpenApiPathVersion1_0_0 + types.OpenApiEndpointStorageProfiles:            "33.0",
+
+	types.OpenApiPathVersion1_0_0 + types.OpenApiEndpointVirtualCenters:         "36.0",
+	types.OpenApiPathVersion1_0_0 + types.OpenApiEndpointResourcePools:          "36.0",
+	types.OpenApiPathVersion1_0_0 + types.OpenApiEndpointResourcePoolsBrowseAll: "36.2",
+	types.OpenApiPathVersion1_0_0 + types.OpenApiEndpointResourcePoolHardware:   "36.0",
+	types.OpenApiPathVersion1_0_0 + types.OpenApiEndpointNetworkPools:           "36.0",
+	types.OpenApiPathVersion1_0_0 + types.OpenApiEndpointNetworkPoolSummaries:   "36.0",
+	types.OpenApiPathVersion1_0_0 + types.OpenApiEndpointStorageProfiles:        "33.0",
 
 	// Extensions API endpoints. These are not versioned
 	types.OpenApiEndpointExtensionsUi:                    "35.0", // VCD 10.2+
@@ -116,7 +111,11 @@
 	types.OpenApiEndpointExtensionsUiTenantsPublish:      "35.0", // VCD 10.2+
 	types.OpenApiEndpointExtensionsUiTenantsUnpublishAll: "35.0", // VCD 10.2+
 	types.OpenApiEndpointExtensionsUiTenantsUnpublish:    "35.0", // VCD 10.2+
->>>>>>> 91abc52e
+
+	// Endpoints for managing tokens and service accounts
+	types.OpenApiPathVersion1_0_0 + types.OpenApiEndpointTokens:              "36.1", // VCD 10.3.1+
+	types.OpenApiPathVersion1_0_0 + types.OpenApiEndpointServiceAccounts:     "37.0", // VCD 10.4.0+
+	types.OpenApiPathVersion1_0_0 + types.OpenApiEndpointServiceAccountGrant: "37.0", // VCD 10.4.0+
 }
 
 // endpointElevatedApiVersions endpoint elevated API versions
