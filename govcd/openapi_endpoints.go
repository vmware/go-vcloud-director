--- conflicted
+++ resolved
@@ -100,23 +100,21 @@
 		//"32.0", // Basic minimum required version
 		"36.1", // Adds support for dnsServers
 	},
-<<<<<<< HEAD
-	types.OpenApiPathVersion1_0_0 + types.OpenApiEndpointAlbController: {
-		//"35.0", // Basic minimum required version
-		"37.0", // Deprecates LicenseType in favor of SupportedFeatureSet
-	},
-	types.OpenApiPathVersion1_0_0 + types.OpenApiEndpointAlbServiceEngineGroups: {
-		"35.0", // Basic minimum required version
-		"37.0", // Adds SupportedFeatureSet
-	},
-	types.OpenApiPathVersion1_0_0 + types.OpenApiEndpointAlbEdgeGateway: {
-		"35.0", // Basic minimum required version
-		"37.0", // Deprecates LicenseType in favor of SupportedFeatureSet
-=======
 	types.OpenApiPathVersion1_0_0 + types.OpenApiEndpointFirewallGroups: {
 		//"34.0", // Basic minimum required version
 		"36.0", // Adds support for Dynamic Security Groups by deprecating `Type` field in favor of `TypeValue`
->>>>>>> 744588a8
+	},
+	types.OpenApiPathVersion1_0_0 + types.OpenApiEndpointAlbController: {
+		//"35.0", // Basic minimum required version
+		"37.0", // Deprecates LicenseType in favor of SupportedFeatureSet
+	},
+	types.OpenApiPathVersion1_0_0 + types.OpenApiEndpointAlbServiceEngineGroups: {
+		//"35.0", // Basic minimum required version
+		"37.0", // Adds SupportedFeatureSet
+	},
+	types.OpenApiPathVersion1_0_0 + types.OpenApiEndpointAlbEdgeGateway: {
+		//"35.0", // Basic minimum required version
+		"37.0", // Deprecates LicenseType in favor of SupportedFeatureSet
 	},
 }
 
