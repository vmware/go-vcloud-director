--- conflicted
+++ resolved
@@ -22,13 +22,13 @@
 	types.OpenApiPathVersion1_0_0 + types.OpenApiEndpointImportableTier0Routers:              "32.0",
 	// OpenApiEndpointExternalNetworks endpoint support was introduced with version 32.0 however it was still not stable
 	// enough to be used. (i.e. it did not support update "PUT")
-<<<<<<< HEAD
 	types.OpenApiPathVersion1_0_0 + types.OpenApiEndpointExternalNetworks:                   "33.0",
 	types.OpenApiPathVersion1_0_0 + types.OpenApiEndpointVdcComputePolicies:                 "32.0",
 	types.OpenApiPathVersion1_0_0 + types.OpenApiEndpointVdcAssignedComputePolicies:         "33.0",
 	types.OpenApiPathVersion1_0_0 + types.OpenApiEndpointEdgeClusters:                       "34.0", // VCD 10.1+
 	types.OpenApiPathVersion1_0_0 + types.OpenApiEndpointEdgeGateways:                       "34.0",
 	types.OpenApiPathVersion1_0_0 + types.OpenApiEndpointFirewallGroups:                     "34.0",
+	types.OpenApiPathVersion1_0_0 + types.OpenApiEndpointNsxtFirewallRules:                  "34.0",
 	types.OpenApiPathVersion1_0_0 + types.OpenApiEndpointOrgVdcNetworks:                     "32.0", // VCD 9.7+ for NSX-V, 10.1+ for NSX-T
 	types.OpenApiPathVersion1_0_0 + types.OpenApiEndpointOrgVdcNetworksDhcp:                 "32.0", // VCD 9.7+ for NSX-V, 10.1+ for NSX-T
 	types.OpenApiPathVersion1_0_0 + types.OpenApiEndpointVdcCapabilities:                    "32.0",
@@ -36,19 +36,6 @@
 	types.OpenApiPathVersion1_0_0 + types.OpenApiEndpointIpSecVpnTunnel:                     "34.0", // VCD 10.1+
 	types.OpenApiPathVersion1_0_0 + types.OpenApiEndpointIpSecVpnTunnelConnectionProperties: "34.0", // VCD 10.1+
 	types.OpenApiPathVersion1_0_0 + types.OpenApiEndpointIpSecVpnTunnelStatus:               "34.0", // VCD 10.1+
-=======
-	types.OpenApiPathVersion1_0_0 + types.OpenApiEndpointExternalNetworks:           "33.0",
-	types.OpenApiPathVersion1_0_0 + types.OpenApiEndpointVdcComputePolicies:         "32.0",
-	types.OpenApiPathVersion1_0_0 + types.OpenApiEndpointVdcAssignedComputePolicies: "33.0",
-	types.OpenApiPathVersion1_0_0 + types.OpenApiEndpointEdgeClusters:               "34.0", // VCD 10.1+
-	types.OpenApiPathVersion1_0_0 + types.OpenApiEndpointEdgeGateways:               "34.0",
-	types.OpenApiPathVersion1_0_0 + types.OpenApiEndpointFirewallGroups:             "34.0",
-	types.OpenApiPathVersion1_0_0 + types.OpenApiEndpointNsxtFirewallRules:          "34.0",
-	types.OpenApiPathVersion1_0_0 + types.OpenApiEndpointOrgVdcNetworks:             "32.0", // VCD 9.7+ for NSX-V, 10.1+ for NSX-T
-	types.OpenApiPathVersion1_0_0 + types.OpenApiEndpointOrgVdcNetworksDhcp:         "32.0", // VCD 9.7+ for NSX-V, 10.1+ for NSX-T
-	types.OpenApiPathVersion1_0_0 + types.OpenApiEndpointVdcCapabilities:            "32.0",
-	types.OpenApiPathVersion1_0_0 + types.OpenApiEndpointAppPortProfiles:            "34.0", // VCD 10.1+
->>>>>>> b35e4d54
 }
 
 // checkOpenApiEndpointCompatibility checks if VCD version (to which the client is connected) is sufficient to work with
