--- conflicted
+++ resolved
@@ -50,14 +50,10 @@
 	types.OpenApiPathVersion1_0_0 + types.OpenApiEndpointAlbImportableServiceEngineGroups: "35.0", // VCD 10.2+
 	types.OpenApiPathVersion1_0_0 + types.OpenApiEndpointAlbCloud:                         "35.0", // VCD 10.2+
 	types.OpenApiPathVersion1_0_0 + types.OpenApiEndpointAlbServiceEngineGroups:           "35.0", // VCD 10.2+
-<<<<<<< HEAD
 	types.OpenApiPathVersion1_0_0 + types.OpenApiEndpointAlbEdgeGateway:                   "35.0", // VCD 10.2+
 	types.OpenApiPathVersion1_0_0 + types.OpenApiEndpointAlbServiceEngineGroupAssignments: "35.0", // VCD 10.2+
-=======
-	types.OpenApiPathVersion1_0_0 + types.OpenApiEndpointEdgeGatewayAlb:                   "35.0", // VCD 10.2+
 	types.OpenApiPathVersion1_0_0 + types.OpenApiEndpointSSLCertificateLibrary:            "35.0", // VCD 10.2+
 	types.OpenApiPathVersion1_0_0 + types.OpenApiEndpointSSLCertificateLibraryOld:         "35.0", // VCD 10.2+ and deprecated from 10.3
->>>>>>> 1f496271
 }
 
 // elevateNsxtNatRuleApiVersion helps to elevate API version to consume newer NSX-T NAT Rule features
