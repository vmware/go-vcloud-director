--- conflicted
+++ resolved
@@ -829,14 +829,6 @@
 	check.Assert(vmStatus, Equals, "POWERED_OFF")
 }
 
-<<<<<<< HEAD
-// Test_VMSetGuestProperties sets guest properties, retrieves them and deeply matches if properties
-// were properly set using a propertyTester helper.
-func (vcd *TestVCD) Test_VMSetGuestProperties(check *C) {
-	if vcd.skipVappTests {
-		check.Skip("Skipping test because vapp was not successfully created at setup")
-	}
-=======
 func (vcd *TestVCD) Test_GetNetworkConnectionSection(check *C) {
 	if vcd.skipVappTests {
 		check.Skip("Skipping test because vapp was not successfully created at setup")
@@ -959,17 +951,11 @@
 	}
 
 	fmt.Printf("Running: %s\n", check.TestName())
->>>>>>> 7cf42d69
-	vapp := vcd.findFirstVapp()
-	vmType, vmName := vcd.findFirstVm(vapp)
-	if vmName == "" {
-		check.Skip("skipping test because no VM is found")
-	}
-<<<<<<< HEAD
-	vm, err := vcd.client.Client.FindVMByHREF(vmType.HREF)
-	check.Assert(err, IsNil)
-	propertyTester(vcd, check, &vm)
-=======
+	vapp := vcd.findFirstVapp()
+	vmType, vmName := vcd.findFirstVm(vapp)
+	if vmName == "" {
+		check.Skip("skipping test because no VM is found")
+	}
 
 	vm, err := vcd.client.Client.FindVMByHREF(vmType.HREF)
 	check.Assert(err, IsNil)
@@ -994,5 +980,20 @@
 	// Use unreal value to trigger instant unblocking
 	err = vm.BlockWhileGuestCustomizationStatus("invalid_GC_STATUS", 5)
 	check.Assert(err, IsNil)
->>>>>>> 7cf42d69
+}
+
+// Test_VMSetGuestProperties sets guest properties, retrieves them and deeply matches if properties
+// were properly set using a propertyTester helper.
+func (vcd *TestVCD) Test_VMSetGuestProperties(check *C) {
+	if vcd.skipVappTests {
+		check.Skip("Skipping test because vapp was not successfully created at setup")
+	}
+	vapp := vcd.findFirstVapp()
+	vmType, vmName := vcd.findFirstVm(vapp)
+	if vmName == "" {
+		check.Skip("skipping test because no VM is found")
+	}
+	vm, err := vcd.client.Client.FindVMByHREF(vmType.HREF)
+	check.Assert(err, IsNil)
+	propertyTester(vcd, check, &vm)
 }