//go:build vm || functional || ALL

/*
* Copyright 2021 VMware, Inc.  All rights reserved.  Licensed under the Apache v2 License.
* Copyright 2016 Skyscape Cloud Services.  All rights reserved.  Licensed under the Apache v2 License.
 */

package govcd

import (
	"fmt"
	"strings"
	"time"

	"github.com/kr/pretty"
	. "gopkg.in/check.v1"

	"github.com/vmware/go-vcloud-director/v2/types/v56"
	"github.com/vmware/go-vcloud-director/v2/util"
)

func init() {
	testingTags["vm"] = "vm_test.go"
}

func (vcd *TestVCD) Test_FindVMByHREF(check *C) {
	if vcd.skipVappTests {
		check.Skip("Skipping test because vApp wasn't properly created")
	}

	fmt.Printf("Running: %s\n", check.TestName())
	vapp := vcd.findFirstVapp()
	if vapp.VApp.Name == "" {
		check.Skip("Disabled: No suitable vApp found in vDC")
	}
	vm, vmName := vcd.findFirstVm(vapp)
	if vm.Name == "" {
		check.Skip("Disabled: No suitable VM found in vDC")
	}

	newVM, err := vcd.client.Client.GetVMByHref(vm.HREF)
	check.Assert(err, IsNil)
	check.Assert(newVM.VM.Name, Equals, vmName)
	check.Assert(newVM.VM.VirtualHardwareSection.Item, NotNil)
}

// Test attach disk to VM and detach disk from VM
func (vcd *TestVCD) Test_VMAttachOrDetachDisk(check *C) {
	// Find VM
	if skipVappCreation {
		check.Skip("Skipping test because vapp was not successfully created at setup")
	}

	vapp := vcd.findFirstVapp()
	vmType, vmName := vcd.findFirstVm(vapp)
	if vmName == "" {
		check.Skip("skipping test because no VM is found")
	}

	fmt.Printf("Running: %s\n", check.TestName())

	vm := NewVM(&vcd.client.Client)
	vm.VM = &vmType

	// Ensure vApp and VM are suitable for this test
	// Disk attach and detach operations are not working if VM is suspended
	err := vcd.ensureVappIsSuitableForVMTest(vapp)
	check.Assert(err, IsNil)
	err = vcd.ensureVMIsSuitableForVMTest(vm)
	check.Assert(err, IsNil)

	// Create disk
	diskCreateParamsDisk := &types.Disk{
		Name:        TestVMAttachOrDetachDisk,
		SizeMb:      1,
		Description: TestVMAttachOrDetachDisk,
	}

	diskCreateParams := &types.DiskCreateParams{
		Disk: diskCreateParamsDisk,
	}

	task, err := vcd.vdc.CreateDisk(diskCreateParams)
	check.Assert(err, IsNil)

	check.Assert(task.Task.Owner.Type, Equals, types.MimeDisk)
	diskHREF := task.Task.Owner.HREF

	PrependToCleanupList(diskHREF, "disk", "", check.TestName())

	// Wait for disk creation complete
	err = task.WaitTaskCompletion()
	check.Assert(err, IsNil)

	// Verify created disk
	check.Assert(diskHREF, Not(Equals), "")
	disk, err := vcd.vdc.GetDiskByHref(diskHREF)
	check.Assert(err, IsNil)
	check.Assert(disk.Disk.Name, Equals, diskCreateParamsDisk.Name)
	check.Assert(disk.Disk.SizeMb, Equals, diskCreateParamsDisk.SizeMb)
	check.Assert(disk.Disk.Description, Equals, diskCreateParamsDisk.Description)

	// Attach disk
	attachDiskTask, err := vm.attachOrDetachDisk(&types.DiskAttachOrDetachParams{
		Disk: &types.Reference{
			HREF: disk.Disk.HREF,
		},
	}, types.RelDiskAttach)
	check.Assert(err, IsNil)

	err = attachDiskTask.WaitTaskCompletion()
	check.Assert(err, IsNil)

	// Get attached VM
	vmRef, err := disk.AttachedVM()
	check.Assert(err, IsNil)
	check.Assert(vmRef, NotNil)
	check.Assert(vmRef.Name, Equals, vm.VM.Name)

	// Detach disk
	detachDiskTask, err := vm.attachOrDetachDisk(&types.DiskAttachOrDetachParams{
		Disk: &types.Reference{
			HREF: disk.Disk.HREF,
		},
	}, types.RelDiskDetach)
	check.Assert(err, IsNil)

	err = detachDiskTask.WaitTaskCompletion()
	check.Assert(err, IsNil)

}

// Test attach/detach disk from VM
func (vcd *TestVCD) Test_VMAttachAndDetachDisk(check *C) {
	if vcd.skipVappTests {
		check.Skip("skipping test because vApp wasn't properly created")
	}

	// Find VM
	vapp := vcd.findFirstVapp()
	vmType, vmName := vcd.findFirstVm(vapp)
	if vmName == "" {
		check.Skip("skipping test because no VM is found")
	}

	fmt.Printf("Running: %s\n", check.TestName())

	vm := NewVM(&vcd.client.Client)
	vm.VM = &vmType

	// Ensure vApp and VM are suitable for this test
	// Disk attach and detach operations are not working if VM is suspended
	err := vcd.ensureVappIsSuitableForVMTest(vapp)
	check.Assert(err, IsNil)
	err = vcd.ensureVMIsSuitableForVMTest(vm)
	check.Assert(err, IsNil)

	// Create disk
	diskCreateParamsDisk := &types.Disk{
		Name:        TestVMDetachDisk,
		SizeMb:      1,
		Description: TestVMDetachDisk,
	}

	diskCreateParams := &types.DiskCreateParams{
		Disk: diskCreateParamsDisk,
	}

	task, err := vcd.vdc.CreateDisk(diskCreateParams)
	check.Assert(err, IsNil)

	check.Assert(task.Task.Owner.Type, Equals, types.MimeDisk)
	diskHREF := task.Task.Owner.HREF

	// Defer prepend the disk info to cleanup list until the function returns
	PrependToCleanupList(diskHREF, "disk", "", check.TestName())

	// Wait for disk creation complete
	err = task.WaitTaskCompletion()
	check.Assert(err, IsNil)

	// Verify created disk
	check.Assert(diskHREF, Not(Equals), "")
	disk, err := vcd.vdc.GetDiskByHref(diskHREF)
	check.Assert(err, IsNil)
	check.Assert(disk.Disk.Name, Equals, diskCreateParamsDisk.Name)
	check.Assert(disk.Disk.SizeMb, Equals, diskCreateParamsDisk.SizeMb)
	check.Assert(disk.Disk.Description, Equals, diskCreateParamsDisk.Description)

	// Attach disk
	attachDiskTask, err := vm.AttachDisk(&types.DiskAttachOrDetachParams{
		Disk: &types.Reference{
			HREF: disk.Disk.HREF,
		},
	})
	check.Assert(err, IsNil)

	err = attachDiskTask.WaitTaskCompletion()
	check.Assert(err, IsNil)

	// Get attached VM
	vmRef, err := disk.AttachedVM()
	check.Assert(err, IsNil)
	check.Assert(vmRef, NotNil)
	check.Assert(vmRef.Name, Equals, vm.VM.Name)

	// Detach disk
	detachDiskTask, err := vm.DetachDisk(&types.DiskAttachOrDetachParams{
		Disk: &types.Reference{
			HREF: disk.Disk.HREF,
		},
	})
	check.Assert(err, IsNil)

	err = detachDiskTask.WaitTaskCompletion()
	check.Assert(err, IsNil)

}

// Test Insert or Eject Media for VM
func (vcd *TestVCD) Test_HandleInsertOrEjectMedia(check *C) {
	fmt.Printf("Running: %s\n", check.TestName())

	if vcd.skipVappTests {
		check.Skip("Skipping test because vapp was not successfully created at setup")
	}
	itemName := check.TestName()

	// Find VApp
	if vcd.vapp != nil && vcd.vapp.VApp == nil {
		check.Skip("skipping test because no vApp is found")
	}

	vapp := vcd.findFirstVapp()
	vmType, vmName := vcd.findFirstVm(vapp)
	if vmName == "" {
		check.Skip("skipping test because no VM is found")
	}

	vm := NewVM(&vcd.client.Client)
	vm.VM = &vmType

	// Upload Media
	catalog, err := vcd.org.GetCatalogByName(vcd.config.VCD.Catalog.Name, false)
	check.Assert(err, IsNil)
	check.Assert(catalog, NotNil)

	uploadTask, err := catalog.UploadMediaImage(itemName, "upload from test", vcd.config.Media.MediaPath, 1024)
	check.Assert(err, IsNil)
	err = uploadTask.WaitTaskCompletion()
	check.Assert(err, IsNil)

	AddToCleanupList(itemName, "mediaCatalogImage", vcd.org.Org.Name+"|"+vcd.config.VCD.Catalog.Name, "Test_HandleInsertOrEjectMedia")

	catalog, err = vcd.org.GetCatalogByName(vcd.config.VCD.Catalog.Name, true)
	check.Assert(err, IsNil)
	check.Assert(catalog, NotNil)

	media, err := catalog.GetMediaByName(itemName, false)
	check.Assert(err, IsNil)
	check.Assert(media, NotNil)

	insertMediaTask, err := vm.HandleInsertMedia(vcd.org, vcd.config.VCD.Catalog.Name, itemName)
	check.Assert(err, IsNil)

	err = insertMediaTask.WaitTaskCompletion()
	check.Assert(err, IsNil)

	//verify
	err = vm.Refresh()
	check.Assert(err, IsNil)
	check.Assert(isMediaInjected(vm.VM.VirtualHardwareSection.Item), Equals, true)

	vm, err = vm.HandleEjectMediaAndAnswer(vcd.org, vcd.config.VCD.Catalog.Name, itemName, true)
	check.Assert(err, IsNil)

	//verify
	check.Assert(isMediaInjected(vm.VM.VirtualHardwareSection.Item), Equals, false)

	insertMediaTask, err = vm.HandleInsertMedia(vcd.org, vcd.config.VCD.Catalog.Name, itemName)
	check.Assert(err, IsNil)

	err = insertMediaTask.WaitTaskCompletion()
	check.Assert(err, IsNil)

	//verify
	err = vm.Refresh()
	check.Assert(err, IsNil)
	check.Assert(isMediaInjected(vm.VM.VirtualHardwareSection.Item), Equals, true)

	ejectMediaTask, err := vm.HandleEjectMedia(vcd.org, vcd.config.VCD.Catalog.Name, itemName)
	check.Assert(err, IsNil)

	for i := 0; i < 10; i++ {
		question, err := vm.GetQuestion()
		check.Assert(err, IsNil)

		if question.QuestionId != "" && strings.Contains(question.Question, "Disconnect anyway and override the lock?") {
			err = vm.AnswerQuestion(question.QuestionId, 0)
			check.Assert(err, IsNil)
		}
		time.Sleep(time.Second * 3)
	}

	err = ejectMediaTask.Task.WaitTaskCompletion()
	check.Assert(err, IsNil)

	//verify
	err = vm.Refresh()
	check.Assert(err, IsNil)
	check.Assert(isMediaInjected(vm.VM.VirtualHardwareSection.Item), Equals, false)

	// Remove catalog item so far other tests don't fail
	task, err := media.Delete()
	check.Assert(err, IsNil)
	err = task.WaitTaskCompletion()
	check.Assert(err, IsNil)
}

func (vcd *TestVCD) Test_VMChangeCPUCountWithCore(check *C) {
	if vcd.skipVappTests {
		check.Skip("Skipping test because vapp was not successfully created at setup")
	}

	vapp := vcd.findFirstVapp()
	existingVm, vmName := vcd.findFirstVm(vapp)
	if vmName == "" {
		check.Skip("skipping test because no VM is found")
	}

	currentCpus := int64(0)
	currentCores := 0

	// save current values
	if nil != vcd.vapp.VApp.Children.VM[0] && nil != vcd.vapp.VApp.Children.VM[0].VirtualHardwareSection && nil != vcd.vapp.VApp.Children.VM[0].VirtualHardwareSection.Item {
		for _, item := range vcd.vapp.VApp.Children.VM[0].VirtualHardwareSection.Item {
			if item.ResourceType == types.ResourceTypeProcessor {
				currentCpus = item.VirtualQuantity
				currentCores = item.CoresPerSocket
				break
			}
		}
	}

	check.Assert(0, Not(Equals), currentCpus)
	check.Assert(0, Not(Equals), currentCores)

	vm, err := vcd.client.Client.GetVMByHref(existingVm.HREF)
	check.Assert(err, IsNil)

	cores := 2
	cpuCount := int64(4)

	task, err := vm.ChangeCPUCountWithCore(int(cpuCount), &cores)
	check.Assert(err, IsNil)
	err = task.WaitTaskCompletion()
	check.Assert(err, IsNil)
	check.Assert(task.Task.Status, Equals, "success")

	err = vm.Refresh()
	check.Assert(err, IsNil)
	foundItem := false
	if nil != vm.VM.VirtualHardwareSection.Item {
		for _, item := range vm.VM.VirtualHardwareSection.Item {
			if item.ResourceType == types.ResourceTypeProcessor {
				check.Assert(item.CoresPerSocket, Equals, cores)
				check.Assert(item.VirtualQuantity, Equals, cpuCount)
				foundItem = true
				break
			}
		}
		check.Assert(foundItem, Equals, true)
	}

	// return to previous value
	task, err = vm.ChangeCPUCountWithCore(int(currentCpus), &currentCores)
	check.Assert(err, IsNil)
	err = task.WaitTaskCompletion()
	check.Assert(err, IsNil)
	check.Assert(task.Task.Status, Equals, "success")
}

func (vcd *TestVCD) Test_VMToggleHardwareVirtualization(check *C) {
	if vcd.skipVappTests {
		check.Skip("Skipping test because vapp was not successfully created at setup")
	}

	_, vm := createNsxtVAppAndVm(vcd, check)

	nestingStatus := vm.VM.NestedHypervisorEnabled
	check.Assert(nestingStatus, Equals, false)

	// PowerOn
	task, err := vm.PowerOn()
	check.Assert(err, IsNil)
	err = task.WaitTaskCompletion()
	check.Assert(err, IsNil)
	check.Assert(task.Task.Status, Equals, "success")

	// Try to change the setting on powered on VM to fail
	_, err = vm.ToggleHardwareVirtualization(true)
	check.Assert(err, ErrorMatches, ".*hardware virtualization can be changed from powered off state.*")

	// Undeploy, so the VM goes to POWERED_OFF state instead of PARTIALLY_POWERED_OFF
	task, err = vm.Undeploy()
	check.Assert(err, IsNil)
	err = task.WaitTaskCompletion()
	check.Assert(err, IsNil)
	check.Assert(task.Task.Status, Equals, "success")

	// Perform steps on powered off VM
	task, err = vm.ToggleHardwareVirtualization(true)
	check.Assert(err, IsNil)
	err = task.WaitTaskCompletion()
	check.Assert(err, IsNil)
	check.Assert(task.Task.Status, Equals, "success")

	err = vm.Refresh()
	check.Assert(err, IsNil)
	check.Assert(vm.VM.NestedHypervisorEnabled, Equals, true)

	task, err = vm.ToggleHardwareVirtualization(false)
	check.Assert(err, IsNil)
	err = task.WaitTaskCompletion()
	check.Assert(err, IsNil)
	check.Assert(task.Task.Status, Equals, "success")

	err = vm.Refresh()
	check.Assert(err, IsNil)
	check.Assert(vm.VM.NestedHypervisorEnabled, Equals, false)

	err = deleteNsxtVapp(vcd, check.TestName())
	check.Assert(err, IsNil)
}

func (vcd *TestVCD) Test_VMPowerOnPowerOff(check *C) {
	_, vm := createNsxtVAppAndVm(vcd, check)

	// Ensure VM is not powered on
	vmStatus, err := vm.GetStatus()
	check.Assert(err, IsNil)
	if vmStatus != "POWERED_OFF" && vmStatus != "PARTIALLY_POWERED_OFF" {
		fmt.Printf("VM status: %s, powering off", vmStatus)
		task, err := vm.PowerOff()
		check.Assert(err, IsNil)
		err = task.WaitTaskCompletion()
		check.Assert(err, IsNil)
		check.Assert(task.Task.Status, Equals, "success")
	}

	task, err := vm.PowerOn()
	check.Assert(err, IsNil)
	err = task.WaitTaskCompletion()
	check.Assert(err, IsNil)
	check.Assert(task.Task.Status, Equals, "success")
	err = vm.Refresh()
	check.Assert(err, IsNil)
	vmStatus, err = vm.GetStatus()
	check.Assert(err, IsNil)
	check.Assert(vmStatus, Equals, "POWERED_ON")

	task, err = vm.PowerOff()
	check.Assert(err, IsNil)
	err = task.WaitTaskCompletion()
	check.Assert(err, IsNil)
	check.Assert(task.Task.Status, Equals, "success")
	vmStatus, err = vm.GetStatus()
	check.Assert(err, IsNil)
	check.Assert(vmStatus == "POWERED_OFF" || vmStatus == "PARTIALLY_POWERED_OFF", Equals, true)

	err = deleteNsxtVapp(vcd, check.TestName())
	check.Assert(err, IsNil)
}

func (vcd *TestVCD) Test_VmShutdown(check *C) {
	vapp, vm := createNsxtVAppAndVm(vcd, check)

	vdc, err := vm.GetParentVdc()
	check.Assert(err, IsNil)

	// Ensure VM is not powered on
	vmStatus, err := vm.GetStatus()
	check.Assert(err, IsNil)
	fmt.Println("VM status: ", vmStatus)

	if vmStatus != "POWERED_ON" {
		task, err := vm.PowerOn()
		check.Assert(err, IsNil)
		err = task.WaitTaskCompletion()
		check.Assert(err, IsNil)
		check.Assert(task.Task.Status, Equals, "success")
		err = vm.Refresh()
		check.Assert(err, IsNil)
		vmStatus, err = vm.GetStatus()
		check.Assert(err, IsNil)
		fmt.Println("VM status: ", vmStatus)
	}

	timeout := time.Minute * 5 // Avoiding infinite loops
	startTime := time.Now()
	elapsed := time.Since(startTime)
	gcStatus := ""
	statusFound := false
	// Wait until Guest Tools gets to `REBOOT_PENDING` or `GC_COMPLETE` as there is no real way to
	// check if VM has Guest Tools operating
	for elapsed < timeout {
		err = vm.Refresh()
		check.Assert(err, IsNil)

		vmQuery, err := vdc.QueryVM(vapp.VApp.Name, vm.VM.Name)
		check.Assert(err, IsNil)

		gcStatus = vmQuery.VM.GcStatus
		printVerbose("VM Tools Status: %s (%s)\n", vmQuery.VM.GcStatus, elapsed)
		if vmQuery.VM.GcStatus == "GC_COMPLETE" || vmQuery.VM.GcStatus == "REBOOT_PENDING" {
			statusFound = true
			break
		}

		time.Sleep(5 * time.Second)
		elapsed = time.Since(startTime)
	}
	fmt.Printf("VM Tools Status: %s (%s)\n", gcStatus, elapsed)
	check.Assert(statusFound, Equals, true)

	printVerbose("Shutting down VM:\n")

	task, err := vm.Shutdown()
	check.Assert(err, IsNil)
	err = task.WaitTaskCompletion()
	check.Assert(err, IsNil)
	check.Assert(task.Task.Status, Equals, "success")

	newStatus, err := vm.GetStatus()
	check.Assert(err, IsNil)
	printVerbose("New VM status: %s\n", newStatus)
	check.Assert(newStatus, Equals, "POWERED_OFF")

	err = deleteNsxtVapp(vcd, check.TestName())
	check.Assert(err, IsNil)
}

func (vcd *TestVCD) Test_GetNetworkConnectionSection(check *C) {
	if vcd.skipVappTests {
		check.Skip("Skipping test because vapp was not successfully created at setup")
	}

	vapp := vcd.findFirstVapp()
	existingVm, vmName := vcd.findFirstVm(vapp)
	if vmName == "" {
		check.Skip("skipping test because no VM is found")
	}

	vm, err := vcd.client.Client.GetVMByHref(existingVm.HREF)
	check.Assert(err, IsNil)

	networkBefore, err := vm.GetNetworkConnectionSection()
	check.Assert(err, IsNil)

	err = vm.UpdateNetworkConnectionSection(networkBefore)
	check.Assert(err, IsNil)

	networkAfter, err := vm.GetNetworkConnectionSection()
	check.Assert(err, IsNil)

	// Filter out always differing fields and do deep comparison of objects
	networkBefore.Link = &types.Link{}
	networkAfter.Link = &types.Link{}
	check.Assert(networkAfter, DeepEquals, networkBefore)

}

// Test_PowerOnAndForceCustomization uses the VM from TestSuite and forces guest customization
// in addition to the one which is triggered on first boot. It waits until the initial guest
// customization after first power on is finished because it is inherited from the template.
// After this initial wait it Undeploys VM and triggers a second customization and again waits until guest
// customization status exits "GC_PENDING" state to succeed the test.
// This test relies on longer timeouts in BlockWhileGuestCustomizationStatus because VMs take a lengthy time
// to boot up and report customization done.
func (vcd *TestVCD) Test_PowerOnAndForceCustomization(check *C) {

	fmt.Printf("Running: %s\n", check.TestName())

	_, vm := createNsxtVAppAndVm(vcd, check)

	// It may be that prebuilt VM was not booted before in the test vApp and it would still have
	// a guest customization status 'GC_PENDING'. This is because initially VM has this flag set
	// but while this flag is here the test cannot actually check if vm.PowerOnAndForceCustomization()
	// gives any effect therefore we must "wait through" initial guest customization if it is in
	// 'GC_PENDING' state.
	custStatus, err := vm.GetGuestCustomizationStatus()
	check.Assert(err, IsNil)

	vmStatus, err := vm.GetStatus()
	check.Assert(err, IsNil)
	if custStatus == types.GuestCustStatusPending {
		// If VM is POWERED OFF - let's power it on before waiting for its status to change
		if vmStatus == "POWERED_OFF" {
			task, err := vm.PowerOn()
			check.Assert(err, IsNil)
			err = task.WaitTaskCompletion()
			check.Assert(err, IsNil)
			check.Assert(task.Task.Status, Equals, "success")
		}

		err = vm.BlockWhileGuestCustomizationStatus(types.GuestCustStatusPending, 300)
		check.Assert(err, IsNil)
	}

	// Check that VM is deployed
	vmIsDeployed, err := vm.IsDeployed()
	check.Assert(err, IsNil)
	check.Assert(vmIsDeployed, Equals, true)

	// Try to force operation on deployed VM and expect an error
	err = vm.PowerOnAndForceCustomization()
	check.Assert(err, NotNil)

	// VM _must_ be un-deployed because PowerOnAndForceCustomization task will never finish (and
	// probably not triggered) if it is not un-deployed.
	task, err := vm.Undeploy()
	check.Assert(err, IsNil)
	err = task.WaitTaskCompletion()
	check.Assert(err, IsNil)

	// Check that VM is un-deployed
	vmIsDeployed, err = vm.IsDeployed()
	check.Assert(err, IsNil)
	check.Assert(vmIsDeployed, Equals, false)

	err = vm.PowerOnAndForceCustomization()
	check.Assert(err, IsNil)

	// Ensure that VM has the status set to "GC_PENDING" after forced re-customization
	recustomizedVmStatus, err := vm.GetGuestCustomizationStatus()
	check.Assert(err, IsNil)
	check.Assert(recustomizedVmStatus, Equals, types.GuestCustStatusPending)

	// Check that VM is deployed
	vmIsDeployed, err = vm.IsDeployed()
	check.Assert(err, IsNil)
	check.Assert(vmIsDeployed, Equals, true)

	// Wait until the VM exists GC_PENDING status again. At the moment this is the only simple way
	// to see that the customization really worked as there is no API in vCD to execute remote
	// commands on guest VMs
	err = vm.BlockWhileGuestCustomizationStatus(types.GuestCustStatusPending, 300)
	check.Assert(err, IsNil)

	err = deleteNsxtVapp(vcd, check.TestName())
	check.Assert(err, IsNil)
}

func (vcd *TestVCD) Test_BlockWhileGuestCustomizationStatus(check *C) {
	if vcd.skipVappTests {
		check.Skip("Skipping test because vApp wasn't properly created")
	}

	fmt.Printf("Running: %s\n", check.TestName())
	vapp := vcd.findFirstVapp()
	existingVm, vmName := vcd.findFirstVm(vapp)
	if vmName == "" {
		check.Skip("skipping test because no VM is found")
	}

	vm, err := vcd.client.Client.GetVMByHref(existingVm.HREF)
	check.Assert(err, IsNil)

	// Attempt to set invalid timeout values and expect validation error
	err = vm.BlockWhileGuestCustomizationStatus(types.GuestCustStatusPending, 0)
	check.Assert(err, ErrorMatches, "timeOutAfterSeconds must be in range 4<X<7200")
	err = vm.BlockWhileGuestCustomizationStatus(types.GuestCustStatusPending, 4)
	check.Assert(err, ErrorMatches, "timeOutAfterSeconds must be in range 4<X<7200")
	err = vm.BlockWhileGuestCustomizationStatus(types.GuestCustStatusPending, -30)
	check.Assert(err, ErrorMatches, "timeOutAfterSeconds must be in range 4<X<7200")
	err = vm.BlockWhileGuestCustomizationStatus(types.GuestCustStatusPending, 7201)
	check.Assert(err, ErrorMatches, "timeOutAfterSeconds must be in range 4<X<7200")

	vmCustStatus, err := vm.GetGuestCustomizationStatus()
	check.Assert(err, IsNil)

	// Use current value to trigger timeout
	err = vm.BlockWhileGuestCustomizationStatus(vmCustStatus, 5)
	check.Assert(err, ErrorMatches, "timed out waiting for VM guest customization status to exit state GC_PENDING after 5 seconds")

	// Use unreal value to trigger instant unblocking
	err = vm.BlockWhileGuestCustomizationStatus("invalid_GC_STATUS", 5)
	check.Assert(err, IsNil)
}

// Test_VMSetProductSectionList sets product section, retrieves it and deeply matches if properties
// were properly set using a propertyTester helper.
func (vcd *TestVCD) Test_VMSetProductSectionList(check *C) {
	if vcd.skipVappTests {
		check.Skip("Skipping test because vapp was not successfully created at setup")
	}
	vapp := vcd.findFirstVapp()
	existingVm, vmName := vcd.findFirstVm(vapp)
	if vmName == "" {
		check.Skip("skipping test because no VM is found")
	}
	vm, err := vcd.client.Client.GetVMByHref(existingVm.HREF)
	check.Assert(err, IsNil)
	propertyTester(vcd, check, vm)
}

// Test_VMSetGetGuestCustomizationSection sets and when retrieves guest customization and checks if properties are right.
func (vcd *TestVCD) Test_VMSetGetGuestCustomizationSection(check *C) {
	if vcd.skipVappTests {
		check.Skip("Skipping test because vapp was not successfully created at setup")
	}
	vapp := vcd.findFirstVapp()
	existingVm, vmName := vcd.findFirstVm(vapp)
	if vmName == "" {
		check.Skip("skipping test because no VM is found")
	}
	vm, err := vcd.client.Client.GetVMByHref(existingVm.HREF)
	check.Assert(err, IsNil)
	guestCustomizationPropertyTester(vcd, check, vm)
}

// Test create/update/remove of Internal Disk
func (vcd *TestVCD) Test_InternalDisk(check *C) {
	fmt.Printf("Running: %s\n", check.TestName())

	// In general VM internal disks works with Org users, but due we need change VDC fast provisioning value, we have to be sys admins
	if vcd.skipAdminTests {
		check.Skip(fmt.Sprintf(TestRequiresSysAdminPrivileges, check.TestName()))
	}
	vmName := check.TestName()
	vm, storageProfile, diskSettings, diskId, previousProvisioningValue, err := vcd.createInternalDisk(check, vmName, 1)
	check.Assert(err, IsNil)

	description := check.TestName() + "_Description"
	vm, err = vm.UpdateVmSpecSection(vm.VM.VmSpecSection, description)
	check.Assert(err, IsNil)

	//verify
	disk, err := vm.GetInternalDiskById(diskId, true)
	check.Assert(err, IsNil)
	check.Assert(disk, NotNil)

	check.Assert(disk.StorageProfile.HREF, Equals, storageProfile.HREF)
	check.Assert(disk.StorageProfile.ID, Equals, storageProfile.ID)
	check.Assert(disk.AdapterType, Equals, diskSettings.AdapterType)
	check.Assert(*disk.ThinProvisioned, Equals, *diskSettings.ThinProvisioned)
	check.Assert(disk.IopsAllocation, NotNil)
	check.Assert(diskSettings.IopsAllocation, NotNil)
	check.Assert(disk.IopsAllocation.Reservation, Equals, diskSettings.IopsAllocation.Reservation)
	check.Assert(disk.SizeMb, Equals, diskSettings.SizeMb)
	check.Assert(disk.UnitNumber, Equals, diskSettings.UnitNumber)
	check.Assert(disk.BusNumber, Equals, diskSettings.BusNumber)
	check.Assert(disk.AdapterType, Equals, diskSettings.AdapterType)

	// increase new disk size
	vmSpecSection := vm.VM.VmSpecSection
	changeDiskSettings := vm.VM.VmSpecSection.DiskSection.DiskSettings
	for _, diskSettings := range changeDiskSettings {
		if diskSettings.DiskId == diskId {
			diskSettings.SizeMb = 2048
		}
	}

	vmSpecSection.DiskSection.DiskSettings = changeDiskSettings

	vmSpecSection, err = vm.UpdateInternalDisks(vmSpecSection)
	check.Assert(err, IsNil)
	check.Assert(vmSpecSection, NotNil)

	disk, err = vm.GetInternalDiskById(diskId, true)
	check.Assert(err, IsNil)
	check.Assert(disk, NotNil)

	//verify
	check.Assert(disk.StorageProfile.HREF, Equals, storageProfile.HREF)
	check.Assert(disk.StorageProfile.ID, Equals, storageProfile.ID)
	check.Assert(disk.AdapterType, Equals, diskSettings.AdapterType)
	check.Assert(*disk.ThinProvisioned, Equals, *diskSettings.ThinProvisioned)
	check.Assert(disk.IopsAllocation.Reservation, Equals, diskSettings.IopsAllocation.Reservation)
	check.Assert(disk.SizeMb, Equals, int64(2048))
	check.Assert(disk.UnitNumber, Equals, diskSettings.UnitNumber)
	check.Assert(disk.BusNumber, Equals, diskSettings.BusNumber)
	check.Assert(disk.AdapterType, Equals, diskSettings.AdapterType)

	// verify that VM description is still available - test for bugfix #418
	err = vm.Refresh()
	check.Assert(err, IsNil)
	check.Assert(vm.VM.Description, Equals, description)

	// attach independent disk
	independentDisk, err := attachIndependentDisk(vcd, check, vm)
	check.Assert(err, IsNil)

	//cleanup
	err = vm.DeleteInternalDisk(diskId)
	check.Assert(err, IsNil)
	detachIndependentDisk(vcd, check, independentDisk)

	// disable fast provisioning if needed
	updateVdcFastProvisioning(vcd, check, previousProvisioningValue)

	// delete Vapp early to avoid env capacity issue
	err = deleteVapp(vcd, vmName)
	check.Assert(err, IsNil)
}

// createInternalDisk Finds available VM and creates internal Disk in it.
// returns VM, storage profile, disk settings, disk id and error.
func (vcd *TestVCD) createInternalDisk(check *C, vmName string, busNumber int) (*VM, types.Reference, *types.DiskSettings, string, string, error) {
	if vcd.config.VCD.StorageProfile.SP1 == "" {
		check.Skip("No Storage Profile given for VDC tests")
	}

	if vcd.config.VCD.Catalog.Name == "" {
		check.Skip("No Catalog name given for VDC tests")
	}

	if vcd.config.VCD.Catalog.CatalogItem == "" {
		check.Skip("No Catalog item given for VDC tests")
	}

	// disables fast provisioning if needed
	previousVdcFastProvisioningValue := updateVdcFastProvisioning(vcd, check, "disable")
	AddToCleanupList(previousVdcFastProvisioningValue, "fastProvisioning", vcd.config.VCD.Org+"|"+vcd.config.VCD.Vdc, "createInternalDisk")

	vdc, _, vappTemplate, vapp, desiredNetConfig, err := vcd.createAndGetResourcesForVmCreation(check, vmName)
	check.Assert(err, IsNil)

	vm, err := spawnVM("FirstNode", 512, *vdc, *vapp, desiredNetConfig, vappTemplate, check, "", false)
	check.Assert(err, IsNil)

	storageProfile, err := vcd.vdc.FindStorageProfileReference(vcd.config.VCD.StorageProfile.SP1)
	check.Assert(err, IsNil)
	isThinProvisioned := true
	diskSettings := &types.DiskSettings{
		SizeMb:            1024,
		UnitNumber:        0,
		BusNumber:         busNumber,
		AdapterType:       "4",
		ThinProvisioned:   &isThinProvisioned,
		StorageProfile:    &storageProfile,
		OverrideVmDefault: true,
		IopsAllocation: &types.IopsResource{
			Limit:       0,
			Reservation: 0,
			SharesLevel: "NORMAL",
			Shares:      1000,
		},
	}

	diskId, err := vm.AddInternalDisk(diskSettings)
	check.Assert(err, IsNil)
	check.Assert(diskId, NotNil)
	return &vm, storageProfile, diskSettings, diskId, previousVdcFastProvisioningValue, err
}

// updateVdcFastProvisioning Enables or Disables fast provisioning if needed
func updateVdcFastProvisioning(vcd *TestVCD, check *C, enable string) string {
	adminOrg, err := vcd.client.GetAdminOrgByName(vcd.config.VCD.Org)
	check.Assert(err, IsNil)
	check.Assert(adminOrg, NotNil)

	adminVdc, err := adminOrg.GetAdminVDCByName(vcd.config.VCD.Vdc, true)
	check.Assert(err, IsNil)
	check.Assert(adminVdc, NotNil)

	vdcFastProvisioningValue := "disabled"
	if *adminVdc.AdminVdc.UsesFastProvisioning {
		vdcFastProvisioningValue = "enable"
	}

	if *adminVdc.AdminVdc.UsesFastProvisioning && enable == "enable" {
		return vdcFastProvisioningValue
	}

	if !*adminVdc.AdminVdc.UsesFastProvisioning && enable != "enable" {
		return vdcFastProvisioningValue
	}
	valuePt := false
	if enable == "enable" {
		valuePt = true
	}
	adminVdc.AdminVdc.UsesFastProvisioning = &valuePt
	_, err = adminVdc.Update()
	check.Assert(err, IsNil)
	return vdcFastProvisioningValue
}

func attachIndependentDisk(vcd *TestVCD, check *C, vm *VM) (*Disk, error) {
	// Disk attach and detach operations are not working if VM is suspended
	err := vcd.ensureVMIsSuitableForVMTest(vm)
	check.Assert(err, IsNil)

	// Create disk
	diskCreateParamsDisk := &types.Disk{
		Name:        TestAttachedVMDisk,
		SizeMb:      1,
		Description: TestAttachedVMDisk,
	}

	diskCreateParams := &types.DiskCreateParams{
		Disk: diskCreateParamsDisk,
	}

	task, err := vcd.vdc.CreateDisk(diskCreateParams)
	check.Assert(err, IsNil)

	check.Assert(task.Task.Owner.Type, Equals, types.MimeDisk)
	diskHREF := task.Task.Owner.HREF

	PrependToCleanupList(diskHREF, "disk", "", check.TestName())

	// Wait for disk creation complete
	err = task.WaitTaskCompletion()
	check.Assert(err, IsNil)

	// Verify created disk
	check.Assert(diskHREF, Not(Equals), "")
	disk, err := vcd.vdc.GetDiskByHref(diskHREF)
	check.Assert(err, IsNil)
	check.Assert(disk.Disk.Name, Equals, diskCreateParamsDisk.Name)
	check.Assert(disk.Disk.SizeMb, Equals, diskCreateParamsDisk.SizeMb)
	check.Assert(disk.Disk.Description, Equals, diskCreateParamsDisk.Description)

	// Attach disk
	attachDiskTask, err := vm.AttachDisk(&types.DiskAttachOrDetachParams{
		Disk: &types.Reference{
			HREF: disk.Disk.HREF,
		},
	})
	check.Assert(err, IsNil)

	err = attachDiskTask.WaitTaskCompletion()
	check.Assert(err, IsNil)
	return disk, err
}

func detachIndependentDisk(vcd *TestVCD, check *C, disk *Disk) {
	err := vcd.detachIndependentDisk(Disk{disk.Disk, &vcd.client.Client})
	check.Assert(err, IsNil)
}

func (vcd *TestVCD) Test_VmGetParentvAppAndVdc(check *C) {
	if vcd.skipVappTests {
		check.Skip("Skipping test because vapp wasn't properly created")
	}

	fmt.Printf("Running: %s\n", check.TestName())
	vapp := vcd.findFirstVapp()
	if vapp.VApp.Name == "" {
		check.Skip("Disabled: No suitable vApp found in vDC")
	}
	vm, vmName := vcd.findFirstVm(vapp)
	if vm.Name == "" {
		check.Skip("Disabled: No suitable VM found in vDC")
	}

	newVM, err := vcd.client.Client.GetVMByHref(vm.HREF)
	check.Assert(err, IsNil)
	check.Assert(newVM.VM.Name, Equals, vmName)
	check.Assert(newVM.VM.VirtualHardwareSection.Item, NotNil)

	parentvApp, err := newVM.GetParentVApp()
	check.Assert(err, IsNil)
	check.Assert(parentvApp.VApp.HREF, Equals, vapp.VApp.HREF)

	parentVdc, err := newVM.GetParentVdc()
	check.Assert(err, IsNil)
	check.Assert(parentVdc.Vdc.Name, Equals, vcd.config.VCD.Vdc)
}

func (vcd *TestVCD) Test_AddNewEmptyVMMultiNIC(check *C) {

	config := vcd.config
	if config.VCD.Network.Net1 == "" {
		check.Skip("Skipping test because no network was given")
	}

	// Find VApp
	if vcd.vapp != nil && vcd.vapp.VApp == nil {
		check.Skip("skipping test because no vApp is found")
	}

	vapp, err := deployVappForTest(vcd, "Test_AddNewEmptyVMMultiNIC")
	check.Assert(err, IsNil)
	check.Assert(vapp, NotNil)

	desiredNetConfig := &types.NetworkConnectionSection{}
	desiredNetConfig.PrimaryNetworkConnectionIndex = 0
	desiredNetConfig.NetworkConnection = append(desiredNetConfig.NetworkConnection,
		&types.NetworkConnection{
			IsConnected:             true,
			IPAddressAllocationMode: types.IPAllocationModePool,
			Network:                 config.VCD.Network.Net1,
			NetworkConnectionIndex:  0,
		},
		&types.NetworkConnection{
			IsConnected:             true,
			IPAddressAllocationMode: types.IPAllocationModeNone,
			Network:                 types.NoneNetwork,
			NetworkConnectionIndex:  1,
		})

	// Test with two different networks if we have them
	if config.VCD.Network.Net2 != "" {
		// Attach second vdc network to vApp
		vdcNetwork2, err := vcd.vdc.GetOrgVdcNetworkByName(vcd.config.VCD.Network.Net2, false)
		check.Assert(err, IsNil)
		_, err = vapp.AddOrgNetwork(&VappNetworkSettings{}, vdcNetwork2.OrgVDCNetwork, false)
		check.Assert(err, IsNil)

		desiredNetConfig.NetworkConnection = append(desiredNetConfig.NetworkConnection,
			&types.NetworkConnection{
				IsConnected:             true,
				IPAddressAllocationMode: types.IPAllocationModePool,
				Network:                 config.VCD.Network.Net2,
				NetworkConnectionIndex:  2,
			},
		)
	} else {
		fmt.Println("Skipping adding another vdc network as network2 was not specified")
	}

	cat, err := vcd.org.GetCatalogByName(vcd.config.VCD.Catalog.Name, true)
	check.Assert(err, IsNil)
	check.Assert(cat, NotNil)

	media, err := cat.GetMediaByName(vcd.config.Media.Media, false)
	check.Assert(err, IsNil)
	check.Assert(media, NotNil)

	var task Task
	var sp types.Reference
	var customSP = false

	if vcd.config.VCD.StorageProfile.SP1 != "" {
		sp, _ = vcd.vdc.FindStorageProfileReference(vcd.config.VCD.StorageProfile.SP1)
	}

	newDisk := types.DiskSettings{
		AdapterType:       "5",
		SizeMb:            int64(16384),
		BusNumber:         0,
		UnitNumber:        0,
		ThinProvisioned:   addrOf(true),
		OverrideVmDefault: true}

	requestDetails := &types.RecomposeVAppParamsForEmptyVm{
		CreateItem: &types.CreateItem{
			Name:                      "Test_AddNewEmptyVMMultiNIC",
			NetworkConnectionSection:  desiredNetConfig,
			Description:               "created by Test_AddNewEmptyVMMultiNIC",
			GuestCustomizationSection: nil,
			VmSpecSection: &types.VmSpecSection{
				Modified:          addrOf(true),
				Info:              "Virtual Machine specification",
				OsType:            "debian10Guest",
				NumCpus:           addrOf(2),
				NumCoresPerSocket: addrOf(1),
				CpuResourceMhz:    &types.CpuResourceMhz{Configured: 1},
				MemoryResourceMb:  &types.MemoryResourceMb{Configured: 1024},
				DiskSection:       &types.DiskSection{DiskSettings: []*types.DiskSettings{&newDisk}},
				HardwareVersion:   &types.HardwareVersion{Value: "vmx-13"}, // need support older version vCD
				VmToolsVersion:    "",
				VirtualCpuType:    "VM32",
				TimeSyncWithHost:  nil,
			},
			BootImage: &types.Media{HREF: media.Media.HREF, Name: media.Media.Name, ID: media.Media.ID},
		},
		AllEULAsAccepted: true,
	}

	createdVm, err := vapp.AddEmptyVm(requestDetails)
	check.Assert(err, IsNil)
	check.Assert(createdVm, NotNil)

	// Ensure network config was valid
	actualNetConfig, err := createdVm.GetNetworkConnectionSection()
	check.Assert(err, IsNil)

	if customSP {
		check.Assert(createdVm.VM.StorageProfile.HREF, Equals, sp.HREF)
	}

	verifyNetworkConnectionSection(check, actualNetConfig, desiredNetConfig)

	// Cleanup
	err = vapp.RemoveVM(*createdVm)
	check.Assert(err, IsNil)

	// Ensure network is detached from vApp to avoid conflicts in other tests
	task, err = vapp.RemoveAllNetworks()
	check.Assert(err, IsNil)
	err = task.WaitTaskCompletion()
	check.Assert(err, IsNil)
	task, err = vapp.Delete()
	check.Assert(err, IsNil)
	err = task.WaitTaskCompletion()
	check.Assert(err, IsNil)
	check.Assert(task.Task.Status, Equals, "success")
}

// Test update of VM Spec section
func (vcd *TestVCD) Test_UpdateVmSpecSection(check *C) {
	fmt.Printf("Running: %s\n", check.TestName())

	vmName := check.TestName()
	if vcd.skipVappTests {
		check.Skip("Skipping test because vApp wasn't properly created")
	}

	vdc, _, vappTemplate, vapp, desiredNetConfig, err := vcd.createAndGetResourcesForVmCreation(check, vmName)
	check.Assert(err, IsNil)

	vm, err := spawnVM("FirstNode", 512, *vdc, *vapp, desiredNetConfig, vappTemplate, check, "", false)
	check.Assert(err, IsNil)

	vmSpecSection := vm.VM.VmSpecSection
	vmSpecSection.NumCpus = addrOf(4)
	vmSpecSection.NumCoresPerSocket = addrOf(2)
	vmSpecSection.MemoryResourceMb = &types.MemoryResourceMb{Configured: 768}
	if vcd.client.Client.APIVCDMaxVersionIs(">=37.1") {
		vmSpecSection.Firmware = "efi"
	}

	updatedVm, err := vm.UpdateVmSpecSection(vmSpecSection, "updateDescription")
	check.Assert(err, IsNil)
	check.Assert(updatedVm, NotNil)

	//verify
	check.Assert(*updatedVm.VM.VmSpecSection.NumCpus, Equals, 4)
	check.Assert(*updatedVm.VM.VmSpecSection.NumCoresPerSocket, Equals, 2)
	check.Assert(updatedVm.VM.VmSpecSection.MemoryResourceMb.Configured, Equals, int64(768))
	check.Assert(updatedVm.VM.Description, Equals, "updateDescription")
	if vcd.client.Client.APIVCDMaxVersionIs(">=37.1") {
		check.Assert(updatedVm.VM.VmSpecSection.Firmware, Equals, "efi")
	}

	// delete Vapp early to avoid env capacity issue
	err = deleteVapp(vcd, vmName)
	check.Assert(err, IsNil)
}

func (vcd *TestVCD) Test_VmBootOptions(check *C) {
	fmt.Printf("Running: %s\n", check.TestName())

	vmName := check.TestName()
	org, err := vcd.client.GetAdminOrgByName(vcd.config.VCD.Org)
	check.Assert(err, IsNil)
	vdc, err := org.GetVDCByName(vcd.config.VCD.Vdc, false)
	check.Assert(err, IsNil)
	check.Assert(vdc, NotNil)

	_, vm := createNsxtVAppAndVmWithEfiSupport(vcd, check)
	check.Assert(err, IsNil)

	hardwareVersion, err := vdc.GetHardwareVersion(vm.VM.VmSpecSection.HardwareVersion.Value)
	check.Assert(err, IsNil)
	check.Assert(hardwareVersion, NotNil)

	var updatedVm *VM
	vmSpecSection := vm.VM.VmSpecSection
	supportsExtendedBootOptions := vcd.client.Client.APIVCDMaxVersionIs(">=37.1")
	if supportsExtendedBootOptions {
		vmSpecSection.Firmware = "efi"
		updatedVm, err = vm.UpdateVmSpecSection(vmSpecSection, "updateDescription")
		check.Assert(err, IsNil)
		check.Assert(updatedVm.VM.VmSpecSection.Firmware, Equals, "efi")
		check.Assert(updatedVm, NotNil)
	}

	bootOptions := &types.BootOptions{}
	bootOptions.EnterBiosSetup = addrOf(true)
	bootOptions.BootDelay = addrOf(1)

	if supportsExtendedBootOptions {
		bootOptions.EfiSecureBootEnabled = addrOf(true)
		bootOptions.BootRetryEnabled = addrOf(true)
		bootOptions.BootRetryDelay = addrOf(200)
	}

	updatedVm, err = vm.UpdateBootOptions(bootOptions)
	check.Assert(err, IsNil)

	if supportsExtendedBootOptions {
		check.Assert(updatedVm.VM.BootOptions.BootRetryEnabled, DeepEquals, addrOf(true))
		check.Assert(updatedVm.VM.BootOptions.BootRetryDelay, DeepEquals, addrOf(200))
		check.Assert(updatedVm.VM.BootOptions.EfiSecureBootEnabled, DeepEquals, addrOf(true))
	}
	check.Assert(updatedVm.VM.BootOptions.EnterBiosSetup, DeepEquals, addrOf(true))
	check.Assert(updatedVm.VM.BootOptions.BootDelay, DeepEquals, addrOf(1))

	task, err := updatedVm.PowerOn()
	check.Assert(err, IsNil)

	err = task.WaitTaskCompletion()
	check.Assert(err, IsNil)

	task, err = updatedVm.PowerOff()
	check.Assert(err, IsNil)

	err = task.WaitTaskCompletion()
	check.Assert(err, IsNil)

	err = updatedVm.Refresh()
	check.Assert(err, IsNil)

	check.Assert(updatedVm.VM.BootOptions.EnterBiosSetup, DeepEquals, addrOf(false))

	// delete Vapp early to avoid env capacity issue
	err = deleteNsxtVapp(vcd, vmName)
	check.Assert(err, IsNil)
}

func (vcd *TestVCD) Test_QueryVmList(check *C) {

	if vcd.skipVappTests {
		check.Skip("Test_QueryVmList needs an existing vApp to run")
		return
	}

	// Get the setUp vApp using traditional methods
	vapp, err := vcd.vdc.GetVAppByName(TestSetUpSuite, true)
	check.Assert(err, IsNil)
	vmName := ""
	for _, vm := range vapp.VApp.Children.VM {
		vmName = vm.Name
		break
	}
	if vmName == "" {
		check.Skip("No VM names found")
		return
	}

	for filter := range []types.VmQueryFilter{types.VmQueryFilterOnlyDeployed, types.VmQueryFilterAll} {
		list, err := vcd.vdc.QueryVmList(types.VmQueryFilter(filter))
		check.Assert(err, IsNil)
		check.Assert(list, NotNil)
		foundVm := false

		// Check the VM list for a known VM name
		for _, vm := range list {
			if vm.Name == vmName {
				foundVm = true
				break
			}
		}
		check.Assert(foundVm, Equals, true)
	}
}

// Test update of VM Capabilities
func (vcd *TestVCD) Test_UpdateVmCpuAndMemoryHotAdd(check *C) {
	fmt.Printf("Running: %s\n", check.TestName())

	vmName := "Test_UpdateVmCpuAndMemoryHotAdd"
	if vcd.skipVappTests {
		check.Skip("Skipping test because vApp wasn't properly created")
	}

	vdc, _, vappTemplate, vapp, desiredNetConfig, err := vcd.createAndGetResourcesForVmCreation(check, vmName)
	check.Assert(err, IsNil)

	vm, err := spawnVM("FirstNode", 512, *vdc, *vapp, desiredNetConfig, vappTemplate, check, "", false)
	check.Assert(err, IsNil)

	check.Assert(vm.VM.VMCapabilities.MemoryHotAddEnabled, Equals, false)
	check.Assert(vm.VM.VMCapabilities.CPUHotAddEnabled, Equals, false)

	updatedVm, err := vm.UpdateVmCpuAndMemoryHotAdd(true, true)
	check.Assert(err, IsNil)
	check.Assert(updatedVm, NotNil)

	//verify
	check.Assert(updatedVm.VM.VMCapabilities.MemoryHotAddEnabled, Equals, true)
	check.Assert(updatedVm.VM.VMCapabilities.CPUHotAddEnabled, Equals, true)

	// delete Vapp early to avoid env capacity issue
	err = deleteVapp(vcd, vmName)
	check.Assert(err, IsNil)
}

func (vcd *TestVCD) Test_AddNewEmptyVMWithVmComputePolicyAndUpdate(check *C) {
	vcd.skipIfNotSysAdmin(check)
	vapp, err := deployVappForTest(vcd, "Test_AddNewEmptyVMWithVmComputePolicy")
	check.Assert(err, IsNil)
	check.Assert(vapp, NotNil)

	cat, err := vcd.org.GetCatalogByName(vcd.config.VCD.Catalog.Name, true)
	check.Assert(err, IsNil)
	check.Assert(cat, NotNil)

	newComputePolicy := &VdcComputePolicy{
		client: vcd.org.client,
		VdcComputePolicy: &types.VdcComputePolicy{
			Name:        check.TestName() + "_empty",
			Description: addrOf("Empty policy created by test"),
		},
	}

	newComputePolicy2 := &VdcComputePolicy{
		client: vcd.org.client,
		VdcComputePolicy: &types.VdcComputePolicy{
			Name:        check.TestName() + "_memory",
			Description: addrOf("Empty policy created by test 2"),
			Memory:      addrOf(2048),
		},
	}

	// Create and assign compute policy
	adminOrg, err := vcd.client.GetAdminOrgByName(vcd.org.Org.Name)
	check.Assert(err, IsNil)
	check.Assert(adminOrg, NotNil)

	adminVdc, err := adminOrg.GetAdminVDCByName(vcd.vdc.Vdc.Name, false)
	if adminVdc == nil || err != nil {
		vcd.infoCleanup(notFoundMsg, "vdc", vcd.vdc.Vdc.Name)
	}

	createdPolicy, err := adminOrg.client.CreateVdcComputePolicy(newComputePolicy.VdcComputePolicy)
	check.Assert(err, IsNil)

	createdPolicy2, err := adminOrg.client.CreateVdcComputePolicy(newComputePolicy2.VdcComputePolicy)
	check.Assert(err, IsNil)

	AddToCleanupList(createdPolicy.VdcComputePolicy.ID, "vdcComputePolicy", vcd.org.Org.Name, "Test_AddNewEmptyVMWithVmComputePolicyAndUpdate")
	AddToCleanupList(createdPolicy2.VdcComputePolicy.ID, "vdcComputePolicy", vcd.org.Org.Name, "Test_AddNewEmptyVMWithVmComputePolicyAndUpdate")

	vdcComputePolicyHref, err := adminOrg.client.OpenApiBuildEndpoint(types.OpenApiPathVersion1_0_0, types.OpenApiEndpointVdcComputePolicies)
	check.Assert(err, IsNil)

	// Get policy to existing ones (can be only default one)
	allAssignedComputePolicies, err := adminVdc.GetAllAssignedVdcComputePolicies(nil)
	check.Assert(err, IsNil)
	var policyReferences []*types.Reference
	for _, assignedPolicy := range allAssignedComputePolicies {
		policyReferences = append(policyReferences, &types.Reference{HREF: vdcComputePolicyHref.String() + assignedPolicy.VdcComputePolicy.ID})
	}
	policyReferences = append(policyReferences, &types.Reference{HREF: vdcComputePolicyHref.String() + createdPolicy.VdcComputePolicy.ID})
	policyReferences = append(policyReferences, &types.Reference{HREF: vdcComputePolicyHref.String() + createdPolicy2.VdcComputePolicy.ID})

	assignedVdcComputePolicies, err := adminVdc.SetAssignedComputePolicies(types.VdcComputePolicyReferences{VdcComputePolicyReference: policyReferences})
	check.Assert(err, IsNil)
	check.Assert(len(allAssignedComputePolicies)+2, Equals, len(assignedVdcComputePolicies.VdcComputePolicyReference))
	// end

	var task Task
	var sp types.Reference
	var customSP = false

	if vcd.config.VCD.StorageProfile.SP1 != "" {
		sp, _ = vcd.vdc.FindStorageProfileReference(vcd.config.VCD.StorageProfile.SP1)
	}

	newDisk := types.DiskSettings{
		AdapterType:       "5",
		SizeMb:            int64(16384),
		BusNumber:         0,
		UnitNumber:        0,
		ThinProvisioned:   addrOf(true),
		OverrideVmDefault: true}

	requestDetails := &types.RecomposeVAppParamsForEmptyVm{
		CreateItem: &types.CreateItem{
			Name:                      "Test_AddNewEmptyVMWithVmComputePolicy",
			Description:               "created by Test_AddNewEmptyVMWithVmComputePolicy",
			GuestCustomizationSection: nil,
			VmSpecSection: &types.VmSpecSection{
				Modified:          addrOf(true),
				Info:              "Virtual Machine specification",
				OsType:            "debian10Guest",
				NumCpus:           addrOf(2),
				NumCoresPerSocket: addrOf(1),
				CpuResourceMhz:    &types.CpuResourceMhz{Configured: 1},
				MemoryResourceMb:  &types.MemoryResourceMb{Configured: 1024},
				MediaSection:      nil,
				DiskSection:       &types.DiskSection{DiskSettings: []*types.DiskSettings{&newDisk}},
				HardwareVersion:   &types.HardwareVersion{Value: "vmx-13"}, // need support older version vCD
				VmToolsVersion:    "",
				VirtualCpuType:    "VM32",
				TimeSyncWithHost:  nil,
			},
			ComputePolicy: &types.ComputePolicy{VmSizingPolicy: &types.Reference{HREF: vdcComputePolicyHref.String() + createdPolicy.VdcComputePolicy.ID}},
		},
		AllEULAsAccepted: true,
	}

	createdVm, err := vapp.AddEmptyVm(requestDetails)
	check.Assert(err, IsNil)
	check.Assert(createdVm, NotNil)
	check.Assert(createdVm.VM.ComputePolicy, NotNil)
	check.Assert(createdVm.VM.ComputePolicy.VmSizingPolicy, NotNil)
	check.Assert(createdVm.VM.ComputePolicy.VmSizingPolicy.ID, Equals, createdPolicy.VdcComputePolicy.ID)

	if customSP {
		check.Assert(createdVm.VM.StorageProfile.HREF, Equals, sp.HREF)
	}

	updatedVm, err := createdVm.UpdateComputePolicy(createdPolicy2.VdcComputePolicy)
	check.Assert(err, IsNil)
	check.Assert(updatedVm, NotNil)
	check.Assert(updatedVm.VM.ComputePolicy, NotNil)
	check.Assert(updatedVm.VM.ComputePolicy.VmSizingPolicy, NotNil)
	check.Assert(updatedVm.VM.ComputePolicy.VmSizingPolicy.ID, Equals, createdPolicy2.VdcComputePolicy.ID)
	check.Assert(updatedVm.VM.VmSpecSection.MemoryResourceMb, NotNil)
	check.Assert(updatedVm.VM.VmSpecSection.MemoryResourceMb.Configured, Equals, int64(2048))

	// Cleanup
	err = vapp.RemoveVM(*createdVm)
	check.Assert(err, IsNil)

	// Ensure network is detached from vApp to avoid conflicts in other tests
	task, err = vapp.RemoveAllNetworks()
	check.Assert(err, IsNil)
	err = task.WaitTaskCompletion()
	check.Assert(err, IsNil)
	task, err = vapp.Delete()
	check.Assert(err, IsNil)
	err = task.WaitTaskCompletion()
	check.Assert(err, IsNil)
	check.Assert(task.Task.Status, Equals, "success")

	// cleanup assigned compute policy
	var beforeTestPolicyReferences []*types.Reference
	for _, assignedPolicy := range allAssignedComputePolicies {
		beforeTestPolicyReferences = append(beforeTestPolicyReferences, &types.Reference{HREF: vdcComputePolicyHref.String() + assignedPolicy.VdcComputePolicy.ID})
	}

	_, err = adminVdc.SetAssignedComputePolicies(types.VdcComputePolicyReferences{VdcComputePolicyReference: beforeTestPolicyReferences})
	check.Assert(err, IsNil)
}

func (vcd *TestVCD) Test_VMUpdateStorageProfile(check *C) {
	config := vcd.config
	if config.VCD.StorageProfile.SP1 == "" || config.VCD.StorageProfile.SP2 == "" {
		check.Skip("Skipping test because both storage profiles have to be configured")
	}

	vapp, err := deployVappForTest(vcd, "Test_VMUpdateStorageProfile")
	check.Assert(err, IsNil)
	check.Assert(vapp, NotNil)

	cat, err := vcd.org.GetCatalogByName(vcd.config.VCD.Catalog.Name, true)
	check.Assert(err, IsNil)
	check.Assert(cat, NotNil)

	var storageProfile types.Reference

	storageProfile, _ = vcd.vdc.FindStorageProfileReference(vcd.config.VCD.StorageProfile.SP1)

	createdVm, err := makeEmptyVm(vapp, "Test_VMUpdateStorageProfile")
	check.Assert(err, IsNil)
	check.Assert(createdVm, NotNil)
	check.Assert(createdVm.VM.StorageProfile.HREF, Equals, storageProfile.HREF)

	storageProfile2, _ := vcd.vdc.FindStorageProfileReference(vcd.config.VCD.StorageProfile.SP2)
	updatedVm, err := createdVm.UpdateStorageProfile(storageProfile2.HREF)
	check.Assert(err, IsNil)
	check.Assert(updatedVm, NotNil)
	check.Assert(createdVm.VM.StorageProfile.HREF, Equals, storageProfile2.HREF)

	// Cleanup
	var task Task
	err = vapp.RemoveVM(*createdVm)
	check.Assert(err, IsNil)

	// Ensure network is detached from vApp to avoid conflicts in other tests
	task, err = vapp.RemoveAllNetworks()
	check.Assert(err, IsNil)
	err = task.WaitTaskCompletion()
	check.Assert(err, IsNil)
	task, err = vapp.Delete()
	check.Assert(err, IsNil)
	err = task.WaitTaskCompletion()
	check.Assert(err, IsNil)
	check.Assert(task.Task.Status, Equals, "success")
}

func (vcd *TestVCD) Test_VMUpdateComputePolicies(check *C) {
	vcd.skipIfNotSysAdmin(check)
	providerVdc, err := vcd.client.GetProviderVdcByName(vcd.config.VCD.NsxtProviderVdc.Name)
	check.Assert(err, IsNil)
	check.Assert(providerVdc, NotNil)

	vmGroup, err := vcd.client.GetVmGroupByNameAndProviderVdcUrn(vcd.config.VCD.NsxtProviderVdc.PlacementPolicyVmGroup, providerVdc.ProviderVdc.ID)
	check.Assert(err, IsNil)
	check.Assert(vmGroup, NotNil)

	adminOrg, err := vcd.client.GetAdminOrgByName(vcd.org.Org.Name)
	check.Assert(err, IsNil)
	check.Assert(adminOrg, NotNil)

	adminVdc, err := adminOrg.GetAdminVDCByName(vcd.nsxtVdc.Vdc.Name, false)
	if adminVdc == nil || err != nil {
		vcd.infoCleanup(notFoundMsg, "vdc", vcd.nsxtVdc.Vdc.Name)
	}

	// Create some Compute Policies
	var placementPolicies []*VdcComputePolicyV2
	var sizingPolicies []*VdcComputePolicyV2
	numberOfPolicies := 2
	for i := 0; i < numberOfPolicies; i++ {
		sizingPolicyName := fmt.Sprintf("%s_Sizing%d", check.TestName(), i+1)
		placementPolicyName := fmt.Sprintf("%s_Placement%d", check.TestName(), i+1)

		sizingPolicies = append(sizingPolicies, &VdcComputePolicyV2{
			VdcComputePolicyV2: &types.VdcComputePolicyV2{
				VdcComputePolicy: types.VdcComputePolicy{
					Name:         sizingPolicyName,
					Description:  addrOf("Empty sizing policy created by test"),
					IsSizingOnly: true,
				},
				PolicyType: "VdcVmPolicy",
			},
		})

		placementPolicies = append(placementPolicies, &VdcComputePolicyV2{
			VdcComputePolicyV2: &types.VdcComputePolicyV2{
				VdcComputePolicy: types.VdcComputePolicy{
					Name:         placementPolicyName,
					Description:  addrOf("Empty placement policy created by test"),
					IsSizingOnly: false,
				},
				PolicyType: "VdcVmPolicy",
				PvdcNamedVmGroupsMap: []types.PvdcNamedVmGroupsMap{
					{
						NamedVmGroups: []types.OpenApiReferences{{
							{
								Name: vmGroup.VmGroup.Name,
								ID:   fmt.Sprintf("urn:vcloud:namedVmGroup:%s", vmGroup.VmGroup.NamedVmGroupId),
							},
						}},
						Pvdc: types.OpenApiReference{
							Name: providerVdc.ProviderVdc.Name,
							ID:   providerVdc.ProviderVdc.ID,
						},
					},
				},
			},
		})

		sizingPolicies[i], err = vcd.client.CreateVdcComputePolicyV2(sizingPolicies[i].VdcComputePolicyV2)
		check.Assert(err, IsNil)
		AddToCleanupList(sizingPolicies[i].VdcComputePolicyV2.ID, "vdcComputePolicy", vcd.org.Org.Name, sizingPolicyName)

		placementPolicies[i], err = vcd.client.CreateVdcComputePolicyV2(placementPolicies[i].VdcComputePolicyV2)
		check.Assert(err, IsNil)
		AddToCleanupList(placementPolicies[i].VdcComputePolicyV2.ID, "vdcComputePolicy", vcd.org.Org.Name, placementPolicyName)
	}

	vdcComputePolicyHref, err := adminOrg.client.OpenApiBuildEndpoint(types.OpenApiPathVersion2_0_0, types.OpenApiEndpointVdcComputePolicies)
	check.Assert(err, IsNil)

	// Add the created compute policies to the ones that the VDC has already assigned
	alreadyAssignedPolicies, err := adminVdc.GetAllAssignedVdcComputePoliciesV2(nil)
	check.Assert(err, IsNil)
	var allComputePoliciesToAssign []*types.Reference
	for _, alreadyAssignedPolicy := range alreadyAssignedPolicies {
		allComputePoliciesToAssign = append(allComputePoliciesToAssign, &types.Reference{HREF: vdcComputePolicyHref.String() + alreadyAssignedPolicy.VdcComputePolicyV2.ID})
	}
	for i := 0; i < numberOfPolicies; i++ {
		allComputePoliciesToAssign = append(allComputePoliciesToAssign, &types.Reference{HREF: vdcComputePolicyHref.String() + sizingPolicies[i].VdcComputePolicyV2.ID})
		allComputePoliciesToAssign = append(allComputePoliciesToAssign, &types.Reference{HREF: vdcComputePolicyHref.String() + placementPolicies[i].VdcComputePolicyV2.ID})
	}

	assignedVdcComputePolicies, err := adminVdc.SetAssignedComputePolicies(types.VdcComputePolicyReferences{VdcComputePolicyReference: allComputePoliciesToAssign})
	check.Assert(err, IsNil)
	check.Assert(len(alreadyAssignedPolicies)+numberOfPolicies*2, Equals, len(assignedVdcComputePolicies.VdcComputePolicyReference))

	vapp, vm := createNsxtVAppAndVm(vcd, check)
	check.Assert(vapp, NotNil)
	check.Assert(vm, NotNil)

	// Update all Compute Policies: Sizing and Placement
	check.Assert(err, IsNil)
	vm, err = vm.UpdateComputePolicyV2(sizingPolicies[0].VdcComputePolicyV2.ID, placementPolicies[0].VdcComputePolicyV2.ID, "")
	check.Assert(err, IsNil)
	check.Assert(vm.VM.ComputePolicy.VmSizingPolicy.ID, Equals, sizingPolicies[0].VdcComputePolicyV2.ID)
	check.Assert(vm.VM.ComputePolicy.VmPlacementPolicy.ID, Equals, placementPolicies[0].VdcComputePolicyV2.ID)

	// Update Sizing policy only
	vm, err = vm.UpdateComputePolicyV2(sizingPolicies[0].VdcComputePolicyV2.ID, placementPolicies[1].VdcComputePolicyV2.ID, "")
	check.Assert(err, IsNil)
	check.Assert(vm.VM.ComputePolicy.VmSizingPolicy.ID, Equals, sizingPolicies[0].VdcComputePolicyV2.ID)
	check.Assert(vm.VM.ComputePolicy.VmPlacementPolicy.ID, Equals, placementPolicies[1].VdcComputePolicyV2.ID)

	// Update Placement policy only
	vm, err = vm.UpdateComputePolicyV2(sizingPolicies[1].VdcComputePolicyV2.ID, placementPolicies[1].VdcComputePolicyV2.ID, "")
	check.Assert(err, IsNil)
	check.Assert(vm.VM.ComputePolicy.VmSizingPolicy.ID, Equals, sizingPolicies[1].VdcComputePolicyV2.ID)
	check.Assert(vm.VM.ComputePolicy.VmPlacementPolicy.ID, Equals, placementPolicies[1].VdcComputePolicyV2.ID)

	// Remove Placement Policy
	vm, err = vm.UpdateComputePolicyV2(sizingPolicies[1].VdcComputePolicyV2.ID, "", "")
	check.Assert(err, IsNil)
	check.Assert(vm.VM.ComputePolicy.VmSizingPolicy.ID, Equals, sizingPolicies[1].VdcComputePolicyV2.ID)
	check.Assert(vm.VM.ComputePolicy.VmPlacementPolicy, IsNil)

	// Remove Sizing Policy
	vm, err = vm.UpdateComputePolicyV2("", placementPolicies[1].VdcComputePolicyV2.ID, "")
	check.Assert(err, IsNil)
	check.Assert(vm.VM.ComputePolicy.VmSizingPolicy, IsNil)
	check.Assert(vm.VM.ComputePolicy.VmPlacementPolicy.ID, Equals, placementPolicies[1].VdcComputePolicyV2.ID)

	// Try to remove both, it should fail
	_, err = vm.UpdateComputePolicyV2("", "", "")
	check.Assert(err, NotNil)
	check.Assert(true, Equals, strings.Contains(err.Error(), "either sizing policy ID or placement policy ID is needed"))

	// Clean VM
	task, err := vapp.Undeploy()
	check.Assert(err, IsNil)
	check.Assert(task, Not(Equals), Task{})

	err = task.WaitTaskCompletion()
	check.Assert(err, IsNil)

	task, err = vapp.Delete()
	check.Assert(err, IsNil)
	check.Assert(task, Not(Equals), Task{})

	err = task.WaitTaskCompletion()
	check.Assert(err, IsNil)

	// Cleanup assigned compute policies
	var beforeTestPolicyReferences []*types.Reference
	for _, assignedPolicy := range alreadyAssignedPolicies {
		beforeTestPolicyReferences = append(beforeTestPolicyReferences, &types.Reference{HREF: vdcComputePolicyHref.String() + assignedPolicy.VdcComputePolicyV2.ID})
	}

	_, err = adminVdc.SetAssignedComputePolicies(types.VdcComputePolicyReferences{VdcComputePolicyReference: beforeTestPolicyReferences})
	check.Assert(err, IsNil)
}

func (vcd *TestVCD) getNetworkConnection() *types.NetworkConnectionSection {

	if vcd.config.VCD.Network.Net1 == "" {
		return nil
	}
	return &types.NetworkConnectionSection{
		Info:                          "Network Configuration for VM",
		PrimaryNetworkConnectionIndex: 0,
		NetworkConnection: []*types.NetworkConnection{
			&types.NetworkConnection{
				Network:                 vcd.config.VCD.Network.Net1,
				NeedsCustomization:      false,
				NetworkConnectionIndex:  0,
				IPAddress:               "any",
				IsConnected:             true,
				IPAddressAllocationMode: "DHCP",
				NetworkAdapterType:      "VMXNET3",
			},
		},
		Link: nil,
	}
}

func (vcd *TestVCD) Test_CreateStandaloneVM(check *C) {
	adminOrg, err := vcd.client.GetAdminOrgByName(vcd.org.Org.Name)
	check.Assert(err, IsNil)
	check.Assert(adminOrg, NotNil)

	vdc, err := adminOrg.GetVDCByName(vcd.vdc.Vdc.Name, false)
	check.Assert(err, IsNil)
	check.Assert(vdc, NotNil)
	description := "created by " + check.TestName()
	params := &types.CreateVmParams{
		Name:        "testStandaloneVm",
		PowerOn:     false,
		Description: description,
		CreateVm: &types.Vm{
			Name:                     "testStandaloneVm",
			VirtualHardwareSection:   nil,
			NetworkConnectionSection: vcd.getNetworkConnection(),
			VmSpecSection: &types.VmSpecSection{
				Modified:          addrOf(true),
				Info:              "Virtual Machine specification",
				OsType:            "sles11_64Guest",
				NumCpus:           addrOf(1),
				NumCoresPerSocket: addrOf(1),
				CpuResourceMhz: &types.CpuResourceMhz{
					Configured: 0,
				},
				MemoryResourceMb: &types.MemoryResourceMb{
					Configured: 512,
				},
				DiskSection: &types.DiskSection{
					DiskSettings: []*types.DiskSettings{
						{
							SizeMb:            1024,
							UnitNumber:        0,
							BusNumber:         0,
							AdapterType:       "5",
							ThinProvisioned:   addrOf(true),
							OverrideVmDefault: false,
						},
					},
				},

				HardwareVersion: &types.HardwareVersion{Value: "vmx-14"},
				VmToolsVersion:  "",
				VirtualCpuType:  "VM32",
			},
			GuestCustomizationSection: &types.GuestCustomizationSection{
				Info:         "Specifies Guest OS Customization Settings",
				ComputerName: "standalone1",
			},
			BootOptions: &types.BootOptions{
				BootDelay: addrOf(0),
			},
		},
		Xmlns: types.XMLNamespaceVCloud,
	}

	supportsExtendedBootOptions := vcd.client.Client.APIVCDMaxVersionIs(">=37.1")
	if supportsExtendedBootOptions {
		params.CreateVm.VmSpecSection.Firmware = "efi"
		params.CreateVm.BootOptions.EfiSecureBootEnabled = addrOf(true)
		params.CreateVm.BootOptions.BootRetryEnabled = addrOf(true)
		params.CreateVm.BootOptions.BootRetryDelay = addrOf(1)
	}

	vappList := vdc.GetVappList()
	vappNum := len(vappList)
	vm, err := vdc.CreateStandaloneVm(params)
	check.Assert(err, IsNil)
	check.Assert(vm, NotNil)
	err = vm.Refresh()
	check.Assert(err, IsNil)
	AddToCleanupList(vm.VM.ID, "standaloneVm", "", check.TestName())

	check.Assert(vm.VM.Description, Equals, description)
	check.Assert(vm.VM.BootOptions.BootDelay, DeepEquals, addrOf(0))
	if supportsExtendedBootOptions {
		check.Assert(vm.VM.BootOptions.EfiSecureBootEnabled, DeepEquals, addrOf(true))
		check.Assert(vm.VM.BootOptions.BootRetryEnabled, DeepEquals, addrOf(true))
		check.Assert(vm.VM.BootOptions.BootRetryDelay, DeepEquals, addrOf(1))
	}

	_ = vdc.Refresh()
	vappList = vdc.GetVappList()
	check.Assert(len(vappList), Equals, vappNum+1)
	for _, vapp := range vappList {
		printVerbose("vapp: %s\n", vapp.Name)
	}
	err = vm.Delete()
	check.Assert(err, IsNil)
	_ = vdc.Refresh()
	vappList = vdc.GetVappList()
	check.Assert(len(vappList), Equals, vappNum)
}

func (vcd *TestVCD) Test_CreateStandaloneVMFromTemplate(check *C) {

	if vcd.config.VCD.Catalog.Name == "" {
		check.Skip("no catalog was defined")
	}
	if vcd.config.VCD.Catalog.CatalogItem == "" {
		check.Skip("no catalog item was defined")
	}
	adminOrg, err := vcd.client.GetAdminOrgByName(vcd.org.Org.Name)
	check.Assert(err, IsNil)
	check.Assert(adminOrg, NotNil)

	vdc, err := adminOrg.GetVDCByName(vcd.vdc.Vdc.Name, false)
	check.Assert(err, IsNil)
	check.Assert(vdc, NotNil)

	catalog, err := adminOrg.GetCatalogByName(vcd.config.VCD.Catalog.Name, false)
	check.Assert(err, IsNil)
	check.Assert(catalog, NotNil)

	catalogItem, err := catalog.GetCatalogItemByName(vcd.config.VCD.Catalog.CatalogItem, false)
	check.Assert(err, IsNil)
	check.Assert(catalogItem, NotNil)

	vappTemplate, err := catalog.GetVappTemplateByHref(catalogItem.CatalogItem.Entity.HREF)
	check.Assert(err, IsNil)
	check.Assert(vappTemplate, NotNil)
	check.Assert(vappTemplate.VAppTemplate.Children, NotNil)
	check.Assert(len(vappTemplate.VAppTemplate.Children.VM), Not(Equals), 0)

	vmTemplate := vappTemplate.VAppTemplate.Children.VM[0]
	check.Assert(vmTemplate.HREF, Not(Equals), "")
	check.Assert(vmTemplate.ID, Not(Equals), "")
	check.Assert(vmTemplate.Type, Not(Equals), "")
	check.Assert(vmTemplate.Name, Not(Equals), "")

	vmName := "testStandaloneTemplate"
	vmDescription := "Standalone VM"
	params := types.InstantiateVmTemplateParams{
		Xmlns:            types.XMLNamespaceVCloud,
		Name:             vmName,
		PowerOn:          true,
		AllEULAsAccepted: true,
		SourcedVmTemplateItem: &types.SourcedVmTemplateParams{
			LocalityParams: nil,
			Source: &types.Reference{
				HREF: vmTemplate.HREF,
				ID:   vmTemplate.ID,
				Type: vmTemplate.Type,
				Name: vmTemplate.Name,
			},
			StorageProfile: nil,
			VmCapabilities: nil,
			VmGeneralParams: &types.VMGeneralParams{
				Name:               vmName,
				Description:        vmDescription,
				NeedsCustomization: false,
				RegenerateBiosUuid: false,
			},
			VmTemplateInstantiationParams: nil,
		},
	}
	vappList := vdc.GetVappList()
	vappNum := len(vappList)
	util.Logger.Printf("%# v", pretty.Formatter(params))
	vm, err := vdc.CreateStandaloneVMFromTemplate(&params)
	check.Assert(err, IsNil)
	check.Assert(vm, NotNil)
	AddToCleanupList(vm.VM.ID, "standaloneVm", "", check.TestName())
	check.Assert(vm.VM.Name, Equals, vmName)
	check.Assert(vm.VM.Description, Equals, vmDescription)

	_ = vdc.Refresh()
	vappList = vdc.GetVappList()
	check.Assert(len(vappList), Equals, vappNum+1)
	for _, vapp := range vappList {
		printVerbose("vapp: %s\n", vapp.Name)
	}

	err = vm.Delete()
	check.Assert(err, IsNil)
	_ = vdc.Refresh()
	vappList = vdc.GetVappList()
	check.Assert(len(vappList), Equals, vappNum)
}

func (vcd *TestVCD) Test_VMChangeCPU(check *C) {
	if vcd.skipVappTests {
		check.Skip("Skipping test because vapp was not successfully created at setup")
	}

	vapp := vcd.findFirstVapp()
	existingVm, vmName := vcd.findFirstVm(vapp)
	if vmName == "" {
		check.Skip("skipping test because no VM is found")
	}

	currentCpus := existingVm.VmSpecSection.NumCpus
	currentCores := existingVm.VmSpecSection.NumCoresPerSocket

	check.Assert(0, Not(Equals), currentCpus)
	check.Assert(0, Not(Equals), currentCores)

	vm, err := vcd.client.Client.GetVMByHref(existingVm.HREF)
	check.Assert(err, IsNil)

	cores := 2
	cpuCount := 4

	err = vm.ChangeCPU(cpuCount, cores)
	check.Assert(err, IsNil)

	check.Assert(*vm.VM.VmSpecSection.NumCpus, Equals, cpuCount)
	check.Assert(*vm.VM.VmSpecSection.NumCoresPerSocket, Equals, cores)

	// return to previous value
	err = vm.ChangeCPU(*currentCpus, *currentCores)
	check.Assert(err, IsNil)
}

func (vcd *TestVCD) Test_VMChangeCPUAndCoreCount(check *C) {
	if vcd.skipVappTests {
		check.Skip("Skipping test because vApp was not successfully created at setup")
	}

	vapp := vcd.findFirstVapp()
	existingVm, vmName := vcd.findFirstVm(vapp)
	if vmName == "" {
		check.Skip("skipping test because no VM is found")
	}

	currentCpus := existingVm.VmSpecSection.NumCpus
	currentCores := existingVm.VmSpecSection.NumCoresPerSocket

	check.Assert(0, Not(Equals), currentCpus)
	check.Assert(0, Not(Equals), currentCores)

	vm, err := vcd.client.Client.GetVMByHref(existingVm.HREF)
	check.Assert(err, IsNil)

	cores := 2
	cpuCount := 4

	err = vm.ChangeCPUAndCoreCount(&cpuCount, &cores)
	check.Assert(err, IsNil)

	check.Assert(*vm.VM.VmSpecSection.NumCpus, Equals, cpuCount)
	check.Assert(*vm.VM.VmSpecSection.NumCoresPerSocket, Equals, cores)

	// Try changing only CPU count and seeing if coreCount remains the same
	newCpuCount := 2
	err = vm.ChangeCPUAndCoreCount(&newCpuCount, nil)
	check.Assert(err, IsNil)

	check.Assert(*vm.VM.VmSpecSection.NumCpus, Equals, newCpuCount)
	check.Assert(*vm.VM.VmSpecSection.NumCoresPerSocket, Equals, cores)

	// Change only core count and check that CPU count remains as it was
	newCoreCount := 1
	err = vm.ChangeCPUAndCoreCount(nil, &newCoreCount)
	check.Assert(err, IsNil)

	check.Assert(*vm.VM.VmSpecSection.NumCpus, Equals, newCpuCount)
	check.Assert(*vm.VM.VmSpecSection.NumCoresPerSocket, Equals, newCoreCount)

	// return to previous value
	err = vm.ChangeCPUAndCoreCount(currentCpus, currentCores)
	check.Assert(err, IsNil)
}

func (vcd *TestVCD) Test_VMChangeMemory(check *C) {
	if vcd.skipVappTests {
		check.Skip("Skipping test because vapp was not successfully created at setup")
	}

	vapp := vcd.findFirstVapp()
	existingVm, vmName := vcd.findFirstVm(vapp)
	if vmName == "" {
		check.Skip("skipping test because no VM is found")
	}
	check.Assert(existingVm.VmSpecSection.MemoryResourceMb, Not(IsNil))

	currentMemory := existingVm.VmSpecSection.MemoryResourceMb.Configured
	check.Assert(0, Not(Equals), currentMemory)

	vm, err := vcd.client.Client.GetVMByHref(existingVm.HREF)
	check.Assert(err, IsNil)

	err = vm.ChangeMemory(2304)
	check.Assert(err, IsNil)

	check.Assert(existingVm.VmSpecSection.MemoryResourceMb, Not(IsNil))
	check.Assert(vm.VM.VmSpecSection.MemoryResourceMb.Configured, Equals, int64(2304))

	// return to previous value
	err = vm.ChangeMemory(currentMemory)
	check.Assert(err, IsNil)
}

func (vcd *TestVCD) Test_AddRawVm(check *C) {
	vapp, vm := createNsxtVAppAndVm(vcd, check)
	check.Assert(vapp, NotNil)
	check.Assert(vm, NotNil)

	// Check that vApp did not lose its state
	vappStatus, err := vapp.GetStatus()
	check.Assert(err, IsNil)
	check.Assert(vappStatus, Equals, "MIXED") //vApp is powered on, but the VM within is powered off
	check.Assert(vapp.VApp.Name, Equals, check.TestName())
	check.Assert(vapp.VApp.Description, Equals, check.TestName())

	// Check that VM is not powered on
	vmStatus, err := vm.GetStatus()
	check.Assert(err, IsNil)
	check.Assert(vmStatus, Equals, "POWERED_OFF")

	// Cleanup
	task, err := vapp.Undeploy()
	check.Assert(err, IsNil)
	check.Assert(task, Not(Equals), Task{})

	err = task.WaitTaskCompletion()
	check.Assert(err, IsNil)

	task, err = vapp.Delete()
	check.Assert(err, IsNil)
	check.Assert(task, Not(Equals), Task{})

	err = task.WaitTaskCompletion()
	check.Assert(err, IsNil)
}

func createNsxtVAppAndVm(vcd *TestVCD, check *C) (*VApp, *VM) {
	cat, err := vcd.org.GetCatalogByName(vcd.config.VCD.Catalog.NsxtBackedCatalogName, false)
	check.Assert(err, IsNil)
	check.Assert(cat, NotNil)
	// Populate Catalog Item
	catitem, err := cat.GetCatalogItemByName(vcd.config.VCD.Catalog.NsxtCatalogItem, false)
	check.Assert(err, IsNil)
	check.Assert(catitem, NotNil)
	// Get VAppTemplate
	vapptemplate, err := catitem.GetVAppTemplate()
	check.Assert(err, IsNil)
	check.Assert(vapptemplate.VAppTemplate.Children.VM[0].HREF, NotNil)

	return createNsxtVAppAndVmFromCustomTemplate(vcd, check, &vapptemplate)
}

func createNsxtVAppAndVmFromCustomTemplate(vcd *TestVCD, check *C, vapptemplate *VAppTemplate) (*VApp, *VM) {
	vapp, err := vcd.nsxtVdc.CreateRawVApp(check.TestName(), check.TestName())
	check.Assert(err, IsNil)
	check.Assert(vapp, NotNil)
	// After a successful creation, the entity is added to the cleanup list.
	AddToCleanupList(vapp.VApp.Name, "vapp", vcd.nsxtVdc.Vdc.Name, check.TestName())

	// Check that vApp is powered-off
	vappStatus, err := vapp.GetStatus()
	check.Assert(err, IsNil)
	check.Assert(vappStatus, Equals, "RESOLVED")

	task, err := vapp.PowerOn()
	check.Assert(err, IsNil)
	check.Assert(task, NotNil)
	err = task.WaitTaskCompletion()
	check.Assert(err, IsNil)

	vappStatus, err = vapp.GetStatus()
	check.Assert(err, IsNil)
	check.Assert(vappStatus, Equals, "POWERED_ON")

	// Once the operation is successful, we won't trigger a failure
	// until after the vApp deletion
	check.Check(vapp.VApp.Name, Equals, check.TestName())
	check.Check(vapp.VApp.Description, Equals, check.TestName())

	// Construct VM
	vmDef := &types.ReComposeVAppParams{
		Ovf:              types.XMLNamespaceOVF,
		Xsi:              types.XMLNamespaceXSI,
		Xmlns:            types.XMLNamespaceVCloud,
		AllEULAsAccepted: true,
		// Deploy:           false,
		Name: vapp.VApp.Name,
		// PowerOn: false, // Not touching power state at this phase
		SourcedItem: &types.SourcedCompositionItemParam{
			Source: &types.Reference{
				HREF: vapptemplate.VAppTemplate.Children.VM[0].HREF,
				Name: check.TestName() + "-vm-tmpl",
			},
			VMGeneralParams: &types.VMGeneralParams{
				Description: "test-vm-description",
			},
			InstantiationParams: &types.InstantiationParams{
				NetworkConnectionSection: &types.NetworkConnectionSection{},
			},
		},
	}
	vm, err := vapp.AddRawVM(vmDef)
	check.Assert(err, IsNil)
	check.Assert(vm, NotNil)
	check.Assert(vm.VM.Name, Equals, vmDef.SourcedItem.Source.Name)

	// Refresh vApp to have latest state
	err = vapp.Refresh()
	check.Assert(err, IsNil)

	return vapp, vm
}

func createNsxtVAppAndVmWithEfiSupport(vcd *TestVCD, check *C) (*VApp, *VM) {
	if vcd.config.VCD.Catalog.CatalogItemWithEfiSupport == "" {
		check.Skip("EFI supporting OVA not provided in the config")
	}

	cat, err := vcd.org.GetCatalogByName(vcd.config.VCD.Catalog.NsxtBackedCatalogName, false)
	check.Assert(err, IsNil)
	check.Assert(cat, NotNil)
	// Populate Catalog Item
	catitem, err := cat.GetCatalogItemByName(vcd.config.VCD.Catalog.CatalogItemWithEfiSupport, false)
	check.Assert(err, IsNil)
	check.Assert(catitem, NotNil)
	// Get VAppTemplate
	vapptemplate, err := catitem.GetVAppTemplate()
	check.Assert(err, IsNil)
	check.Assert(vapptemplate.VAppTemplate.Children.VM[0].HREF, NotNil)

	vapp, err := vcd.nsxtVdc.CreateRawVApp(check.TestName(), check.TestName())
	check.Assert(err, IsNil)
	check.Assert(vapp, NotNil)
	// After a successful creation, the entity is added to the cleanup list.
	AddToCleanupList(vapp.VApp.Name, "vapp", vcd.nsxtVdc.Vdc.Name, check.TestName())

	// Once the operation is successful, we won't trigger a failure
	// until after the vApp deletion
	check.Check(vapp.VApp.Name, Equals, check.TestName())
	check.Check(vapp.VApp.Description, Equals, check.TestName())

	// Construct VM
	vmDef := &types.ReComposeVAppParams{
		Ovf:              types.XMLNamespaceOVF,
		Xsi:              types.XMLNamespaceXSI,
		Xmlns:            types.XMLNamespaceVCloud,
		AllEULAsAccepted: true,
		// Deploy:           false,
		Name: vapp.VApp.Name,
		// PowerOn: false, // Not touching power state at this phase
		SourcedItem: &types.SourcedCompositionItemParam{
			Source: &types.Reference{
				HREF: vapptemplate.VAppTemplate.Children.VM[0].HREF,
				Name: check.TestName() + "-vm-tmpl",
			},
			VMGeneralParams: &types.VMGeneralParams{
				Description: "test-vm-description",
			},
			InstantiationParams: &types.InstantiationParams{
				NetworkConnectionSection: &types.NetworkConnectionSection{},
			},
		},
	}
	vm, err := vapp.AddRawVM(vmDef)
	check.Assert(err, IsNil)
	check.Assert(vm, NotNil)
	check.Assert(vm.VM.Name, Equals, vmDef.SourcedItem.Source.Name)

	// Refresh vApp to have latest state
	err = vapp.Refresh()
	check.Assert(err, IsNil)

	return vapp, vm
}

func (vcd *TestVCD) Test_GetOvfEnvironment(check *C) {
	version, err := vcd.client.Client.GetVcdShortVersion()
	check.Assert(err, IsNil)
	if version == "10.5.0" {
		check.Skip("There is a known bug with the OVF environment on 10.5.0")
	}

	_, vm := createNsxtVAppAndVm(vcd, check)
	check.Assert(vm, NotNil)

	task, err := vm.PowerOn()
	check.Assert(err, IsNil)
	err = task.WaitTaskCompletion()
	check.Assert(err, IsNil)

	// Read ovfenv when VM is started
	ovfenv, err := vm.GetEnvironment()
	check.Assert(err, IsNil)
	check.Assert(ovfenv, NotNil)

	// Provides information from the virtualization platform like VM moref
	check.Assert(strings.Contains(ovfenv.VCenterId, "vm-"), Equals, true)

	// Check virtualization platform Vendor
	check.Assert(ovfenv.PlatformSection, NotNil)
	check.Assert(ovfenv.PlatformSection.Vendor, Equals, "VMware, Inc.")

	// Check guest operating system level configuration for hostname
	check.Assert(ovfenv.PropertySection, NotNil)
	for _, p := range ovfenv.PropertySection.Properties {
		if p.Key == "vCloud_computerName" {
			check.Assert(p.Value, Not(Equals), "")
		}
	}
	check.Assert(ovfenv.EthernetAdapterSection, NotNil)
	for _, p := range ovfenv.EthernetAdapterSection.Adapters {
		check.Assert(p.Mac, Not(Equals), "")
	}

	err = deleteNsxtVapp(vcd, check.TestName())
	check.Assert(err, IsNil)
}

<<<<<<< HEAD
func (vcd *TestVCD) Test_QueryVMList(check *C) {

	uniqueId := "2024-01-27"
	vappDefinition := map[string][]string{
		"Test_Vapp1_" + uniqueId: []string{"Test_VmA_" + uniqueId, "Test_VmB_" + uniqueId},
		"Test_Vapp2_" + uniqueId: []string{"Test_VmA_" + uniqueId, "Test_VmB_" + uniqueId},
		"Test_Vapp3_" + uniqueId: []string{"Test_VmA_" + uniqueId, "Test_VmB_" + uniqueId},
	}
	listVms := func(vms []*types.QueryResultVMRecordType) {
		if !testVerbose {
			return
		}
		for i, vm := range vms {
			standalone := ""
			if vm.AutoNature {
				standalone = " (standalone)"
			}
			fmt.Printf("%d (%s) %s %s\n", i, vm.VdcName, vm.Name, standalone)
		}
		fmt.Println()
	}
	_, err := makeVappGroup(check.TestName(), vcd.nsxtVdc, vappDefinition)
	check.Assert(err, IsNil)

	// Retrieves all VMs with name 'Test_VmA_'+uniqueId
	vmList1, err := QueryVmList(types.VmQueryFilterOnlyDeployed, &vcd.client.Client, map[string]string{"name": "Test_VmA_" + uniqueId})
	check.Assert(err, IsNil)
	listVms(vmList1)

	// Retrieves all VMs with name 'Test_VmB_'+uniqueId
	check.Assert(len(vmList1) == 3, Equals, true)
	vmList2, err := QueryVmList(types.VmQueryFilterOnlyDeployed, &vcd.client.Client, map[string]string{"name": "Test_VmB_" + uniqueId})
	check.Assert(err, IsNil)
	listVms(vmList2)

	// Retrieves all VMs
	check.Assert(len(vmList2) == 3, Equals, true)
	vmList3, err := QueryVmList(types.VmQueryFilterOnlyDeployed, &vcd.client.Client, nil)
	check.Assert(err, IsNil)
	check.Assert(len(vmList3) >= 6, Equals, true)
	listVms(vmList3)
=======
// Test_VmConsolidateDisks attempts to validate vm.ConsolidateDisks by performing the following
// operations:
// * setting up a vApp and a VM
// * trying to resize VM disk and expecting to get an error (cannot be modified while the virtual machine has snapshots)
// * consolidating disks
// * resizing VM disk (growing by 1024MB)
// * verifying that new size is correct
// * attempting to consolidate once more (it is already consolidated so expecting a quick return)
// * cleanup
func (vcd *TestVCD) Test_VmConsolidateDisks(check *C) {
	org := vcd.org
	catalog, err := org.GetCatalogByName(vcd.config.VCD.Catalog.NsxtBackedCatalogName, false)
	check.Assert(err, IsNil)
	vappTemplateName := vcd.config.VCD.Catalog.CatalogItemWithMultiVms
	if vappTemplateName == "" {
		check.Skip(fmt.Sprintf("vApp template missing in configuration - Make sure there is such template in catalog %s -"+
			" Using test_resources/vapp_with_3_vms.ova",
			vcd.config.VCD.Catalog.NsxtBackedCatalogName))
	}
	vappTemplate, err := catalog.GetVAppTemplateByName(vappTemplateName)
	if err != nil {
		if ContainsNotFound(err) {
			check.Skip(fmt.Sprintf("vApp template %s not found - Make sure there is such template in catalog %s -"+
				" Using test_resources/vapp_with_3_vms.ova",
				vappTemplateName, vcd.config.VCD.Catalog.NsxtBackedCatalogName))
		}
	}
	check.Assert(err, IsNil)
	check.Assert(vappTemplate.VAppTemplate.Children, NotNil)
	check.Assert(vappTemplate.VAppTemplate.Children.VM, NotNil)

	vapp, vm := createNsxtVAppAndVmFromCustomTemplate(vcd, check, vappTemplate)
	check.Assert(vapp, NotNil)
	check.Assert(vm, NotNil)

	// Check that vApp did not lose its state
	vappStatus, err := vapp.GetStatus()
	check.Assert(err, IsNil)
	check.Assert(vappStatus, Equals, "MIXED") //vApp is powered on, but the VM within is powered off
	check.Assert(vapp.VApp.Name, Equals, check.TestName())
	check.Assert(vapp.VApp.Description, Equals, check.TestName())

	// Check that VM is not powered on
	vmStatus, err := vm.GetStatus()
	check.Assert(err, IsNil)
	check.Assert(vmStatus, Equals, "POWERED_OFF")

	// Attempt to resize before consolidating disks - it should fail
	vmSpecSection := vm.VM.VmSpecSection
	vmSizeBeforeGrowing := vmSpecSection.DiskSection.DiskSettings[0].SizeMb
	vmSpecSection.DiskSection.DiskSettings[0].SizeMb = vmSizeBeforeGrowing + 1024
	_, err = vm.UpdateInternalDisks(vmSpecSection)
	check.Assert(strings.Contains(err.Error(), "cannot be modified while the virtual machine has snapshots"), Equals, true)

	// Trigger disk consolidation
	err = vm.ConsolidateDisks()
	check.Assert(err, IsNil)

	// Resize disk after consolidation - it should work now
	err = vm.Refresh() // reloading VM structure to avoid
	check.Assert(err, IsNil)
	vmSpecSection = vm.VM.VmSpecSection
	vmSizeBeforeGrowing = vmSpecSection.DiskSection.DiskSettings[0].SizeMb
	vmSpecSection.DiskSection.DiskSettings[0].SizeMb = vmSizeBeforeGrowing + 1024

	_, err = vm.UpdateInternalDisks(vmSpecSection)
	check.Assert(err, IsNil)

	// Refresh VM and verify size
	err = vm.Refresh()
	check.Assert(err, IsNil)
	check.Assert(vm.VM.VmSpecSection.DiskSection.DiskSettings[0].SizeMb, Equals, vmSizeBeforeGrowing+1024)

	// Trigger async disk consolidation - it will return instantly because the disk is already
	// consolidated and there is nothing to do
	task, err := vm.ConsolidateDisksAsync()
	check.Assert(err, IsNil)
	err = task.WaitTaskCompletion()
	check.Assert(err, IsNil)

	// Cleanup
	task, err = vapp.Undeploy()
	check.Assert(err, IsNil)
	check.Assert(task, Not(Equals), Task{})

	err = task.WaitTaskCompletion()
	check.Assert(err, IsNil)

	task, err = vapp.Delete()
	check.Assert(err, IsNil)
	check.Assert(task, Not(Equals), Task{})

	err = task.WaitTaskCompletion()
	check.Assert(err, IsNil)
>>>>>>> 2e4e75f4
}<|MERGE_RESOLUTION|>--- conflicted
+++ resolved
@@ -2164,7 +2164,6 @@
 	check.Assert(err, IsNil)
 }
 
-<<<<<<< HEAD
 func (vcd *TestVCD) Test_QueryVMList(check *C) {
 
 	uniqueId := "2024-01-27"
@@ -2206,7 +2205,8 @@
 	check.Assert(err, IsNil)
 	check.Assert(len(vmList3) >= 6, Equals, true)
 	listVms(vmList3)
-=======
+}
+
 // Test_VmConsolidateDisks attempts to validate vm.ConsolidateDisks by performing the following
 // operations:
 // * setting up a vApp and a VM
@@ -2301,5 +2301,4 @@
 
 	err = task.WaitTaskCompletion()
 	check.Assert(err, IsNil)
->>>>>>> 2e4e75f4
 }