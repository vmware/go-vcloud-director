--- conflicted
+++ resolved
@@ -1035,11 +1035,7 @@
 	vdc, _, vappTemplate, vapp, desiredNetConfig, err := vcd.createAngGetResourcesForVmCreation(check, vmName)
 	check.Assert(err, IsNil)
 
-<<<<<<< HEAD
-	vm, err := spawnVM("FirstNode", *vdc, *vapp, desiredNetConfig, vappTemplate, check, true, true)
-=======
-	vm, err := spawnVM("FirstNode", 512, *vdc, *vapp, desiredNetConfig, vappTemplate, check, "")
->>>>>>> 4faf9eec
+	vm, err := spawnVM("FirstNode", 512, *vdc, *vapp, desiredNetConfig, vappTemplate, check, "", true)
 	check.Assert(err, IsNil)
 
 	storageProfile, err := vcd.vdc.FindStorageProfileReference(vcd.config.VCD.StorageProfile.SP1)
@@ -1465,11 +1461,7 @@
 	vdc, _, vappTemplate, vapp, desiredNetConfig, err := vcd.createAngGetResourcesForVmCreation(check, vmName)
 	check.Assert(err, IsNil)
 
-<<<<<<< HEAD
-	vm, err := spawnVM("FirstNode", *vdc, *vapp, desiredNetConfig, vappTemplate, check, false, true)
-=======
-	vm, err := spawnVM("FirstNode", 512, *vdc, *vapp, desiredNetConfig, vappTemplate, check, "")
->>>>>>> 4faf9eec
+	vm, err := spawnVM("FirstNode", 512, *vdc, *vapp, desiredNetConfig, vappTemplate, check, "", true)
 	check.Assert(err, IsNil)
 
 	task, err := vm.PowerOff()
