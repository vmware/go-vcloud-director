--- conflicted
+++ resolved
@@ -1254,7 +1254,6 @@
 	check.Assert(err, IsNil)
 }
 
-<<<<<<< HEAD
 func (vcd *TestVCD) Test_VmGetParentvAppAndVdc(check *C) {
 	if vcd.skipVappTests {
 		check.Skip("Skipping test because vapp wasn't properly created")
@@ -1282,7 +1281,8 @@
 	parentVdc, err := newVM.GetParentVdc()
 	check.Assert(err, IsNil)
 	check.Assert(parentVdc.Vdc.Name, Equals, vcd.config.VCD.Vdc)
-=======
+}
+
 func deleteVapp(vcd *TestVCD, name string) error {
 	vapp, err := vcd.vdc.GetVAppByName(name, true)
 	if err != nil {
@@ -1295,5 +1295,4 @@
 		return fmt.Errorf("error deleting vapp: %s", err)
 	}
 	return nil
->>>>>>> 24c94425
 }