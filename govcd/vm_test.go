--- conflicted
+++ resolved
@@ -973,14 +973,22 @@
 	check.Assert(err, IsNil)
 }
 
-<<<<<<< HEAD
 // Test_VMSetProductSectionList sets product section, retrieves it and deeply matches if properties
 // were properly set using a propertyTester helper.
 func (vcd *TestVCD) Test_VMSetProductSectionList(check *C) {
 	if vcd.skipVappTests {
 		check.Skip("Skipping test because vapp was not successfully created at setup")
 	}
-=======
+	vapp := vcd.findFirstVapp()
+	vmType, vmName := vcd.findFirstVm(vapp)
+	if vmName == "" {
+		check.Skip("skipping test because no VM is found")
+	}
+	vm, err := vcd.client.Client.FindVMByHREF(vmType.HREF)
+	check.Assert(err, IsNil)
+	propertyTester(vcd, check, &vm)
+}
+
 // Test gathering VM virtual hardware items
 func (vcd *TestVCD) Test_GetVirtualHardwareSection(check *C) {
 	itemName := "TestGetVirtualHardwareSection"
@@ -992,7 +1000,6 @@
 	fmt.Printf("Running: %s\n", itemName)
 
 	// Find VM
->>>>>>> 7f5c3df6
 	vapp := vcd.findFirstVapp()
 	vmType, vmName := vcd.findFirstVm(vapp)
 	if vmName == "" {
@@ -1000,9 +1007,6 @@
 	}
 	vm, err := vcd.client.Client.FindVMByHREF(vmType.HREF)
 	check.Assert(err, IsNil)
-<<<<<<< HEAD
-	propertyTester(vcd, check, &vm)
-=======
 
 	// Preform check of virtual hardware section
 	section, err := vm.GetVirtualHardwareSection()
@@ -1023,5 +1027,4 @@
 			check.Assert(item.Address, Matches, "^[a-fA-F0-9:]{17}|[a-fA-F0-9]{12}$")
 		}
 	}
->>>>>>> 7f5c3df6
 }