//go:build vm || functional || ALL

/*
* Copyright 2021 VMware, Inc.  All rights reserved.  Licensed under the Apache v2 License.
* Copyright 2016 Skyscape Cloud Services.  All rights reserved.  Licensed under the Apache v2 License.
 */

package govcd

import (
	"fmt"
	"strings"
	"time"

	"github.com/kr/pretty"
	. "gopkg.in/check.v1"

	"github.com/vmware/go-vcloud-director/v2/types/v56"
	"github.com/vmware/go-vcloud-director/v2/util"
)

func init() {
	testingTags["vm"] = "vm_test.go"
}

func (vcd *TestVCD) Test_FindVMByHREF(check *C) {
	if vcd.skipVappTests {
		check.Skip("Skipping test because vApp wasn't properly created")
	}

	fmt.Printf("Running: %s\n", check.TestName())
	vapp := vcd.findFirstVapp()
	if vapp.VApp.Name == "" {
		check.Skip("Disabled: No suitable vApp found in vDC")
	}
	vm, vmName := vcd.findFirstVm(vapp)
	if vm.Name == "" {
		check.Skip("Disabled: No suitable VM found in vDC")
	}

	newVM, err := vcd.client.Client.GetVMByHref(vm.HREF)
	check.Assert(err, IsNil)
	check.Assert(newVM.VM.Name, Equals, vmName)
	check.Assert(newVM.VM.VirtualHardwareSection.Item, NotNil)
}

// Test attach disk to VM and detach disk from VM
func (vcd *TestVCD) Test_VMAttachOrDetachDisk(check *C) {
	// Find VM
	if skipVappCreation {
		check.Skip("Skipping test because vapp was not successfully created at setup")
	}

	vapp := vcd.findFirstVapp()
	vmType, vmName := vcd.findFirstVm(vapp)
	if vmName == "" {
		check.Skip("skipping test because no VM is found")
	}

	fmt.Printf("Running: %s\n", check.TestName())

	vm := NewVM(&vcd.client.Client)
	vm.VM = &vmType

	// Ensure vApp and VM are suitable for this test
	// Disk attach and detach operations are not working if VM is suspended
	err := vcd.ensureVappIsSuitableForVMTest(vapp)
	check.Assert(err, IsNil)
	err = vcd.ensureVMIsSuitableForVMTest(vm)
	check.Assert(err, IsNil)

	// Create disk
	diskCreateParamsDisk := &types.Disk{
		Name:        TestVMAttachOrDetachDisk,
		SizeMb:      1,
		Description: TestVMAttachOrDetachDisk,
	}

	diskCreateParams := &types.DiskCreateParams{
		Disk: diskCreateParamsDisk,
	}

	task, err := vcd.vdc.CreateDisk(diskCreateParams)
	check.Assert(err, IsNil)

	check.Assert(task.Task.Owner.Type, Equals, types.MimeDisk)
	diskHREF := task.Task.Owner.HREF

	PrependToCleanupList(diskHREF, "disk", "", check.TestName())

	// Wait for disk creation complete
	err = task.WaitTaskCompletion()
	check.Assert(err, IsNil)

	// Verify created disk
	check.Assert(diskHREF, Not(Equals), "")
	disk, err := vcd.vdc.GetDiskByHref(diskHREF)
	check.Assert(err, IsNil)
	check.Assert(disk.Disk.Name, Equals, diskCreateParamsDisk.Name)
	check.Assert(disk.Disk.SizeMb, Equals, diskCreateParamsDisk.SizeMb)
	check.Assert(disk.Disk.Description, Equals, diskCreateParamsDisk.Description)

	// Attach disk
	attachDiskTask, err := vm.attachOrDetachDisk(&types.DiskAttachOrDetachParams{
		Disk: &types.Reference{
			HREF: disk.Disk.HREF,
		},
	}, types.RelDiskAttach)
	check.Assert(err, IsNil)

	err = attachDiskTask.WaitTaskCompletion()
	check.Assert(err, IsNil)

	// Get attached VM
	vmRef, err := disk.AttachedVM()
	check.Assert(err, IsNil)
	check.Assert(vmRef, NotNil)
	check.Assert(vmRef.Name, Equals, vm.VM.Name)

	// Detach disk
	detachDiskTask, err := vm.attachOrDetachDisk(&types.DiskAttachOrDetachParams{
		Disk: &types.Reference{
			HREF: disk.Disk.HREF,
		},
	}, types.RelDiskDetach)
	check.Assert(err, IsNil)

	err = detachDiskTask.WaitTaskCompletion()
	check.Assert(err, IsNil)

}

// Test attach/detach disk from VM
func (vcd *TestVCD) Test_VMAttachAndDetachDisk(check *C) {
	if vcd.skipVappTests {
		check.Skip("skipping test because vApp wasn't properly created")
	}

	// Find VM
	vapp := vcd.findFirstVapp()
	vmType, vmName := vcd.findFirstVm(vapp)
	if vmName == "" {
		check.Skip("skipping test because no VM is found")
	}

	fmt.Printf("Running: %s\n", check.TestName())

	vm := NewVM(&vcd.client.Client)
	vm.VM = &vmType

	// Ensure vApp and VM are suitable for this test
	// Disk attach and detach operations are not working if VM is suspended
	err := vcd.ensureVappIsSuitableForVMTest(vapp)
	check.Assert(err, IsNil)
	err = vcd.ensureVMIsSuitableForVMTest(vm)
	check.Assert(err, IsNil)

	// Create disk
	diskCreateParamsDisk := &types.Disk{
		Name:        TestVMDetachDisk,
		SizeMb:      1,
		Description: TestVMDetachDisk,
	}

	diskCreateParams := &types.DiskCreateParams{
		Disk: diskCreateParamsDisk,
	}

	task, err := vcd.vdc.CreateDisk(diskCreateParams)
	check.Assert(err, IsNil)

	check.Assert(task.Task.Owner.Type, Equals, types.MimeDisk)
	diskHREF := task.Task.Owner.HREF

	// Defer prepend the disk info to cleanup list until the function returns
	PrependToCleanupList(diskHREF, "disk", "", check.TestName())

	// Wait for disk creation complete
	err = task.WaitTaskCompletion()
	check.Assert(err, IsNil)

	// Verify created disk
	check.Assert(diskHREF, Not(Equals), "")
	disk, err := vcd.vdc.GetDiskByHref(diskHREF)
	check.Assert(err, IsNil)
	check.Assert(disk.Disk.Name, Equals, diskCreateParamsDisk.Name)
	check.Assert(disk.Disk.SizeMb, Equals, diskCreateParamsDisk.SizeMb)
	check.Assert(disk.Disk.Description, Equals, diskCreateParamsDisk.Description)

	// Attach disk
	attachDiskTask, err := vm.AttachDisk(&types.DiskAttachOrDetachParams{
		Disk: &types.Reference{
			HREF: disk.Disk.HREF,
		},
	})
	check.Assert(err, IsNil)

	err = attachDiskTask.WaitTaskCompletion()
	check.Assert(err, IsNil)

	// Get attached VM
	vmRef, err := disk.AttachedVM()
	check.Assert(err, IsNil)
	check.Assert(vmRef, NotNil)
	check.Assert(vmRef.Name, Equals, vm.VM.Name)

	// Detach disk
	detachDiskTask, err := vm.DetachDisk(&types.DiskAttachOrDetachParams{
		Disk: &types.Reference{
			HREF: disk.Disk.HREF,
		},
	})
	check.Assert(err, IsNil)

	err = detachDiskTask.WaitTaskCompletion()
	check.Assert(err, IsNil)

}

// Test Insert or Eject Media for VM
func (vcd *TestVCD) Test_HandleInsertOrEjectMedia(check *C) {
	fmt.Printf("Running: %s\n", check.TestName())

	if vcd.skipVappTests {
		check.Skip("Skipping test because vapp was not successfully created at setup")
	}
	itemName := check.TestName()

	// Find VApp
	if vcd.vapp != nil && vcd.vapp.VApp == nil {
		check.Skip("skipping test because no vApp is found")
	}

	vapp := vcd.findFirstVapp()
	vmType, vmName := vcd.findFirstVm(vapp)
	if vmName == "" {
		check.Skip("skipping test because no VM is found")
	}

	vm := NewVM(&vcd.client.Client)
	vm.VM = &vmType

	// Upload Media
	catalog, err := vcd.org.GetCatalogByName(vcd.config.VCD.Catalog.Name, false)
	check.Assert(err, IsNil)
	check.Assert(catalog, NotNil)

	uploadTask, err := catalog.UploadMediaImage(itemName, "upload from test", vcd.config.Media.MediaPath, 1024)
	check.Assert(err, IsNil)
	err = uploadTask.WaitTaskCompletion()
	check.Assert(err, IsNil)

	AddToCleanupList(itemName, "mediaCatalogImage", vcd.org.Org.Name+"|"+vcd.config.VCD.Catalog.Name, "Test_HandleInsertOrEjectMedia")

	catalog, err = vcd.org.GetCatalogByName(vcd.config.VCD.Catalog.Name, true)
	check.Assert(err, IsNil)
	check.Assert(catalog, NotNil)

	media, err := catalog.GetMediaByName(itemName, false)
	check.Assert(err, IsNil)
	check.Assert(media, NotNil)

	insertMediaTask, err := vm.HandleInsertMedia(vcd.org, vcd.config.VCD.Catalog.Name, itemName)
	check.Assert(err, IsNil)

	err = insertMediaTask.WaitTaskCompletion()
	check.Assert(err, IsNil)

	//verify
	err = vm.Refresh()
	check.Assert(err, IsNil)
	check.Assert(isMediaInjected(vm.VM.VirtualHardwareSection.Item), Equals, true)

	vm, err = vm.HandleEjectMediaAndAnswer(vcd.org, vcd.config.VCD.Catalog.Name, itemName, true)
	check.Assert(err, IsNil)

	//verify
	check.Assert(isMediaInjected(vm.VM.VirtualHardwareSection.Item), Equals, false)
<<<<<<< HEAD
=======
}

// Test Insert or Eject Media for VM
func (vcd *TestVCD) Test_InsertOrEjectMedia(check *C) {
	fmt.Printf("Running: %s\n", check.TestName())

	if vcd.skipVappTests {
		check.Skip("Skipping test because vapp was not successfully created at setup")
	}

	// Skipping this test due to a bug in vCD. VM refresh status returns old state, though eject task is finished.
	if vcd.client.Client.APIVCDMaxVersionIs(">= 32.0, <= 33.0") {
		check.Skip("Skipping test because this vCD version has a bug")
	}

	itemName := "TestInsertOrEjectMedia"

	// Find VApp
	if vcd.vapp != nil && vcd.vapp.VApp == nil {
		check.Skip("skipping test because no vApp is found")
	}

	vapp := vcd.findFirstVapp()
	vmType, vmName := vcd.findFirstVm(vapp)
	if vmName == "" {
		check.Skip("skipping test because no VM is found")
	}

	fmt.Printf("Running: %s\n", check.TestName())

	vm := NewVM(&vcd.client.Client)
	vm.VM = &vmType

	// Upload Media
	catalog, err := vcd.org.GetCatalogByName(vcd.config.VCD.Catalog.Name, false)
	check.Assert(err, IsNil)
	check.Assert(catalog, NotNil)

	uploadTask, err := catalog.UploadMediaImage(itemName, "upload from test", vcd.config.Media.MediaPath, 1024)
	check.Assert(err, IsNil)
	err = uploadTask.WaitTaskCompletion()
	check.Assert(err, IsNil)

	AddToCleanupList(itemName, "mediaCatalogImage", vcd.org.Org.Name+"|"+vcd.config.VCD.Catalog.Name, "Test_InsertOrEjectMedia")

	catalog, err = vcd.org.GetCatalogByName(vcd.config.VCD.Catalog.Name, true)
	check.Assert(err, IsNil)
	check.Assert(catalog, NotNil)

	media, err := catalog.GetMediaByName(itemName, false)
	check.Assert(err, IsNil)
	check.Assert(media, NotNil)

	// Insert Media
	insertMediaTask, err := vm.insertOrEjectMedia(&types.MediaInsertOrEjectParams{
		Media: &types.Reference{
			HREF: media.Media.HREF,
			Name: media.Media.Name,
			ID:   media.Media.ID,
			Type: media.Media.Type,
		},
	}, types.RelMediaInsertMedia)
	check.Assert(err, IsNil)

	err = insertMediaTask.WaitTaskCompletion()
	check.Assert(err, IsNil)

	//verify
	err = vm.Refresh()
	check.Assert(err, IsNil)

	check.Assert(isMediaInjected(vm.VM.VirtualHardwareSection.Item), Equals, true)

	// Insert Media
	ejectMediaTask, err := vm.insertOrEjectMedia(&types.MediaInsertOrEjectParams{
		Media: &types.Reference{
			HREF: media.Media.HREF,
		},
	}, types.RelMediaEjectMedia)
	check.Assert(err, IsNil)

	err = ejectMediaTask.WaitTaskCompletion()
	check.Assert(err, IsNil)

	err = vm.Refresh()
	check.Assert(err, IsNil)

	// Expecting outcome to be 'false', but VCD sometimes lags to report that media is ejected in VM
	// state (even after ejection task is finished).
	// In such cases, do additional VM refresh and try to see if the structure has no media anymore
	mediaInjected := isMediaInjected(vm.VM.VirtualHardwareSection.Item)
	retryCount := 5
	if mediaInjected {
		// Run a few more attempts every second to see if the VM finally shows no media being
		// present in VirtualHardwareItem structure
		for a := 0; a < retryCount; a++ {
			fmt.Printf("attempt %d\n", a)
			err = vm.Refresh()
			if err != nil {
				fmt.Printf("error refreshing VM: %s\n", err)
			}
			retryIsMediaInjected := isMediaInjected(vm.VM.VirtualHardwareSection.Item)
			if !retryIsMediaInjected {
				fmt.Printf("media error recovered at %d refresh attempt\n", a)
				check.SucceedNow()
			}
			time.Sleep(time.Second)
		}
		check.Errorf("error was not recovered after %d attempts - ejection FAILED", retryCount)
	}
}

// Test Insert or Eject Media for VM
func (vcd *TestVCD) Test_AnswerVmQuestion(check *C) {
	fmt.Printf("Running: %s\n", check.TestName())

	if vcd.skipVappTests {
		check.Skip("Skipping test because vapp was not successfully created at setup")
	}

	itemName := "TestAnswerVmQuestion"

	// Find VApp
	if vcd.vapp != nil && vcd.vapp.VApp == nil {
		check.Skip("skipping test because no vApp is found")
	}

	vapp := vcd.findFirstVapp()
	vmType, vmName := vcd.findFirstVm(vapp)
	if vmName == "" {
		check.Skip("skipping test because no VM is found")
	}

	vm := NewVM(&vcd.client.Client)
	vm.VM = &vmType
>>>>>>> 8249086b

	insertMediaTask, err = vm.HandleInsertMedia(vcd.org, vcd.config.VCD.Catalog.Name, itemName)
	check.Assert(err, IsNil)

	err = insertMediaTask.WaitTaskCompletion()
	check.Assert(err, IsNil)

	//verify
	err = vm.Refresh()
	check.Assert(err, IsNil)
	check.Assert(isMediaInjected(vm.VM.VirtualHardwareSection.Item), Equals, true)

	ejectMediaTask, err := vm.HandleEjectMedia(vcd.org, vcd.config.VCD.Catalog.Name, itemName)
	check.Assert(err, IsNil)

	for i := 0; i < 10; i++ {
		question, err := vm.GetQuestion()
		check.Assert(err, IsNil)

		if question.QuestionId != "" && strings.Contains(question.Question, "Disconnect anyway and override the lock?") {
			err = vm.AnswerQuestion(question.QuestionId, 0)
			check.Assert(err, IsNil)
		}
		time.Sleep(time.Second * 3)
	}

	err = ejectMediaTask.Task.WaitTaskCompletion()
	check.Assert(err, IsNil)

	//verify
	err = vm.Refresh()
	check.Assert(err, IsNil)
	check.Assert(isMediaInjected(vm.VM.VirtualHardwareSection.Item), Equals, false)

	// Remove catalog item so far other tests don't fail
	task, err := media.Delete()
	check.Assert(err, IsNil)
	err = task.WaitTaskCompletion()
	check.Assert(err, IsNil)
}

func (vcd *TestVCD) Test_VMChangeCPUCountWithCore(check *C) {
	if vcd.skipVappTests {
		check.Skip("Skipping test because vapp was not successfully created at setup")
	}

	vapp := vcd.findFirstVapp()
	existingVm, vmName := vcd.findFirstVm(vapp)
	if vmName == "" {
		check.Skip("skipping test because no VM is found")
	}

	currentCpus := int64(0)
	currentCores := 0

	// save current values
	if nil != vcd.vapp.VApp.Children.VM[0] && nil != vcd.vapp.VApp.Children.VM[0].VirtualHardwareSection && nil != vcd.vapp.VApp.Children.VM[0].VirtualHardwareSection.Item {
		for _, item := range vcd.vapp.VApp.Children.VM[0].VirtualHardwareSection.Item {
			if item.ResourceType == types.ResourceTypeProcessor {
				currentCpus = item.VirtualQuantity
				currentCores = item.CoresPerSocket
				break
			}
		}
	}

	check.Assert(0, Not(Equals), currentCpus)
	check.Assert(0, Not(Equals), currentCores)

	vm, err := vcd.client.Client.GetVMByHref(existingVm.HREF)
	check.Assert(err, IsNil)

	cores := 2
	cpuCount := int64(4)

	task, err := vm.ChangeCPUCountWithCore(int(cpuCount), &cores)
	check.Assert(err, IsNil)
	err = task.WaitTaskCompletion()
	check.Assert(err, IsNil)
	check.Assert(task.Task.Status, Equals, "success")

	err = vm.Refresh()
	check.Assert(err, IsNil)
	foundItem := false
	if nil != vm.VM.VirtualHardwareSection.Item {
		for _, item := range vm.VM.VirtualHardwareSection.Item {
			if item.ResourceType == types.ResourceTypeProcessor {
				check.Assert(item.CoresPerSocket, Equals, cores)
				check.Assert(item.VirtualQuantity, Equals, cpuCount)
				foundItem = true
				break
			}
		}
		check.Assert(foundItem, Equals, true)
	}

	// return to previous value
	task, err = vm.ChangeCPUCountWithCore(int(currentCpus), &currentCores)
	check.Assert(err, IsNil)
	err = task.WaitTaskCompletion()
	check.Assert(err, IsNil)
	check.Assert(task.Task.Status, Equals, "success")
}

func (vcd *TestVCD) Test_VMToggleHardwareVirtualization(check *C) {
	if vcd.skipVappTests {
		check.Skip("Skipping test because vapp was not successfully created at setup")
	}

	_, vm := createNsxtVAppAndVm(vcd, check)

	nestingStatus := vm.VM.NestedHypervisorEnabled
	check.Assert(nestingStatus, Equals, false)

	// PowerOn
	task, err := vm.PowerOn()
	check.Assert(err, IsNil)
	err = task.WaitTaskCompletion()
	check.Assert(err, IsNil)
	check.Assert(task.Task.Status, Equals, "success")

	// Try to change the setting on powered on VM to fail
	_, err = vm.ToggleHardwareVirtualization(true)
	check.Assert(err, ErrorMatches, ".*hardware virtualization can be changed from powered off state.*")

	// Undeploy, so the VM goes to POWERED_OFF state instead of PARTIALLY_POWERED_OFF
	task, err = vm.Undeploy()
	check.Assert(err, IsNil)
	err = task.WaitTaskCompletion()
	check.Assert(err, IsNil)
	check.Assert(task.Task.Status, Equals, "success")

	// Perform steps on powered off VM
	task, err = vm.ToggleHardwareVirtualization(true)
	check.Assert(err, IsNil)
	err = task.WaitTaskCompletion()
	check.Assert(err, IsNil)
	check.Assert(task.Task.Status, Equals, "success")

	err = vm.Refresh()
	check.Assert(err, IsNil)
	check.Assert(vm.VM.NestedHypervisorEnabled, Equals, true)

	task, err = vm.ToggleHardwareVirtualization(false)
	check.Assert(err, IsNil)
	err = task.WaitTaskCompletion()
	check.Assert(err, IsNil)
	check.Assert(task.Task.Status, Equals, "success")

	err = vm.Refresh()
	check.Assert(err, IsNil)
	check.Assert(vm.VM.NestedHypervisorEnabled, Equals, false)

	err = deleteNsxtVapp(vcd, check.TestName())
	check.Assert(err, IsNil)
}

func (vcd *TestVCD) Test_VMPowerOnPowerOff(check *C) {
	_, vm := createNsxtVAppAndVm(vcd, check)

	// Ensure VM is not powered on
	vmStatus, err := vm.GetStatus()
	check.Assert(err, IsNil)
	if vmStatus != "POWERED_OFF" && vmStatus != "PARTIALLY_POWERED_OFF" {
		fmt.Printf("VM status: %s, powering off", vmStatus)
		task, err := vm.PowerOff()
		check.Assert(err, IsNil)
		err = task.WaitTaskCompletion()
		check.Assert(err, IsNil)
		check.Assert(task.Task.Status, Equals, "success")
	}

	task, err := vm.PowerOn()
	check.Assert(err, IsNil)
	err = task.WaitTaskCompletion()
	check.Assert(err, IsNil)
	check.Assert(task.Task.Status, Equals, "success")
	err = vm.Refresh()
	check.Assert(err, IsNil)
	vmStatus, err = vm.GetStatus()
	check.Assert(err, IsNil)
	check.Assert(vmStatus, Equals, "POWERED_ON")

	task, err = vm.PowerOff()
	check.Assert(err, IsNil)
	err = task.WaitTaskCompletion()
	check.Assert(err, IsNil)
	check.Assert(task.Task.Status, Equals, "success")
	vmStatus, err = vm.GetStatus()
	check.Assert(err, IsNil)
	check.Assert(vmStatus == "POWERED_OFF" || vmStatus == "PARTIALLY_POWERED_OFF", Equals, true)

	err = deleteNsxtVapp(vcd, check.TestName())
	check.Assert(err, IsNil)
}

func (vcd *TestVCD) Test_VmShutdown(check *C) {
	vapp, vm := createNsxtVAppAndVm(vcd, check)

	vdc, err := vm.GetParentVdc()
	check.Assert(err, IsNil)

	// Ensure VM is not powered on
	vmStatus, err := vm.GetStatus()
	check.Assert(err, IsNil)
	fmt.Println("VM status: ", vmStatus)

	if vmStatus != "POWERED_ON" {
		task, err := vm.PowerOn()
		check.Assert(err, IsNil)
		err = task.WaitTaskCompletion()
		check.Assert(err, IsNil)
		check.Assert(task.Task.Status, Equals, "success")
		err = vm.Refresh()
		check.Assert(err, IsNil)
		vmStatus, err = vm.GetStatus()
		check.Assert(err, IsNil)
		fmt.Println("VM status: ", vmStatus)
	}

	timeout := time.Minute * 5 // Avoiding infinite loops
	startTime := time.Now()
	elapsed := time.Since(startTime)
	gcStatus := ""
	statusFound := false
	// Wait until Guest Tools gets to `REBOOT_PENDING` or `GC_COMPLETE` as there is no real way to
	// check if VM has Guest Tools operating
	for elapsed < timeout {
		err = vm.Refresh()
		check.Assert(err, IsNil)

		vmQuery, err := vdc.QueryVM(vapp.VApp.Name, vm.VM.Name)
		check.Assert(err, IsNil)

		gcStatus = vmQuery.VM.GcStatus
		printVerbose("VM Tools Status: %s (%s)\n", vmQuery.VM.GcStatus, elapsed)
		if vmQuery.VM.GcStatus == "GC_COMPLETE" || vmQuery.VM.GcStatus == "REBOOT_PENDING" {
			statusFound = true
			break
		}

		time.Sleep(5 * time.Second)
		elapsed = time.Since(startTime)
	}
	fmt.Printf("VM Tools Status: %s (%s)\n", gcStatus, elapsed)
	check.Assert(statusFound, Equals, true)

	printVerbose("Shutting down VM:\n")

	task, err := vm.Shutdown()
	check.Assert(err, IsNil)
	err = task.WaitTaskCompletion()
	check.Assert(err, IsNil)
	check.Assert(task.Task.Status, Equals, "success")

	newStatus, err := vm.GetStatus()
	check.Assert(err, IsNil)
	printVerbose("New VM status: %s\n", newStatus)
	check.Assert(newStatus, Equals, "POWERED_OFF")

	err = deleteNsxtVapp(vcd, check.TestName())
	check.Assert(err, IsNil)
}

func (vcd *TestVCD) Test_GetNetworkConnectionSection(check *C) {
	if vcd.skipVappTests {
		check.Skip("Skipping test because vapp was not successfully created at setup")
	}

	vapp := vcd.findFirstVapp()
	existingVm, vmName := vcd.findFirstVm(vapp)
	if vmName == "" {
		check.Skip("skipping test because no VM is found")
	}

	vm, err := vcd.client.Client.GetVMByHref(existingVm.HREF)
	check.Assert(err, IsNil)

	networkBefore, err := vm.GetNetworkConnectionSection()
	check.Assert(err, IsNil)

	err = vm.UpdateNetworkConnectionSection(networkBefore)
	check.Assert(err, IsNil)

	networkAfter, err := vm.GetNetworkConnectionSection()
	check.Assert(err, IsNil)

	// Filter out always differing fields and do deep comparison of objects
	networkBefore.Link = &types.Link{}
	networkAfter.Link = &types.Link{}
	check.Assert(networkAfter, DeepEquals, networkBefore)

}

// Test_PowerOnAndForceCustomization uses the VM from TestSuite and forces guest customization
// in addition to the one which is triggered on first boot. It waits until the initial guest
// customization after first power on is finished because it is inherited from the template.
// After this initial wait it Undeploys VM and triggers a second customization and again waits until guest
// customization status exits "GC_PENDING" state to succeed the test.
// This test relies on longer timeouts in BlockWhileGuestCustomizationStatus because VMs take a lengthy time
// to boot up and report customization done.
func (vcd *TestVCD) Test_PowerOnAndForceCustomization(check *C) {

	fmt.Printf("Running: %s\n", check.TestName())

	_, vm := createNsxtVAppAndVm(vcd, check)

	// It may be that prebuilt VM was not booted before in the test vApp and it would still have
	// a guest customization status 'GC_PENDING'. This is because initially VM has this flag set
	// but while this flag is here the test cannot actually check if vm.PowerOnAndForceCustomization()
	// gives any effect therefore we must "wait through" initial guest customization if it is in
	// 'GC_PENDING' state.
	custStatus, err := vm.GetGuestCustomizationStatus()
	check.Assert(err, IsNil)

	vmStatus, err := vm.GetStatus()
	check.Assert(err, IsNil)
	if custStatus == types.GuestCustStatusPending {
		// If VM is POWERED OFF - let's power it on before waiting for its status to change
		if vmStatus == "POWERED_OFF" {
			task, err := vm.PowerOn()
			check.Assert(err, IsNil)
			err = task.WaitTaskCompletion()
			check.Assert(err, IsNil)
			check.Assert(task.Task.Status, Equals, "success")
		}

		err = vm.BlockWhileGuestCustomizationStatus(types.GuestCustStatusPending, 300)
		check.Assert(err, IsNil)
	}

	// Check that VM is deployed
	vmIsDeployed, err := vm.IsDeployed()
	check.Assert(err, IsNil)
	check.Assert(vmIsDeployed, Equals, true)

	// Try to force operation on deployed VM and expect an error
	err = vm.PowerOnAndForceCustomization()
	check.Assert(err, NotNil)

	// VM _must_ be un-deployed because PowerOnAndForceCustomization task will never finish (and
	// probably not triggered) if it is not un-deployed.
	task, err := vm.Undeploy()
	check.Assert(err, IsNil)
	err = task.WaitTaskCompletion()
	check.Assert(err, IsNil)

	// Check that VM is un-deployed
	vmIsDeployed, err = vm.IsDeployed()
	check.Assert(err, IsNil)
	check.Assert(vmIsDeployed, Equals, false)

	err = vm.PowerOnAndForceCustomization()
	check.Assert(err, IsNil)

	// Ensure that VM has the status set to "GC_PENDING" after forced re-customization
	recustomizedVmStatus, err := vm.GetGuestCustomizationStatus()
	check.Assert(err, IsNil)
	check.Assert(recustomizedVmStatus, Equals, types.GuestCustStatusPending)

	// Check that VM is deployed
	vmIsDeployed, err = vm.IsDeployed()
	check.Assert(err, IsNil)
	check.Assert(vmIsDeployed, Equals, true)

	// Wait until the VM exists GC_PENDING status again. At the moment this is the only simple way
	// to see that the customization really worked as there is no API in vCD to execute remote
	// commands on guest VMs
	err = vm.BlockWhileGuestCustomizationStatus(types.GuestCustStatusPending, 300)
	check.Assert(err, IsNil)

	err = deleteNsxtVapp(vcd, check.TestName())
	check.Assert(err, IsNil)
}

func (vcd *TestVCD) Test_BlockWhileGuestCustomizationStatus(check *C) {
	if vcd.skipVappTests {
		check.Skip("Skipping test because vApp wasn't properly created")
	}

	fmt.Printf("Running: %s\n", check.TestName())
	vapp := vcd.findFirstVapp()
	existingVm, vmName := vcd.findFirstVm(vapp)
	if vmName == "" {
		check.Skip("skipping test because no VM is found")
	}

	vm, err := vcd.client.Client.GetVMByHref(existingVm.HREF)
	check.Assert(err, IsNil)

	// Attempt to set invalid timeout values and expect validation error
	err = vm.BlockWhileGuestCustomizationStatus(types.GuestCustStatusPending, 0)
	check.Assert(err, ErrorMatches, "timeOutAfterSeconds must be in range 4<X<7200")
	err = vm.BlockWhileGuestCustomizationStatus(types.GuestCustStatusPending, 4)
	check.Assert(err, ErrorMatches, "timeOutAfterSeconds must be in range 4<X<7200")
	err = vm.BlockWhileGuestCustomizationStatus(types.GuestCustStatusPending, -30)
	check.Assert(err, ErrorMatches, "timeOutAfterSeconds must be in range 4<X<7200")
	err = vm.BlockWhileGuestCustomizationStatus(types.GuestCustStatusPending, 7201)
	check.Assert(err, ErrorMatches, "timeOutAfterSeconds must be in range 4<X<7200")

	vmCustStatus, err := vm.GetGuestCustomizationStatus()
	check.Assert(err, IsNil)

	// Use current value to trigger timeout
	err = vm.BlockWhileGuestCustomizationStatus(vmCustStatus, 5)
	check.Assert(err, ErrorMatches, "timed out waiting for VM guest customization status to exit state GC_PENDING after 5 seconds")

	// Use unreal value to trigger instant unblocking
	err = vm.BlockWhileGuestCustomizationStatus("invalid_GC_STATUS", 5)
	check.Assert(err, IsNil)
}

// Test_VMSetProductSectionList sets product section, retrieves it and deeply matches if properties
// were properly set using a propertyTester helper.
func (vcd *TestVCD) Test_VMSetProductSectionList(check *C) {
	if vcd.skipVappTests {
		check.Skip("Skipping test because vapp was not successfully created at setup")
	}
	vapp := vcd.findFirstVapp()
	existingVm, vmName := vcd.findFirstVm(vapp)
	if vmName == "" {
		check.Skip("skipping test because no VM is found")
	}
	vm, err := vcd.client.Client.GetVMByHref(existingVm.HREF)
	check.Assert(err, IsNil)
	propertyTester(vcd, check, vm)
}

// Test_VMSetGetGuestCustomizationSection sets and when retrieves guest customization and checks if properties are right.
func (vcd *TestVCD) Test_VMSetGetGuestCustomizationSection(check *C) {
	if vcd.skipVappTests {
		check.Skip("Skipping test because vapp was not successfully created at setup")
	}
	vapp := vcd.findFirstVapp()
	existingVm, vmName := vcd.findFirstVm(vapp)
	if vmName == "" {
		check.Skip("skipping test because no VM is found")
	}
	vm, err := vcd.client.Client.GetVMByHref(existingVm.HREF)
	check.Assert(err, IsNil)
	guestCustomizationPropertyTester(vcd, check, vm)
}

// Test create/update/remove of Internal Disk
func (vcd *TestVCD) Test_InternalDisk(check *C) {
	fmt.Printf("Running: %s\n", check.TestName())

	// In general VM internal disks works with Org users, but due we need change VDC fast provisioning value, we have to be sys admins
	if vcd.skipAdminTests {
		check.Skip(fmt.Sprintf(TestRequiresSysAdminPrivileges, check.TestName()))
	}
	vmName := check.TestName()
	vm, storageProfile, diskSettings, diskId, previousProvisioningValue, err := vcd.createInternalDisk(check, vmName, 1)
	check.Assert(err, IsNil)

	// verify VM description still available - test for bugfix #418
	description := check.TestName() + "_Description"
	vm, err = vm.UpdateVmSpecSection(vm.VM.VmSpecSection, description)
	check.Assert(err, IsNil)

	//verify
	disk, err := vm.GetInternalDiskById(diskId, true)
	check.Assert(err, IsNil)
	check.Assert(disk, NotNil)

	check.Assert(disk.StorageProfile.HREF, Equals, storageProfile.HREF)
	check.Assert(disk.StorageProfile.ID, Equals, storageProfile.ID)
	check.Assert(disk.AdapterType, Equals, diskSettings.AdapterType)
	check.Assert(disk.ThinProvisioned, DeepEquals, diskSettings.ThinProvisioned)
	// In 37.1, if IOPS is set to 0, it is returned as nil instead of 0, so we don't check it
	// check.Assert(disk.Iops, DeepEquals, diskSettings.Iops)
	check.Assert(disk.SizeMb, Equals, diskSettings.SizeMb)
	check.Assert(disk.UnitNumber, Equals, diskSettings.UnitNumber)
	check.Assert(disk.BusNumber, Equals, diskSettings.BusNumber)
	check.Assert(disk.AdapterType, Equals, diskSettings.AdapterType)

	// increase new disk size
	vmSpecSection := vm.VM.VmSpecSection
	changeDiskSettings := vm.VM.VmSpecSection.DiskSection.DiskSettings
	for _, diskSettings := range changeDiskSettings {
		if diskSettings.DiskId == diskId {
			diskSettings.SizeMb = 2048
		}
	}

	vmSpecSection.DiskSection.DiskSettings = changeDiskSettings

	vmSpecSection, err = vm.UpdateInternalDisks(vmSpecSection)
	check.Assert(err, IsNil)
	check.Assert(vmSpecSection, NotNil)

	disk, err = vm.GetInternalDiskById(diskId, true)
	check.Assert(err, IsNil)
	check.Assert(disk, NotNil)

	//verify
	check.Assert(disk.StorageProfile.HREF, Equals, storageProfile.HREF)
	check.Assert(disk.StorageProfile.ID, Equals, storageProfile.ID)
	check.Assert(disk.AdapterType, Equals, diskSettings.AdapterType)
	check.Assert(*disk.ThinProvisioned, Equals, *diskSettings.ThinProvisioned)
	// In 37.1, if IOPS is set to 0, it is returned as nil instead of 0, so we don't check it
	// check.Assert(*disk.Iops, Equals, *diskSettings.Iops)
	check.Assert(disk.SizeMb, Equals, int64(2048))
	check.Assert(disk.UnitNumber, Equals, diskSettings.UnitNumber)
	check.Assert(disk.BusNumber, Equals, diskSettings.BusNumber)
	check.Assert(disk.AdapterType, Equals, diskSettings.AdapterType)

	// verify VM description still available - test for bugfix #418
	err = vm.Refresh()
	check.Assert(err, IsNil)
	check.Assert(vm.VM.Description, Equals, description)

	// attach independent disk
	independentDisk, err := attachIndependentDisk(vcd, check, vm)
	check.Assert(err, IsNil)

	//cleanup
	err = vm.DeleteInternalDisk(diskId)
	check.Assert(err, IsNil)
	detachIndependentDisk(vcd, check, independentDisk)

	// disable fast provisioning if needed
	updateVdcFastProvisioning(vcd, check, previousProvisioningValue)

	// delete Vapp early to avoid env capacity issue
	err = deleteVapp(vcd, vmName)
	check.Assert(err, IsNil)
}

// createInternalDisk Finds available VM and creates internal Disk in it.
// returns VM, storage profile, disk settings, disk id and error.
func (vcd *TestVCD) createInternalDisk(check *C, vmName string, busNumber int) (*VM, types.Reference, *types.DiskSettings, string, string, error) {
	if vcd.config.VCD.StorageProfile.SP1 == "" {
		check.Skip("No Storage Profile given for VDC tests")
	}

	if vcd.config.VCD.Catalog.Name == "" {
		check.Skip("No Catalog name given for VDC tests")
	}

	if vcd.config.VCD.Catalog.CatalogItem == "" {
		check.Skip("No Catalog item given for VDC tests")
	}

	// disables fast provisioning if needed
	previousVdcFastProvisioningValue := updateVdcFastProvisioning(vcd, check, "disable")
	AddToCleanupList(previousVdcFastProvisioningValue, "fastProvisioning", vcd.config.VCD.Org+"|"+vcd.config.VCD.Vdc, "createInternalDisk")

	vdc, _, vappTemplate, vapp, desiredNetConfig, err := vcd.createAndGetResourcesForVmCreation(check, vmName)
	check.Assert(err, IsNil)

	vm, err := spawnVM("FirstNode", 512, *vdc, *vapp, desiredNetConfig, vappTemplate, check, "", false)
	check.Assert(err, IsNil)

	storageProfile, err := vcd.vdc.FindStorageProfileReference(vcd.config.VCD.StorageProfile.SP1)
	check.Assert(err, IsNil)
	isThinProvisioned := true
	iops := int64(0)
	diskSettings := &types.DiskSettings{
		SizeMb:            1024,
		UnitNumber:        0,
		BusNumber:         busNumber,
		AdapterType:       "4",
		ThinProvisioned:   &isThinProvisioned,
		StorageProfile:    &storageProfile,
		OverrideVmDefault: true,
		Iops:              &iops,
	}

	diskId, err := vm.AddInternalDisk(diskSettings)
	check.Assert(err, IsNil)
	check.Assert(diskId, NotNil)
	return &vm, storageProfile, diskSettings, diskId, previousVdcFastProvisioningValue, err
}

// updateVdcFastProvisioning Enables or Disables fast provisioning if needed
func updateVdcFastProvisioning(vcd *TestVCD, check *C, enable string) string {
	adminOrg, err := vcd.client.GetAdminOrgByName(vcd.config.VCD.Org)
	check.Assert(err, IsNil)
	check.Assert(adminOrg, NotNil)

	adminVdc, err := adminOrg.GetAdminVDCByName(vcd.config.VCD.Vdc, true)
	check.Assert(err, IsNil)
	check.Assert(adminVdc, NotNil)

	vdcFastProvisioningValue := "disabled"
	if *adminVdc.AdminVdc.UsesFastProvisioning {
		vdcFastProvisioningValue = "enable"
	}

	if *adminVdc.AdminVdc.UsesFastProvisioning && enable == "enable" {
		return vdcFastProvisioningValue
	}

	if !*adminVdc.AdminVdc.UsesFastProvisioning && enable != "enable" {
		return vdcFastProvisioningValue
	}
	valuePt := false
	if enable == "enable" {
		valuePt = true
	}
	adminVdc.AdminVdc.UsesFastProvisioning = &valuePt
	_, err = adminVdc.Update()
	check.Assert(err, IsNil)
	return vdcFastProvisioningValue
}

func attachIndependentDisk(vcd *TestVCD, check *C, vm *VM) (*Disk, error) {
	// Disk attach and detach operations are not working if VM is suspended
	err := vcd.ensureVMIsSuitableForVMTest(vm)
	check.Assert(err, IsNil)

	// Create disk
	diskCreateParamsDisk := &types.Disk{
		Name:        TestAttachedVMDisk,
		SizeMb:      1,
		Description: TestAttachedVMDisk,
	}

	diskCreateParams := &types.DiskCreateParams{
		Disk: diskCreateParamsDisk,
	}

	task, err := vcd.vdc.CreateDisk(diskCreateParams)
	check.Assert(err, IsNil)

	check.Assert(task.Task.Owner.Type, Equals, types.MimeDisk)
	diskHREF := task.Task.Owner.HREF

	PrependToCleanupList(diskHREF, "disk", "", check.TestName())

	// Wait for disk creation complete
	err = task.WaitTaskCompletion()
	check.Assert(err, IsNil)

	// Verify created disk
	check.Assert(diskHREF, Not(Equals), "")
	disk, err := vcd.vdc.GetDiskByHref(diskHREF)
	check.Assert(err, IsNil)
	check.Assert(disk.Disk.Name, Equals, diskCreateParamsDisk.Name)
	check.Assert(disk.Disk.SizeMb, Equals, diskCreateParamsDisk.SizeMb)
	check.Assert(disk.Disk.Description, Equals, diskCreateParamsDisk.Description)

	// Attach disk
	attachDiskTask, err := vm.AttachDisk(&types.DiskAttachOrDetachParams{
		Disk: &types.Reference{
			HREF: disk.Disk.HREF,
		},
	})
	check.Assert(err, IsNil)

	err = attachDiskTask.WaitTaskCompletion()
	check.Assert(err, IsNil)
	return disk, err
}

func detachIndependentDisk(vcd *TestVCD, check *C, disk *Disk) {
	err := vcd.detachIndependentDisk(Disk{disk.Disk, &vcd.client.Client})
	check.Assert(err, IsNil)
}

func (vcd *TestVCD) Test_VmGetParentvAppAndVdc(check *C) {
	if vcd.skipVappTests {
		check.Skip("Skipping test because vapp wasn't properly created")
	}

	fmt.Printf("Running: %s\n", check.TestName())
	vapp := vcd.findFirstVapp()
	if vapp.VApp.Name == "" {
		check.Skip("Disabled: No suitable vApp found in vDC")
	}
	vm, vmName := vcd.findFirstVm(vapp)
	if vm.Name == "" {
		check.Skip("Disabled: No suitable VM found in vDC")
	}

	newVM, err := vcd.client.Client.GetVMByHref(vm.HREF)
	check.Assert(err, IsNil)
	check.Assert(newVM.VM.Name, Equals, vmName)
	check.Assert(newVM.VM.VirtualHardwareSection.Item, NotNil)

	parentvApp, err := newVM.GetParentVApp()
	check.Assert(err, IsNil)
	check.Assert(parentvApp.VApp.HREF, Equals, vapp.VApp.HREF)

	parentVdc, err := newVM.GetParentVdc()
	check.Assert(err, IsNil)
	check.Assert(parentVdc.Vdc.Name, Equals, vcd.config.VCD.Vdc)
}

func (vcd *TestVCD) Test_AddNewEmptyVMMultiNIC(check *C) {

	config := vcd.config
	if config.VCD.Network.Net1 == "" {
		check.Skip("Skipping test because no network was given")
	}

	// Find VApp
	if vcd.vapp != nil && vcd.vapp.VApp == nil {
		check.Skip("skipping test because no vApp is found")
	}

	vapp, err := deployVappForTest(vcd, "Test_AddNewEmptyVMMultiNIC")
	check.Assert(err, IsNil)
	check.Assert(vapp, NotNil)

	desiredNetConfig := &types.NetworkConnectionSection{}
	desiredNetConfig.PrimaryNetworkConnectionIndex = 0
	desiredNetConfig.NetworkConnection = append(desiredNetConfig.NetworkConnection,
		&types.NetworkConnection{
			IsConnected:             true,
			IPAddressAllocationMode: types.IPAllocationModePool,
			Network:                 config.VCD.Network.Net1,
			NetworkConnectionIndex:  0,
		},
		&types.NetworkConnection{
			IsConnected:             true,
			IPAddressAllocationMode: types.IPAllocationModeNone,
			Network:                 types.NoneNetwork,
			NetworkConnectionIndex:  1,
		})

	// Test with two different networks if we have them
	if config.VCD.Network.Net2 != "" {
		// Attach second vdc network to vApp
		vdcNetwork2, err := vcd.vdc.GetOrgVdcNetworkByName(vcd.config.VCD.Network.Net2, false)
		check.Assert(err, IsNil)
		_, err = vapp.AddOrgNetwork(&VappNetworkSettings{}, vdcNetwork2.OrgVDCNetwork, false)
		check.Assert(err, IsNil)

		desiredNetConfig.NetworkConnection = append(desiredNetConfig.NetworkConnection,
			&types.NetworkConnection{
				IsConnected:             true,
				IPAddressAllocationMode: types.IPAllocationModePool,
				Network:                 config.VCD.Network.Net2,
				NetworkConnectionIndex:  2,
			},
		)
	} else {
		fmt.Println("Skipping adding another vdc network as network2 was not specified")
	}

	cat, err := vcd.org.GetCatalogByName(vcd.config.VCD.Catalog.Name, true)
	check.Assert(err, IsNil)
	check.Assert(cat, NotNil)

	media, err := cat.GetMediaByName(vcd.config.Media.Media, false)
	check.Assert(err, IsNil)
	check.Assert(media, NotNil)

	var task Task
	var sp types.Reference
	var customSP = false

	if vcd.config.VCD.StorageProfile.SP1 != "" {
		sp, _ = vcd.vdc.FindStorageProfileReference(vcd.config.VCD.StorageProfile.SP1)
	}

	newDisk := types.DiskSettings{
		AdapterType:       "5",
		SizeMb:            int64(16384),
		BusNumber:         0,
		UnitNumber:        0,
		ThinProvisioned:   addrOf(true),
		OverrideVmDefault: true}

	requestDetails := &types.RecomposeVAppParamsForEmptyVm{
		CreateItem: &types.CreateItem{
			Name:                      "Test_AddNewEmptyVMMultiNIC",
			NetworkConnectionSection:  desiredNetConfig,
			Description:               "created by Test_AddNewEmptyVMMultiNIC",
			GuestCustomizationSection: nil,
			VmSpecSection: &types.VmSpecSection{
				Modified:          addrOf(true),
				Info:              "Virtual Machine specification",
				OsType:            "debian10Guest",
				NumCpus:           addrOf(2),
				NumCoresPerSocket: addrOf(1),
				CpuResourceMhz:    &types.CpuResourceMhz{Configured: 1},
				MemoryResourceMb:  &types.MemoryResourceMb{Configured: 1024},
				DiskSection:       &types.DiskSection{DiskSettings: []*types.DiskSettings{&newDisk}},
				HardwareVersion:   &types.HardwareVersion{Value: "vmx-13"}, // need support older version vCD
				VmToolsVersion:    "",
				VirtualCpuType:    "VM32",
				TimeSyncWithHost:  nil,
			},
			BootImage: &types.Media{HREF: media.Media.HREF, Name: media.Media.Name, ID: media.Media.ID},
		},
		AllEULAsAccepted: true,
	}

	createdVm, err := vapp.AddEmptyVm(requestDetails)
	check.Assert(err, IsNil)
	check.Assert(createdVm, NotNil)

	// Ensure network config was valid
	actualNetConfig, err := createdVm.GetNetworkConnectionSection()
	check.Assert(err, IsNil)

	if customSP {
		check.Assert(createdVm.VM.StorageProfile.HREF, Equals, sp.HREF)
	}

	verifyNetworkConnectionSection(check, actualNetConfig, desiredNetConfig)

	// Cleanup
	err = vapp.RemoveVM(*createdVm)
	check.Assert(err, IsNil)

	// Ensure network is detached from vApp to avoid conflicts in other tests
	task, err = vapp.RemoveAllNetworks()
	check.Assert(err, IsNil)
	err = task.WaitTaskCompletion()
	check.Assert(err, IsNil)
	task, err = vapp.Delete()
	check.Assert(err, IsNil)
	err = task.WaitTaskCompletion()
	check.Assert(err, IsNil)
	check.Assert(task.Task.Status, Equals, "success")
}

// Test update of VM Spec section
func (vcd *TestVCD) Test_UpdateVmSpecSection(check *C) {
	fmt.Printf("Running: %s\n", check.TestName())

<<<<<<< HEAD
	vmName := check.TestName()
=======
	// #nosec G101 -- Not a credential
	vmName := "Test_UpdateVmSpecSection"
>>>>>>> 8249086b
	if vcd.skipVappTests {
		check.Skip("Skipping test because vApp wasn't properly created")
	}

	vdc, _, vappTemplate, vapp, desiredNetConfig, err := vcd.createAndGetResourcesForVmCreation(check, vmName)
	check.Assert(err, IsNil)

	vm, err := spawnVM("FirstNode", 512, *vdc, *vapp, desiredNetConfig, vappTemplate, check, "", false)
	check.Assert(err, IsNil)

	vmSpecSection := vm.VM.VmSpecSection
	vmSpecSection.NumCpus = addrOf(4)
	vmSpecSection.NumCoresPerSocket = addrOf(2)
	vmSpecSection.MemoryResourceMb = &types.MemoryResourceMb{Configured: 768}
	if vcd.client.Client.APIVCDMaxVersionIs(">=37.1") {
		vmSpecSection.Firmware = "efi"
	}

	updatedVm, err := vm.UpdateVmSpecSection(vmSpecSection, "updateDescription")
	check.Assert(err, IsNil)
	check.Assert(updatedVm, NotNil)

	//verify
	//check.Assert(updatedVm.VM.VmSpecSection.OsType, Equals, osType)
	check.Assert(*updatedVm.VM.VmSpecSection.NumCpus, Equals, 4)
	check.Assert(*updatedVm.VM.VmSpecSection.NumCoresPerSocket, Equals, 2)
	check.Assert(updatedVm.VM.VmSpecSection.MemoryResourceMb.Configured, Equals, int64(768))
	check.Assert(updatedVm.VM.Description, Equals, "updateDescription")
	if vcd.client.Client.APIVCDMaxVersionIs(">=37.1") {
		check.Assert(updatedVm.VM.VmSpecSection.Firmware, Equals, "efi")
	}

	// delete Vapp early to avoid env capacity issue
	err = deleteVapp(vcd, vmName)
	check.Assert(err, IsNil)
}

func (vcd *TestVCD) Test_VmBootOptions(check *C) {
	fmt.Printf("Running: %s\n", check.TestName())
	if vcd.client.Client.APIVCDMaxVersionIs("<37.1") {
		check.Skip("Extended boot options and firmware choice were introduced in 37.1")
	}

	vmName := check.TestName()
	org, err := vcd.client.GetAdminOrgByName(vcd.config.VCD.Org)
	check.Assert(err, IsNil)
	vdc, err := org.GetVDCByName(vcd.config.VCD.Vdc, false)
	check.Assert(err, IsNil)
	check.Assert(vdc, NotNil)

	_, vm := createNsxtVAppAndVmWithEfiSupport(vcd, check)
	check.Assert(err, IsNil)

	hardwareVersion, err := vdc.GetHardwareVersion(vm.VM.VmSpecSection.HardwareVersion.Value)
	check.Assert(err, IsNil)
	check.Assert(hardwareVersion, NotNil)
	fmt.Println(hardwareVersion)

	vmSpecSection := vm.VM.VmSpecSection
	vmSpecSection.Firmware = "efi"

	updatedVm, err := vm.UpdateVmSpecSection(vmSpecSection, "updateDescription")
	check.Assert(err, IsNil)
	check.Assert(updatedVm.VM.VmSpecSection.Firmware, Equals, "efi")
	check.Assert(updatedVm, NotNil)

	bootOptions := &types.BootOptions{}
	bootOptions.EfiSecureBootEnabled = addrOf(true)
	bootOptions.EnterBiosSetup = addrOf(true)
	bootOptions.BootRetryEnabled = addrOf(true)
	bootOptions.BootRetryDelay = addrOf(200)

	updatedVm, err = vm.UpdateBootOptions(bootOptions)
	check.Assert(err, IsNil)
	check.Assert(updatedVm.VM.BootOptions.EfiSecureBootEnabled, DeepEquals, addrOf(true))
	check.Assert(updatedVm.VM.BootOptions.EnterBiosSetup, DeepEquals, addrOf(true))

	task, err := updatedVm.PowerOn()
	check.Assert(err, IsNil)

	err = task.WaitTaskCompletion()
	check.Assert(err, IsNil)

	task, err = updatedVm.PowerOff()
	check.Assert(err, IsNil)

	err = task.WaitTaskCompletion()
	check.Assert(err, IsNil)

	err = updatedVm.Refresh()
	check.Assert(err, IsNil)

	// assert that EfiSecureBoot is persistent and EnterBiosSetup is set to false after a successful power cycle
	check.Assert(updatedVm.VM.BootOptions.EfiSecureBootEnabled, DeepEquals, addrOf(true))
	check.Assert(updatedVm.VM.BootOptions.EnterBiosSetup, DeepEquals, addrOf(false))

	// delete Vapp early to avoid env capacity issue
	err = deleteNsxtVapp(vcd, vmName)
	check.Assert(err, IsNil)
}

func (vcd *TestVCD) Test_QueryVmList(check *C) {

	if vcd.skipVappTests {
		check.Skip("Test_QueryVmList needs an existing vApp to run")
		return
	}

	// Get the setUp vApp using traditional methods
	vapp, err := vcd.vdc.GetVAppByName(TestSetUpSuite, true)
	check.Assert(err, IsNil)
	vmName := ""
	for _, vm := range vapp.VApp.Children.VM {
		vmName = vm.Name
		break
	}
	if vmName == "" {
		check.Skip("No VM names found")
		return
	}

	for filter := range []types.VmQueryFilter{types.VmQueryFilterOnlyDeployed, types.VmQueryFilterAll} {
		list, err := vcd.vdc.QueryVmList(types.VmQueryFilter(filter))
		check.Assert(err, IsNil)
		check.Assert(list, NotNil)
		foundVm := false

		// Check the VM list for a known VM name
		for _, vm := range list {
			if vm.Name == vmName {
				foundVm = true
				break
			}
		}
		check.Assert(foundVm, Equals, true)
	}
}

// Test update of VM Capabilities
func (vcd *TestVCD) Test_UpdateVmCpuAndMemoryHotAdd(check *C) {
	fmt.Printf("Running: %s\n", check.TestName())

	vmName := "Test_UpdateVmCpuAndMemoryHotAdd"
	if vcd.skipVappTests {
		check.Skip("Skipping test because vApp wasn't properly created")
	}

	vdc, _, vappTemplate, vapp, desiredNetConfig, err := vcd.createAndGetResourcesForVmCreation(check, vmName)
	check.Assert(err, IsNil)

	vm, err := spawnVM("FirstNode", 512, *vdc, *vapp, desiredNetConfig, vappTemplate, check, "", false)
	check.Assert(err, IsNil)

	check.Assert(vm.VM.VMCapabilities.MemoryHotAddEnabled, Equals, false)
	check.Assert(vm.VM.VMCapabilities.CPUHotAddEnabled, Equals, false)

	updatedVm, err := vm.UpdateVmCpuAndMemoryHotAdd(true, true)
	check.Assert(err, IsNil)
	check.Assert(updatedVm, NotNil)

	//verify
	check.Assert(updatedVm.VM.VMCapabilities.MemoryHotAddEnabled, Equals, true)
	check.Assert(updatedVm.VM.VMCapabilities.CPUHotAddEnabled, Equals, true)

	// delete Vapp early to avoid env capacity issue
	err = deleteVapp(vcd, vmName)
	check.Assert(err, IsNil)
}

func (vcd *TestVCD) Test_AddNewEmptyVMWithVmComputePolicyAndUpdate(check *C) {
	vcd.skipIfNotSysAdmin(check)
	vapp, err := deployVappForTest(vcd, "Test_AddNewEmptyVMWithVmComputePolicy")
	check.Assert(err, IsNil)
	check.Assert(vapp, NotNil)

	cat, err := vcd.org.GetCatalogByName(vcd.config.VCD.Catalog.Name, true)
	check.Assert(err, IsNil)
	check.Assert(cat, NotNil)

	newComputePolicy := &VdcComputePolicy{
		client: vcd.org.client,
		VdcComputePolicy: &types.VdcComputePolicy{
			Name:        check.TestName() + "_empty",
			Description: addrOf("Empty policy created by test"),
		},
	}

	newComputePolicy2 := &VdcComputePolicy{
		client: vcd.org.client,
		VdcComputePolicy: &types.VdcComputePolicy{
			Name:        check.TestName() + "_memory",
			Description: addrOf("Empty policy created by test 2"),
			Memory:      addrOf(2048),
		},
	}

	// Create and assign compute policy
	adminOrg, err := vcd.client.GetAdminOrgByName(vcd.org.Org.Name)
	check.Assert(err, IsNil)
	check.Assert(adminOrg, NotNil)

	adminVdc, err := adminOrg.GetAdminVDCByName(vcd.vdc.Vdc.Name, false)
	if adminVdc == nil || err != nil {
		vcd.infoCleanup(notFoundMsg, "vdc", vcd.vdc.Vdc.Name)
	}

	createdPolicy, err := adminOrg.client.CreateVdcComputePolicy(newComputePolicy.VdcComputePolicy)
	check.Assert(err, IsNil)

	createdPolicy2, err := adminOrg.client.CreateVdcComputePolicy(newComputePolicy2.VdcComputePolicy)
	check.Assert(err, IsNil)

	AddToCleanupList(createdPolicy.VdcComputePolicy.ID, "vdcComputePolicy", vcd.org.Org.Name, "Test_AddNewEmptyVMWithVmComputePolicyAndUpdate")
	AddToCleanupList(createdPolicy2.VdcComputePolicy.ID, "vdcComputePolicy", vcd.org.Org.Name, "Test_AddNewEmptyVMWithVmComputePolicyAndUpdate")

	vdcComputePolicyHref, err := adminOrg.client.OpenApiBuildEndpoint(types.OpenApiPathVersion1_0_0, types.OpenApiEndpointVdcComputePolicies)
	check.Assert(err, IsNil)

	// Get policy to existing ones (can be only default one)
	allAssignedComputePolicies, err := adminVdc.GetAllAssignedVdcComputePolicies(nil)
	check.Assert(err, IsNil)
	var policyReferences []*types.Reference
	for _, assignedPolicy := range allAssignedComputePolicies {
		policyReferences = append(policyReferences, &types.Reference{HREF: vdcComputePolicyHref.String() + assignedPolicy.VdcComputePolicy.ID})
	}
	policyReferences = append(policyReferences, &types.Reference{HREF: vdcComputePolicyHref.String() + createdPolicy.VdcComputePolicy.ID})
	policyReferences = append(policyReferences, &types.Reference{HREF: vdcComputePolicyHref.String() + createdPolicy2.VdcComputePolicy.ID})

	assignedVdcComputePolicies, err := adminVdc.SetAssignedComputePolicies(types.VdcComputePolicyReferences{VdcComputePolicyReference: policyReferences})
	check.Assert(err, IsNil)
	check.Assert(len(allAssignedComputePolicies)+2, Equals, len(assignedVdcComputePolicies.VdcComputePolicyReference))
	// end

	var task Task
	var sp types.Reference
	var customSP = false

	if vcd.config.VCD.StorageProfile.SP1 != "" {
		sp, _ = vcd.vdc.FindStorageProfileReference(vcd.config.VCD.StorageProfile.SP1)
	}

	newDisk := types.DiskSettings{
		AdapterType:       "5",
		SizeMb:            int64(16384),
		BusNumber:         0,
		UnitNumber:        0,
		ThinProvisioned:   addrOf(true),
		OverrideVmDefault: true}

	requestDetails := &types.RecomposeVAppParamsForEmptyVm{
		CreateItem: &types.CreateItem{
			Name:                      "Test_AddNewEmptyVMWithVmComputePolicy",
			Description:               "created by Test_AddNewEmptyVMWithVmComputePolicy",
			GuestCustomizationSection: nil,
			VmSpecSection: &types.VmSpecSection{
				Modified:          addrOf(true),
				Info:              "Virtual Machine specification",
				OsType:            "debian10Guest",
				NumCpus:           addrOf(2),
				NumCoresPerSocket: addrOf(1),
				CpuResourceMhz:    &types.CpuResourceMhz{Configured: 1},
				MemoryResourceMb:  &types.MemoryResourceMb{Configured: 1024},
				MediaSection:      nil,
				DiskSection:       &types.DiskSection{DiskSettings: []*types.DiskSettings{&newDisk}},
				HardwareVersion:   &types.HardwareVersion{Value: "vmx-13"}, // need support older version vCD
				VmToolsVersion:    "",
				VirtualCpuType:    "VM32",
				TimeSyncWithHost:  nil,
			},
			ComputePolicy: &types.ComputePolicy{VmSizingPolicy: &types.Reference{HREF: vdcComputePolicyHref.String() + createdPolicy.VdcComputePolicy.ID}},
		},
		AllEULAsAccepted: true,
	}

	createdVm, err := vapp.AddEmptyVm(requestDetails)
	check.Assert(err, IsNil)
	check.Assert(createdVm, NotNil)
	check.Assert(createdVm.VM.ComputePolicy, NotNil)
	check.Assert(createdVm.VM.ComputePolicy.VmSizingPolicy, NotNil)
	check.Assert(createdVm.VM.ComputePolicy.VmSizingPolicy.ID, Equals, createdPolicy.VdcComputePolicy.ID)

	if customSP {
		check.Assert(createdVm.VM.StorageProfile.HREF, Equals, sp.HREF)
	}

	updatedVm, err := createdVm.UpdateComputePolicy(createdPolicy2.VdcComputePolicy)
	check.Assert(err, IsNil)
	check.Assert(updatedVm, NotNil)
	check.Assert(updatedVm.VM.ComputePolicy, NotNil)
	check.Assert(updatedVm.VM.ComputePolicy.VmSizingPolicy, NotNil)
	check.Assert(updatedVm.VM.ComputePolicy.VmSizingPolicy.ID, Equals, createdPolicy2.VdcComputePolicy.ID)
	check.Assert(updatedVm.VM.VmSpecSection.MemoryResourceMb, NotNil)
	check.Assert(updatedVm.VM.VmSpecSection.MemoryResourceMb.Configured, Equals, int64(2048))

	// Cleanup
	err = vapp.RemoveVM(*createdVm)
	check.Assert(err, IsNil)

	// Ensure network is detached from vApp to avoid conflicts in other tests
	task, err = vapp.RemoveAllNetworks()
	check.Assert(err, IsNil)
	err = task.WaitTaskCompletion()
	check.Assert(err, IsNil)
	task, err = vapp.Delete()
	check.Assert(err, IsNil)
	err = task.WaitTaskCompletion()
	check.Assert(err, IsNil)
	check.Assert(task.Task.Status, Equals, "success")

	// cleanup assigned compute policy
	var beforeTestPolicyReferences []*types.Reference
	for _, assignedPolicy := range allAssignedComputePolicies {
		beforeTestPolicyReferences = append(beforeTestPolicyReferences, &types.Reference{HREF: vdcComputePolicyHref.String() + assignedPolicy.VdcComputePolicy.ID})
	}

	_, err = adminVdc.SetAssignedComputePolicies(types.VdcComputePolicyReferences{VdcComputePolicyReference: beforeTestPolicyReferences})
	check.Assert(err, IsNil)
}

func (vcd *TestVCD) Test_VMUpdateStorageProfile(check *C) {
	config := vcd.config
	if config.VCD.StorageProfile.SP1 == "" || config.VCD.StorageProfile.SP2 == "" {
		check.Skip("Skipping test because both storage profiles have to be configured")
	}

	vapp, err := deployVappForTest(vcd, "Test_VMUpdateStorageProfile")
	check.Assert(err, IsNil)
	check.Assert(vapp, NotNil)

	cat, err := vcd.org.GetCatalogByName(vcd.config.VCD.Catalog.Name, true)
	check.Assert(err, IsNil)
	check.Assert(cat, NotNil)

	var storageProfile types.Reference

	storageProfile, _ = vcd.vdc.FindStorageProfileReference(vcd.config.VCD.StorageProfile.SP1)

	createdVm, err := makeEmptyVm(vapp, "Test_VMUpdateStorageProfile")
	check.Assert(err, IsNil)
	check.Assert(createdVm, NotNil)
	check.Assert(createdVm.VM.StorageProfile.HREF, Equals, storageProfile.HREF)

	storageProfile2, _ := vcd.vdc.FindStorageProfileReference(vcd.config.VCD.StorageProfile.SP2)
	updatedVm, err := createdVm.UpdateStorageProfile(storageProfile2.HREF)
	check.Assert(err, IsNil)
	check.Assert(updatedVm, NotNil)
	check.Assert(createdVm.VM.StorageProfile.HREF, Equals, storageProfile2.HREF)

	// Cleanup
	var task Task
	err = vapp.RemoveVM(*createdVm)
	check.Assert(err, IsNil)

	// Ensure network is detached from vApp to avoid conflicts in other tests
	task, err = vapp.RemoveAllNetworks()
	check.Assert(err, IsNil)
	err = task.WaitTaskCompletion()
	check.Assert(err, IsNil)
	task, err = vapp.Delete()
	check.Assert(err, IsNil)
	err = task.WaitTaskCompletion()
	check.Assert(err, IsNil)
	check.Assert(task.Task.Status, Equals, "success")
}

func (vcd *TestVCD) Test_VMUpdateComputePolicies(check *C) {
	vcd.skipIfNotSysAdmin(check)
	providerVdc, err := vcd.client.GetProviderVdcByName(vcd.config.VCD.NsxtProviderVdc.Name)
	check.Assert(err, IsNil)
	check.Assert(providerVdc, NotNil)

	vmGroup, err := vcd.client.GetVmGroupByNameAndProviderVdcUrn(vcd.config.VCD.NsxtProviderVdc.PlacementPolicyVmGroup, providerVdc.ProviderVdc.ID)
	check.Assert(err, IsNil)
	check.Assert(vmGroup, NotNil)

	adminOrg, err := vcd.client.GetAdminOrgByName(vcd.org.Org.Name)
	check.Assert(err, IsNil)
	check.Assert(adminOrg, NotNil)

	adminVdc, err := adminOrg.GetAdminVDCByName(vcd.nsxtVdc.Vdc.Name, false)
	if adminVdc == nil || err != nil {
		vcd.infoCleanup(notFoundMsg, "vdc", vcd.nsxtVdc.Vdc.Name)
	}

	// Create some Compute Policies
	var placementPolicies []*VdcComputePolicyV2
	var sizingPolicies []*VdcComputePolicyV2
	numberOfPolicies := 2
	for i := 0; i < numberOfPolicies; i++ {
		sizingPolicyName := fmt.Sprintf("%s_Sizing%d", check.TestName(), i+1)
		placementPolicyName := fmt.Sprintf("%s_Placement%d", check.TestName(), i+1)

		sizingPolicies = append(sizingPolicies, &VdcComputePolicyV2{
			VdcComputePolicyV2: &types.VdcComputePolicyV2{
				VdcComputePolicy: types.VdcComputePolicy{
					Name:         sizingPolicyName,
					Description:  addrOf("Empty sizing policy created by test"),
					IsSizingOnly: true,
				},
				PolicyType: "VdcVmPolicy",
			},
		})

		placementPolicies = append(placementPolicies, &VdcComputePolicyV2{
			VdcComputePolicyV2: &types.VdcComputePolicyV2{
				VdcComputePolicy: types.VdcComputePolicy{
					Name:         placementPolicyName,
					Description:  addrOf("Empty placement policy created by test"),
					IsSizingOnly: false,
				},
				PolicyType: "VdcVmPolicy",
				PvdcNamedVmGroupsMap: []types.PvdcNamedVmGroupsMap{
					{
						NamedVmGroups: []types.OpenApiReferences{{
							{
								Name: vmGroup.VmGroup.Name,
								ID:   fmt.Sprintf("urn:vcloud:namedVmGroup:%s", vmGroup.VmGroup.NamedVmGroupId),
							},
						}},
						Pvdc: types.OpenApiReference{
							Name: providerVdc.ProviderVdc.Name,
							ID:   providerVdc.ProviderVdc.ID,
						},
					},
				},
			},
		})

		sizingPolicies[i], err = vcd.client.CreateVdcComputePolicyV2(sizingPolicies[i].VdcComputePolicyV2)
		check.Assert(err, IsNil)
		AddToCleanupList(sizingPolicies[i].VdcComputePolicyV2.ID, "vdcComputePolicy", vcd.org.Org.Name, sizingPolicyName)

		placementPolicies[i], err = vcd.client.CreateVdcComputePolicyV2(placementPolicies[i].VdcComputePolicyV2)
		check.Assert(err, IsNil)
		AddToCleanupList(placementPolicies[i].VdcComputePolicyV2.ID, "vdcComputePolicy", vcd.org.Org.Name, placementPolicyName)
	}

	vdcComputePolicyHref, err := adminOrg.client.OpenApiBuildEndpoint(types.OpenApiPathVersion2_0_0, types.OpenApiEndpointVdcComputePolicies)
	check.Assert(err, IsNil)

	// Add the created compute policies to the ones that the VDC has already assigned
	alreadyAssignedPolicies, err := adminVdc.GetAllAssignedVdcComputePoliciesV2(nil)
	check.Assert(err, IsNil)
	var allComputePoliciesToAssign []*types.Reference
	for _, alreadyAssignedPolicy := range alreadyAssignedPolicies {
		allComputePoliciesToAssign = append(allComputePoliciesToAssign, &types.Reference{HREF: vdcComputePolicyHref.String() + alreadyAssignedPolicy.VdcComputePolicyV2.ID})
	}
	for i := 0; i < numberOfPolicies; i++ {
		allComputePoliciesToAssign = append(allComputePoliciesToAssign, &types.Reference{HREF: vdcComputePolicyHref.String() + sizingPolicies[i].VdcComputePolicyV2.ID})
		allComputePoliciesToAssign = append(allComputePoliciesToAssign, &types.Reference{HREF: vdcComputePolicyHref.String() + placementPolicies[i].VdcComputePolicyV2.ID})
	}

	assignedVdcComputePolicies, err := adminVdc.SetAssignedComputePolicies(types.VdcComputePolicyReferences{VdcComputePolicyReference: allComputePoliciesToAssign})
	check.Assert(err, IsNil)
	check.Assert(len(alreadyAssignedPolicies)+numberOfPolicies*2, Equals, len(assignedVdcComputePolicies.VdcComputePolicyReference))

	vapp, vm := createNsxtVAppAndVm(vcd, check)
	check.Assert(vapp, NotNil)
	check.Assert(vm, NotNil)

	// Update all Compute Policies: Sizing and Placement
	check.Assert(err, IsNil)
	vm, err = vm.UpdateComputePolicyV2(sizingPolicies[0].VdcComputePolicyV2.ID, placementPolicies[0].VdcComputePolicyV2.ID, "")
	check.Assert(err, IsNil)
	check.Assert(vm.VM.ComputePolicy.VmSizingPolicy.ID, Equals, sizingPolicies[0].VdcComputePolicyV2.ID)
	check.Assert(vm.VM.ComputePolicy.VmPlacementPolicy.ID, Equals, placementPolicies[0].VdcComputePolicyV2.ID)

	// Update Sizing policy only
	vm, err = vm.UpdateComputePolicyV2(sizingPolicies[0].VdcComputePolicyV2.ID, placementPolicies[1].VdcComputePolicyV2.ID, "")
	check.Assert(err, IsNil)
	check.Assert(vm.VM.ComputePolicy.VmSizingPolicy.ID, Equals, sizingPolicies[0].VdcComputePolicyV2.ID)
	check.Assert(vm.VM.ComputePolicy.VmPlacementPolicy.ID, Equals, placementPolicies[1].VdcComputePolicyV2.ID)

	// Update Placement policy only
	vm, err = vm.UpdateComputePolicyV2(sizingPolicies[1].VdcComputePolicyV2.ID, placementPolicies[1].VdcComputePolicyV2.ID, "")
	check.Assert(err, IsNil)
	check.Assert(vm.VM.ComputePolicy.VmSizingPolicy.ID, Equals, sizingPolicies[1].VdcComputePolicyV2.ID)
	check.Assert(vm.VM.ComputePolicy.VmPlacementPolicy.ID, Equals, placementPolicies[1].VdcComputePolicyV2.ID)

	// Remove Placement Policy
	vm, err = vm.UpdateComputePolicyV2(sizingPolicies[1].VdcComputePolicyV2.ID, "", "")
	check.Assert(err, IsNil)
	check.Assert(vm.VM.ComputePolicy.VmSizingPolicy.ID, Equals, sizingPolicies[1].VdcComputePolicyV2.ID)
	check.Assert(vm.VM.ComputePolicy.VmPlacementPolicy, IsNil)

	// Remove Sizing Policy
	vm, err = vm.UpdateComputePolicyV2("", placementPolicies[1].VdcComputePolicyV2.ID, "")
	check.Assert(err, IsNil)
	check.Assert(vm.VM.ComputePolicy.VmSizingPolicy, IsNil)
	check.Assert(vm.VM.ComputePolicy.VmPlacementPolicy.ID, Equals, placementPolicies[1].VdcComputePolicyV2.ID)

	// Try to remove both, it should fail
	_, err = vm.UpdateComputePolicyV2("", "", "")
	check.Assert(err, NotNil)
	check.Assert(true, Equals, strings.Contains(err.Error(), "either sizing policy ID or placement policy ID is needed"))

	// Clean VM
	task, err := vapp.Undeploy()
	check.Assert(err, IsNil)
	check.Assert(task, Not(Equals), Task{})

	err = task.WaitTaskCompletion()
	check.Assert(err, IsNil)

	task, err = vapp.Delete()
	check.Assert(err, IsNil)
	check.Assert(task, Not(Equals), Task{})

	err = task.WaitTaskCompletion()
	check.Assert(err, IsNil)

	// Cleanup assigned compute policies
	var beforeTestPolicyReferences []*types.Reference
	for _, assignedPolicy := range alreadyAssignedPolicies {
		beforeTestPolicyReferences = append(beforeTestPolicyReferences, &types.Reference{HREF: vdcComputePolicyHref.String() + assignedPolicy.VdcComputePolicyV2.ID})
	}

	_, err = adminVdc.SetAssignedComputePolicies(types.VdcComputePolicyReferences{VdcComputePolicyReference: beforeTestPolicyReferences})
	check.Assert(err, IsNil)
}

func (vcd *TestVCD) getNetworkConnection() *types.NetworkConnectionSection {

	if vcd.config.VCD.Network.Net1 == "" {
		return nil
	}
	return &types.NetworkConnectionSection{
		Info:                          "Network Configuration for VM",
		PrimaryNetworkConnectionIndex: 0,
		NetworkConnection: []*types.NetworkConnection{
			&types.NetworkConnection{
				Network:                 vcd.config.VCD.Network.Net1,
				NeedsCustomization:      false,
				NetworkConnectionIndex:  0,
				IPAddress:               "any",
				IsConnected:             true,
				IPAddressAllocationMode: "DHCP",
				NetworkAdapterType:      "VMXNET3",
			},
		},
		Link: nil,
	}
}

func (vcd *TestVCD) Test_CreateStandaloneVM(check *C) {
	adminOrg, err := vcd.client.GetAdminOrgByName(vcd.org.Org.Name)
	check.Assert(err, IsNil)
	check.Assert(adminOrg, NotNil)

	vdc, err := adminOrg.GetVDCByName(vcd.vdc.Vdc.Name, false)
	check.Assert(err, IsNil)
	check.Assert(vdc, NotNil)
	description := "created by " + check.TestName()
	params := &types.CreateVmParams{
		Name:        "testStandaloneVm",
		PowerOn:     false,
		Description: description,
		CreateVm: &types.Vm{
			Name:                     "testStandaloneVm",
			VirtualHardwareSection:   nil,
			NetworkConnectionSection: vcd.getNetworkConnection(),
			VmSpecSection: &types.VmSpecSection{
				Modified:          addrOf(true),
				Info:              "Virtual Machine specification",
				OsType:            "sles11_64Guest",
				NumCpus:           addrOf(1),
				NumCoresPerSocket: addrOf(1),
				CpuResourceMhz: &types.CpuResourceMhz{
					Configured: 0,
				},
				MemoryResourceMb: &types.MemoryResourceMb{
					Configured: 512,
				},
				DiskSection: &types.DiskSection{
					DiskSettings: []*types.DiskSettings{
						{
							SizeMb:            1024,
							UnitNumber:        0,
							BusNumber:         0,
							AdapterType:       "5",
							ThinProvisioned:   addrOf(true),
							OverrideVmDefault: false,
						},
					},
				},

				HardwareVersion: &types.HardwareVersion{Value: "vmx-14"},
				VmToolsVersion:  "",
				VirtualCpuType:  "VM32",
			},
			GuestCustomizationSection: &types.GuestCustomizationSection{
				Info:         "Specifies Guest OS Customization Settings",
				ComputerName: "standalone1",
			},
			BootOptions: &types.BootOptions{
				BootDelay:      addrOf(0),
				EnterBiosSetup: addrOf(true),
			},
		},
		Xmlns: types.XMLNamespaceVCloud,
	}

	if vcd.client.Client.APIVCDMaxVersionIs(">=37.1") {
		params.CreateVm.VmSpecSection.Firmware = "efi"
		params.CreateVm.BootOptions.EfiSecureBootEnabled = addrOf(true)
		params.CreateVm.BootOptions.BootRetryEnabled = addrOf(true)
		params.CreateVm.BootOptions.BootRetryDelay = addrOf(20)
	}

	vappList := vdc.GetVappList()
	vappNum := len(vappList)
	vm, err := vdc.CreateStandaloneVm(params)
	check.Assert(err, IsNil)
	check.Assert(vm, NotNil)
	err = vm.Refresh()
	check.Assert(err, IsNil)
	AddToCleanupList(vm.VM.ID, "standaloneVm", "", check.TestName())
	check.Assert(vm.VM.Description, Equals, description)
	check.Assert(vm.VM.BootOptions.EnterBiosSetup, DeepEquals, addrOf(true))
	check.Assert(vm.VM.BootOptions.EfiSecureBootEnabled, DeepEquals, addrOf(true))
	check.Assert(vm.VM.BootOptions.BootRetryEnabled, DeepEquals, addrOf(true))
	check.Assert(vm.VM.BootOptions.BootRetryDelay, DeepEquals, addrOf(20))

	_ = vdc.Refresh()
	vappList = vdc.GetVappList()
	check.Assert(len(vappList), Equals, vappNum+1)
	for _, vapp := range vappList {
		printVerbose("vapp: %s\n", vapp.Name)
	}
	err = vm.Delete()
	check.Assert(err, IsNil)
	_ = vdc.Refresh()
	vappList = vdc.GetVappList()
	check.Assert(len(vappList), Equals, vappNum)
}

func (vcd *TestVCD) Test_CreateStandaloneVMFromTemplate(check *C) {

	if vcd.config.VCD.Catalog.Name == "" {
		check.Skip("no catalog was defined")
	}
	if vcd.config.VCD.Catalog.CatalogItem == "" {
		check.Skip("no catalog item was defined")
	}
	adminOrg, err := vcd.client.GetAdminOrgByName(vcd.org.Org.Name)
	check.Assert(err, IsNil)
	check.Assert(adminOrg, NotNil)

	vdc, err := adminOrg.GetVDCByName(vcd.vdc.Vdc.Name, false)
	check.Assert(err, IsNil)
	check.Assert(vdc, NotNil)

	catalog, err := adminOrg.GetCatalogByName(vcd.config.VCD.Catalog.Name, false)
	check.Assert(err, IsNil)
	check.Assert(catalog, NotNil)

	catalogItem, err := catalog.GetCatalogItemByName(vcd.config.VCD.Catalog.CatalogItem, false)
	check.Assert(err, IsNil)
	check.Assert(catalogItem, NotNil)

	vappTemplate, err := catalog.GetVappTemplateByHref(catalogItem.CatalogItem.Entity.HREF)
	check.Assert(err, IsNil)
	check.Assert(vappTemplate, NotNil)
	check.Assert(vappTemplate.VAppTemplate.Children, NotNil)
	check.Assert(len(vappTemplate.VAppTemplate.Children.VM), Not(Equals), 0)

	vmTemplate := vappTemplate.VAppTemplate.Children.VM[0]
	check.Assert(vmTemplate.HREF, Not(Equals), "")
	check.Assert(vmTemplate.ID, Not(Equals), "")
	check.Assert(vmTemplate.Type, Not(Equals), "")
	check.Assert(vmTemplate.Name, Not(Equals), "")

	vmName := "testStandaloneTemplate"
	vmDescription := "Standalone VM"
	params := types.InstantiateVmTemplateParams{
		Xmlns:            types.XMLNamespaceVCloud,
		Name:             vmName,
		PowerOn:          true,
		AllEULAsAccepted: true,
		SourcedVmTemplateItem: &types.SourcedVmTemplateParams{
			LocalityParams: nil,
			Source: &types.Reference{
				HREF: vmTemplate.HREF,
				ID:   vmTemplate.ID,
				Type: vmTemplate.Type,
				Name: vmTemplate.Name,
			},
			StorageProfile: nil,
			VmCapabilities: nil,
			VmGeneralParams: &types.VMGeneralParams{
				Name:               vmName,
				Description:        vmDescription,
				NeedsCustomization: false,
				RegenerateBiosUuid: false,
			},
			VmTemplateInstantiationParams: nil,
		},
	}
	vappList := vdc.GetVappList()
	vappNum := len(vappList)
	util.Logger.Printf("%# v", pretty.Formatter(params))
	vm, err := vdc.CreateStandaloneVMFromTemplate(&params)
	check.Assert(err, IsNil)
	check.Assert(vm, NotNil)
	AddToCleanupList(vm.VM.ID, "standaloneVm", "", check.TestName())
	check.Assert(vm.VM.Name, Equals, vmName)
	check.Assert(vm.VM.Description, Equals, vmDescription)

	_ = vdc.Refresh()
	vappList = vdc.GetVappList()
	check.Assert(len(vappList), Equals, vappNum+1)
	for _, vapp := range vappList {
		printVerbose("vapp: %s\n", vapp.Name)
	}

	err = vm.Delete()
	check.Assert(err, IsNil)
	_ = vdc.Refresh()
	vappList = vdc.GetVappList()
	check.Assert(len(vappList), Equals, vappNum)
}

func (vcd *TestVCD) Test_VMChangeCPU(check *C) {
	if vcd.skipVappTests {
		check.Skip("Skipping test because vapp was not successfully created at setup")
	}

	vapp := vcd.findFirstVapp()
	existingVm, vmName := vcd.findFirstVm(vapp)
	if vmName == "" {
		check.Skip("skipping test because no VM is found")
	}

	currentCpus := existingVm.VmSpecSection.NumCpus
	currentCores := existingVm.VmSpecSection.NumCoresPerSocket

	check.Assert(0, Not(Equals), currentCpus)
	check.Assert(0, Not(Equals), currentCores)

	vm, err := vcd.client.Client.GetVMByHref(existingVm.HREF)
	check.Assert(err, IsNil)

	cores := 2
	cpuCount := 4

	err = vm.ChangeCPU(cpuCount, cores)
	check.Assert(err, IsNil)

	check.Assert(*vm.VM.VmSpecSection.NumCpus, Equals, cpuCount)
	check.Assert(*vm.VM.VmSpecSection.NumCoresPerSocket, Equals, cores)

	// return to previous value
	err = vm.ChangeCPU(*currentCpus, *currentCores)
	check.Assert(err, IsNil)
}

func (vcd *TestVCD) Test_VMChangeCPUAndCoreCount(check *C) {
	if vcd.skipVappTests {
		check.Skip("Skipping test because vApp was not successfully created at setup")
	}

	vapp := vcd.findFirstVapp()
	existingVm, vmName := vcd.findFirstVm(vapp)
	if vmName == "" {
		check.Skip("skipping test because no VM is found")
	}

	currentCpus := existingVm.VmSpecSection.NumCpus
	currentCores := existingVm.VmSpecSection.NumCoresPerSocket

	check.Assert(0, Not(Equals), currentCpus)
	check.Assert(0, Not(Equals), currentCores)

	vm, err := vcd.client.Client.GetVMByHref(existingVm.HREF)
	check.Assert(err, IsNil)

	cores := 2
	cpuCount := 4

	err = vm.ChangeCPUAndCoreCount(&cpuCount, &cores)
	check.Assert(err, IsNil)

	check.Assert(*vm.VM.VmSpecSection.NumCpus, Equals, cpuCount)
	check.Assert(*vm.VM.VmSpecSection.NumCoresPerSocket, Equals, cores)

	// Try changing only CPU count and seeing if coreCount remains the same
	newCpuCount := 2
	err = vm.ChangeCPUAndCoreCount(&newCpuCount, nil)
	check.Assert(err, IsNil)

	check.Assert(*vm.VM.VmSpecSection.NumCpus, Equals, newCpuCount)
	check.Assert(*vm.VM.VmSpecSection.NumCoresPerSocket, Equals, cores)

	// Change only core count and check that CPU count remains as it was
	newCoreCount := 1
	err = vm.ChangeCPUAndCoreCount(nil, &newCoreCount)
	check.Assert(err, IsNil)

	check.Assert(*vm.VM.VmSpecSection.NumCpus, Equals, newCpuCount)
	check.Assert(*vm.VM.VmSpecSection.NumCoresPerSocket, Equals, newCoreCount)

	// return to previous value
	err = vm.ChangeCPUAndCoreCount(currentCpus, currentCores)
	check.Assert(err, IsNil)
}

func (vcd *TestVCD) Test_VMChangeMemory(check *C) {
	if vcd.skipVappTests {
		check.Skip("Skipping test because vapp was not successfully created at setup")
	}

	vapp := vcd.findFirstVapp()
	existingVm, vmName := vcd.findFirstVm(vapp)
	if vmName == "" {
		check.Skip("skipping test because no VM is found")
	}
	check.Assert(existingVm.VmSpecSection.MemoryResourceMb, Not(IsNil))

	currentMemory := existingVm.VmSpecSection.MemoryResourceMb.Configured
	check.Assert(0, Not(Equals), currentMemory)

	vm, err := vcd.client.Client.GetVMByHref(existingVm.HREF)
	check.Assert(err, IsNil)

	err = vm.ChangeMemory(2304)
	check.Assert(err, IsNil)

	check.Assert(existingVm.VmSpecSection.MemoryResourceMb, Not(IsNil))
	check.Assert(vm.VM.VmSpecSection.MemoryResourceMb.Configured, Equals, int64(2304))

	// return to previous value
	err = vm.ChangeMemory(currentMemory)
	check.Assert(err, IsNil)
}

func (vcd *TestVCD) Test_AddRawVm(check *C) {
	vapp, vm := createNsxtVAppAndVm(vcd, check)
	check.Assert(vapp, NotNil)
	check.Assert(vm, NotNil)

	// Check that vApp did not lose its state
	vappStatus, err := vapp.GetStatus()
	check.Assert(err, IsNil)
	check.Assert(vappStatus, Equals, "MIXED") //vApp is powered on, but the VM within is powered off
	check.Assert(vapp.VApp.Name, Equals, check.TestName())
	check.Assert(vapp.VApp.Description, Equals, check.TestName())

	// Check that VM is not powered on
	vmStatus, err := vm.GetStatus()
	check.Assert(err, IsNil)
	check.Assert(vmStatus, Equals, "POWERED_OFF")

	// Cleanup
	task, err := vapp.Undeploy()
	check.Assert(err, IsNil)
	check.Assert(task, Not(Equals), Task{})

	err = task.WaitTaskCompletion()
	check.Assert(err, IsNil)

	task, err = vapp.Delete()
	check.Assert(err, IsNil)
	check.Assert(task, Not(Equals), Task{})

	err = task.WaitTaskCompletion()
	check.Assert(err, IsNil)
}

func createNsxtVAppAndVm(vcd *TestVCD, check *C) (*VApp, *VM) {
	cat, err := vcd.org.GetCatalogByName(vcd.config.VCD.Catalog.NsxtBackedCatalogName, false)
	check.Assert(err, IsNil)
	check.Assert(cat, NotNil)
	// Populate Catalog Item
	catitem, err := cat.GetCatalogItemByName(vcd.config.VCD.Catalog.NsxtCatalogItem, false)
	check.Assert(err, IsNil)
	check.Assert(catitem, NotNil)
	// Get VAppTemplate
	vapptemplate, err := catitem.GetVAppTemplate()
	check.Assert(err, IsNil)
	check.Assert(vapptemplate.VAppTemplate.Children.VM[0].HREF, NotNil)

	vapp, err := vcd.nsxtVdc.CreateRawVApp(check.TestName(), check.TestName())
	check.Assert(err, IsNil)
	check.Assert(vapp, NotNil)
	// After a successful creation, the entity is added to the cleanup list.
	AddToCleanupList(vapp.VApp.Name, "vapp", vcd.nsxtVdc.Vdc.Name, check.TestName())

	// Once the operation is successful, we won't trigger a failure
	// until after the vApp deletion
	check.Check(vapp.VApp.Name, Equals, check.TestName())
	check.Check(vapp.VApp.Description, Equals, check.TestName())

	// Construct VM
	vmDef := &types.ReComposeVAppParams{
		Ovf:              types.XMLNamespaceOVF,
		Xsi:              types.XMLNamespaceXSI,
		Xmlns:            types.XMLNamespaceVCloud,
		AllEULAsAccepted: true,
		// Deploy:           false,
		Name: vapp.VApp.Name,
		// PowerOn: false, // Not touching power state at this phase
		SourcedItem: &types.SourcedCompositionItemParam{
			Source: &types.Reference{
				HREF: vapptemplate.VAppTemplate.Children.VM[0].HREF,
				Name: check.TestName() + "-vm-tmpl",
			},
			VMGeneralParams: &types.VMGeneralParams{
				Description: "test-vm-description",
			},
			InstantiationParams: &types.InstantiationParams{
				NetworkConnectionSection: &types.NetworkConnectionSection{},
			},
		},
	}
	vm, err := vapp.AddRawVM(vmDef)
	check.Assert(err, IsNil)
	check.Assert(vm, NotNil)
	check.Assert(vm.VM.Name, Equals, vmDef.SourcedItem.Source.Name)

	// Refresh vApp to have latest state
	err = vapp.Refresh()
	check.Assert(err, IsNil)

	return vapp, vm
}

func createNsxtVAppAndVmWithEfiSupport(vcd *TestVCD, check *C) (*VApp, *VM) {
	cat, err := vcd.org.GetCatalogByName(vcd.config.VCD.Catalog.NsxtBackedCatalogName, false)
	check.Assert(err, IsNil)
	check.Assert(cat, NotNil)
	// Populate Catalog Item
	catitem, err := cat.GetCatalogItemByName(vcd.config.VCD.Catalog.CatalogItemWithEfiSupport, false)
	check.Assert(err, IsNil)
	check.Assert(catitem, NotNil)
	// Get VAppTemplate
	vapptemplate, err := catitem.GetVAppTemplate()
	check.Assert(err, IsNil)
	check.Assert(vapptemplate.VAppTemplate.Children.VM[0].HREF, NotNil)

	vapp, err := vcd.nsxtVdc.CreateRawVApp(check.TestName(), check.TestName())
	check.Assert(err, IsNil)
	check.Assert(vapp, NotNil)
	// After a successful creation, the entity is added to the cleanup list.
	AddToCleanupList(vapp.VApp.Name, "vapp", vcd.nsxtVdc.Vdc.Name, check.TestName())

	// Once the operation is successful, we won't trigger a failure
	// until after the vApp deletion
	check.Check(vapp.VApp.Name, Equals, check.TestName())
	check.Check(vapp.VApp.Description, Equals, check.TestName())

	// Construct VM
	vmDef := &types.ReComposeVAppParams{
		Ovf:              types.XMLNamespaceOVF,
		Xsi:              types.XMLNamespaceXSI,
		Xmlns:            types.XMLNamespaceVCloud,
		AllEULAsAccepted: true,
		// Deploy:           false,
		Name: vapp.VApp.Name,
		// PowerOn: false, // Not touching power state at this phase
		SourcedItem: &types.SourcedCompositionItemParam{
			Source: &types.Reference{
				HREF: vapptemplate.VAppTemplate.Children.VM[0].HREF,
				Name: check.TestName() + "-vm-tmpl",
			},
			VMGeneralParams: &types.VMGeneralParams{
				Description: "test-vm-description",
			},
			InstantiationParams: &types.InstantiationParams{
				NetworkConnectionSection: &types.NetworkConnectionSection{},
			},
		},
	}
	vm, err := vapp.AddRawVM(vmDef)
	check.Assert(err, IsNil)
	check.Assert(vm, NotNil)
	check.Assert(vm.VM.Name, Equals, vmDef.SourcedItem.Source.Name)

	// Refresh vApp to have latest state
	err = vapp.Refresh()
	check.Assert(err, IsNil)

	return vapp, vm
}

func (vcd *TestVCD) Test_GetOvfEnvironment(check *C) {

	version, err := vcd.client.Client.GetVcdShortVersion()
	check.Assert(err, IsNil)
	if version == "10.5.0" {
		check.Skip("There is a known bug with the OVF environment on 10.5.0")
	}

	_, vm := createNsxtVAppAndVm(vcd, check)
	check.Assert(vm, NotNil)

	task, err := vm.PowerOn()
	check.Assert(err, IsNil)
	err = task.WaitTaskCompletion()
	check.Assert(err, IsNil)

	// Read ovfenv when VM is started
	ovfenv, err := vm.GetEnvironment()
	check.Assert(err, IsNil)
	check.Assert(ovfenv, NotNil)

	// Provides information from the virtualization platform like VM moref
	check.Assert(strings.Contains(ovfenv.VCenterId, "vm-"), Equals, true)

	// Check virtualization platform Vendor
	check.Assert(ovfenv.PlatformSection, NotNil)
	check.Assert(ovfenv.PlatformSection.Vendor, Equals, "VMware, Inc.")

	// Check guest operating system level configuration for hostname
	check.Assert(ovfenv.PropertySection, NotNil)
	for _, p := range ovfenv.PropertySection.Properties {
		if p.Key == "vCloud_computerName" {
			check.Assert(p.Value, Not(Equals), "")
		}
	}
	check.Assert(ovfenv.EthernetAdapterSection, NotNil)
	for _, p := range ovfenv.EthernetAdapterSection.Adapters {
		check.Assert(p.Mac, Not(Equals), "")
	}

	err = deleteNsxtVapp(vcd, check.TestName())
	check.Assert(err, IsNil)
}<|MERGE_RESOLUTION|>--- conflicted
+++ resolved
@@ -276,144 +276,6 @@
 
 	//verify
 	check.Assert(isMediaInjected(vm.VM.VirtualHardwareSection.Item), Equals, false)
-<<<<<<< HEAD
-=======
-}
-
-// Test Insert or Eject Media for VM
-func (vcd *TestVCD) Test_InsertOrEjectMedia(check *C) {
-	fmt.Printf("Running: %s\n", check.TestName())
-
-	if vcd.skipVappTests {
-		check.Skip("Skipping test because vapp was not successfully created at setup")
-	}
-
-	// Skipping this test due to a bug in vCD. VM refresh status returns old state, though eject task is finished.
-	if vcd.client.Client.APIVCDMaxVersionIs(">= 32.0, <= 33.0") {
-		check.Skip("Skipping test because this vCD version has a bug")
-	}
-
-	itemName := "TestInsertOrEjectMedia"
-
-	// Find VApp
-	if vcd.vapp != nil && vcd.vapp.VApp == nil {
-		check.Skip("skipping test because no vApp is found")
-	}
-
-	vapp := vcd.findFirstVapp()
-	vmType, vmName := vcd.findFirstVm(vapp)
-	if vmName == "" {
-		check.Skip("skipping test because no VM is found")
-	}
-
-	fmt.Printf("Running: %s\n", check.TestName())
-
-	vm := NewVM(&vcd.client.Client)
-	vm.VM = &vmType
-
-	// Upload Media
-	catalog, err := vcd.org.GetCatalogByName(vcd.config.VCD.Catalog.Name, false)
-	check.Assert(err, IsNil)
-	check.Assert(catalog, NotNil)
-
-	uploadTask, err := catalog.UploadMediaImage(itemName, "upload from test", vcd.config.Media.MediaPath, 1024)
-	check.Assert(err, IsNil)
-	err = uploadTask.WaitTaskCompletion()
-	check.Assert(err, IsNil)
-
-	AddToCleanupList(itemName, "mediaCatalogImage", vcd.org.Org.Name+"|"+vcd.config.VCD.Catalog.Name, "Test_InsertOrEjectMedia")
-
-	catalog, err = vcd.org.GetCatalogByName(vcd.config.VCD.Catalog.Name, true)
-	check.Assert(err, IsNil)
-	check.Assert(catalog, NotNil)
-
-	media, err := catalog.GetMediaByName(itemName, false)
-	check.Assert(err, IsNil)
-	check.Assert(media, NotNil)
-
-	// Insert Media
-	insertMediaTask, err := vm.insertOrEjectMedia(&types.MediaInsertOrEjectParams{
-		Media: &types.Reference{
-			HREF: media.Media.HREF,
-			Name: media.Media.Name,
-			ID:   media.Media.ID,
-			Type: media.Media.Type,
-		},
-	}, types.RelMediaInsertMedia)
-	check.Assert(err, IsNil)
-
-	err = insertMediaTask.WaitTaskCompletion()
-	check.Assert(err, IsNil)
-
-	//verify
-	err = vm.Refresh()
-	check.Assert(err, IsNil)
-
-	check.Assert(isMediaInjected(vm.VM.VirtualHardwareSection.Item), Equals, true)
-
-	// Insert Media
-	ejectMediaTask, err := vm.insertOrEjectMedia(&types.MediaInsertOrEjectParams{
-		Media: &types.Reference{
-			HREF: media.Media.HREF,
-		},
-	}, types.RelMediaEjectMedia)
-	check.Assert(err, IsNil)
-
-	err = ejectMediaTask.WaitTaskCompletion()
-	check.Assert(err, IsNil)
-
-	err = vm.Refresh()
-	check.Assert(err, IsNil)
-
-	// Expecting outcome to be 'false', but VCD sometimes lags to report that media is ejected in VM
-	// state (even after ejection task is finished).
-	// In such cases, do additional VM refresh and try to see if the structure has no media anymore
-	mediaInjected := isMediaInjected(vm.VM.VirtualHardwareSection.Item)
-	retryCount := 5
-	if mediaInjected {
-		// Run a few more attempts every second to see if the VM finally shows no media being
-		// present in VirtualHardwareItem structure
-		for a := 0; a < retryCount; a++ {
-			fmt.Printf("attempt %d\n", a)
-			err = vm.Refresh()
-			if err != nil {
-				fmt.Printf("error refreshing VM: %s\n", err)
-			}
-			retryIsMediaInjected := isMediaInjected(vm.VM.VirtualHardwareSection.Item)
-			if !retryIsMediaInjected {
-				fmt.Printf("media error recovered at %d refresh attempt\n", a)
-				check.SucceedNow()
-			}
-			time.Sleep(time.Second)
-		}
-		check.Errorf("error was not recovered after %d attempts - ejection FAILED", retryCount)
-	}
-}
-
-// Test Insert or Eject Media for VM
-func (vcd *TestVCD) Test_AnswerVmQuestion(check *C) {
-	fmt.Printf("Running: %s\n", check.TestName())
-
-	if vcd.skipVappTests {
-		check.Skip("Skipping test because vapp was not successfully created at setup")
-	}
-
-	itemName := "TestAnswerVmQuestion"
-
-	// Find VApp
-	if vcd.vapp != nil && vcd.vapp.VApp == nil {
-		check.Skip("skipping test because no vApp is found")
-	}
-
-	vapp := vcd.findFirstVapp()
-	vmType, vmName := vcd.findFirstVm(vapp)
-	if vmName == "" {
-		check.Skip("skipping test because no VM is found")
-	}
-
-	vm := NewVM(&vcd.client.Client)
-	vm.VM = &vmType
->>>>>>> 8249086b
 
 	insertMediaTask, err = vm.HandleInsertMedia(vcd.org, vcd.config.VCD.Catalog.Name, itemName)
 	check.Assert(err, IsNil)
@@ -1239,12 +1101,7 @@
 func (vcd *TestVCD) Test_UpdateVmSpecSection(check *C) {
 	fmt.Printf("Running: %s\n", check.TestName())
 
-<<<<<<< HEAD
 	vmName := check.TestName()
-=======
-	// #nosec G101 -- Not a credential
-	vmName := "Test_UpdateVmSpecSection"
->>>>>>> 8249086b
 	if vcd.skipVappTests {
 		check.Skip("Skipping test because vApp wasn't properly created")
 	}
