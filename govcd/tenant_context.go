--- conflicted
+++ resolved
@@ -174,11 +174,7 @@
 	return nil
 }
 
-<<<<<<< HEAD
-// getTenantContext retrieves the tenant context for an VdcGroup
-=======
 // getTenantContext retrieves the tenant context for a VdcGroup
->>>>>>> 9056c054
 func (vdcGroup *VdcGroup) getTenantContext() (*TenantContext, error) {
 	org := vdcGroup.parent
 
