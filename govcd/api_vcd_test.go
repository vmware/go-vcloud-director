<<<<<<< HEAD
// +build api functional catalog vapp gateway network org query extnetwork task vm vdc system disk lb lbAppRule lbAppProfile lbServerPool lbServiceMonitor lbVirtualServer user search nsxv affinity ALL
=======
// +build api functional catalog vapp gateway network org query extnetwork task vm vdc system disk lb lbAppRule lbAppProfile lbServerPool lbServiceMonitor lbVirtualServer user search nsxv auth ALL
>>>>>>> 819fed66

/*
 * Copyright 2019 VMware, Inc.  All rights reserved.  Licensed under the Apache v2 License.
 */

package govcd

import (
	"bufio"
	"encoding/json"
	"flag"
	"fmt"
	"io/ioutil"
	"net/http"
	"net/url"
	"os"
	"path/filepath"
	"regexp"
	"runtime"
	"strings"
	"sync"
	"testing"

	"github.com/vmware/go-vcloud-director/v2/types/v56"
	"github.com/vmware/go-vcloud-director/v2/util"
	. "gopkg.in/check.v1"
	"gopkg.in/yaml.v2"
)

func init() {
	testingTags["api"] = "api_vcd_test.go"

	// To list the flags when we run "go test -tags functional -vcd-help", the flag name must start with "vcd"
	// They will all appear alongside the native flags when we use an invalid one
	setBoolFlag(&vcdHelp, "vcd-help", "VCD_HELP", "Show vcd flags")
	setBoolFlag(&enableDebug, "vcd-debug", "GOVCD_DEBUG", "enables debug output")
	setBoolFlag(&testVerbose, "vcd-verbose", "GOVCD_TEST_VERBOSE", "enables verbose output")
	setBoolFlag(&skipVappCreation, "vcd-skip-vapp-creation", "GOVCD_SKIP_VAPP_CREATION", "Skips vApp creation")
	setBoolFlag(&ignoreCleanupFile, "vcd-ignore-cleanup-file", "GOVCD_IGNORE_CLEANUP_FILE", "Does not process previous cleanup file")
	setBoolFlag(&debugShowRequestEnabled, "vcd-show-request", "GOVCD_SHOW_REQ", "Shows API request")
	setBoolFlag(&debugShowResponseEnabled, "vcd-show-response", "GOVCD_SHOW_RESP", "Shows API response")

}

const (
	// Names for entities created by the tests
	TestCreateOrg                 = "TestCreateOrg"
	TestDeleteOrg                 = "TestDeleteOrg"
	TestUpdateOrg                 = "TestUpdateOrg"
	TestCreateCatalog             = "TestCreateCatalog"
	TestCreateCatalogDesc         = "Catalog created by tests"
	TestRefreshOrgFullName        = "TestRefreshOrgFullName"
	TestUpdateCatalog             = "TestUpdateCatalog"
	TestDeleteCatalog             = "TestDeleteCatalog"
	TestRefreshOrg                = "TestRefreshOrg"
	TestComposeVapp               = "TestComposeVapp"
	TestComposeVappDesc           = "vApp created by tests"
	TestSetUpSuite                = "TestSetUpSuite"
	TestUploadOvf                 = "TestUploadOvf"
	TestDeleteCatalogItem         = "TestDeleteCatalogItem"
	TestCreateOrgVdc              = "TestCreateOrgVdc"
	TestRefreshOrgVdc             = "TestRefreshOrgVdc"
	TestCreateOrgVdcNetworkRouted = "TestCreateOrgVdcNetworkRouted"
	TestCreateOrgVdcNetworkDhcp   = "TestCreateOrgVdcNetworkDhcp"
	TestCreateOrgVdcNetworkIso    = "TestCreateOrgVdcNetworkIso"
	TestCreateOrgVdcNetworkDirect = "TestCreateOrgVdcNetworkDirect"
	TestUploadMedia               = "TestUploadMedia"
	TestCatalogUploadMedia        = "TestCatalogUploadMedia"
	TestCreateDisk                = "TestCreateDisk"
	TestUpdateDisk                = "TestUpdateDisk"
	TestDeleteDisk                = "TestDeleteDisk"
	TestRefreshDisk               = "TestRefreshDisk"
	TestAttachedVMDisk            = "TestAttachedVMDisk"
	TestVdcFindDiskByHREF         = "TestVdcFindDiskByHREF"
	TestFindDiskByHREF            = "TestFindDiskByHREF"
	TestDisk                      = "TestDisk"
	TestVMAttachOrDetachDisk      = "TestVMAttachOrDetachDisk"
	TestVMAttachDisk              = "TestVMAttachDisk"
	TestVMDetachDisk              = "TestVMDetachDisk"
	TestCreateExternalNetwork     = "TestCreateExternalNetwork"
	TestDeleteExternalNetwork     = "TestDeleteExternalNetwork"
	TestLbServiceMonitor          = "TestLbServiceMonitor"
	TestLbServerPool              = "TestLbServerPool"
	TestLbAppProfile              = "TestLbAppProfile"
	TestLbAppRule                 = "TestLbAppRule"
	TestLbVirtualServer           = "TestLbVirtualServer"
	TestLb                        = "TestLb"
	TestNsxvSnatRule              = "TestNsxvSnatRule"
	TestNsxvDnatRule              = "TestNsxvDnatRule"
)

const (
	TestRequiresSysAdminPrivileges = "Test %s requires system administrator privileges"
)

// Struct to get info from a config yaml file that the user
// specifies
type TestConfig struct {
	Provider struct {
		User     string `yaml:"user"`
		Password string `yaml:"password"`
		Token    string `yaml:"token"`

		// UseSamlAdfs specifies if SAML auth is used for authenticating vCD instead of local login.
		// The above `User` and `Password` will be used to authenticate against ADFS IdP when true.
		UseSamlAdfs bool `yaml:"useSamlAdfs"`

		// CustomAdfsRptId allows to set custom Relaying Party Trust identifier if needed. Only has
		// effect if `UseSamlAdfs` is true.
		CustomAdfsRptId string `yaml:"customAdfsRptId"`

		// The variables `SamlUser`, `SamlPassword` and `SamlCustomRptId` are optional and are
		// related to an additional test run specifically with SAML user/password. It is useful in
		// case local user is used for test run (defined by above 'User', 'Password' variables).
		// SamlUser takes ADFS friendly format ('contoso.com\username' or 'username@contoso.com')
		SamlUser        string `yaml:"samlUser,omitempty"`
		SamlPassword    string `yaml:"samlPassword,omitempty"`
		SamlCustomRptId string `yaml:"samlCustomRptId,omitempty"`

		Url             string `yaml:"url"`
		SysOrg          string `yaml:"sysOrg"`
		MaxRetryTimeout int    `yaml:"maxRetryTimeout,omitempty"`
		HttpTimeout     int64  `yaml:"httpTimeout,omitempty"`
	}
	VCD struct {
		Org         string `yaml:"org"`
		Vdc         string `yaml:"vdc"`
		ProviderVdc struct {
			Name           string `yaml:"name"`
			StorageProfile string `yaml:"storage_profile"`
			NetworkPool    string `yaml:"network_pool"`
		} `yaml:"provider_vdc"`
		Catalog struct {
			Name                    string `yaml:"name,omitempty"`
			Description             string `yaml:"description,omitempty"`
			CatalogItem             string `yaml:"catalogItem,omitempty"`
			CatalogItemDescription  string `yaml:"catalogItemDescription,omitempty"`
			CatalogItemWithMultiVms string `yaml:"catalogItemWithMultiVms,omitempty"`
			VmNameInMultiVmItem     string `yaml:"vmNameInMultiVmItem,omitempty"`
		} `yaml:"catalog"`
		Network struct {
			Net1 string `yaml:"network1"`
			Net2 string `yaml:"network2,omitempty"`
		} `yaml:"network"`
		StorageProfile struct {
			SP1 string `yaml:"storageProfile1"`
			SP2 string `yaml:"storageProfile2,omitempty"`
		} `yaml:"storageProfile"`
		ExternalIp                   string `yaml:"externalIp,omitempty"`
		ExternalNetmask              string `yaml:"externalNetmask,omitempty"`
		InternalIp                   string `yaml:"internalIp,omitempty"`
		InternalNetmask              string `yaml:"internalNetmask,omitempty"`
		EdgeGateway                  string `yaml:"edgeGateway,omitempty"`
		ExternalNetwork              string `yaml:"externalNetwork,omitempty"`
		ExternalNetworkPortGroup     string `yaml:"externalNetworkPortGroup,omitempty"`
		ExternalNetworkPortGroupType string `yaml:"externalNetworkPortGroupType,omitempty"`
		VimServer                    string `yaml:"vimServer,omitempty"`
		Disk                         struct {
			Size          int64 `yaml:"size,omitempty"`
			SizeForUpdate int64 `yaml:"sizeForUpdate,omitempty"`
		}
	} `yaml:"vcd"`
	Logging struct {
		Enabled          bool   `yaml:"enabled,omitempty"`
		LogFileName      string `yaml:"logFileName,omitempty"`
		LogHttpRequest   bool   `yaml:"logHttpRequest,omitempty"`
		LogHttpResponse  bool   `yaml:"logHttpResponse,omitempty"`
		SkipResponseTags string `yaml:"skipResponseTags,omitempty"`
		ApiLogFunctions  string `yaml:"apiLogFunctions,omitempty"`
		VerboseCleanup   bool   `yaml:"verboseCleanup,omitempty"`
	} `yaml:"logging"`
	OVA struct {
		OvaPath        string `yaml:"ovaPath,omitempty"`
		OvaChunkedPath string `yaml:"ovaChunkedPath,omitempty"`
		OvaMultiVmPath string `yaml:"ovaMultiVmPath,omitempty"`
	} `yaml:"ova"`
	Media struct {
		MediaPath       string `yaml:"mediaPath,omitempty"`
		Media           string `yaml:"mediaName,omitempty"`
		PhotonOsOvaPath string `yaml:"photonOsOvaPath,omitempty"`
	} `yaml:"media"`
}

// Test struct for vcloud-director.
// Test functions use the struct to get
// an org, vdc, vapp, and client to run
// tests on
type TestVCD struct {
	client         *VCDClient
	org            *Org
	vdc            *Vdc
	vapp           *VApp
	config         TestConfig
	skipVappTests  bool
	skipAdminTests bool
}

// Cleanup entity structure used by the tear-down procedure
// at the end of the tests to remove leftover entities
type CleanupEntity struct {
	Name       string
	EntityType string
	Parent     string
	CreatedBy  string
}

// CleanupInfo is the data used to persist an entity list in a file
type CleanupInfo struct {
	VcdIp      string          // IP of the vCD where the test runs
	Info       string          // Information about this file
	EntityList []CleanupEntity // List of entities to remove
}

// Internally used by the test suite to run tests based on TestVCD structures
var _ = Suite(&TestVCD{})

// The list holding the entities to be examined and eventually removed
// at the end of the tests
var cleanupEntityList []CleanupEntity

// Lock for of cleanup entities persistent file
var persistentCleanupListLock sync.Mutex

// IP of the vCD being tested. It is initialized at the first client authentication
var persistentCleanupIp string

// Use this value to run a specific test that does not need a pre-created vApp.
var skipVappCreation bool = os.Getenv("GOVCD_SKIP_VAPP_CREATION") != ""

// vcdHelp shows command line options
var vcdHelp bool

// enableDebug enables debug output
var enableDebug bool

// ignoreCleanupFile prevents processing a previous cleanup file
var ignoreCleanupFile bool

// Makes the name for the cleanup entities persistent file
// Using a name for each vCD allows us to run tests with different servers
// and persist the cleanup list for all.
func makePersistentCleanupFileName() string {
	var persistentCleanupListMask = "test_cleanup_list-%s.%s"
	if persistentCleanupIp == "" {
		fmt.Printf("######## Persistent Cleanup IP was not set ########\n")
		os.Exit(1)
	}
	reForbiddenChars := regexp.MustCompile(`[/]`)
	fileName := fmt.Sprintf(persistentCleanupListMask,
		reForbiddenChars.ReplaceAllString(persistentCleanupIp, ""), "json")
	return fileName

}

// Removes the list of cleanup entities
// To be called only after the list has been processed
func removePersistentCleanupList() {
	persistentCleanupListFile := makePersistentCleanupFileName()
	persistentCleanupListLock.Lock()
	defer persistentCleanupListLock.Unlock()
	_, err := os.Stat(persistentCleanupListFile)
	if os.IsNotExist(err) {
		return
	}
	_ = os.Remove(persistentCleanupListFile)
}

// Reads a cleanup list from file
func readCleanupList() ([]CleanupEntity, error) {
	persistentCleanupListFile := makePersistentCleanupFileName()
	persistentCleanupListLock.Lock()
	defer persistentCleanupListLock.Unlock()
	var cleanupInfo CleanupInfo
	_, err := os.Stat(persistentCleanupListFile)
	if os.IsNotExist(err) {
		return nil, err
	}
	listText, err := ioutil.ReadFile(persistentCleanupListFile)
	if err != nil {
		return nil, err
	}
	err = json.Unmarshal(listText, &cleanupInfo)
	return cleanupInfo.EntityList, err
}

// Writes a cleanup list to file.
// If the test suite terminates without having a chance to
// clean up properly, the next run of the test suite will try to
// remove the leftovers
func writeCleanupList(cleanupList []CleanupEntity) error {
	persistentCleanupListFile := makePersistentCleanupFileName()
	persistentCleanupListLock.Lock()
	defer persistentCleanupListLock.Unlock()
	cleanupInfo := CleanupInfo{
		VcdIp: persistentCleanupIp,
		Info: "Persistent list of entities to be destroyed. " +
			" If this file is found when starting the tests, its entities will be " +
			" processed for removal before any other operation.",
		EntityList: cleanupList,
	}
	listText, err := json.MarshalIndent(cleanupInfo, " ", " ")
	if err != nil {
		return err
	}
	file, err := os.Create(persistentCleanupListFile)
	if err != nil {
		return err
	}
	writer := bufio.NewWriter(file)
	count, err := writer.Write(listText)
	if err != nil || count == 0 {
		return err
	}
	err = writer.Flush()
	if err != nil {
		return err
	}
	return file.Close()
}

// Adds an entity to the cleanup list.
// To be called by all tests when a new entity has been created, before
// running any other operation.
// Items in the list will be deleted at the end of the tests if they still exist.
func AddToCleanupList(name, entityType, parent, createdBy string) {
	for _, item := range cleanupEntityList {
		// avoid adding the same item twice
		if item.Name == name && item.EntityType == entityType {
			return
		}
	}
	cleanupEntityList = append(cleanupEntityList, CleanupEntity{Name: name, EntityType: entityType, Parent: parent, CreatedBy: createdBy})
	err := writeCleanupList(cleanupEntityList)
	if err != nil {
		fmt.Printf("################ error writing cleanup list %s\n", err)
	}
}

// Prepend an entity to the cleanup list.
// To be called by all tests when a new entity has been created, before
// running any other operation.
// Items in the list will be deleted at the end of the tests if they still exist.
func PrependToCleanupList(name, entityType, parent, createdBy string) {
	for _, item := range cleanupEntityList {
		// avoid adding the same item twice
		if item.Name == name && item.EntityType == entityType {
			return
		}
	}
	cleanupEntityList = append([]CleanupEntity{{Name: name, EntityType: entityType, Parent: parent, CreatedBy: createdBy}}, cleanupEntityList...)
	err := writeCleanupList(cleanupEntityList)
	if err != nil {
		fmt.Printf("################ error writing cleanup list %s\n", err)
	}
}

// Users use the environmental variable GOVCD_CONFIG as
// a config file for testing. Otherwise the default is govcd_test_config.yaml
// in the current directory. Throws an error if it cannot find your
// yaml file or if it cannot read it.
func GetConfigStruct() (TestConfig, error) {
	config := os.Getenv("GOVCD_CONFIG")
	configStruct := TestConfig{}
	if config == "" {
		// Finds the current directory, through the path of this running test
		_, currentFilename, _, _ := runtime.Caller(0)
		currentDirectory := filepath.Dir(currentFilename)
		config = currentDirectory + "/govcd_test_config.yaml"
	}
	// Looks if the configuration file exists before attempting to read it
	_, err := os.Stat(config)
	if os.IsNotExist(err) {
		return TestConfig{}, fmt.Errorf("Configuration file %s not found: %s", config, err)
	}
	yamlFile, err := ioutil.ReadFile(config)
	if err != nil {
		return TestConfig{}, fmt.Errorf("could not read config file %s: %s", config, err)
	}
	err = yaml.Unmarshal(yamlFile, &configStruct)
	if err != nil {
		return TestConfig{}, fmt.Errorf("could not unmarshal yaml file: %s", err)
	}
	return configStruct, nil
}

// Creates a VCDClient based on the endpoint given in the TestConfig argument.
// TestConfig struct can be obtained by calling GetConfigStruct. Throws an error
// if endpoint given is not a valid url.
func GetTestVCDFromYaml(testConfig TestConfig, options ...VCDClientOption) (*VCDClient, error) {
	configUrl, err := url.ParseRequestURI(testConfig.Provider.Url)
	if err != nil {
		return &VCDClient{}, fmt.Errorf("could not parse Url: %s", err)
	}

	if testConfig.Provider.MaxRetryTimeout != 0 {
		options = append(options, WithMaxRetryTimeout(testConfig.Provider.MaxRetryTimeout))
	}

	if testConfig.Provider.HttpTimeout != 0 {
		options = append(options, WithHttpTimeout(testConfig.Provider.HttpTimeout))
	}

	if testConfig.Provider.UseSamlAdfs {
		options = append(options, WithSamlAdfs(true, testConfig.Provider.CustomAdfsRptId))
	}

	return NewVCDClient(*configUrl, true, options...), nil
}

// Necessary to enable the suite tests with TestVCD
func Test(t *testing.T) { TestingT(t) }

// Sets the org, vdc, vapp, and vcdClient for a
// TestVCD struct. An error is thrown if something goes wrong
// getting config file, creating vcd, during authentication, or
// when creating a new vapp. If this method panics, no test
// case that uses the TestVCD struct is run.
func (vcd *TestVCD) SetUpSuite(check *C) {
	flag.Parse()
	setTestEnv()
	if vcdHelp {
		fmt.Println("vcd flags:")
		fmt.Println()
		// Prints only the flags defined in this package
		flag.CommandLine.VisitAll(func(f *flag.Flag) {
			if strings.Contains(f.Name, "vcd-") {
				fmt.Printf("  -%-40s %s (%v)\n", f.Name, f.Usage, f.Value)
			}
		})
		fmt.Println()
		os.Exit(0)
	}
	config, err := GetConfigStruct()
	if config == (TestConfig{}) || err != nil {
		panic(err)
	}
	vcd.config = config

	if vcd.config.Logging.Enabled {
		util.EnableLogging = true
		if vcd.config.Logging.LogFileName != "" {
			util.ApiLogFileName = vcd.config.Logging.LogFileName
		}
		if vcd.config.Logging.LogHttpRequest {
			util.LogHttpRequest = true
		}
		if vcd.config.Logging.LogHttpResponse {
			util.LogHttpResponse = true
		}
		if vcd.config.Logging.SkipResponseTags != "" {
			util.SetSkipTags(vcd.config.Logging.SkipResponseTags)
		}
		if vcd.config.Logging.ApiLogFunctions != "" {
			util.SetApiLogFunctions(vcd.config.Logging.ApiLogFunctions)
		}
	} else {
		util.EnableLogging = false
	}
	util.SetLog()
	vcdClient, err := GetTestVCDFromYaml(config)
	if vcdClient == nil || err != nil {
		panic(err)
	}
	vcd.client = vcdClient
	token := os.Getenv("VCD_TOKEN")
	if token == "" {
		token = config.Provider.Token
	}

	authenticationMode := "password"
	if token != "" {
		authenticationMode = "token"
		err = vcd.client.SetToken(config.Provider.SysOrg, AuthorizationHeader, token)
	} else {
		err = vcd.client.Authenticate(config.Provider.User, config.Provider.Password, config.Provider.SysOrg)
	}
	if config.Provider.UseSamlAdfs {
		authenticationMode = "SAML password"
	}
	if err != nil {
		panic(err)
	}
	fmt.Printf("Running on vCD %s\nas user %s@%s (using %s)\n", vcd.config.Provider.Url,
		vcd.config.Provider.User, vcd.config.Provider.SysOrg, authenticationMode)
	if !vcd.client.Client.IsSysAdmin {
		vcd.skipAdminTests = true
	}

	// Sets the vCD IP value, removing the elements that would
	// not be appropriate in a file name
	reHttp := regexp.MustCompile(`^https?://`)
	reApi := regexp.MustCompile(`/api/?`)
	persistentCleanupIp = vcd.config.Provider.Url
	persistentCleanupIp = reHttp.ReplaceAllString(persistentCleanupIp, "")
	persistentCleanupIp = reApi.ReplaceAllString(persistentCleanupIp, "")
	// set org
	vcd.org, err = vcd.client.GetOrgByName(config.VCD.Org)
	if err != nil {
		fmt.Printf("error retrieving org %s: %s\n", config.VCD.Org, err)
		os.Exit(1)
	}
	// set vdc
	vcd.vdc, err = vcd.org.GetVDCByName(config.VCD.Vdc, false)
	if err != nil || vcd.vdc == nil {
		panic(err)
	}

	// If neither the vApp or VM tags are set, we also skip the
	// creation of the default vApp
	if !isTagSet("vapp") && !isTagSet("vm") {
		// vcd.skipVappTests = true
		skipVappCreation = true
	}

	// Gets the persistent cleanup list from file, if exists.
	cleanupList, err := readCleanupList()
	if len(cleanupList) > 0 && err == nil {
		if ignoreCleanupFile {
			// If we found a cleanup file and we want to process it (default)
			// We proceed to cleanup the leftovers before any other operation
			fmt.Printf("*** Found cleanup file %s\n", makePersistentCleanupFileName())
			for i, cleanupEntity := range cleanupList {
				fmt.Printf("# %d ", i+1)
				vcd.removeLeftoverEntities(cleanupEntity)
			}
		}
		removePersistentCleanupList()
	}

	// creates a new VApp for vapp tests
	if !skipVappCreation && config.VCD.Network.Net1 != "" && config.VCD.StorageProfile.SP1 != "" &&
		config.VCD.Catalog.Name != "" && config.VCD.Catalog.CatalogItem != "" {
		vcd.vapp, err = vcd.createTestVapp(TestSetUpSuite)
		// If no vApp is created, we skip all vApp tests
		if err != nil {
			fmt.Printf("%s\n", err)
			panic("Creation failed - Bailing out")
		}
		if vcd.vapp == nil {
			fmt.Printf("Creation of vApp %s failed unexpectedly. No error was reported, but vApp is empty\n", TestSetUpSuite)
			panic("initial vApp is empty - bailing out")
		}
	} else {
		vcd.skipVappTests = true
		fmt.Println("Skipping all vapp tests because one of the following wasn't given: Network, StorageProfile, Catalog, Catalogitem")
	}
}

// Shows the detail of cleanup operations only if the relevant verbosity
// has been enabled
func (vcd *TestVCD) infoCleanup(format string, args ...interface{}) {
	if vcd.config.Logging.VerboseCleanup {
		fmt.Printf(format, args...)
	}
}

// Gets the two or three components of a "parent" string, as passed to AddToCleanupList
// If the number of split strings is not 2 or 3 it return 3 empty strings
// Example input parent: my-org|my-vdc|my-edge-gw, separator: |
// Output : first: my-org, second: my-vdc, third: my-edge-gw
func splitParent(parent string, separator string) (first, second, third string) {
	strList := strings.Split(parent, separator)
	if len(strList) < 2 || len(strList) > 3 {
		return "", "", ""
	}
	first = strList[0]
	second = strList[1]

	if len(strList) == 3 {
		third = strList[2]
	}

	return
}

func getOrgVdcByNames(vcd *TestVCD, orgName, vdcName string) (*Org, *Vdc, error) {
	if orgName == "" || vdcName == "" {
		return nil, nil, fmt.Errorf("orgName, vdcName cant be empty")
	}

	org, _ := vcd.client.GetOrgByName(orgName)
	if org == nil {
		vcd.infoCleanup("could not find org '%s'", orgName)
		return nil, nil, fmt.Errorf("can't find org")
	}
	vdc, err := org.GetVDCByName(vdcName, false)
	if err != nil {
		vcd.infoCleanup("could not find vdc '%s'", vdcName)
		return nil, nil, fmt.Errorf("can't find vdc")
	}

	return org, vdc, nil
}

func getOrgVdcEdgeByNames(vcd *TestVCD, orgName, vdcName, edgeName string) (*Org, *Vdc, *EdgeGateway, error) {
	if orgName == "" || vdcName == "" || edgeName == "" {
		return nil, nil, nil, fmt.Errorf("orgName, vdcName, edgeName cant be empty")
	}

	org, vdc, err := getOrgVdcByNames(vcd, orgName, vdcName)
	if err != nil {
		return nil, nil, nil, err
	}

	edge, err := vdc.GetEdgeGatewayByName(edgeName, false)

	if err != nil {
		vcd.infoCleanup("could not find edge '%s': %s", edgeName, err)
	}
	return org, vdc, edge, nil
}

var splitParentNotFound string = "removeLeftoverEntries: [ERROR] missing parent info (%s). The parent fields must be defined with a separator '|'\n"
var notFoundMsg string = "removeLeftoverEntries: [INFO] No action for %s '%s'\n"

func (vcd *TestVCD) getAdminOrgAndVdcFromCleanupEntity(entity CleanupEntity) (org *AdminOrg, vdc *Vdc, err error) {
	orgName, vdcName, _ := splitParent(entity.Parent, "|")
	if orgName == "" || vdcName == "" {
		vcd.infoCleanup(splitParentNotFound, entity.Parent)
		return nil, nil, fmt.Errorf("can't find parents names")
	}
	org, err = vcd.client.GetAdminOrgByName(orgName)
	if err != nil {
		vcd.infoCleanup(notFoundMsg, "org", orgName)
		return nil, nil, fmt.Errorf("can't find org")
	}
	vdc, err = org.GetVDCByName(vdcName, false)
	if vdc == nil || err != nil {
		vcd.infoCleanup(notFoundMsg, "vdc", vdcName)
		return nil, nil, fmt.Errorf("can't find vdc")
	}
	return org, vdc, nil
}

// Removes leftover entities that may still exist after failed tests
// or the ones that were explicitly created for several tests and
// were relying on this procedure to clean up at the end.
func (vcd *TestVCD) removeLeftoverEntities(entity CleanupEntity) {
	var introMsg string = "removeLeftoverEntries: [INFO] Attempting cleanup of %s '%s' instantiated by %s\n"
	var removedMsg string = "removeLeftoverEntries: [INFO] Removed %s '%s' created by %s\n"
	var notDeletedMsg string = "removeLeftoverEntries: [ERROR] Error deleting %s '%s': %s\n"
	// NOTE: this is a cleanup function that should continue even if errors are found.
	// For this reason, the [ERROR] messages won't be followed by a program termination
	vcd.infoCleanup(introMsg, entity.EntityType, entity.Name, entity.CreatedBy)
	switch entity.EntityType {
	case "vapp":
		vapp, err := vcd.vdc.GetVAppByName(entity.Name, true)
		if err != nil {
			vcd.infoCleanup(notFoundMsg, entity.EntityType, entity.Name)
			return
		}
		task, _ := vapp.Undeploy()
		_ = task.WaitTaskCompletion()
		// Detach all Org networks during vApp removal because network removal errors if it happens
		// very quickly (as the next task) after vApp removal
		task, _ = vapp.RemoveAllNetworks()
		_ = task.WaitTaskCompletion()
		task, err = vapp.Delete()
		_ = task.WaitTaskCompletion()

		if err != nil {
			vcd.infoCleanup(notDeletedMsg, entity.EntityType, entity.Name, err)
			return
		}
		vcd.infoCleanup(removedMsg, entity.EntityType, entity.Name, entity.CreatedBy)
		return

	case "catalog":
		if entity.Parent == "" {
			vcd.infoCleanup("removeLeftoverEntries: [ERROR] No Org provided for catalog '%s'\n", entity.Name)
			return
		}
		org, err := vcd.client.GetAdminOrgByName(entity.Parent)
		if err != nil {
			vcd.infoCleanup("removeLeftoverEntries: [INFO] organization '%s' not found\n", entity.Parent)
			return
		}
		catalog, err := org.GetAdminCatalogByName(entity.Name, false)
		if catalog == nil || err != nil {
			vcd.infoCleanup(notFoundMsg, entity.EntityType, entity.Name)
			return
		}
		err = catalog.Delete(true, true)
		if err != nil {
			vcd.infoCleanup(notDeletedMsg, entity.EntityType, entity.Name, err)
			return
		}
		vcd.infoCleanup(removedMsg, entity.EntityType, entity.Name, entity.CreatedBy)
		return

	case "org":
		org, err := vcd.client.GetAdminOrgByName(entity.Name)
		if err != nil {
			vcd.infoCleanup(notFoundMsg, entity.EntityType, entity.Name)
			return
		}
		err = org.Delete(true, true)
		if err != nil {
			vcd.infoCleanup(notDeletedMsg, entity.EntityType, entity.Name, err)
			return
		}
		vcd.infoCleanup(removedMsg, entity.EntityType, entity.Name, entity.CreatedBy)
		return
	case "catalogItem":
		if entity.Parent == "" {
			vcd.infoCleanup("removeLeftoverEntries: [ERROR] No Org provided for catalogItem '%s'\n", strings.Split(entity.Parent, "|")[0])
			return
		}
		org, err := vcd.client.GetAdminOrgByName(strings.Split(entity.Parent, "|")[0])
		if err != nil {
			vcd.infoCleanup("removeLeftoverEntries: [INFO] organization '%s' not found\n", entity.Parent)
			return
		}
		catalog, err := org.GetCatalogByName(strings.Split(entity.Parent, "|")[1], false)
		if catalog == nil || err != nil {
			vcd.infoCleanup(notFoundMsg, entity.EntityType, entity.Name)
			return
		}
		for _, catalogItems := range catalog.Catalog.CatalogItems {
			for _, catalogItem := range catalogItems.CatalogItem {
				if catalogItem.Name == entity.Name {
					catalogItemApi, err := catalog.GetCatalogItemByName(catalogItem.Name, false)
					if catalogItemApi == nil || err != nil {
						vcd.infoCleanup(notFoundMsg, entity.EntityType, entity.Name)
						return
					}
					err = catalogItemApi.Delete()
					vcd.infoCleanup(removedMsg, entity.EntityType, entity.Name, entity.CreatedBy)
					if err != nil {
						vcd.infoCleanup(notDeletedMsg, entity.EntityType, entity.Name, err)
					}
				}
			}
		}
		return
	case "edgegateway":
		_, vdc, err := vcd.getAdminOrgAndVdcFromCleanupEntity(entity)
		if err != nil {
			return
		}
		edge, err := vdc.GetEdgeGatewayByName(entity.Name, false)
		if err != nil {
			vcd.infoCleanup("removeLeftoverEntries: [INFO] edge gateway '%s' not found\n", entity.Name)
			return
		}
		err = edge.Delete(true, true)
		if err != nil {
			vcd.infoCleanup(notDeletedMsg, entity.EntityType, entity.Name, err)
			return
		}
		vcd.infoCleanup(removedMsg, entity.EntityType, entity.Name, entity.CreatedBy)
		return
	case "network":
		_, vdc, err := vcd.getAdminOrgAndVdcFromCleanupEntity(entity)
		if err != nil {
			vcd.infoCleanup("%s", err)
		}
		_, errExists := vdc.GetOrgVdcNetworkByName(entity.Name, false)
		networkExists := errExists == nil

		err = RemoveOrgVdcNetworkIfExists(*vdc, entity.Name)
		if err == nil {
			if networkExists {
				vcd.infoCleanup(removedMsg, entity.EntityType, entity.Name, entity.CreatedBy)
			} else {
				vcd.infoCleanup(notFoundMsg, entity.EntityType, entity.Name)
			}
		} else {
			vcd.infoCleanup(notDeletedMsg, entity.EntityType, entity.Name, err)
		}
		return
	case "affinity_rule":
		_, vdc, err := vcd.getAdminOrgAndVdcFromCleanupEntity(entity)
		if err != nil {
			vcd.infoCleanup("adminOrg + VDC: %s", err)
			return
		}
		affinityRule, err := vdc.GetVmAffinityRuleById(entity.Name)
		if err != nil {
			if ContainsNotFound(err) {
				vcd.infoCleanup(notFoundMsg, entity.EntityType, entity.Name)
				return
			} else {
				vcd.infoCleanup("retrieving affinity rule %s", err)
				return
			}
		}
		err = affinityRule.Delete()
		if err != nil {
			vcd.infoCleanup("affinity rule deletion: %s", err)
		}
		return

	case "externalNetwork":
		externalNetwork, err := vcd.client.GetExternalNetworkByName(entity.Name)
		if err != nil {
			vcd.infoCleanup(notFoundMsg, "externalNetwork", entity.Name)
			return
		}
		err = externalNetwork.DeleteWait()
		if err == nil {
			vcd.infoCleanup(removedMsg, entity.EntityType, entity.Name, entity.CreatedBy)
		} else {
			vcd.infoCleanup(notDeletedMsg, entity.EntityType, entity.Name, err)
		}
		return
	case "mediaImage":
		if entity.Parent == "" {
			vcd.infoCleanup("removeLeftoverEntries: [ERROR] No VDC and ORG provided for media '%s'\n", entity.Name)
			return
		}
		_, vdc, err := vcd.getAdminOrgAndVdcFromCleanupEntity(entity)
		if err != nil {
			vcd.infoCleanup("%s", err)
		}
		err = RemoveMediaImageIfExists(*vdc, entity.Name)
		if err == nil {
			vcd.infoCleanup(removedMsg, entity.EntityType, entity.Name, entity.CreatedBy)
		} else {
			vcd.infoCleanup(notDeletedMsg, entity.EntityType, entity.Name, err)
		}
		return
	case "mediaCatalogImage":
		if entity.Parent == "" {
			vcd.infoCleanup("removeLeftoverEntries: [ERROR] No Catalog provided for media '%s'\n", entity.Name)
			return
		}
		orgName, catalogName, _ := splitParent(entity.Parent, "|")
		if orgName == "" || catalogName == "" {
			vcd.infoCleanup(splitParentNotFound, entity.Parent)
		}

		org, err := vcd.client.GetAdminOrgByName(orgName)
		if err != nil {
			vcd.infoCleanup("removeLeftoverEntries: [INFO] organization '%s' not found\n", entity.Parent)
			return
		}
		adminCatalog, err := org.GetAdminCatalogByName(catalogName, false)
		if err != nil {
			vcd.infoCleanup(notFoundMsg, entity.EntityType, entity.Name)
			return
		}

		err = adminCatalog.RemoveMediaIfExists(entity.Name)
		if err == nil {
			vcd.infoCleanup(removedMsg, entity.EntityType, entity.Name, entity.CreatedBy)
		} else {
			vcd.infoCleanup(notDeletedMsg, entity.EntityType, entity.Name, err)
		}
		return
	case "user":
		if entity.Parent == "" {
			vcd.infoCleanup("removeLeftoverEntries: [ERROR] No ORG provided for user '%s'\n", entity.Name)
			return
		}
		org, err := vcd.client.GetAdminOrgByName(entity.Parent)
		if err != nil {
			vcd.infoCleanup(notFoundMsg, "org", entity.Parent)
			return
		}
		user, err := org.GetUserByName(entity.Name, true)
		if err != nil {
			vcd.infoCleanup(notFoundMsg, "user", entity.Name)
			return
		}
		err = user.Delete(true)
		if err == nil {
			vcd.infoCleanup(removedMsg, entity.EntityType, entity.Name, entity.CreatedBy)
		} else {
			vcd.infoCleanup(notDeletedMsg, entity.EntityType, entity.Name, err)
		}
		return
	case "vdc":
		if entity.Parent == "" {
			vcd.infoCleanup("removeLeftoverEntries: [ERROR] No ORG provided for VDC '%s'\n", entity.Name)
			return
		}
		org, err := vcd.client.GetAdminOrgByName(entity.Parent)
		if err != nil {
			vcd.infoCleanup(notFoundMsg, "org", entity.Parent)
			return
		}
		vdc, err := org.GetVDCByName(entity.Name, false)
		if vdc == nil || err != nil {
			vcd.infoCleanup(notFoundMsg, "vdc", entity.Name)
			return
		}
		err = vdc.DeleteWait(true, true)
		if err == nil {
			vcd.infoCleanup(removedMsg, entity.EntityType, entity.Name, entity.CreatedBy)
		} else {
			vcd.infoCleanup(notDeletedMsg, entity.EntityType, entity.Name, err)
		}
		return
	case "vm":
		// nothing so far
		return
	case "disk":
		// Find disk by href rather than find disk by name, because disk name can be duplicated in VDC,
		// so the unique href is required for finding the disk.
		disk, err := vcd.vdc.GetDiskByHref(entity.Name)
		if err != nil {
			// If the disk is not found, we just need to show that it was not found, as
			// it was likely deleted during the regular tests
			vcd.infoCleanup(notFoundMsg, entity.Name, err)
			return
		}

		// See if the disk is attached to the VM
		vmRef, err := disk.AttachedVM()
		if err != nil {
			vcd.infoCleanup("removeLeftoverEntries: [ERROR] Deleting %s '%s', cannot find attached VM: %s\n",
				entity.EntityType, entity.Name, err)
			return
		}
		// If the disk is attached to the VM, detach disk from the VM
		if vmRef != nil {
			vcd.infoCleanup("removeLeftoverEntries: [INFO] Deleting %s '%s', VM: '%s|%s', disk is attached, detaching disk\n",
				entity.EntityType, entity.Name, vmRef.Name, vmRef.HREF)

			vm, err := vcd.client.Client.GetVMByHref(vmRef.HREF)
			if err != nil {
				vcd.infoCleanup(
					"removeLeftoverEntries: [ERROR] Deleting %s '%s', VM: '%s|%s', cannot find the VM details: %s\n",
					entity.EntityType, entity.Name, vmRef.Name, vmRef.HREF, err)
				return
			}

			// Detach the disk from VM
			task, err := vm.DetachDisk(&types.DiskAttachOrDetachParams{
				Disk: &types.Reference{
					HREF: disk.Disk.HREF,
				},
			})
			if err != nil {
				vcd.infoCleanup(
					"removeLeftoverEntries: [ERROR] Detaching %s '%s', VM: '%s|%s': %s\n",
					entity.EntityType, entity.Name, vmRef.Name, vmRef.HREF, err)
				return
			}
			err = task.WaitTaskCompletion()
			if err != nil {
				vcd.infoCleanup(
					"removeLeftoverEntries: [ERROR] Deleting %s '%s', VM: '%s|%s', waitTaskCompletion of detach disk is failed: %s\n",
					entity.EntityType, entity.Name, vmRef.Name, vmRef.HREF, err)
				return
			}

			// We need to refresh the disk info to obtain remove href for delete disk
			// because attached disk is not showing remove disk href in disk.Disk.Link
			err = disk.Refresh()
			if err != nil {
				vcd.infoCleanup(
					"removeLeftoverEntries: [ERROR] Deleting %s '%s', cannot refresh disk: %s\n",
					entity.EntityType, entity.Name, err)
				return
			}
		}

		// Delete disk
		deleteDiskTask, err := disk.Delete()
		if err != nil {
			vcd.infoCleanup("removeLeftoverEntries: [ERROR] Deleting %s '%s', cannot delete disk: %s\n",
				entity.EntityType, entity.Name, err)
			return
		}
		err = deleteDiskTask.WaitTaskCompletion()
		if err != nil {
			vcd.infoCleanup("removeLeftoverEntries: [ERROR] Deleting %s '%s', waitTaskCompletion of delete disk is failed: %s\n",
				entity.EntityType, entity.Name, err)
			return
		}

		vcd.infoCleanup(removedMsg, entity.EntityType, entity.Name, entity.CreatedBy)
		return
	case "lbServiceMonitor":
		if entity.Parent == "" {
			vcd.infoCleanup("removeLeftoverEntries: [ERROR] No parent specified '%s'\n", entity.Name)
			return
		}

		orgName, vdcName, edgeName := splitParent(entity.Parent, "|")

		_, _, edge, err := getOrgVdcEdgeByNames(vcd, orgName, vdcName, edgeName)
		if err != nil {
			vcd.infoCleanup("removeLeftoverEntries: [ERROR] %s \n", err)
		}

		err = edge.DeleteLbServiceMonitorByName(entity.Name)
		if err != nil && strings.Contains(err.Error(), ErrorEntityNotFound.Error()) {
			vcd.infoCleanup(notFoundMsg, entity.EntityType, entity.Name)
			return
		}
		if err != nil {
			vcd.infoCleanup(notDeletedMsg, entity.EntityType, entity.Name, err)
		}

		vcd.infoCleanup(removedMsg, entity.EntityType, entity.Name, entity.CreatedBy)
		return

	case "lbServerPool":
		if entity.Parent == "" {
			vcd.infoCleanup("removeLeftoverEntries: [ERROR] No parent specified '%s'\n", entity.Name)
			return
		}

		orgName, vdcName, edgeName := splitParent(entity.Parent, "|")

		_, _, edge, err := getOrgVdcEdgeByNames(vcd, orgName, vdcName, edgeName)
		if err != nil {
			vcd.infoCleanup("removeLeftoverEntries: [ERROR] %s \n", err)
		}

		err = edge.DeleteLbServerPoolByName(entity.Name)
		if err != nil && strings.Contains(err.Error(), ErrorEntityNotFound.Error()) {
			vcd.infoCleanup(notFoundMsg, entity.EntityType, entity.Name)
			return
		}
		if err != nil {
			vcd.infoCleanup(notDeletedMsg, entity.EntityType, entity.Name, err)
		}

		vcd.infoCleanup(removedMsg, entity.EntityType, entity.Name, entity.CreatedBy)
		return
	case "lbAppProfile":
		if entity.Parent == "" {
			vcd.infoCleanup("removeLeftoverEntries: [ERROR] No parent specified '%s'\n", entity.Name)
			return
		}

		orgName, vdcName, edgeName := splitParent(entity.Parent, "|")

		_, _, edge, err := getOrgVdcEdgeByNames(vcd, orgName, vdcName, edgeName)
		if err != nil {
			vcd.infoCleanup("removeLeftoverEntries: [ERROR] %s \n", err)
		}

		err = edge.DeleteLbAppProfileByName(entity.Name)
		if err != nil && strings.Contains(err.Error(), ErrorEntityNotFound.Error()) {
			vcd.infoCleanup(notFoundMsg, entity.EntityType, entity.Name)
			return
		}
		if err != nil {
			vcd.infoCleanup(notDeletedMsg, entity.EntityType, entity.Name, err)
		}

		vcd.infoCleanup(removedMsg, entity.EntityType, entity.Name, entity.CreatedBy)
		return

	case "lbVirtualServer":
		if entity.Parent == "" {
			vcd.infoCleanup("removeLeftoverEntries: [ERROR] No parent specified '%s'\n", entity.Name)
			return
		}

		orgName, vdcName, edgeName := splitParent(entity.Parent, "|")

		_, _, edge, err := getOrgVdcEdgeByNames(vcd, orgName, vdcName, edgeName)
		if err != nil {
			vcd.infoCleanup("removeLeftoverEntries: [ERROR] %s \n", err)
		}

		err = edge.DeleteLbVirtualServerByName(entity.Name)
		if err != nil && strings.Contains(err.Error(), ErrorEntityNotFound.Error()) {
			vcd.infoCleanup(notFoundMsg, entity.EntityType, entity.Name)
			return
		}
		if err != nil {
			vcd.infoCleanup(notDeletedMsg, entity.EntityType, entity.Name, err)
		}

		vcd.infoCleanup(removedMsg, entity.EntityType, entity.Name, entity.CreatedBy)
		return
	case "lbAppRule":
		if entity.Parent == "" {
			vcd.infoCleanup("removeLeftoverEntries: [ERROR] No parent specified '%s'\n", entity.Name)
			return
		}

		orgName, vdcName, edgeName := splitParent(entity.Parent, "|")

		_, _, edge, err := getOrgVdcEdgeByNames(vcd, orgName, vdcName, edgeName)
		if err != nil {
			vcd.infoCleanup("removeLeftoverEntries: [ERROR] %s \n", err)
		}

		err = edge.DeleteLbAppRuleByName(entity.Name)
		if err != nil && strings.Contains(err.Error(), ErrorEntityNotFound.Error()) {
			vcd.infoCleanup(notFoundMsg, entity.EntityType, entity.Name)
			return
		}
		if err != nil {
			vcd.infoCleanup(notDeletedMsg, entity.EntityType, entity.Name, err)
		}

		vcd.infoCleanup(removedMsg, entity.EntityType, entity.Name, entity.CreatedBy)
		return
	// Edge gateway DHCP relay settings cannot actually be "deleted". They can only be unset and this is
	// what this cleanup case does.
	case "dhcpRelayConfig":
		if entity.Parent == "" {
			vcd.infoCleanup("removeLeftoverEntries: [ERROR] No parent specified '%s'\n", entity.Name)
			return
		}

		orgName, vdcName, edgeName := splitParent(entity.Parent, "|")

		_, _, edge, err := getOrgVdcEdgeByNames(vcd, orgName, vdcName, edgeName)
		if err != nil {
			vcd.infoCleanup("removeLeftoverEntries: [ERROR] %s \n", err)
		}

		err = edge.ResetDhcpRelay()
		if err != nil {
			vcd.infoCleanup(notDeletedMsg, entity.EntityType, entity.Name, err)
		}

		vcd.infoCleanup(removedMsg, entity.EntityType, entity.Name, entity.CreatedBy)
		return

	case "vdcMetaData":
		if entity.Parent == "" {
			vcd.infoCleanup("removeLeftoverEntries: [ERROR] No VDC and ORG provided for vDC meta data '%s'\n", entity.Name)
			return
		}
		_, vdc, err := vcd.getAdminOrgAndVdcFromCleanupEntity(entity)
		if err != nil {
			vcd.infoCleanup("%s", err)
		}
		_, err = vdc.DeleteMetadata(entity.Name)
		if err == nil {
			vcd.infoCleanup(removedMsg, entity.EntityType, entity.Name, entity.CreatedBy)
		} else {
			vcd.infoCleanup(notDeletedMsg, entity.EntityType, entity.Name, err)
		}
		return

	case "nsxvNatRule":
		if entity.Parent == "" {
			vcd.infoCleanup("removeLeftoverEntries: [ERROR] No parent specified '%s'\n", entity.Name)
			return
		}

		orgName, vdcName, edgeName := splitParent(entity.Parent, "|")

		_, _, edge, err := getOrgVdcEdgeByNames(vcd, orgName, vdcName, edgeName)
		if err != nil {
			vcd.infoCleanup("removeLeftoverEntries: [ERROR] %s \n", err)
		}

		err = edge.DeleteNsxvNatRuleById(entity.Name)
		if IsNotFound(err) {
			vcd.infoCleanup(notFoundMsg, entity.EntityType, entity.Name)
			return
		}
		if err != nil {
			vcd.infoCleanup(notDeletedMsg, entity.EntityType, entity.Name, err)
		}

		vcd.infoCleanup(removedMsg, entity.EntityType, entity.Name, entity.CreatedBy)
		return

	case "nsxvFirewallRule":
		if entity.Parent == "" {
			vcd.infoCleanup("removeLeftoverEntries: [ERROR] No parent specified '%s'\n", entity.Name)
			return
		}

		orgName, vdcName, edgeName := splitParent(entity.Parent, "|")

		_, _, edge, err := getOrgVdcEdgeByNames(vcd, orgName, vdcName, edgeName)
		if err != nil {
			vcd.infoCleanup("removeLeftoverEntries: [ERROR] %s \n", err)
		}

		err = edge.DeleteNsxvFirewallRuleById(entity.Name)
		if IsNotFound(err) {
			vcd.infoCleanup(notFoundMsg, entity.EntityType, entity.Name)
			return
		}
		if err != nil {
			vcd.infoCleanup(notDeletedMsg, entity.EntityType, entity.Name, err)
		}

		vcd.infoCleanup(removedMsg, entity.EntityType, entity.Name, entity.CreatedBy)
		return
	case "ipSet":
		if entity.Parent == "" {
			vcd.infoCleanup("removeLeftoverEntries: [ERROR] No parent specified '%s'\n", entity.Name)
			return
		}

		orgName, vdcName, _ := splitParent(entity.Parent, "|")

		_, vdc, err := getOrgVdcByNames(vcd, orgName, vdcName)
		if err != nil {
			vcd.infoCleanup("removeLeftoverEntries: [ERROR] %s \n", err)
		}

		err = vdc.DeleteNsxvIpSetByName(entity.Name)
		if IsNotFound(err) {
			vcd.infoCleanup(notFoundMsg, entity.EntityType, entity.Name)
			return
		}
		if err != nil {
			vcd.infoCleanup(notDeletedMsg, entity.EntityType, entity.Name, err)
		}
	case "fastProvisioning":
		orgName, vdcName, _ := splitParent(entity.Parent, "|")
		if orgName == "" || vdcName == "" {
			vcd.infoCleanup(splitParentNotFound, entity.Parent)
		}
		org, err := vcd.client.GetAdminOrgByName(orgName)
		if err != nil {
			vcd.infoCleanup(notFoundMsg, "org", orgName)
		}
		adminVdc, err := org.GetAdminVDCByName(vdcName, false)
		if adminVdc == nil || err != nil {
			vcd.infoCleanup(notFoundMsg, "vdc", vdcName)
		}
		fastProvisioningValue := false
		if entity.Name == "enable" {
			fastProvisioningValue = true
		}

		if adminVdc != nil && *adminVdc.AdminVdc.UsesFastProvisioning != fastProvisioningValue {
			adminVdc.AdminVdc.UsesFastProvisioning = &fastProvisioningValue
			_, err = adminVdc.Update()
			if err != nil {
				vcd.infoCleanup("updateLeftoverEntries: [INFO] revert back VDC fast provisioning value % s failed\n", entity.Name)
				return
			}
			vcd.infoCleanup("updateLeftoverEntries: [INFO] reverted back VDC fast provisioning value %s \n", entity.Name)
		} else {
			vcd.infoCleanup("updateLeftoverEntries: [INFO] VDC fast provisioning left as it is %s \n", entity.Name)
		}
		return

	default:
		// If we reach this point, we are trying to clean up an entity that
		// we aren't prepared for yet.
		fmt.Printf("removeLeftoverEntries: [ERROR] Unrecognized type %s for entity '%s'\n",
			entity.EntityType, entity.Name)
	}
}

func (vcd *TestVCD) TearDownSuite(check *C) {
	// We will try to remove every entity that has been registered into
	// CleanupEntityList. Entities that have already been cleaned up by their
	// functions will be ignored.
	for i, cleanupEntity := range cleanupEntityList {
		fmt.Printf("# %d ", i+1)
		vcd.removeLeftoverEntities(cleanupEntity)
		removePersistentCleanupList()
	}
}

// Tests getloginurl with the endpoint given
// in the config file.
func TestClient_getloginurl(t *testing.T) {
	config, err := GetConfigStruct()
	if err != nil {
		t.Fatalf("err: %s", err)
	}
	client, err := GetTestVCDFromYaml(config)
	if err != nil {
		t.Fatalf("err: %s", err)
	}

	err = client.vcdloginurl()
	if err != nil {
		t.Fatalf("err: %s", err)
	}

	if client.sessionHREF.Path != "/api/sessions" {
		t.Fatalf("Getting LoginUrl failed, url: %s", client.sessionHREF.Path)
	}
}

// Tests Authenticate with the vcd credentials (or token) given in the config file
func TestVCDClient_Authenticate(t *testing.T) {
	config, err := GetConfigStruct()
	if err != nil {
		t.Fatalf("err: %s", err)
	}
	client, err := GetTestVCDFromYaml(config)
	if err != nil {
		t.Fatalf("err: %s", err)
	}

	token := os.Getenv("VCD_TOKEN")
	if token == "" {
		token = config.Provider.Token
	}
	if token != "" {
		err = client.SetToken(config.Provider.SysOrg, AuthorizationHeader, token)
	} else {
		err = client.Authenticate(config.Provider.User, config.Provider.Password, config.Provider.SysOrg)
	}

	if err != nil {
		t.Fatalf("Error authenticating: %s", err)
	}
}

func (vcd *TestVCD) createTestVapp(name string) (*VApp, error) {
	// ========================= issue#252 ==================================
	// TODO: To be enabled when issue#252 is resolved.
	// Allows re-using a pre-created vApp
	// existingVapp, err := vcd.vdc.GetVAppByName(name, false)
	// if err == nil {
	// 	fmt.Printf("vApp %s already exists. Skipping creation\n",name)
	// 	return existingVapp, nil
	// }
	// ======================================================================
	// Populate OrgVDCNetwork
	var networks []*types.OrgVDCNetwork
	net, err := vcd.vdc.GetOrgVdcNetworkByName(vcd.config.VCD.Network.Net1, false)
	if err != nil {
		return nil, fmt.Errorf("error finding network : %s, err: %s", vcd.config.VCD.Network.Net1, err)
	}
	networks = append(networks, net.OrgVDCNetwork)
	// Populate Catalog
	cat, err := vcd.org.GetCatalogByName(vcd.config.VCD.Catalog.Name, false)
	if err != nil || cat == nil {
		return nil, fmt.Errorf("error finding catalog : %s", err)
	}
	// Populate Catalog Item
	catitem, err := cat.GetCatalogItemByName(vcd.config.VCD.Catalog.CatalogItem, false)
	if err != nil {
		return nil, fmt.Errorf("error finding catalog item : %s", err)
	}
	// Get VAppTemplate
	vAppTemplate, err := catitem.GetVAppTemplate()
	if err != nil {
		return nil, fmt.Errorf("error finding vapptemplate : %s", err)
	}
	// Get StorageProfileReference
	storageProfileRef, err := vcd.vdc.FindStorageProfileReference(vcd.config.VCD.StorageProfile.SP1)
	if err != nil {
		return nil, fmt.Errorf("error finding storage profile: %s", err)
	}
	// Compose VApp
	task, err := vcd.vdc.ComposeVApp(networks, vAppTemplate, storageProfileRef, name, "description", true)
	if err != nil {
		return nil, fmt.Errorf("error composing vapp: %s", err)
	}
	// After a successful creation, the entity is added to the cleanup list.
	// If something fails after this point, the entity will be removed
	AddToCleanupList(name, "vapp", "", "createTestVapp")
	err = task.WaitTaskCompletion()
	if err != nil {
		return nil, fmt.Errorf("error composing vapp: %s", err)
	}
	// Get VApp
	vapp, err := vcd.vdc.GetVAppByName(name, true)
	if err != nil {
		return nil, fmt.Errorf("error getting vapp: %s", err)
	}

	err = vapp.BlockWhileStatus("UNRESOLVED", vapp.client.MaxRetryTimeout)
	if err != nil {
		return nil, fmt.Errorf("error waiting for created test vApp to have working state: %s", err)
	}

	return vapp, err
}

func Test_splitParent(t *testing.T) {
	type args struct {
		parent    string
		separator string
	}
	tests := []struct {
		name       string
		args       args
		wantFirst  string
		wantSecond string
		wantThird  string
	}{
		{
			name:       "Empty",
			args:       args{parent: "", separator: "|"},
			wantFirst:  "",
			wantSecond: "",
			wantThird:  "",
		},
		{
			name:       "One",
			wantFirst:  "",
			wantSecond: "",
			wantThird:  "",
		},
		{
			name:       "Two",
			args:       args{parent: "first|second", separator: "|"},
			wantFirst:  "first",
			wantSecond: "second",
			wantThird:  "",
		},
		{
			name:       "Three",
			args:       args{parent: "first|second|third", separator: "|"},
			wantFirst:  "first",
			wantSecond: "second",
			wantThird:  "third",
		},
		{
			name:       "Four",
			args:       args{parent: "first|second|third|fourth", separator: "|"},
			wantFirst:  "",
			wantSecond: "",
			wantThird:  "",
		},
	}
	for _, tt := range tests {
		t.Run(tt.name, func(t *testing.T) {
			gotFirst, gotSecond, gotThird := splitParent(tt.args.parent, tt.args.separator)
			if gotFirst != tt.wantFirst {
				t.Errorf("splitParent() gotFirst = %v, want %v", gotFirst, tt.wantFirst)
			}
			if gotSecond != tt.wantSecond {
				t.Errorf("splitParent() gotSecond = %v, want %v", gotSecond, tt.wantSecond)
			}
			if gotThird != tt.wantThird {
				t.Errorf("splitParent() gotThird = %v, want %v", gotThird, tt.wantThird)
			}
		})
	}
}

func (vcd *TestVCD) findFirstVm(vapp VApp) (types.VM, string) {
	for _, vm := range vapp.VApp.Children.VM {
		if vm.Name != "" {
			return *vm, vm.Name
		}
	}
	return types.VM{}, ""
}

func (vcd *TestVCD) findFirstVapp() VApp {
	client := vcd.client
	config := vcd.config
	org, err := client.GetOrgByName(config.VCD.Org)
	if err != nil {
		fmt.Println(err)
		return VApp{}
	}
	vdc, err := org.GetVDCByName(config.VCD.Vdc, false)
	if err != nil {
		fmt.Println(err)
		return VApp{}
	}
	wantedVapp := vcd.vapp.VApp.Name
	vappName := ""
	for _, res := range vdc.Vdc.ResourceEntities {
		for _, item := range res.ResourceEntity {
			// Finding a named vApp, if it was defined in config
			if wantedVapp != "" {
				if item.Name == wantedVapp {
					vappName = item.Name
					break
				}
			} else {
				// Otherwise, we get the first vApp from the vDC list
				if item.Type == "application/vnd.vmware.vcloud.vApp+xml" {
					vappName = item.Name
					break
				}
			}
		}
	}
	if wantedVapp == "" {
		return VApp{}
	}
	vapp, _ := vdc.GetVAppByName(vappName, false)
	return *vapp
}

// Test_NewRequestWitNotEncodedParamsWithApiVersion verifies that api version override works
func (vcd *TestVCD) Test_NewRequestWitNotEncodedParamsWithApiVersion(check *C) {
	fmt.Printf("Running: %s\n", check.TestName())
	queryUlr := vcd.client.Client.VCDHREF
	queryUlr.Path += "/query"

	apiVersion, err := vcd.client.Client.maxSupportedVersion()
	check.Assert(err, IsNil)

	req := vcd.client.Client.NewRequestWitNotEncodedParamsWithApiVersion(nil, map[string]string{"type": "media",
		"filter": "name==any"}, http.MethodGet, queryUlr, nil, apiVersion)

	resp, err := checkResp(vcd.client.Client.Http.Do(req))
	check.Assert(err, IsNil)

	check.Assert(resp.Header.Get("Content-Type"), Equals, types.MimeQueryRecords+";version="+apiVersion)

	// Repeats the call without API version change
	req = vcd.client.Client.NewRequestWitNotEncodedParams(nil, map[string]string{"type": "media",
		"filter": "name==any"}, http.MethodGet, queryUlr, nil)

	resp, err = checkResp(vcd.client.Client.Http.Do(req))
	check.Assert(err, IsNil)

	// Checks that the regularAPI version was not affected by the previous call
	check.Assert(resp.Header.Get("Content-Type"), Equals, types.MimeQueryRecords+";version="+vcd.client.Client.APIVersion)

	fmt.Printf("Test: %s run with api Version: %s\n", check.TestName(), apiVersion)
}

// setBoolFlag binds a flag to a boolean variable (passed as pointer)
// it also uses an optional environment variable that, if set, will
// update the variable before binding it to the flag.
func setBoolFlag(varPointer *bool, name, envVar, help string) {
	if envVar != "" && os.Getenv(envVar) != "" {
		*varPointer = true
	}
	flag.BoolVar(varPointer, name, *varPointer, help)
}

// setTestEnv enables environment variables that are also used in non-test code
func setTestEnv() {
	if enableDebug {
		_ = os.Setenv("GOVCD_DEBUG", "1")
	}
	if debugShowRequestEnabled {
		_ = os.Setenv("GOVCD_SHOW_REQ", "1")
	}
	if debugShowResponseEnabled {
		_ = os.Setenv("GOVCD_SHOW_RESP", "1")
	}
}<|MERGE_RESOLUTION|>--- conflicted
+++ resolved
@@ -1,8 +1,4 @@
-<<<<<<< HEAD
-// +build api functional catalog vapp gateway network org query extnetwork task vm vdc system disk lb lbAppRule lbAppProfile lbServerPool lbServiceMonitor lbVirtualServer user search nsxv affinity ALL
-=======
-// +build api functional catalog vapp gateway network org query extnetwork task vm vdc system disk lb lbAppRule lbAppProfile lbServerPool lbServiceMonitor lbVirtualServer user search nsxv auth ALL
->>>>>>> 819fed66
+// +build api functional catalog vapp gateway network org query extnetwork task vm vdc system disk lb lbAppRule lbAppProfile lbServerPool lbServiceMonitor lbVirtualServer user search nsxv auth affinity ALL
 
 /*
  * Copyright 2019 VMware, Inc.  All rights reserved.  Licensed under the Apache v2 License.
