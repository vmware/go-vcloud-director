<<<<<<< HEAD
// +build api functional catalog vapp gateway network org query extnetwork task vm vdc system disk lbAppProfile lbServerPool lbServiceMonitor ALL
=======
// +build api functional catalog vapp gateway network org query extnetwork task vm vdc system disk lbAppProfile lbServerPool lbServiceMonitor user ALL
>>>>>>> 070d508b

/*
 * Copyright 2019 VMware, Inc.  All rights reserved.  Licensed under the Apache v2 License.
 */

package govcd

import (
	"fmt"
	"io/ioutil"
	"net/url"
	"os"
	"path/filepath"
	"runtime"
	"strings"
	"testing"

	"github.com/vmware/go-vcloud-director/v2/types/v56"
	"github.com/vmware/go-vcloud-director/v2/util"
	. "gopkg.in/check.v1"
	"gopkg.in/yaml.v2"
)

const (
	// Names for entities created by the tests
	TestCreateOrg                 = "TestCreateOrg"
	TestDeleteOrg                 = "TestDeleteOrg"
	TestUpdateOrg                 = "TestUpdateOrg"
	TestCreateCatalog             = "TestCreateCatalog"
	TestCreateCatalogDesc         = "Catalog created by tests"
	TestRefreshOrgFullName        = "TestRefreshOrgFullName"
	TestUpdateCatalog             = "TestUpdateCatalog"
	TestDeleteCatalog             = "TestDeleteCatalog"
	TestRefreshOrg                = "TestRefreshOrg"
	TestComposeVapp               = "TestComposeVapp"
	TestComposeVappDesc           = "vApp created by tests"
	TestSetUpSuite                = "TestSetUpSuite"
	TestUploadOvf                 = "TestUploadOvf"
	TestDeleteCatalogItem         = "TestDeleteCatalogItem"
	TestCreateOrgVdc              = "TestCreateOrgVdc"
	TestRefreshOrgVdc             = "TestRefreshOrgVdc"
	TestCreateOrgVdcNetworkEGW    = "TestCreateOrgVdcNetworkEGW"
	TestCreateOrgVdcNetworkIso    = "TestCreateOrgVdcNetworkIso"
	TestCreateOrgVdcNetworkDirect = "TestCreateOrgVdcNetworkDirect"
	TestUploadMedia               = "TestUploadMedia"
	TestCatalogUploadMedia        = "TestCatalogUploadMedia"
	TestCreateDisk                = "TestCreateDisk"
	TestUpdateDisk                = "TestUpdateDisk"
	TestDeleteDisk                = "TestDeleteDisk"
	TestRefreshDisk               = "TestRefreshDisk"
	TestAttachedVMDisk            = "TestAttachedVMDisk"
	TestVdcFindDiskByHREF         = "TestVdcFindDiskByHREF"
	TestFindDiskByHREF            = "TestFindDiskByHREF"
	TestDisk                      = "TestDisk"
	TestVMAttachOrDetachDisk      = "TestVMAttachOrDetachDisk"
	TestVMAttachDisk              = "TestVMAttachDisk"
	TestVMDetachDisk              = "TestVMDetachDisk"
	TestCreateExternalNetwork     = "TestCreateExternalNetwork"
	TestDeleteExternalNetwork     = "TestDeleteExternalNetwork"
	TestLBServiceMonitor          = "TestLBServiceMonitor"
	TestLBServerPool              = "TestLBServerPool"
	TestLBAppProfile              = "TestLBAppProfile"
<<<<<<< HEAD
	TestLBAppRule                 = "TestLBAppRule"
=======
>>>>>>> 070d508b
)

const (
	TestRequiresSysAdminPrivileges = "Test %s requires system administrator privileges"
)

// Struct to get info from a config yaml file that the user
// specifies
type TestConfig struct {
	Provider struct {
		User            string `yaml:"user"`
		Password        string `yaml:"password"`
		Url             string `yaml:"url"`
		SysOrg          string `yaml:"sysOrg"`
		MaxRetryTimeout int    `yaml:"maxRetryTimeout,omitempty"`
	}
	VCD struct {
		Org         string `yaml:"org"`
		Vdc         string `yaml:"vdc"`
		ProviderVdc struct {
			Name           string `yaml:"name"`
			StorageProfile string `yaml:"storage_profile"`
			NetworkPool    string `yaml:"network_pool"`
		} `yaml:"provider_vdc"`
		Catalog struct {
			Name                   string `yaml:"name,omitempty"`
			Description            string `yaml:"description,omitempty"`
			CatalogItem            string `yaml:"catalogItem,omitempty"`
			CatalogItemDescription string `yaml:"catalogItemDescription,omitempty"`
		} `yaml:"catalog"`
		Network struct {
			Net1 string `yaml:"network1"`
			Net2 string `yaml:"network2,omitempty"`
		} `yaml:"network"`
		StorageProfile struct {
			SP1 string `yaml:"storageProfile1"`
			SP2 string `yaml:"storageProfile2,omitempty"`
		} `yaml:"storageProfile"`
		ExternalIp                   string `yaml:"externalIp,omitempty"`
		ExternalNetmask              string `yaml:"externalNetmask,omitempty"`
		InternalIp                   string `yaml:"internalIp,omitempty"`
		InternalNetmask              string `yaml:"internalNetmask,omitempty"`
		EdgeGateway                  string `yaml:"edgeGateway,omitempty"`
		ExternalNetwork              string `yaml:"externalNetwork,omitempty"`
		ExternalNetworkPortGroup     string `yaml:"externalNetworkPortGroup,omitempty"`
		ExternalNetworkPortGroupType string `yaml:"externalNetworkPortGroupType,omitempty"`
		VimServer                    string `yaml:"vimServer,omitempty"`
		Disk                         struct {
			Size          int64 `yaml:"size,omitempty"`
			SizeForUpdate int64 `yaml:"sizeForUpdate,omitempty"`
		}
	} `yaml:"vcd"`
	Logging struct {
		Enabled          bool   `yaml:"enabled,omitempty"`
		LogFileName      string `yaml:"logFileName,omitempty"`
		LogHttpRequest   bool   `yaml:"logHttpRequest,omitempty"`
		LogHttpResponse  bool   `yaml:"logHttpResponse,omitempty"`
		SkipResponseTags string `yaml:"skipResponseTags,omitempty"`
		ApiLogFunctions  string `yaml:"apiLogFunctions,omitempty"`
		VerboseCleanup   bool   `yaml:"verboseCleanup,omitempty"`
	} `yaml:"logging"`
	OVA struct {
		OVAPath        string `yaml:"ovaPath,omitempty"`
		OVAChunkedPath string `yaml:"ovaChunkedPath,omitempty"`
	} `yaml:"ova"`
	Media struct {
		MediaPath string `yaml:"mediaPath,omitempty"`
		Media     string `yaml:"mediaName,omitempty"`
	} `yaml:"media"`
}

// Test struct for vcloud-director.
// Test functions use the struct to get
// an org, vdc, vapp, and client to run
// tests on
type TestVCD struct {
	client         *VCDClient
	org            Org
	vdc            Vdc
	vapp           VApp
	config         TestConfig
	skipVappTests  bool
	skipAdminTests bool
}

// Cleanup entity structure used by the tear-down procedure
// at the end of the tests to remove leftover entities
type CleanupEntity struct {
	Name       string
	EntityType string
	Parent     string
	CreatedBy  string
}

// Internally used by the test suite to run tests based on TestVCD structures
var _ = Suite(&TestVCD{})

// The list holding the entities to be examined and eventually removed
// at the end of the tests
var cleanupEntityList []CleanupEntity

// Use this value to run a specific test that does not need a pre-created vApp.
var skipVappCreation bool = os.Getenv("GOVCD_SKIP_VAPP_CREATION") != ""

// Adds an entity to the cleanup list.
// To be called by all tests when a new entity has been created, before
// running any other operation.
// Items in the list will be deleted at the end of the tests if they still exist.
func AddToCleanupList(name, entityType, parent, createdBy string) {
	for _, item := range cleanupEntityList {
		// avoid adding the same item twice
		if item.Name == name && item.EntityType == entityType {
			return
		}
	}
	cleanupEntityList = append(cleanupEntityList, CleanupEntity{Name: name, EntityType: entityType, Parent: parent, CreatedBy: createdBy})
}

// Prepend an entity to the cleanup list.
// To be called by all tests when a new entity has been created, before
// running any other operation.
// Items in the list will be deleted at the end of the tests if they still exist.
func PrependToCleanupList(name, entityType, parent, createdBy string) {
	for _, item := range cleanupEntityList {
		// avoid adding the same item twice
		if item.Name == name && item.EntityType == entityType {
			return
		}
	}
	cleanupEntityList = append([]CleanupEntity{{Name: name, EntityType: entityType, Parent: parent, CreatedBy: createdBy}}, cleanupEntityList...)
}

// Users use the environmental variable GOVCD_CONFIG as
// a config file for testing. Otherwise the default is govcd_test_config.yaml
// in the current directory. Throws an error if it cannot find your
// yaml file or if it cannot read it.
func GetConfigStruct() (TestConfig, error) {
	config := os.Getenv("GOVCD_CONFIG")
	configStruct := TestConfig{}
	if config == "" {
		// Finds the current directory, through the path of this running test
		_, currentFilename, _, _ := runtime.Caller(0)
		currentDirectory := filepath.Dir(currentFilename)
		config = currentDirectory + "/govcd_test_config.yaml"
	}
	// Looks if the configuration file exists before attempting to read it
	_, err := os.Stat(config)
	if os.IsNotExist(err) {
		return TestConfig{}, fmt.Errorf("Configuration file %s not found: %s", config, err)
	}
	yamlFile, err := ioutil.ReadFile(config)
	if err != nil {
		return TestConfig{}, fmt.Errorf("could not read config file %s: %v", config, err)
	}
	err = yaml.Unmarshal(yamlFile, &configStruct)
	if err != nil {
		return TestConfig{}, fmt.Errorf("could not unmarshal yaml file: %v", err)
	}
	return configStruct, nil
}

// Creates a VCDClient based on the endpoint given in the TestConfig argument.
// TestConfig struct can be obtained by calling GetConfigStruct. Throws an error
// if endpoint given is not a valid url.
func GetTestVCDFromYaml(testConfig TestConfig, options ...VCDClientOption) (*VCDClient, error) {
	configUrl, err := url.ParseRequestURI(testConfig.Provider.Url)
	if err != nil {
		return &VCDClient{}, fmt.Errorf("could not parse Url: %s", err)
	}

	if testConfig.Provider.MaxRetryTimeout != 0 {
		options = append(options, WithMaxRetryTimeout(testConfig.Provider.MaxRetryTimeout))
	}

	return NewVCDClient(*configUrl, true, options...), nil
}

// Necessary to enable the suite tests with TestVCD
func Test(t *testing.T) { TestingT(t) }

// Sets the org, vdc, vapp, and vcdClient for a
// TestVCD struct. An error is thrown if something goes wrong
// getting config file, creating vcd, during authentication, or
// when creating a new vapp. If this method panics, no test
// case that uses the TestVCD struct is run.
func (vcd *TestVCD) SetUpSuite(check *C) {
	config, err := GetConfigStruct()
	if config == (TestConfig{}) || err != nil {
		panic(err)
	}
	vcd.config = config

	if vcd.config.Logging.Enabled {
		util.EnableLogging = true
		if vcd.config.Logging.LogFileName != "" {
			util.ApiLogFileName = vcd.config.Logging.LogFileName
		}
		if vcd.config.Logging.LogHttpRequest {
			util.LogHttpRequest = true
		}
		if vcd.config.Logging.LogHttpResponse {
			util.LogHttpResponse = true
		}
		if vcd.config.Logging.SkipResponseTags != "" {
			util.SetSkipTags(vcd.config.Logging.SkipResponseTags)
		}
		if vcd.config.Logging.ApiLogFunctions != "" {
			util.SetApiLogFunctions(vcd.config.Logging.ApiLogFunctions)
		}
	} else {
		util.EnableLogging = false
	}
	util.SetLog()
	vcdClient, err := GetTestVCDFromYaml(config)
	if vcdClient == nil || err != nil {
		panic(err)
	}
	vcd.client = vcdClient
	// org and vdc are the test org and vdc that is used in all other test cases
	err = vcd.client.Authenticate(config.Provider.User, config.Provider.Password, config.Provider.SysOrg)
	if err != nil {
		panic(err)
	}
	if !vcd.client.Client.IsSysAdmin {
		vcd.skipAdminTests = true
	}
	// set org
	vcd.org, err = GetOrgByName(vcd.client, config.VCD.Org)
	if err != nil || vcd.org == (Org{}) {
		panic(err)
	}
	// set vdc
	vcd.vdc, err = vcd.org.GetVdcByName(config.VCD.Vdc)
	if err != nil || vcd.vdc == (Vdc{}) {
		panic(err)
	}

	// If neither the vApp or VM tags are set, we also skip the
	// creation of the default vApp
	if !isTagSet("vapp") && !isTagSet("vm") {
		// vcd.skipVappTests = true
		skipVappCreation = true
	}
	// creates a new VApp for vapp tests
	if !skipVappCreation && config.VCD.Network.Net1 != "" && config.VCD.StorageProfile.SP1 != "" &&
		config.VCD.Catalog.Name != "" && config.VCD.Catalog.CatalogItem != "" {
		vcd.vapp, err = vcd.createTestVapp(TestSetUpSuite)
		// If no vApp is created, we skip all vApp tests
		if err != nil {
			fmt.Printf("%v\n", err)
			panic("Creation failed - Bailing out")
		}
		if vcd.vapp == (VApp{}) {
			fmt.Printf("Creation of vApp %s failed unexpectedly. No error was reported, but vApp is empty\n", TestSetUpSuite)
			panic("initial vApp is empty - bailing out")
		}
	} else {
		vcd.skipVappTests = true
		fmt.Printf("Skipping all vapp tests because one of the following wasn't given: Network, StorageProfile, Catalog, Catalogitem")
	}
}

// Shows the detail of cleanup operations only if the relevant verbosity
// has been enabled
func (vcd *TestVCD) infoCleanup(format string, args ...interface{}) {
	if vcd.config.Logging.VerboseCleanup {
		fmt.Printf(format, args...)
	}
}

// Gets the two or three components of a "parent" string, as passed to AddToCleanupList
// If the number of split strings is not 2 or 3 it return 3 empty strings
// Example input parent: my-org|my-vdc|my-edge-gw, separator: |
// Output output: first: my-org, second: my-vdc, third: my-edge-gw
func splitParent(parent string, separator string) (first, second, third string) {
	strList := strings.Split(parent, separator)
	if len(strList) < 2 || len(strList) > 3 {
		return "", "", ""
	}
	first = strList[0]
	second = strList[1]

	if len(strList) == 3 {
		third = strList[2]
	}

	return
}

func getOrgVdcEdgeByNames(vcd *TestVCD, orgName, vdcName, edgeName string) (Org, Vdc, EdgeGateway, error) {
	if orgName == "" || vdcName == "" || edgeName == "" {
		return Org{}, Vdc{}, EdgeGateway{}, fmt.Errorf("orgName, vdcName, edgeName cant be empty")
	}

	org, err := GetOrgByName(vcd.client, orgName)
	if err != nil {
		vcd.infoCleanup("could not find org '%s'", orgName)
	}
	vdc, err := org.GetVdcByName(vdcName)
	if err != nil {
		vcd.infoCleanup("could not find vdc '%s'", vdcName)
	}

	edge, err := vdc.FindEdgeGateway(edgeName)
	if err != nil {
		vcd.infoCleanup("could not find edge '%s'", vdcName)
	}
	return org, vdc, edge, nil
}

var splitParentNotFound string = "removeLeftoverEntries: [ERROR] missing parent info (%s). The parent fields must be defined with a separator '|'\n"
var notFoundMsg string = "removeLeftoverEntries: [INFO] No action for %s '%s'\n"

func (vcd *TestVCD) getAdminOrgAndVdcFromCleanupEntity(entity CleanupEntity) (org AdminOrg, vdc Vdc, err error) {
	orgName, vdcName, _ := splitParent(entity.Parent, "|")
	if orgName == "" || vdcName == "" {
		vcd.infoCleanup(splitParentNotFound, entity.Parent)
		return AdminOrg{}, Vdc{}, fmt.Errorf("can't find parents names")
	}
	org, err = GetAdminOrgByName(vcd.client, orgName)
	if org == (AdminOrg{}) || err != nil {
		vcd.infoCleanup(notFoundMsg, "org", orgName)
		return AdminOrg{}, Vdc{}, fmt.Errorf("can't find org")
	}
	vdc, err = org.GetVdcByName(vdcName)
	if vdc == (Vdc{}) || err != nil {
		vcd.infoCleanup(notFoundMsg, "vdc", vdcName)
		return AdminOrg{}, Vdc{}, fmt.Errorf("can't find vdc")
	}
	return org, vdc, nil
}

// Removes leftover entities that may still exist after failed tests
// or the ones that were explicitly created for several tests and
// were relying on this procedure to clean up at the end.
func (vcd *TestVCD) removeLeftoverEntities(entity CleanupEntity) {
	var introMsg string = "removeLeftoverEntries: [INFO] Attempting cleanup of %s '%s' instantiated by %s\n"
	var removedMsg string = "removeLeftoverEntries: [INFO] Removed %s '%s' created by %s\n"
	var notDeletedMsg string = "removeLeftoverEntries: [ERROR] Error deleting %s '%s': %s\n"
	// NOTE: this is a cleanup function that should continue even if errors are found.
	// For this reason, the [ERROR] messages won't be followed by a program termination
	vcd.infoCleanup(introMsg, entity.EntityType, entity.Name, entity.CreatedBy)
	switch entity.EntityType {
	case "vapp":
		vapp, err := vcd.vdc.FindVAppByName(entity.Name)
		if vapp == (VApp{}) || err != nil {
			vcd.infoCleanup(notFoundMsg, entity.EntityType, entity.Name)
			return
		}
		task, _ := vapp.Undeploy()
		_ = task.WaitTaskCompletion()
		task, err = vapp.Delete()
		if err != nil {
			vcd.infoCleanup(notDeletedMsg, entity.EntityType, entity.Name, err)
			return
		}
		vcd.infoCleanup(removedMsg, entity.EntityType, entity.Name, entity.CreatedBy)
		return

	case "catalog":
		if entity.Parent == "" {
			vcd.infoCleanup("removeLeftoverEntries: [ERROR] No Org provided for catalog '%s'\n", entity.Name)
			return
		}
		org, err := GetAdminOrgByName(vcd.client, entity.Parent)
		if org == (AdminOrg{}) || err != nil {
			vcd.infoCleanup("removeLeftoverEntries: [INFO] organization '%s' not found\n", entity.Parent)
			return
		}
		catalog, err := org.FindAdminCatalog(entity.Name)
		if catalog == (AdminCatalog{}) || err != nil {
			vcd.infoCleanup(notFoundMsg, entity.EntityType, entity.Name)
			return
		}
		err = catalog.Delete(true, true)
		if err != nil {
			vcd.infoCleanup(notDeletedMsg, entity.EntityType, entity.Name, err)
			return
		}
		vcd.infoCleanup(removedMsg, entity.EntityType, entity.Name, entity.CreatedBy)
		return

	case "org":
		org, err := GetAdminOrgByName(vcd.client, entity.Name)
		if org == (AdminOrg{}) || err != nil {
			vcd.infoCleanup(notFoundMsg, entity.EntityType, entity.Name)
			return
		}
		err = org.Delete(true, true)
		if err != nil {
			vcd.infoCleanup(notDeletedMsg, entity.EntityType, entity.Name, err)
			return
		}
		vcd.infoCleanup(removedMsg, entity.EntityType, entity.Name, entity.CreatedBy)
		return
	case "catalogItem":
		if entity.Parent == "" {
			vcd.infoCleanup("removeLeftoverEntries: [ERROR] No Org provided for catalogItem '%s'\n", strings.Split(entity.Parent, "|")[0])
			return
		}
		org, err := GetAdminOrgByName(vcd.client, strings.Split(entity.Parent, "|")[0])
		if org == (AdminOrg{}) || err != nil {
			vcd.infoCleanup("removeLeftoverEntries: [INFO] organization '%s' not found\n", entity.Parent)
			return
		}
		catalog, err := org.FindCatalog(strings.Split(entity.Parent, "|")[1])
		if catalog == (Catalog{}) || err != nil {
			vcd.infoCleanup(notFoundMsg, entity.EntityType, entity.Name)
			return
		}
		for _, catalogItems := range catalog.Catalog.CatalogItems {
			for _, catalogItem := range catalogItems.CatalogItem {
				if catalogItem.Name == entity.Name {
					catalogItemApi, err := catalog.FindCatalogItem(catalogItem.Name)
					if catalogItemApi == (CatalogItem{}) || err != nil {
						vcd.infoCleanup(notFoundMsg, entity.EntityType, entity.Name)
						return
					}
					err = catalogItemApi.Delete()
					vcd.infoCleanup(removedMsg, entity.EntityType, entity.Name, entity.CreatedBy)
					if err != nil {
						vcd.infoCleanup(notDeletedMsg, entity.EntityType, entity.Name, err)
					}
				}
			}
		}
		return
	case "edgegateway":
		_, vdc, err := vcd.getAdminOrgAndVdcFromCleanupEntity(entity)
		if err != nil {
			return
		}
		edge, err := vdc.FindEdgeGateway(entity.Name)
		if err != nil {
			vcd.infoCleanup("removeLeftoverEntries: [INFO] edge gateway '%s' not found\n", entity.Name)
			return
		}
		err = edge.Delete(true, true)
		if err != nil {
			vcd.infoCleanup(notDeletedMsg, entity.EntityType, entity.Name, err)
			return
		}
		vcd.infoCleanup(removedMsg, entity.EntityType, entity.Name, entity.CreatedBy)
		return
	case "network":
		_, vdc, err := vcd.getAdminOrgAndVdcFromCleanupEntity(entity)
		if err != nil {
			vcd.infoCleanup("%s", err)
		}
		err = RemoveOrgVdcNetworkIfExists(vdc, entity.Name)
		if err == nil {
			vcd.infoCleanup(removedMsg, entity.EntityType, entity.Name, entity.CreatedBy)
		} else {
			vcd.infoCleanup(notDeletedMsg, entity.EntityType, entity.Name, err)
		}
		return
	case "externalNetwork":
		externalNetwork, err := GetExternalNetwork(vcd.client, entity.Name)
		if err != nil {
			vcd.infoCleanup(notFoundMsg, "externalNetwork", entity.Name)
			return
		}
		err = externalNetwork.DeleteWait()
		if err == nil {
			vcd.infoCleanup(removedMsg, entity.EntityType, entity.Name, entity.CreatedBy)
		} else {
			vcd.infoCleanup(notDeletedMsg, entity.EntityType, entity.Name, err)
		}
		return
	case "mediaImage":
		if entity.Parent == "" {
			vcd.infoCleanup("removeLeftoverEntries: [ERROR] No VDC and ORG provided for media '%s'\n", entity.Name)
			return
		}
		_, vdc, err := vcd.getAdminOrgAndVdcFromCleanupEntity(entity)
		if err != nil {
			vcd.infoCleanup("%s", err)
		}
		err = RemoveMediaImageIfExists(vdc, entity.Name)
		if err == nil {
			vcd.infoCleanup(removedMsg, entity.EntityType, entity.Name, entity.CreatedBy)
		} else {
			vcd.infoCleanup(notDeletedMsg, entity.EntityType, entity.Name, err)
		}
		return
	case "user":
		if entity.Parent == "" {
			vcd.infoCleanup("removeLeftoverEntries: [ERROR] No ORG provided for user '%s'\n", entity.Name)
			return
		}
		org, err := GetAdminOrgByName(vcd.client, entity.Parent)
		if org == (AdminOrg{}) || err != nil {
			vcd.infoCleanup(notFoundMsg, "org", entity.Parent)
			return
		}
		user, err := org.FetchUserByName(entity.Name, true)
		if err != nil {
			vcd.infoCleanup(notFoundMsg, "user", entity.Name)
			return
		}
		err = user.Delete(true)
		if err == nil {
			vcd.infoCleanup(removedMsg, entity.EntityType, entity.Name, entity.CreatedBy)
		} else {
			vcd.infoCleanup(notDeletedMsg, entity.EntityType, entity.Name, err)
		}
		return
	case "vdc":
		if entity.Parent == "" {
			vcd.infoCleanup("removeLeftoverEntries: [ERROR] No ORG provided for VDC '%s'\n", entity.Name)
			return
		}
		org, err := GetAdminOrgByName(vcd.client, entity.Parent)
		if org == (AdminOrg{}) || err != nil {
			vcd.infoCleanup(notFoundMsg, "org", entity.Parent)
			return
		}
		vdc, err := org.GetVdcByName(entity.Name)
		if vdc == (Vdc{}) || err != nil {
			vcd.infoCleanup(notFoundMsg, "vdc", entity.Name)
			return
		}
		err = vdc.DeleteWait(true, true)
		if err == nil {
			vcd.infoCleanup(removedMsg, entity.EntityType, entity.Name, entity.CreatedBy)
		} else {
			vcd.infoCleanup(notDeletedMsg, entity.EntityType, entity.Name, err)
		}
		return
	case "vm":
		// nothing so far
		return
	case "disk":
		// Find disk by href rather than find disk by name, because disk name can be duplicated in VDC,
		// so the unique href is required for finding the disk.
		// [0] = disk's entity name, [1] = disk href
		disk, err := vcd.vdc.FindDiskByHREF(strings.Split(entity.Name, "|")[1])
		if err != nil {
			// If the disk is not found, we just need to show that it was not found, as
			// it was likely deleted during the regular tests
			vcd.infoCleanup(notFoundMsg, entity.Name, err)
			return
		}

		// See if the disk is attached to the VM
		vmRef, err := disk.AttachedVM()
		if err != nil {
			vcd.infoCleanup("removeLeftoverEntries: [ERROR] Deleting %s '%s', cannot find attached VM: %s\n",
				entity.EntityType, entity.Name, err)
			return
		}
		// If the disk is attached to the VM, detach disk from the VM
		if vmRef != nil {
			vcd.infoCleanup("removeLeftoverEntries: [INFO] Deleting %s '%s', VM: '%s|%s', disk is attached, detaching disk\n",
				entity.EntityType, entity.Name, vmRef.Name, vmRef.HREF)

			vm, err := vcd.client.Client.FindVMByHREF(vmRef.HREF)
			if err != nil {
				vcd.infoCleanup(
					"removeLeftoverEntries: [ERROR] Deleting %s '%s', VM: '%s|%s', cannot find the VM details: %s\n",
					entity.EntityType, entity.Name, vmRef.Name, vmRef.HREF, err)
				return
			}

			// Detach the disk from VM
			task, err := vm.DetachDisk(&types.DiskAttachOrDetachParams{
				Disk: &types.Reference{
					HREF: disk.Disk.HREF,
				},
			})
			if err != nil {
				vcd.infoCleanup(
					"removeLeftoverEntries: [ERROR] Detaching %s '%s', VM: '%s|%s': %s\n",
					entity.EntityType, entity.Name, vmRef.Name, vmRef.HREF, err)
				return
			}
			err = task.WaitTaskCompletion()
			if err != nil {
				vcd.infoCleanup(
					"removeLeftoverEntries: [ERROR] Deleting %s '%s', VM: '%s|%s', waitTaskCompletion of detach disk is failed: %s\n",
					entity.EntityType, entity.Name, vmRef.Name, vmRef.HREF, err)
				return
			}

			// We need to refresh the disk info to obtain remove href for delete disk
			// because attached disk is not showing remove disk href in disk.Disk.Link
			err = disk.Refresh()
			if err != nil {
				vcd.infoCleanup(
					"removeLeftoverEntries: [ERROR] Deleting %s '%s', cannot refresh disk: %s\n",
					entity.EntityType, entity.Name, err)
				return
			}
		}

		// Delete disk
		deleteDiskTask, err := disk.Delete()
		if err != nil {
			vcd.infoCleanup("removeLeftoverEntries: [ERROR] Deleting %s '%s', cannot delete disk: %s\n",
				entity.EntityType, entity.Name, err)
			return
		}
		err = deleteDiskTask.WaitTaskCompletion()
		if err != nil {
			vcd.infoCleanup("removeLeftoverEntries: [ERROR] Deleting %s '%s', waitTaskCompletion of delete disk is failed: %s\n",
				entity.EntityType, entity.Name, err)
			return
		}

		vcd.infoCleanup(removedMsg, entity.EntityType, entity.Name, entity.CreatedBy)
		return
	case "lbServiceMonitor":
		if entity.Parent == "" {
			vcd.infoCleanup("removeLeftoverEntries: [ERROR] No parent specified '%s'\n", entity.Name)
			return
		}

		orgName, vdcName, edgeName := splitParent(entity.Parent, "|")

		_, _, edge, err := getOrgVdcEdgeByNames(vcd, orgName, vdcName, edgeName)
		if err != nil {
			vcd.infoCleanup("removeLeftoverEntries: [ERROR] %s \n", err)
		}

		err = edge.DeleteLBServiceMonitorByName(entity.Name)
		if err != nil {
			vcd.infoCleanup(notFoundMsg, entity.EntityType, entity.Name)
			return
		}

		vcd.infoCleanup(removedMsg, entity.EntityType, entity.Name, entity.CreatedBy)
		return

	case "lbServerPool":
		if entity.Parent == "" {
			vcd.infoCleanup("removeLeftoverEntries: [ERROR] No parent specified '%s'\n", entity.Name)
			return
		}

		orgName, vdcName, edgeName := splitParent(entity.Parent, "|")

		_, _, edge, err := getOrgVdcEdgeByNames(vcd, orgName, vdcName, edgeName)
		if err != nil {
			vcd.infoCleanup("removeLeftoverEntries: [ERROR] %s \n", err)
		}

		err = edge.DeleteLBServerPoolByName(entity.Name)
		if err != nil {
			vcd.infoCleanup(notFoundMsg, entity.EntityType, entity.Name)
			return
		}

		vcd.infoCleanup(removedMsg, entity.EntityType, entity.Name, entity.CreatedBy)
		return
	case "lbAppProfile":
		if entity.Parent == "" {
			vcd.infoCleanup("removeLeftoverEntries: [ERROR] No parent specified '%s'\n", entity.Name)
			return
		}

		orgName, vdcName, edgeName := splitParent(entity.Parent, "|")

		_, _, edge, err := getOrgVdcEdgeByNames(vcd, orgName, vdcName, edgeName)
		if err != nil {
			vcd.infoCleanup("removeLeftoverEntries: [ERROR] %s \n", err)
		}

		err = edge.DeleteLBAppProfileByName(entity.Name)
<<<<<<< HEAD
		if err != nil {
			vcd.infoCleanup(notFoundMsg, entity.EntityType, entity.Name)
			return
		}

		vcd.infoCleanup(removedMsg, entity.EntityType, entity.Name, entity.CreatedBy)
		return
	case "lbAppRule":
		if entity.Parent == "" {
			vcd.infoCleanup("removeLeftoverEntries: [ERROR] No parent specified '%s'\n", entity.Name)
			return
		}

		orgName, vdcName, edgeName := splitParent(entity.Parent, "|")

		_, _, edge, err := getOrgVdcEdgeByNames(vcd, orgName, vdcName, edgeName)
		if err != nil {
			vcd.infoCleanup("removeLeftoverEntries: [ERROR] %s \n", err)
		}

		err = edge.DeleteLBAppRuleByName(entity.Name)
=======
>>>>>>> 070d508b
		if err != nil {
			vcd.infoCleanup(notFoundMsg, entity.EntityType, entity.Name)
			return
		}

		vcd.infoCleanup(removedMsg, entity.EntityType, entity.Name, entity.CreatedBy)
		return

	case "vdcMetaData":
		if entity.Parent == "" {
			vcd.infoCleanup("removeLeftoverEntries: [ERROR] No VDC and ORG provided for vDC meta data '%s'\n", entity.Name)
			return
		}
		_, vdc, err := vcd.getAdminOrgAndVdcFromCleanupEntity(entity)
		if err != nil {
			vcd.infoCleanup("%s", err)
		}
		_, err = vdc.DeleteMetadata(entity.Name)
		if err == nil {
			vcd.infoCleanup(removedMsg, entity.EntityType, entity.Name, entity.CreatedBy)
		} else {
			vcd.infoCleanup(notDeletedMsg, entity.EntityType, entity.Name, err)
		}
		return

	default:
		// If we reach this point, we are trying to clean up an entity that
		// we aren't prepared for yet.
		fmt.Printf("removeLeftoverEntries: [ERROR] Unrecognized type %s for entity '%s'\n",
			entity.EntityType, entity.Name)
	}
}

func (vcd *TestVCD) TearDownSuite(check *C) {
	// We will try to remove every entity that has been registered into
	// CleanupEntityList. Entities that have already been cleaned up by their
	// functions will be ignored.
	for _, cleanupEntity := range cleanupEntityList {
		vcd.removeLeftoverEntities(cleanupEntity)
	}
}

// Tests getloginurl with the endpoint given
// in the config file.
func TestClient_getloginurl(t *testing.T) {
	config, err := GetConfigStruct()
	if err != nil {
		t.Fatalf("err: %v", err)
	}
	client, err := GetTestVCDFromYaml(config)
	if err != nil {
		t.Fatalf("err: %v", err)
	}

	err = client.vcdloginurl()
	if err != nil {
		t.Fatalf("err: %v", err)
	}

	if client.sessionHREF.Path != "/api/sessions" {
		t.Fatalf("Getting LoginUrl failed, url: %s", client.sessionHREF.Path)
	}
}

// Tests Authenticate with the vcd credentials given in the config file
func TestVCDClient_Authenticate(t *testing.T) {
	config, err := GetConfigStruct()
	if err != nil {
		t.Fatalf("err: %v", err)
	}
	client, err := GetTestVCDFromYaml(config)
	if err != nil {
		t.Fatalf("err: %v", err)
	}
	err = client.Authenticate(config.Provider.User, config.Provider.Password, config.Provider.SysOrg)
	if err != nil {
		t.Fatalf("Error authenticating: %v", err)
	}
}

func (vcd *TestVCD) createTestVapp(name string) (VApp, error) {
	// Populate OrgVDCNetwork
	networks := []*types.OrgVDCNetwork{}
	net, err := vcd.vdc.FindVDCNetwork(vcd.config.VCD.Network.Net1)
	if err != nil {
		return VApp{}, fmt.Errorf("error finding network : %v", err)
	}
	networks = append(networks, net.OrgVDCNetwork)
	// Populate Catalog
	cat, err := vcd.org.FindCatalog(vcd.config.VCD.Catalog.Name)
	if err != nil || cat == (Catalog{}) {
		return VApp{}, fmt.Errorf("error finding catalog : %v", err)
	}
	// Populate Catalog Item
	catitem, err := cat.FindCatalogItem(vcd.config.VCD.Catalog.CatalogItem)
	if err != nil {
		return VApp{}, fmt.Errorf("error finding catalog item : %v", err)
	}
	// Get VAppTemplate
	vapptemplate, err := catitem.GetVAppTemplate()
	if err != nil {
		return VApp{}, fmt.Errorf("error finding vapptemplate : %v", err)
	}
	// Get StorageProfileReference
	storageprofileref, err := vcd.vdc.FindStorageProfileReference(vcd.config.VCD.StorageProfile.SP1)
	if err != nil {
		return VApp{}, fmt.Errorf("error finding storage profile: %v", err)
	}
	// Compose VApp
	task, err := vcd.vdc.ComposeVApp(networks, vapptemplate, storageprofileref, name, "description", true)
	if err != nil {
		return VApp{}, fmt.Errorf("error composing vapp: %v", err)
	}
	// After a successful creation, the entity is added to the cleanup list.
	// If something fails after this point, the entity will be removed
	AddToCleanupList(name, "vapp", "", "createTestVapp")
	err = task.WaitTaskCompletion()
	if err != nil {
		return VApp{}, fmt.Errorf("error composing vapp: %v", err)
	}
	// Get VApp
	vapp, err := vcd.vdc.FindVAppByName(name)
	if err != nil {
		return VApp{}, fmt.Errorf("error getting vapp: %v", err)
	}

	err = vapp.BlockWhileStatus("UNRESOLVED", vapp.client.MaxRetryTimeout)
	if err != nil {
		return VApp{}, fmt.Errorf("error waiting for created test vApp to have working state: %s", err)
	}

	return vapp, err
}

func Test_splitParent(t *testing.T) {
	type args struct {
		parent    string
		separator string
	}
	tests := []struct {
		name       string
		args       args
		wantFirst  string
		wantSecond string
		wantThird  string
	}{
		{
			name:       "Empty",
			args:       args{parent: "", separator: "|"},
			wantFirst:  "",
			wantSecond: "",
			wantThird:  "",
		},
		{
			name:       "One",
			wantFirst:  "",
			wantSecond: "",
			wantThird:  "",
		},
		{
			name:       "Two",
			args:       args{parent: "first|second", separator: "|"},
			wantFirst:  "first",
			wantSecond: "second",
			wantThird:  "",
		},
		{
			name:       "Three",
			args:       args{parent: "first|second|third", separator: "|"},
			wantFirst:  "first",
			wantSecond: "second",
			wantThird:  "third",
		},
		{
			name:       "Four",
			args:       args{parent: "first|second|third|fourth", separator: "|"},
			wantFirst:  "",
			wantSecond: "",
			wantThird:  "",
		},
	}
	for _, tt := range tests {
		t.Run(tt.name, func(t *testing.T) {
			gotFirst, gotSecond, gotThird := splitParent(tt.args.parent, tt.args.separator)
			if gotFirst != tt.wantFirst {
				t.Errorf("splitParent() gotFirst = %v, want %v", gotFirst, tt.wantFirst)
			}
			if gotSecond != tt.wantSecond {
				t.Errorf("splitParent() gotSecond = %v, want %v", gotSecond, tt.wantSecond)
			}
			if gotThird != tt.wantThird {
				t.Errorf("splitParent() gotThird = %v, want %v", gotThird, tt.wantThird)
			}
		})
	}
}

func init() {
	testingTags["api"] = "api_vcd_test.go"
}<|MERGE_RESOLUTION|>--- conflicted
+++ resolved
@@ -1,8 +1,4 @@
-<<<<<<< HEAD
-// +build api functional catalog vapp gateway network org query extnetwork task vm vdc system disk lbAppProfile lbServerPool lbServiceMonitor ALL
-=======
-// +build api functional catalog vapp gateway network org query extnetwork task vm vdc system disk lbAppProfile lbServerPool lbServiceMonitor user ALL
->>>>>>> 070d508b
+// +build api functional catalog vapp gateway network org query extnetwork task vm vdc system disk lbAppRule lbAppProfile lbServerPool lbServiceMonitor user ALL
 
 /*
  * Copyright 2019 VMware, Inc.  All rights reserved.  Licensed under the Apache v2 License.
@@ -65,10 +61,7 @@
 	TestLBServiceMonitor          = "TestLBServiceMonitor"
 	TestLBServerPool              = "TestLBServerPool"
 	TestLBAppProfile              = "TestLBAppProfile"
-<<<<<<< HEAD
 	TestLBAppRule                 = "TestLBAppRule"
-=======
->>>>>>> 070d508b
 )
 
 const (
@@ -737,7 +730,6 @@
 		}
 
 		err = edge.DeleteLBAppProfileByName(entity.Name)
-<<<<<<< HEAD
 		if err != nil {
 			vcd.infoCleanup(notFoundMsg, entity.EntityType, entity.Name)
 			return
@@ -759,8 +751,6 @@
 		}
 
 		err = edge.DeleteLBAppRuleByName(entity.Name)
-=======
->>>>>>> 070d508b
 		if err != nil {
 			vcd.infoCleanup(notFoundMsg, entity.EntityType, entity.Name)
 			return
