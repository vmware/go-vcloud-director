<<<<<<< HEAD
//go:build api || openapi || functional || catalog || vapp || gateway || network || org || query || extnetwork || task || vm || vdc || system || disk || lb || lbAppRule || lbAppProfile || lbServerPool || lbServiceMonitor || lbVirtualServer || user || search || nsxv || nsxt || auth || affinity || role || alb || certificate || vdcGroup || metadata || providervdc || rde || vsphere || ALL
=======
//go:build api || openapi || functional || catalog || vapp || gateway || network || org || query || extnetwork || task || vm || vdc || system || disk || lb || lbAppRule || lbAppProfile || lbServerPool || lbServiceMonitor || lbVirtualServer || user || search || nsxv || nsxt || auth || affinity || role || alb || certificate || vdcGroup || metadata || providervdc || rde || uiPlugin || ALL
>>>>>>> be0efa9e

/*
 * Copyright 2022 VMware, Inc.  All rights reserved.  Licensed under the Apache v2 License.
 */

package govcd

import (
	"bufio"
	"encoding/json"
	"flag"
	"fmt"
	"net/http"
	"net/url"
	"os"
	"path/filepath"
	"regexp"
	"runtime"
	"strings"
	"sync"
	"testing"

	. "gopkg.in/check.v1"
	"gopkg.in/yaml.v2"

	"github.com/vmware/go-vcloud-director/v2/types/v56"
	"github.com/vmware/go-vcloud-director/v2/util"
)

func init() {
	testingTags["api"] = "api_vcd_test.go"

	// To list the flags when we run "go test -tags functional -vcd-help", the flag name must start with "vcd"
	// They will all appear alongside the native flags when we use an invalid one
	setBoolFlag(&vcdHelp, "vcd-help", "VCD_HELP", "Show vcd flags")
	setBoolFlag(&enableDebug, "vcd-debug", "GOVCD_DEBUG", "enables debug output")
	setBoolFlag(&testVerbose, "vcd-verbose", "GOVCD_TEST_VERBOSE", "enables verbose output")
	setBoolFlag(&skipVappCreation, "vcd-skip-vapp-creation", "GOVCD_SKIP_VAPP_CREATION", "Skips vApp creation")
	setBoolFlag(&ignoreCleanupFile, "vcd-ignore-cleanup-file", "GOVCD_IGNORE_CLEANUP_FILE", "Does not process previous cleanup file")
	setBoolFlag(&debugShowRequestEnabled, "vcd-show-request", "GOVCD_SHOW_REQ", "Shows API request")
	setBoolFlag(&debugShowResponseEnabled, "vcd-show-response", "GOVCD_SHOW_RESP", "Shows API response")
	setBoolFlag(&connectAsOrgUser, "vcd-as-org-user", "VCD_TEST_ORG_USER", "Connect as Org user")
	setBoolFlag(&connectAsOrgUser, "vcd-test-org-user", "VCD_TEST_ORG_USER", "Connect as Org user")
	flag.IntVar(&connectTenantNum, "vcd-connect-tenant", connectTenantNum, "change index of tenant to use (0=first)")
}

const (
	// Names for entities created by the tests
	TestCreateOrg                 = "TestCreateOrg"
	TestDeleteOrg                 = "TestDeleteOrg"
	TestUpdateOrg                 = "TestUpdateOrg"
	TestCreateCatalog             = "TestCreateCatalog"
	TestCreateCatalogDesc         = "Catalog created by tests"
	TestRefreshOrgFullName        = "TestRefreshOrgFullName"
	TestUpdateCatalog             = "TestUpdateCatalog"
	TestDeleteCatalog             = "TestDeleteCatalog"
	TestRefreshOrg                = "TestRefreshOrg"
	TestComposeVapp               = "TestComposeVapp"
	TestComposeVappDesc           = "vApp created by tests"
	TestSetUpSuite                = "TestSetUpSuite"
	TestUploadOvf                 = "TestUploadOvf"
	TestDeleteCatalogItem         = "TestDeleteCatalogItem"
	TestCreateOrgVdc              = "TestCreateOrgVdc"
	TestRefreshOrgVdc             = "TestRefreshOrgVdc"
	TestCreateOrgVdcNetworkRouted = "TestCreateOrgVdcNetworkRouted"
	TestCreateOrgVdcNetworkDhcp   = "TestCreateOrgVdcNetworkDhcp"
	TestCreateOrgVdcNetworkIso    = "TestCreateOrgVdcNetworkIso"
	TestCreateOrgVdcNetworkDirect = "TestCreateOrgVdcNetworkDirect"
	TestUploadMedia               = "TestUploadMedia"
	TestCatalogUploadMedia        = "TestCatalogUploadMedia"
	TestCreateDisk                = "TestCreateDisk"
	TestUpdateDisk                = "TestUpdateDisk"
	TestDeleteDisk                = "TestDeleteDisk"
	TestRefreshDisk               = "TestRefreshDisk"
	TestAttachedVMDisk            = "TestAttachedVMDisk"
	TestVdcFindDiskByHREF         = "TestVdcFindDiskByHREF"
	TestFindDiskByHREF            = "TestFindDiskByHREF"
	TestDisk                      = "TestDisk"
	TestVMAttachOrDetachDisk      = "TestVMAttachOrDetachDisk"
	TestVMAttachDisk              = "TestVMAttachDisk"
	TestVMDetachDisk              = "TestVMDetachDisk"
	TestCreateExternalNetwork     = "TestCreateExternalNetwork"
	TestDeleteExternalNetwork     = "TestDeleteExternalNetwork"
	TestLbServiceMonitor          = "TestLbServiceMonitor"
	TestLbServerPool              = "TestLbServerPool"
	TestLbAppProfile              = "TestLbAppProfile"
	TestLbAppRule                 = "TestLbAppRule"
	TestLbVirtualServer           = "TestLbVirtualServer"
	TestLb                        = "TestLb"
	TestNsxvSnatRule              = "TestNsxvSnatRule"
	TestNsxvDnatRule              = "TestNsxvDnatRule"
)

const (
	TestRequiresSysAdminPrivileges = "Test %s requires system administrator privileges"
)

type Tenant struct {
	User     string `yaml:"user,omitempty"`
	Password string `yaml:"password,omitempty"`
	Token    string `yaml:"token,omitempty"`
	ApiToken string `yaml:"api_token,omitempty"`
	SysOrg   string `yaml:"sysOrg,omitempty"`
}

// Struct to get info from a config yaml file that the user
// specifies
type TestConfig struct {
	Provider struct {
		User     string `yaml:"user"`
		Password string `yaml:"password"`
		Token    string `yaml:"token"`
		ApiToken string `yaml:"api_token"`

		// UseSamlAdfs specifies if SAML auth is used for authenticating vCD instead of local login.
		// The above `User` and `Password` will be used to authenticate against ADFS IdP when true.
		UseSamlAdfs bool `yaml:"useSamlAdfs"`

		// CustomAdfsRptId allows to set custom Relaying Party Trust identifier if needed. Only has
		// effect if `UseSamlAdfs` is true.
		CustomAdfsRptId string `yaml:"customAdfsRptId"`

		// The variables `SamlUser`, `SamlPassword` and `SamlCustomRptId` are optional and are
		// related to an additional test run specifically with SAML user/password. It is useful in
		// case local user is used for test run (defined by above 'User', 'Password' variables).
		// SamlUser takes ADFS friendly format ('contoso.com\username' or 'username@contoso.com')
		SamlUser        string `yaml:"samlUser,omitempty"`
		SamlPassword    string `yaml:"samlPassword,omitempty"`
		SamlCustomRptId string `yaml:"samlCustomRptId,omitempty"`

		Url             string `yaml:"url"`
		SysOrg          string `yaml:"sysOrg"`
		MaxRetryTimeout int    `yaml:"maxRetryTimeout,omitempty"`
		HttpTimeout     int64  `yaml:"httpTimeout,omitempty"`
	}
	Tenants []Tenant `yaml:"tenants,omitempty"`
	VCD     struct {
		Org         string `yaml:"org"`
		Vdc         string `yaml:"vdc"`
		ProviderVdc struct {
			Name           string `yaml:"name"`
			StorageProfile string `yaml:"storage_profile"`
			NetworkPool    string `yaml:"network_pool"`
		} `yaml:"provider_vdc"`
		NsxtProviderVdc struct {
			Name                   string `yaml:"name"`
			StorageProfile         string `yaml:"storage_profile"`
			StorageProfile2        string `yaml:"storage_profile_2"`
			NetworkPool            string `yaml:"network_pool"`
			PlacementPolicyVmGroup string `yaml:"placementPolicyVmGroup,omitempty"`
		} `yaml:"nsxt_provider_vdc"`
		Catalog struct {
			Name                    string `yaml:"name,omitempty"`
			NsxtBackedCatalogName   string `yaml:"nsxtBackedCatalogName,omitempty"`
			Description             string `yaml:"description,omitempty"`
			CatalogItem             string `yaml:"catalogItem,omitempty"`
			NsxtCatalogItem         string `yaml:"nsxtCatalogItem,omitempty"`
			CatalogItemDescription  string `yaml:"catalogItemDescription,omitempty"`
			CatalogItemWithMultiVms string `yaml:"catalogItemWithMultiVms,omitempty"`
			VmNameInMultiVmItem     string `yaml:"vmNameInMultiVmItem,omitempty"`
		} `yaml:"catalog"`
		Network struct {
			Net1 string `yaml:"network1"`
			Net2 string `yaml:"network2,omitempty"`
		} `yaml:"network"`
		StorageProfile struct {
			SP1 string `yaml:"storageProfile1"`
			SP2 string `yaml:"storageProfile2,omitempty"`
		} `yaml:"storageProfile"`
		ExternalIp                   string `yaml:"externalIp,omitempty"`
		ExternalNetmask              string `yaml:"externalNetmask,omitempty"`
		InternalIp                   string `yaml:"internalIp,omitempty"`
		InternalNetmask              string `yaml:"internalNetmask,omitempty"`
		EdgeGateway                  string `yaml:"edgeGateway,omitempty"`
		ExternalNetwork              string `yaml:"externalNetwork,omitempty"`
		ExternalNetworkPortGroup     string `yaml:"externalNetworkPortGroup,omitempty"`
		ExternalNetworkPortGroupType string `yaml:"externalNetworkPortGroupType,omitempty"`
		VimServer                    string `yaml:"vimServer,omitempty"`
		LdapServer                   string `yaml:"ldapServer,omitempty"`
		Nsxt                         struct {
			Manager             string `yaml:"manager"`
			Tier0router         string `yaml:"tier0router"`
			Tier0routerVrf      string `yaml:"tier0routerVrf"`
			NsxtDvpg            string `yaml:"nsxtDvpg"`
			GatewayQosProfile   string `yaml:"gatewayQosProfile"`
			Vdc                 string `yaml:"vdc"`
			ExternalNetwork     string `yaml:"externalNetwork"`
			EdgeGateway         string `yaml:"edgeGateway"`
			NsxtImportSegment   string `yaml:"nsxtImportSegment"`
			VdcGroup            string `yaml:"vdcGroup"`
			VdcGroupEdgeGateway string `yaml:"vdcGroupEdgeGateway"`
			NsxtEdgeCluster     string `yaml:"nsxtEdgeCluster"`

			NsxtAlbControllerUrl      string `yaml:"nsxtAlbControllerUrl"`
			NsxtAlbControllerUser     string `yaml:"nsxtAlbControllerUser"`
			NsxtAlbControllerPassword string `yaml:"nsxtAlbControllerPassword"`
			NsxtAlbImportableCloud    string `yaml:"nsxtAlbImportableCloud"`
			NsxtAlbServiceEngineGroup string `yaml:"nsxtAlbServiceEngineGroup"`
		} `yaml:"nsxt"`
	} `yaml:"vcd"`
	Vsphere struct {
		ResourcePoolForVcd1 string `yaml:"resourcePoolForVcd1,omitempty"`
		ResourcePoolForVcd2 string `yaml:"resourcePoolForVcd2,omitempty"`
	} `yaml:"vsphere,omitempty"`
	Logging struct {
		Enabled          bool   `yaml:"enabled,omitempty"`
		LogFileName      string `yaml:"logFileName,omitempty"`
		LogHttpRequest   bool   `yaml:"logHttpRequest,omitempty"`
		LogHttpResponse  bool   `yaml:"logHttpResponse,omitempty"`
		SkipResponseTags string `yaml:"skipResponseTags,omitempty"`
		ApiLogFunctions  string `yaml:"apiLogFunctions,omitempty"`
		VerboseCleanup   bool   `yaml:"verboseCleanup,omitempty"`
	} `yaml:"logging"`
	OVA struct {
		OvaPath            string `yaml:"ovaPath,omitempty"`
		OvaChunkedPath     string `yaml:"ovaChunkedPath,omitempty"`
		OvaMultiVmPath     string `yaml:"ovaMultiVmPath,omitempty"`
		OvaWithoutSizePath string `yaml:"ovaWithoutSizePath,omitempty"`
		OvfPath            string `yaml:"ovfPath,omitempty"`
		OvfUrl             string `yaml:"ovfUrl,omitempty"`
	} `yaml:"ova"`
	Media struct {
		MediaPath        string `yaml:"mediaPath,omitempty"`
		Media            string `yaml:"mediaName,omitempty"`
		NsxtMedia        string `yaml:"nsxtBackedMediaName,omitempty"`
		PhotonOsOvaPath  string `yaml:"photonOsOvaPath,omitempty"`
		MediaUdfTypePath string `yaml:"mediaUdfTypePath,omitempty"`
	} `yaml:"media"`
}

// Test struct for vcloud-director.
// Test functions use the struct to get
// an org, vdc, vapp, and client to run
// tests on
type TestVCD struct {
	client         *VCDClient
	org            *Org
	vdc            *Vdc
	nsxtVdc        *Vdc
	vapp           *VApp
	config         TestConfig
	skipVappTests  bool
	skipAdminTests bool
}

// Cleanup entity structure used by the tear-down procedure
// at the end of the tests to remove leftover entities
type CleanupEntity struct {
	Name            string
	EntityType      string
	Parent          string
	CreatedBy       string
	OpenApiEndpoint string
}

// CleanupInfo is the data used to persist an entity list in a file
type CleanupInfo struct {
	VcdIp      string          // IP of the vCD where the test runs
	Info       string          // Information about this file
	EntityList []CleanupEntity // List of entities to remove
}

// Internally used by the test suite to run tests based on TestVCD structures
var _ = Suite(&TestVCD{})

// The list holding the entities to be examined and eventually removed
// at the end of the tests
var cleanupEntityList []CleanupEntity

// Lock for of cleanup entities persistent file
var persistentCleanupListLock sync.Mutex

// IP of the vCD being tested. It is initialized at the first client authentication
var persistentCleanupIp string

// Use this value to run a specific test that does not need a pre-created vApp.
var skipVappCreation bool = os.Getenv("GOVCD_SKIP_VAPP_CREATION") != ""

// vcdHelp shows command line options
var vcdHelp bool

// enableDebug enables debug output
var enableDebug bool

// ignoreCleanupFile prevents processing a previous cleanup file
var ignoreCleanupFile bool

// connectAsOrgUser connects as Org user instead of System administrator
var connectAsOrgUser bool
var connectTenantNum int

// Makes the name for the cleanup entities persistent file
// Using a name for each vCD allows us to run tests with different servers
// and persist the cleanup list for all.
func makePersistentCleanupFileName() string {
	var persistentCleanupListMask = "test_cleanup_list-%s.%s"
	if persistentCleanupIp == "" {
		fmt.Printf("######## Persistent Cleanup IP was not set ########\n")
		os.Exit(1)
	}
	reForbiddenChars := regexp.MustCompile(`[/]`)
	fileName := fmt.Sprintf(persistentCleanupListMask,
		reForbiddenChars.ReplaceAllString(persistentCleanupIp, ""), "json")
	return fileName

}

// Removes the list of cleanup entities
// To be called only after the list has been processed
func removePersistentCleanupList() {
	persistentCleanupListFile := makePersistentCleanupFileName()
	persistentCleanupListLock.Lock()
	defer persistentCleanupListLock.Unlock()
	_, err := os.Stat(persistentCleanupListFile)
	if os.IsNotExist(err) {
		return
	}
	_ = os.Remove(persistentCleanupListFile)
}

// Reads a cleanup list from file
func readCleanupList() ([]CleanupEntity, error) {
	persistentCleanupListFile := makePersistentCleanupFileName()
	persistentCleanupListLock.Lock()
	defer persistentCleanupListLock.Unlock()
	var cleanupInfo CleanupInfo
	_, err := os.Stat(persistentCleanupListFile)
	if os.IsNotExist(err) {
		return nil, err
	}
	listText, err := os.ReadFile(filepath.Clean(persistentCleanupListFile))
	if err != nil {
		return nil, err
	}
	err = json.Unmarshal(listText, &cleanupInfo)
	return cleanupInfo.EntityList, err
}

// Writes a cleanup list to file.
// If the test suite terminates without having a chance to
// clean up properly, the next run of the test suite will try to
// remove the leftovers
func writeCleanupList(cleanupList []CleanupEntity) error {
	persistentCleanupListFile := makePersistentCleanupFileName()
	persistentCleanupListLock.Lock()
	defer persistentCleanupListLock.Unlock()
	cleanupInfo := CleanupInfo{
		VcdIp: persistentCleanupIp,
		Info: "Persistent list of entities to be destroyed. " +
			" If this file is found when starting the tests, its entities will be " +
			" processed for removal before any other operation.",
		EntityList: cleanupList,
	}
	listText, err := json.MarshalIndent(cleanupInfo, " ", " ")
	if err != nil {
		return err
	}
	file, err := os.Create(filepath.Clean(persistentCleanupListFile))
	if err != nil {
		return err
	}
	writer := bufio.NewWriter(file)
	count, err := writer.Write(listText)
	if err != nil || count == 0 {
		return err
	}
	err = writer.Flush()
	if err != nil {
		return err
	}
	return file.Close()
}

// AddToCleanupList adds an entity to the cleanup list.
// To be called by all tests when a new entity has been created, before
// running any other operation.
// Items in the list will be deleted at the end of the tests if they still exist.
func AddToCleanupList(name, entityType, parent, createdBy string) {
	for _, item := range cleanupEntityList {
		// avoid adding the same item twice
		if item.Name == name && item.EntityType == entityType {
			return
		}
	}
	cleanupEntityList = append(cleanupEntityList, CleanupEntity{Name: name, EntityType: entityType, Parent: parent, CreatedBy: createdBy})
	err := writeCleanupList(cleanupEntityList)
	if err != nil {
		fmt.Printf("################ error writing cleanup list %s\n", err)
	}
}

// PrependToCleanupList prepends an entity to the cleanup list.
// To be called by all tests when a new entity has been created, before
// running any other operation.
// Items in the list will be deleted at the end of the tests if they still exist.
func PrependToCleanupList(name, entityType, parent, createdBy string) {
	for _, item := range cleanupEntityList {
		// avoid adding the same item twice
		if item.Name == name && item.EntityType == entityType {
			return
		}
	}
	cleanupEntityList = append([]CleanupEntity{{Name: name, EntityType: entityType, Parent: parent, CreatedBy: createdBy}}, cleanupEntityList...)
	err := writeCleanupList(cleanupEntityList)
	if err != nil {
		fmt.Printf("################ error writing cleanup list %s\n", err)
	}
}

// AddToCleanupListOpenApi adds an OpenAPI entity OpenApi objects `entityType=OpenApiEntity` and `openApiEndpoint`should
// be set in format "types.OpenApiPathVersion1_0_0 + types.OpenApiEndpointOrgVdcNetworks + ID"
func AddToCleanupListOpenApi(name, createdBy, openApiEndpoint string) {
	for _, item := range cleanupEntityList {
		// avoid adding the same item twice
		if item.OpenApiEndpoint == openApiEndpoint {
			return
		}
	}
	cleanupEntityList = append(cleanupEntityList, CleanupEntity{Name: name, EntityType: "OpenApiEntity", CreatedBy: createdBy, OpenApiEndpoint: openApiEndpoint})
	err := writeCleanupList(cleanupEntityList)
	if err != nil {
		fmt.Printf("################ error writing cleanup list %s\n", err)
	}
}

// PrependToCleanupListOpenApi prepends an OpenAPI entity OpenApi objects `entityType=OpenApiEntity` and
// `openApiEndpoint`should be set in format "types.OpenApiPathVersion1_0_0 + types.OpenApiEndpointOrgVdcNetworks + ID"
func PrependToCleanupListOpenApi(name, createdBy, openApiEndpoint string) {
	for _, item := range cleanupEntityList {
		// avoid adding the same item twice
		if item.OpenApiEndpoint == openApiEndpoint {
			return
		}
	}
	cleanupEntityList = append([]CleanupEntity{{Name: name, EntityType: "OpenApiEntity", CreatedBy: createdBy, OpenApiEndpoint: openApiEndpoint}}, cleanupEntityList...)
	err := writeCleanupList(cleanupEntityList)
	if err != nil {
		fmt.Printf("################ error writing cleanup list %s\n", err)
	}
}

// Users use the environmental variable GOVCD_CONFIG as
// a config file for testing. Otherwise the default is govcd_test_config.yaml
// in the current directory. Throws an error if it cannot find your
// yaml file or if it cannot read it.
func GetConfigStruct() (TestConfig, error) {
	config := os.Getenv("GOVCD_CONFIG")
	var configStruct TestConfig
	if config == "" {
		// Finds the current directory, through the path of this running test
		_, currentFilename, _, _ := runtime.Caller(0)
		currentDirectory := filepath.Dir(currentFilename)
		config = currentDirectory + "/govcd_test_config.yaml"
	}
	// Looks if the configuration file exists before attempting to read it
	_, err := os.Stat(config)
	if os.IsNotExist(err) {
		return TestConfig{}, fmt.Errorf("Configuration file %s not found: %s", config, err)
	}
	yamlFile, err := os.ReadFile(filepath.Clean(config))
	if err != nil {
		return TestConfig{}, fmt.Errorf("could not read config file %s: %s", config, err)
	}
	err = yaml.Unmarshal(yamlFile, &configStruct)
	if err != nil {
		return TestConfig{}, fmt.Errorf("could not unmarshal yaml file: %s", err)
	}
	if connectAsOrgUser {
		if len(configStruct.Tenants) == 0 {
			return TestConfig{}, fmt.Errorf("org user connection required, but 'tenants[%d]' is empty", connectTenantNum)
		}
		if connectTenantNum > len(configStruct.Tenants)-1 {
			return TestConfig{}, fmt.Errorf("org user connection required, but tenant number %d is higher than the number of tenants ", connectTenantNum)
		}
		// Change configStruct.Provider, to reuse the global fields, such as URL
		configStruct.Provider.User = configStruct.Tenants[connectTenantNum].User
		configStruct.Provider.Password = configStruct.Tenants[connectTenantNum].Password
		configStruct.Provider.SysOrg = configStruct.Tenants[connectTenantNum].SysOrg
		configStruct.Provider.Token = configStruct.Tenants[connectTenantNum].Token
		configStruct.Provider.ApiToken = configStruct.Tenants[connectTenantNum].ApiToken
	}
	return configStruct, nil
}

// Creates a VCDClient based on the endpoint given in the TestConfig argument.
// TestConfig struct can be obtained by calling GetConfigStruct. Throws an error
// if endpoint given is not a valid url.
func GetTestVCDFromYaml(testConfig TestConfig, options ...VCDClientOption) (*VCDClient, error) {
	configUrl, err := url.ParseRequestURI(testConfig.Provider.Url)
	if err != nil {
		return &VCDClient{}, fmt.Errorf("could not parse Url: %s", err)
	}

	if testConfig.Provider.MaxRetryTimeout != 0 {
		options = append(options, WithMaxRetryTimeout(testConfig.Provider.MaxRetryTimeout))
	}

	if testConfig.Provider.HttpTimeout != 0 {
		options = append(options, WithHttpTimeout(testConfig.Provider.HttpTimeout))
	}

	if testConfig.Provider.UseSamlAdfs {
		options = append(options, WithSamlAdfs(true, testConfig.Provider.CustomAdfsRptId))
	}

	return NewVCDClient(*configUrl, true, options...), nil
}

// Necessary to enable the suite tests with TestVCD
func Test(t *testing.T) { TestingT(t) }

// Sets the org, vdc, vapp, and vcdClient for a
// TestVCD struct. An error is thrown if something goes wrong
// getting config file, creating vcd, during authentication, or
// when creating a new vapp. If this method panics, no test
// case that uses the TestVCD struct is run.
func (vcd *TestVCD) SetUpSuite(check *C) {
	flag.Parse()
	setTestEnv()
	if vcdHelp {
		fmt.Println("vcd flags:")
		fmt.Println()
		// Prints only the flags defined in this package
		flag.CommandLine.VisitAll(func(f *flag.Flag) {
			if strings.HasPrefix(f.Name, "vcd-") {
				fmt.Printf("  -%-40s %s (%v)\n", f.Name, f.Usage, f.Value)
			}
		})
		fmt.Println()
		// This will skip the whole suite.
		// Instead, running os.Exit(0) will panic
		check.Skip("--- showing help ---")
	}
	config, err := GetConfigStruct()
	if config.Provider.Url == "" || err != nil {
		panic(err)
	}
	vcd.config = config

	// This library sets HTTP User-Agent to be `go-vcloud-director` by default and all HTTP calls
	// expected to contain this header. An explicit test cannot capture future HTTP requests, but
	// of them should use logging so this should be a good 'gate' to ensure ALL HTTP calls going out
	// of this library do include HTTP User-Agent.
	util.TogglePanicEmptyUserAgent(true)

	if vcd.config.Logging.Enabled {
		util.EnableLogging = true
		if vcd.config.Logging.LogFileName != "" {
			util.ApiLogFileName = vcd.config.Logging.LogFileName
		}
		if vcd.config.Logging.LogHttpRequest {
			util.LogHttpRequest = true
		}
		if vcd.config.Logging.LogHttpResponse {
			util.LogHttpResponse = true
		}
		if vcd.config.Logging.SkipResponseTags != "" {
			util.SetSkipTags(vcd.config.Logging.SkipResponseTags)
		}
		if vcd.config.Logging.ApiLogFunctions != "" {
			util.SetApiLogFunctions(vcd.config.Logging.ApiLogFunctions)
		}
	} else {
		util.EnableLogging = false
	}
	util.SetLog()
	vcdClient, err := GetTestVCDFromYaml(config)
	if vcdClient == nil || err != nil {
		panic(err)
	}
	vcd.client = vcdClient
	token := os.Getenv("VCD_TOKEN")
	if token == "" {
		token = config.Provider.Token
	}

	apiToken := os.Getenv("VCD_API_TOKEN")
	if apiToken == "" {
		apiToken = config.Provider.ApiToken
	}

	authenticationMode := "password"
	if apiToken != "" {
		authenticationMode = "API-token"
		err = vcd.client.SetToken(config.Provider.SysOrg, ApiTokenHeader, apiToken)
	} else {
		if token != "" {
			authenticationMode = "token"
			err = vcd.client.SetToken(config.Provider.SysOrg, AuthorizationHeader, token)
		} else {
			err = vcd.client.Authenticate(config.Provider.User, config.Provider.Password, config.Provider.SysOrg)
		}
	}
	if config.Provider.UseSamlAdfs {
		authenticationMode = "SAML password"
	}
	if err != nil {
		panic(err)
	}
	versionInfo := ""
	version, versionTime, err := vcd.client.Client.GetVcdVersion()
	if err == nil {
		versionInfo = fmt.Sprintf("version %s built at %s", version, versionTime)
	}
	fmt.Printf("Running on VCD %s (%s)\nas user %s@%s (using %s)\n", vcd.config.Provider.Url, versionInfo,
		vcd.config.Provider.User, vcd.config.Provider.SysOrg, authenticationMode)
	if !vcd.client.Client.IsSysAdmin {
		vcd.skipAdminTests = true
	}

	// Sets the vCD IP value, removing the elements that would
	// not be appropriate in a file name
	reHttp := regexp.MustCompile(`^https?://`)
	reApi := regexp.MustCompile(`/api/?`)
	persistentCleanupIp = vcd.config.Provider.Url
	persistentCleanupIp = reHttp.ReplaceAllString(persistentCleanupIp, "")
	persistentCleanupIp = reApi.ReplaceAllString(persistentCleanupIp, "")
	// set org
	vcd.org, err = vcd.client.GetOrgByName(config.VCD.Org)
	if err != nil {
		fmt.Printf("error retrieving org %s: %s\n", config.VCD.Org, err)
		os.Exit(1)
	}
	// set vdc
	vcd.vdc, err = vcd.org.GetVDCByName(config.VCD.Vdc, false)
	if err != nil || vcd.vdc == nil {
		panic(err)
	}

	// configure NSX-T VDC for convenience if it is specified in configuration
	if config.VCD.Nsxt.Vdc != "" {
		vcd.nsxtVdc, err = vcd.org.GetVDCByName(config.VCD.Nsxt.Vdc, false)
		if err != nil {
			panic(fmt.Errorf("error geting NSX-T VDC '%s': %s", config.VCD.Nsxt.Vdc, err))
		}
	}

	// If neither the vApp or VM tags are set, we also skip the
	// creation of the default vApp
	if !isTagSet("vapp") && !isTagSet("vm") {
		// vcd.skipVappTests = true
		skipVappCreation = true
	}

	// Gets the persistent cleanup list from file, if exists.
	cleanupList, err := readCleanupList()
	if len(cleanupList) > 0 && err == nil {
		if !ignoreCleanupFile {
			// If we found a cleanup file and we want to process it (default)
			// We proceed to cleanup the leftovers before any other operation
			fmt.Printf("*** Found cleanup file %s\n", makePersistentCleanupFileName())
			for i, cleanupEntity := range cleanupList {
				fmt.Printf("# %d ", i+1)
				vcd.removeLeftoverEntities(cleanupEntity)
			}
		}
		removePersistentCleanupList()
	}

	// creates a new VApp for vapp tests
	if !skipVappCreation && config.VCD.Network.Net1 != "" && config.VCD.StorageProfile.SP1 != "" &&
		config.VCD.Catalog.Name != "" && config.VCD.Catalog.CatalogItem != "" {
		// deployVappForTest replaces the old createTestVapp() because it was using bad implemented method vdc.ComposeVApp
		vcd.vapp, err = deployVappForTest(vcd, TestSetUpSuite)
		// If no vApp is created, we skip all vApp tests
		if err != nil {
			fmt.Printf("%s\n", err)
			panic("Creation failed - Bailing out")
		}
		if vcd.vapp == nil {
			fmt.Printf("Creation of vApp %s failed unexpectedly. No error was reported, but vApp is empty\n", TestSetUpSuite)
			panic("initial vApp is empty - bailing out")
		}
	} else {
		vcd.skipVappTests = true
		fmt.Println("Skipping all vapp tests because one of the following wasn't given: Network, StorageProfile, Catalog, Catalogitem")
	}
}

// Shows the detail of cleanup operations only if the relevant verbosity
// has been enabled
func (vcd *TestVCD) infoCleanup(format string, args ...interface{}) {
	if vcd.config.Logging.VerboseCleanup {
		fmt.Printf(format, args...)
	}
}

func getOrgVdcByNames(vcd *TestVCD, orgName, vdcName string) (*Org, *Vdc, error) {
	if orgName == "" || vdcName == "" {
		return nil, nil, fmt.Errorf("orgName, vdcName cant be empty")
	}

	org, _ := vcd.client.GetOrgByName(orgName)
	if org == nil {
		vcd.infoCleanup("could not find org '%s'", orgName)
		return nil, nil, fmt.Errorf("can't find org")
	}
	vdc, err := org.GetVDCByName(vdcName, false)
	if err != nil {
		vcd.infoCleanup("could not find vdc '%s'", vdcName)
		return nil, nil, fmt.Errorf("can't find vdc")
	}

	return org, vdc, nil
}

func getOrgVdcEdgeByNames(vcd *TestVCD, orgName, vdcName, edgeName string) (*Org, *Vdc, *EdgeGateway, error) {
	if orgName == "" || vdcName == "" || edgeName == "" {
		return nil, nil, nil, fmt.Errorf("orgName, vdcName, edgeName cant be empty")
	}

	org, vdc, err := getOrgVdcByNames(vcd, orgName, vdcName)
	if err != nil {
		return nil, nil, nil, err
	}

	edge, err := vdc.GetEdgeGatewayByName(edgeName, false)

	if err != nil {
		vcd.infoCleanup("could not find edge '%s': %s", edgeName, err)
	}
	return org, vdc, edge, nil
}

var splitParentNotFound string = "removeLeftoverEntries: [ERROR] missing parent info (%s). The parent fields must be defined with a separator '|'\n"
var notFoundMsg string = "removeLeftoverEntries: [INFO] No action for %s '%s'\n"

func (vcd *TestVCD) getAdminOrgAndVdcFromCleanupEntity(entity CleanupEntity) (org *AdminOrg, vdc *Vdc, err error) {
	orgName, vdcName, _ := splitParent(entity.Parent, "|")
	if orgName == "" || vdcName == "" {
		vcd.infoCleanup(splitParentNotFound, entity.Parent)
		return nil, nil, fmt.Errorf("can't find parents names")
	}
	org, err = vcd.client.GetAdminOrgByName(orgName)
	if err != nil {
		vcd.infoCleanup(notFoundMsg, "org", orgName)
		return nil, nil, fmt.Errorf("can't find org")
	}
	vdc, err = org.GetVDCByName(vdcName, false)
	if vdc == nil || err != nil {
		vcd.infoCleanup(notFoundMsg, "vdc", vdcName)
		return nil, nil, fmt.Errorf("can't find vdc")
	}
	return org, vdc, nil
}

// Removes leftover entities that may still exist after failed tests
// or the ones that were explicitly created for several tests and
// were relying on this procedure to clean up at the end.
func (vcd *TestVCD) removeLeftoverEntities(entity CleanupEntity) {
	var introMsg string = "removeLeftoverEntries: [INFO] Attempting cleanup of %s '%s' instantiated by %s\n"
	var removedMsg string = "removeLeftoverEntries: [INFO] Removed %s '%s' created by %s\n"
	var notDeletedMsg string = "removeLeftoverEntries: [ERROR] Error deleting %s '%s': %s\n"
	// NOTE: this is a cleanup function that should continue even if errors are found.
	// For this reason, the [ERROR] messages won't be followed by a program termination
	vcd.infoCleanup(introMsg, entity.EntityType, entity.Name, entity.CreatedBy)
	switch entity.EntityType {

	// openApiEntity can be used to delete any OpenAPI entity due to the API being uniform and allowing the same
	// low level OpenApiDeleteItem()
	case "OpenApiEntity":
		// entity.OpenApiEndpoint contains "endpoint/{ID}"
		// (in format types.OpenApiPathVersion1_0_0 + types.OpenApiEndpointOrgVdcNetworks + ID) but
		// to lookup used API version this ID must not be present therefore below we remove suffix ID.
		// This is done by splitting whole path by "/" and rebuilding path again without last element in slice (which is
		// expected to be the ID)
		// Sometimes API endpoint path might contain URNs in the middle (e.g. OpenApiEndpointNsxtNatRules). They are
		// replaced back to string placeholder %s to match original definitions
		endpointSlice := strings.Split(entity.OpenApiEndpoint, "/")
		endpointWithUuid := strings.Join(endpointSlice[:len(endpointSlice)-1], "/") + "/"
		// replace any "urns" (e.g. 'urn:vcloud:gateway:64966c36-e805-44e2-980b-c1077ab54956') with '%s' to match API definitions
		re := regexp.MustCompile(`urn[^\/]+`) // Regexp matches from 'urn' up to next '/' in the path
		endpointRemovedUuids := re.ReplaceAllString(endpointWithUuid, "%s")
		apiVersion, _ := vcd.client.Client.checkOpenApiEndpointCompatibility(endpointRemovedUuids)

		// Build UP complete endpoint address
		urlRef, err := vcd.client.Client.OpenApiBuildEndpoint(entity.OpenApiEndpoint)
		if err != nil {
			vcd.infoCleanup(notDeletedMsg, entity.EntityType, entity.Name, err)
			return
		}

		// Validate if the resource still exists
		err = vcd.client.Client.OpenApiGetItem(apiVersion, urlRef, nil, nil, nil)

		// RDE Framework has a bug in VCD 10.3.0 that causes "not found" errors to return as "400 bad request",
		// so we need to amend them
		if strings.Contains(entity.OpenApiEndpoint, types.OpenApiEndpointRdeInterfaces) {
			err = amendRdeApiError(&vcd.client.Client, err)
		}
		// UI Plugin has a bug in VCD 10.4.x that causes "not found" errors to return a NullPointerException,
		// so we need to amend them
		if strings.Contains(entity.OpenApiEndpoint, types.OpenApiEndpointExtensionsUi) {
			err = amendUIPluginGetByIdError(entity.Name, err)
		}

		if ContainsNotFound(err) {
			vcd.infoCleanup(notFoundMsg, entity.EntityType, entity.Name)
			return
		}

		if err != nil {
			vcd.infoCleanup(notDeletedMsg, entity.EntityType, entity.Name, err)
			return
		}

		if err != nil {
			vcd.infoCleanup(notDeletedMsg, entity.EntityType, entity.Name, err)
			return
		}

		// Attempt to use supplied path in entity.Parent for element deletion
		err = vcd.client.Client.OpenApiDeleteItem(apiVersion, urlRef, nil, nil)
		if err != nil {
			vcd.infoCleanup(notDeletedMsg, entity.EntityType, entity.Name, err)
			return
		}

		vcd.infoCleanup(removedMsg, entity.EntityType, entity.Name, entity.CreatedBy)
	// 	OpenApiEntityFirewall has different API structure therefore generic `OpenApiEntity` case does not fit cleanup
	case "OpenApiEntityFirewall":
		apiVersion, err := vcd.client.Client.checkOpenApiEndpointCompatibility(types.OpenApiPathVersion1_0_0 + types.OpenApiEndpointNsxtFirewallRules)
		if err != nil {
			vcd.infoCleanup(notDeletedMsg, entity.EntityType, entity.Name, err)
			return
		}

		urlRef, err := vcd.client.Client.OpenApiBuildEndpoint(entity.Name)
		if err != nil {
			vcd.infoCleanup(notDeletedMsg, entity.EntityType, entity.Name, err)
			return
		}

		// Attempt to use supplied path in entity.Parent for element deletion
		err = vcd.client.Client.OpenApiDeleteItem(apiVersion, urlRef, nil, nil)
		if err != nil {
			vcd.infoCleanup(notDeletedMsg, entity.EntityType, entity.Name, err)
			return
		}

		vcd.infoCleanup(removedMsg, entity.EntityType, entity.Name, entity.CreatedBy)
	// 	OpenApiEntityAlbSettingsDisable has different API structure therefore generic `OpenApiEntity` case does not fit cleanup
	case "OpenApiEntityAlbSettingsDisable":
		edge, err := vcd.nsxtVdc.GetNsxtEdgeGatewayByName(entity.Parent)
		if err != nil {
			vcd.infoCleanup(notDeletedMsg, entity.EntityType, entity.Name, err)
			return
		}

		edgeAlbSettingsConfig, err := edge.GetAlbSettings()
		if err != nil {
			vcd.infoCleanup(notDeletedMsg, entity.EntityType, entity.Name, err)
			return
		}
		if edgeAlbSettingsConfig.Enabled == false {
			vcd.infoCleanup(notFoundMsg, entity.EntityType, entity.Name)
			return
		}

		err = edge.DisableAlb()
		if err != nil {
			vcd.infoCleanup(notFoundMsg, entity.EntityType, entity.Name)
			return
		}

		vcd.infoCleanup(removedMsg, entity.EntityType, entity.Name, entity.CreatedBy)
	case "vapp":
		vdc := vcd.vdc
		var err error

		// Check if parent VDC was specified. If not - use the default NSX-V VDC
		if entity.Parent != "" {
			vdc, err = vcd.org.GetVDCByName(entity.Parent, true)
			if err != nil {
				vcd.infoCleanup(notDeletedMsg, entity.EntityType, entity.Name, err)
				return
			}
		}

		vapp, err := vdc.GetVAppByName(entity.Name, true)
		if err != nil {
			vcd.infoCleanup(notFoundMsg, entity.EntityType, entity.Name)
			return
		}

		task, _ := vapp.Undeploy()
		_ = task.WaitTaskCompletion()
		// Detach all Org networks during vApp removal because network removal errors if it happens
		// very quickly (as the next task) after vApp removal
		task, _ = vapp.RemoveAllNetworks()
		_ = task.WaitTaskCompletion()
		task, err = vapp.Delete()
		_ = task.WaitTaskCompletion()

		if err != nil {
			vcd.infoCleanup(notDeletedMsg, entity.EntityType, entity.Name, err)
			return
		}
		vcd.infoCleanup(removedMsg, entity.EntityType, entity.Name, entity.CreatedBy)
		return

	case "catalog":
		if entity.Parent == "" {
			vcd.infoCleanup("removeLeftoverEntries: [ERROR] No Org provided for catalog '%s'\n", entity.Name)
			return
		}
		org, err := vcd.client.GetAdminOrgByName(entity.Parent)
		if err != nil {
			vcd.infoCleanup("removeLeftoverEntries: [INFO] organization '%s' not found\n", entity.Parent)
			return
		}
		catalog, err := org.GetAdminCatalogByName(entity.Name, false)
		if catalog == nil || err != nil {
			vcd.infoCleanup(notFoundMsg, entity.EntityType, entity.Name)
			return
		}
		err = catalog.Delete(true, true)
		if err != nil {
			vcd.infoCleanup(notDeletedMsg, entity.EntityType, entity.Name, err)
			return
		}
		vcd.infoCleanup(removedMsg, entity.EntityType, entity.Name, entity.CreatedBy)
		return

	case "org":
		org, err := vcd.client.GetAdminOrgByName(entity.Name)
		if err != nil {
			vcd.infoCleanup(notFoundMsg, entity.EntityType, entity.Name)
			return
		}
		err = org.Delete(true, true)
		if err != nil {
			vcd.infoCleanup(notDeletedMsg, entity.EntityType, entity.Name, err)
			return
		}
		vcd.infoCleanup(removedMsg, entity.EntityType, entity.Name, entity.CreatedBy)
		return
	case "provider_vdc":
		pvdc, err := vcd.client.GetProviderVdcExtendedByName(entity.Name)
		if err != nil {
			vcd.infoCleanup(notFoundMsg, entity.EntityType, entity.Name)
			return
		}
		err = pvdc.Disable()
		if err != nil {
			vcd.infoCleanup(notDeletedMsg, entity.EntityType, entity.Name, err)
			return
		}
		task, err := pvdc.Delete()
		if err != nil {
			vcd.infoCleanup(notDeletedMsg, entity.EntityType, entity.Name, err)
			return
		}
		err = task.WaitTaskCompletion()
		if err != nil {
			vcd.infoCleanup(notDeletedMsg, entity.EntityType, entity.Name, err)
			return
		}
		vcd.infoCleanup(removedMsg, entity.EntityType, entity.Name, entity.CreatedBy)
		return
	case "catalogItem":
		if entity.Parent == "" {
			vcd.infoCleanup("removeLeftoverEntries: [ERROR] No Org provided for catalogItem '%s'\n", strings.Split(entity.Parent, "|")[0])
			return
		}
		org, err := vcd.client.GetAdminOrgByName(strings.Split(entity.Parent, "|")[0])
		if err != nil {
			vcd.infoCleanup("removeLeftoverEntries: [INFO] organization '%s' not found\n", entity.Parent)
			return
		}
		catalog, err := org.GetCatalogByName(strings.Split(entity.Parent, "|")[1], false)
		if catalog == nil || err != nil {
			vcd.infoCleanup(notFoundMsg, entity.EntityType, entity.Name)
			return
		}
		for _, catalogItems := range catalog.Catalog.CatalogItems {
			for _, catalogItem := range catalogItems.CatalogItem {
				if catalogItem.Name == entity.Name {
					catalogItemApi, err := catalog.GetCatalogItemByName(catalogItem.Name, false)
					if catalogItemApi == nil || err != nil {
						vcd.infoCleanup(notFoundMsg, entity.EntityType, entity.Name)
						return
					}
					err = catalogItemApi.Delete()
					vcd.infoCleanup(removedMsg, entity.EntityType, entity.Name, entity.CreatedBy)
					if err != nil {
						vcd.infoCleanup(notDeletedMsg, entity.EntityType, entity.Name, err)
					}
				}
			}
		}
		return
	case "edgegateway":
		_, vdc, err := vcd.getAdminOrgAndVdcFromCleanupEntity(entity)
		if err != nil {
			return
		}
		edge, err := vdc.GetEdgeGatewayByName(entity.Name, false)
		if err != nil {
			vcd.infoCleanup("removeLeftoverEntries: [INFO] edge gateway '%s' not found\n", entity.Name)
			return
		}
		err = edge.Delete(true, true)
		if err != nil {
			vcd.infoCleanup(notDeletedMsg, entity.EntityType, entity.Name, err)
			return
		}
		vcd.infoCleanup(removedMsg, entity.EntityType, entity.Name, entity.CreatedBy)
		return
	case "network":
		_, vdc, err := vcd.getAdminOrgAndVdcFromCleanupEntity(entity)
		if err != nil {
			vcd.infoCleanup("%s", err)
		}
		_, errExists := vdc.GetOrgVdcNetworkByName(entity.Name, false)
		networkExists := errExists == nil

		err = RemoveOrgVdcNetworkIfExists(*vdc, entity.Name)
		if err == nil {
			if networkExists {
				vcd.infoCleanup(removedMsg, entity.EntityType, entity.Name, entity.CreatedBy)
			} else {
				vcd.infoCleanup(notFoundMsg, entity.EntityType, entity.Name)
			}
		} else {
			vcd.infoCleanup(notDeletedMsg, entity.EntityType, entity.Name, err)
		}
		return
	case "affinity_rule":
		_, vdc, err := vcd.getAdminOrgAndVdcFromCleanupEntity(entity)
		if err != nil {
			vcd.infoCleanup("adminOrg + VDC: %s", err)
			return
		}
		affinityRule, err := vdc.GetVmAffinityRuleById(entity.Name)
		if err != nil {
			if ContainsNotFound(err) {
				vcd.infoCleanup(notFoundMsg, entity.EntityType, entity.Name)
				return
			} else {
				vcd.infoCleanup("retrieving affinity rule %s", err)
				return
			}
		}
		err = affinityRule.Delete()
		if err != nil {
			vcd.infoCleanup("affinity rule deletion: %s", err)
		}
		return

	case "externalNetwork":
		externalNetwork, err := vcd.client.GetExternalNetworkByName(entity.Name)
		if err != nil {
			vcd.infoCleanup(notFoundMsg, "externalNetwork", entity.Name)
			return
		}
		err = externalNetwork.DeleteWait()
		if err == nil {
			vcd.infoCleanup(removedMsg, entity.EntityType, entity.Name, entity.CreatedBy)
		} else {
			vcd.infoCleanup(notDeletedMsg, entity.EntityType, entity.Name, err)
		}
		return
	case "mediaImage":
		if entity.Parent == "" {
			vcd.infoCleanup("removeLeftoverEntries: [ERROR] No VDC and ORG provided for media '%s'\n", entity.Name)
			return
		}
		_, vdc, err := vcd.getAdminOrgAndVdcFromCleanupEntity(entity)
		if err != nil {
			vcd.infoCleanup("%s", err)
		}
		err = RemoveMediaImageIfExists(*vdc, entity.Name)
		if err == nil {
			vcd.infoCleanup(removedMsg, entity.EntityType, entity.Name, entity.CreatedBy)
		} else {
			vcd.infoCleanup(notDeletedMsg, entity.EntityType, entity.Name, err)
		}
		return
	case "mediaCatalogImage":
		if entity.Parent == "" {
			vcd.infoCleanup("removeLeftoverEntries: [ERROR] No Catalog provided for media '%s'\n", entity.Name)
			return
		}
		orgName, catalogName, _ := splitParent(entity.Parent, "|")
		if orgName == "" || catalogName == "" {
			vcd.infoCleanup(splitParentNotFound, entity.Parent)
		}

		org, err := vcd.client.GetAdminOrgByName(orgName)
		if err != nil {
			vcd.infoCleanup("removeLeftoverEntries: [INFO] organization '%s' not found\n", entity.Parent)
			return
		}
		adminCatalog, err := org.GetAdminCatalogByName(catalogName, false)
		if err != nil {
			vcd.infoCleanup(notFoundMsg, entity.EntityType, entity.Name)
			return
		}

		err = adminCatalog.RemoveMediaIfExists(entity.Name)
		if err == nil {
			vcd.infoCleanup(removedMsg, entity.EntityType, entity.Name, entity.CreatedBy)
		} else {
			vcd.infoCleanup(notDeletedMsg, entity.EntityType, entity.Name, err)
		}
		return
	case "user":
		if entity.Parent == "" {
			vcd.infoCleanup("removeLeftoverEntries: [ERROR] No ORG provided for user '%s'\n", entity.Name)
			return
		}
		org, err := vcd.client.GetAdminOrgByName(entity.Parent)
		if err != nil {
			vcd.infoCleanup(notFoundMsg, "org", entity.Parent)
			return
		}
		user, err := org.GetUserByName(entity.Name, true)
		if err != nil {
			vcd.infoCleanup(notFoundMsg, "user", entity.Name)
			return
		}
		err = user.Delete(true)
		if err == nil {
			vcd.infoCleanup(removedMsg, entity.EntityType, entity.Name, entity.CreatedBy)
		} else {
			vcd.infoCleanup(notDeletedMsg, entity.EntityType, entity.Name, err)
		}
		return
	case "group":
		if entity.Parent == "" {
			vcd.infoCleanup("removeLeftoverEntries: [ERROR] No ORG provided for group '%s'\n", entity.Name)
			return
		}
		org, err := vcd.client.GetAdminOrgByName(entity.Parent)
		if err != nil {
			vcd.infoCleanup(notFoundMsg, "org", entity.Parent)
			return
		}
		group, err := org.GetGroupByName(entity.Name, true)
		if err != nil {
			vcd.infoCleanup(notFoundMsg, "group", entity.Name)
			return
		}
		err = group.Delete()
		if err == nil {
			vcd.infoCleanup(removedMsg, entity.EntityType, entity.Name, entity.CreatedBy)
		} else {
			vcd.infoCleanup(notDeletedMsg, entity.EntityType, entity.Name, err)
		}
		return
	case "vdc":
		if entity.Parent == "" {
			vcd.infoCleanup("removeLeftoverEntries: [ERROR] No ORG provided for VDC '%s'\n", entity.Name)
			return
		}
		org, err := vcd.client.GetAdminOrgByName(entity.Parent)
		if err != nil {
			vcd.infoCleanup(notFoundMsg, "org", entity.Parent)
			return
		}
		vdc, err := org.GetVDCByName(entity.Name, false)
		if vdc == nil || err != nil {
			vcd.infoCleanup(notFoundMsg, "vdc", entity.Name)
			return
		}
		err = vdc.DeleteWait(true, true)
		if err == nil {
			vcd.infoCleanup(removedMsg, entity.EntityType, entity.Name, entity.CreatedBy)
		} else {
			vcd.infoCleanup(notDeletedMsg, entity.EntityType, entity.Name, err)
		}
		return
	case "nsxv_dfw":
		if entity.Parent == "" {
			vcd.infoCleanup("removeLeftoverEntries: [ERROR] No ORG provided for VDC '%s'\n", entity.Name)
			return
		}
		org, err := vcd.client.GetAdminOrgByName(entity.Parent)
		if err != nil {
			vcd.infoCleanup(notFoundMsg, "org", entity.Parent)
			return
		}
		vdc, err := org.GetVDCByName(entity.Name, false)
		if vdc == nil || err != nil {
			vcd.infoCleanup(notFoundMsg, "vdc", entity.Name)
			return
		}
		dfw := NewNsxvDistributedFirewall(vdc.client, vdc.Vdc.ID)
		enabled, err := dfw.IsEnabled()
		if err != nil {
			vcd.infoCleanup("removeLeftoverEntries: [ERROR] checking distributed firewall from VCD '%s': %s", entity.Name, err)
			return
		}
		if !enabled {
			vcd.infoCleanup(notFoundMsg, entity.EntityType, entity.Name)
			return
		}
		err = dfw.Disable()
		if err == nil {
			vcd.infoCleanup(removedMsg, entity.EntityType, entity.Name, entity.CreatedBy)
		} else {
			vcd.infoCleanup("removeLeftoverEntries: [ERROR] removing distributed firewall from VCD '%s': %s", entity.Name, err)
			return
		}
	case "standaloneVm":
		vm, err := vcd.org.QueryVmById(entity.Name) // The VM ID must be passed as Name
		if IsNotFound(err) {
			vcd.infoCleanup(notFoundMsg, entity.EntityType, entity.Name)
			return
		}
		if err != nil {
			vcd.infoCleanup("removeLeftoverEntries: [ERROR] retrieving standalone VM '%s'. %s\n",
				entity.Name, err)
			return
		}
		err = vm.Delete()
		if err != nil {
			vcd.infoCleanup("removeLeftoverEntries: [ERROR] deleting VM '%s' : %s\n",
				entity.Name, err)
			return
		}
		vcd.infoCleanup(removedMsg, entity.EntityType, entity.Name, entity.CreatedBy)
	case "vm":
		vapp, err := vcd.vdc.GetVAppByName(entity.Parent, true)
		if err != nil {
			vcd.infoCleanup(notFoundMsg, entity.EntityType, entity.Name)
			return
		}

		vm, err := vapp.GetVMByName(entity.Name, false)

		if err != nil {
			vcd.infoCleanup(notFoundMsg, entity.EntityType, entity.Name)
			return
		}

		// Try to undeploy and ignore errors if it doesn't work (VM may already be powered off)
		task, _ := vm.Undeploy()
		_ = task.WaitTaskCompletion()

		err = vapp.RemoveVM(*vm)
		if err != nil {
			vcd.infoCleanup("removeLeftoverEntries: [ERROR] Deleting VM '%s' in vApp '%s': %s\n",
				entity.Name, vapp.VApp.Name, err)
			return
		}

		vcd.infoCleanup(removedMsg, entity.EntityType, entity.Name, entity.CreatedBy)
		return

	case "disk":
		// Find disk by href rather than find disk by name, because disk name can be duplicated in VDC,
		// so the unique href is required for finding the disk.
		disk, err := vcd.vdc.GetDiskByHref(entity.Name)
		if err != nil {
			// If the disk is not found, we just need to show that it was not found, as
			// it was likely deleted during the regular tests
			vcd.infoCleanup(notFoundMsg, entity.Name, err)
			return
		}

		// See if the disk is attached to the VM
		vmRef, err := disk.AttachedVM()
		if err != nil {
			vcd.infoCleanup("removeLeftoverEntries: [ERROR] Deleting %s '%s', cannot find attached VM: %s\n",
				entity.EntityType, entity.Name, err)
			return
		}
		// If the disk is attached to the VM, detach disk from the VM
		if vmRef != nil {
			vcd.infoCleanup("removeLeftoverEntries: [INFO] Deleting %s '%s', VM: '%s|%s', disk is attached, detaching disk\n",
				entity.EntityType, entity.Name, vmRef.Name, vmRef.HREF)

			vm, err := vcd.client.Client.GetVMByHref(vmRef.HREF)
			if err != nil {
				vcd.infoCleanup(
					"removeLeftoverEntries: [ERROR] Deleting %s '%s', VM: '%s|%s', cannot find the VM details: %s\n",
					entity.EntityType, entity.Name, vmRef.Name, vmRef.HREF, err)
				return
			}

			// Detach the disk from VM
			task, err := vm.DetachDisk(&types.DiskAttachOrDetachParams{
				Disk: &types.Reference{
					HREF: disk.Disk.HREF,
				},
			})
			if err != nil {
				vcd.infoCleanup(
					"removeLeftoverEntries: [ERROR] Detaching %s '%s', VM: '%s|%s': %s\n",
					entity.EntityType, entity.Name, vmRef.Name, vmRef.HREF, err)
				return
			}
			err = task.WaitTaskCompletion()
			if err != nil {
				vcd.infoCleanup(
					"removeLeftoverEntries: [ERROR] Deleting %s '%s', VM: '%s|%s', waitTaskCompletion of detach disk is failed: %s\n",
					entity.EntityType, entity.Name, vmRef.Name, vmRef.HREF, err)
				return
			}

			// We need to refresh the disk info to obtain remove href for delete disk
			// because attached disk is not showing remove disk href in disk.Disk.Link
			err = disk.Refresh()
			if err != nil {
				vcd.infoCleanup(
					"removeLeftoverEntries: [ERROR] Deleting %s '%s', cannot refresh disk: %s\n",
					entity.EntityType, entity.Name, err)
				return
			}
		}

		// Delete disk
		deleteDiskTask, err := disk.Delete()
		if err != nil {
			vcd.infoCleanup("removeLeftoverEntries: [ERROR] Deleting %s '%s', cannot delete disk: %s\n",
				entity.EntityType, entity.Name, err)
			return
		}
		err = deleteDiskTask.WaitTaskCompletion()
		if err != nil {
			vcd.infoCleanup("removeLeftoverEntries: [ERROR] Deleting %s '%s', waitTaskCompletion of delete disk is failed: %s\n",
				entity.EntityType, entity.Name, err)
			return
		}

		vcd.infoCleanup(removedMsg, entity.EntityType, entity.Name, entity.CreatedBy)
		return
	case "lbServiceMonitor":
		if entity.Parent == "" {
			vcd.infoCleanup("removeLeftoverEntries: [ERROR] No parent specified '%s'\n", entity.Name)
			return
		}

		orgName, vdcName, edgeName := splitParent(entity.Parent, "|")

		_, _, edge, err := getOrgVdcEdgeByNames(vcd, orgName, vdcName, edgeName)
		if err != nil {
			vcd.infoCleanup("removeLeftoverEntries: [ERROR] %s \n", err)
		}

		err = edge.DeleteLbServiceMonitorByName(entity.Name)
		if err != nil && strings.Contains(err.Error(), ErrorEntityNotFound.Error()) {
			vcd.infoCleanup(notFoundMsg, entity.EntityType, entity.Name)
			return
		}
		if err != nil {
			vcd.infoCleanup(notDeletedMsg, entity.EntityType, entity.Name, err)
		}

		vcd.infoCleanup(removedMsg, entity.EntityType, entity.Name, entity.CreatedBy)
		return

	case "lbServerPool":
		if entity.Parent == "" {
			vcd.infoCleanup("removeLeftoverEntries: [ERROR] No parent specified '%s'\n", entity.Name)
			return
		}

		orgName, vdcName, edgeName := splitParent(entity.Parent, "|")

		_, _, edge, err := getOrgVdcEdgeByNames(vcd, orgName, vdcName, edgeName)
		if err != nil {
			vcd.infoCleanup("removeLeftoverEntries: [ERROR] %s \n", err)
		}

		err = edge.DeleteLbServerPoolByName(entity.Name)
		if err != nil && strings.Contains(err.Error(), ErrorEntityNotFound.Error()) {
			vcd.infoCleanup(notFoundMsg, entity.EntityType, entity.Name)
			return
		}
		if err != nil {
			vcd.infoCleanup(notDeletedMsg, entity.EntityType, entity.Name, err)
		}

		vcd.infoCleanup(removedMsg, entity.EntityType, entity.Name, entity.CreatedBy)
		return
	case "lbAppProfile":
		if entity.Parent == "" {
			vcd.infoCleanup("removeLeftoverEntries: [ERROR] No parent specified '%s'\n", entity.Name)
			return
		}

		orgName, vdcName, edgeName := splitParent(entity.Parent, "|")

		_, _, edge, err := getOrgVdcEdgeByNames(vcd, orgName, vdcName, edgeName)
		if err != nil {
			vcd.infoCleanup("removeLeftoverEntries: [ERROR] %s \n", err)
		}

		err = edge.DeleteLbAppProfileByName(entity.Name)
		if err != nil && strings.Contains(err.Error(), ErrorEntityNotFound.Error()) {
			vcd.infoCleanup(notFoundMsg, entity.EntityType, entity.Name)
			return
		}
		if err != nil {
			vcd.infoCleanup(notDeletedMsg, entity.EntityType, entity.Name, err)
		}

		vcd.infoCleanup(removedMsg, entity.EntityType, entity.Name, entity.CreatedBy)
		return

	case "lbVirtualServer":
		if entity.Parent == "" {
			vcd.infoCleanup("removeLeftoverEntries: [ERROR] No parent specified '%s'\n", entity.Name)
			return
		}

		orgName, vdcName, edgeName := splitParent(entity.Parent, "|")

		_, _, edge, err := getOrgVdcEdgeByNames(vcd, orgName, vdcName, edgeName)
		if err != nil {
			vcd.infoCleanup("removeLeftoverEntries: [ERROR] %s \n", err)
		}

		err = edge.DeleteLbVirtualServerByName(entity.Name)
		if err != nil && strings.Contains(err.Error(), ErrorEntityNotFound.Error()) {
			vcd.infoCleanup(notFoundMsg, entity.EntityType, entity.Name)
			return
		}
		if err != nil {
			vcd.infoCleanup(notDeletedMsg, entity.EntityType, entity.Name, err)
		}

		vcd.infoCleanup(removedMsg, entity.EntityType, entity.Name, entity.CreatedBy)
		return
	case "lbAppRule":
		if entity.Parent == "" {
			vcd.infoCleanup("removeLeftoverEntries: [ERROR] No parent specified '%s'\n", entity.Name)
			return
		}

		orgName, vdcName, edgeName := splitParent(entity.Parent, "|")

		_, _, edge, err := getOrgVdcEdgeByNames(vcd, orgName, vdcName, edgeName)
		if err != nil {
			vcd.infoCleanup("removeLeftoverEntries: [ERROR] %s \n", err)
		}

		err = edge.DeleteLbAppRuleByName(entity.Name)
		if err != nil && strings.Contains(err.Error(), ErrorEntityNotFound.Error()) {
			vcd.infoCleanup(notFoundMsg, entity.EntityType, entity.Name)
			return
		}
		if err != nil {
			vcd.infoCleanup(notDeletedMsg, entity.EntityType, entity.Name, err)
		}

		vcd.infoCleanup(removedMsg, entity.EntityType, entity.Name, entity.CreatedBy)
		return
	// Edge gateway DHCP relay settings cannot actually be "deleted". They can only be unset and this is
	// what this cleanup case does.
	case "dhcpRelayConfig":
		if entity.Parent == "" {
			vcd.infoCleanup("removeLeftoverEntries: [ERROR] No parent specified '%s'\n", entity.Name)
			return
		}

		orgName, vdcName, edgeName := splitParent(entity.Parent, "|")

		_, _, edge, err := getOrgVdcEdgeByNames(vcd, orgName, vdcName, edgeName)
		if err != nil {
			vcd.infoCleanup("removeLeftoverEntries: [ERROR] %s \n", err)
		}

		err = edge.ResetDhcpRelay()
		if err != nil {
			vcd.infoCleanup(notDeletedMsg, entity.EntityType, entity.Name, err)
		}

		vcd.infoCleanup(removedMsg, entity.EntityType, entity.Name, entity.CreatedBy)
		return

	case "vdcMetaData":
		if entity.Parent == "" {
			vcd.infoCleanup("removeLeftoverEntries: [ERROR] No VDC and ORG provided for vDC meta data '%s'\n", entity.Name)
			return
		}
		_, vdc, err := vcd.getAdminOrgAndVdcFromCleanupEntity(entity)
		if err != nil {
			vcd.infoCleanup("%s", err)
		}
		_, err = vdc.DeleteMetadata(entity.Name)
		if err == nil {
			vcd.infoCleanup(removedMsg, entity.EntityType, entity.Name, entity.CreatedBy)
		} else {
			vcd.infoCleanup(notDeletedMsg, entity.EntityType, entity.Name, err)
		}
		return

	case "nsxvNatRule":
		if entity.Parent == "" {
			vcd.infoCleanup("removeLeftoverEntries: [ERROR] No parent specified '%s'\n", entity.Name)
			return
		}

		orgName, vdcName, edgeName := splitParent(entity.Parent, "|")

		_, _, edge, err := getOrgVdcEdgeByNames(vcd, orgName, vdcName, edgeName)
		if err != nil {
			vcd.infoCleanup("removeLeftoverEntries: [ERROR] %s \n", err)
		}

		err = edge.DeleteNsxvNatRuleById(entity.Name)
		if IsNotFound(err) {
			vcd.infoCleanup(notFoundMsg, entity.EntityType, entity.Name)
			return
		}
		if err != nil {
			vcd.infoCleanup(notDeletedMsg, entity.EntityType, entity.Name, err)
		}

		vcd.infoCleanup(removedMsg, entity.EntityType, entity.Name, entity.CreatedBy)
		return

	case "nsxvFirewallRule":
		if entity.Parent == "" {
			vcd.infoCleanup("removeLeftoverEntries: [ERROR] No parent specified '%s'\n", entity.Name)
			return
		}

		orgName, vdcName, edgeName := splitParent(entity.Parent, "|")

		_, _, edge, err := getOrgVdcEdgeByNames(vcd, orgName, vdcName, edgeName)
		if err != nil {
			vcd.infoCleanup("removeLeftoverEntries: [ERROR] %s \n", err)
		}

		err = edge.DeleteNsxvFirewallRuleById(entity.Name)
		if IsNotFound(err) {
			vcd.infoCleanup(notFoundMsg, entity.EntityType, entity.Name)
			return
		}
		if err != nil {
			vcd.infoCleanup(notDeletedMsg, entity.EntityType, entity.Name, err)
		}

		vcd.infoCleanup(removedMsg, entity.EntityType, entity.Name, entity.CreatedBy)
		return
	case "ipSet":
		if entity.Parent == "" {
			vcd.infoCleanup("removeLeftoverEntries: [ERROR] No parent specified '%s'\n", entity.Name)
			return
		}

		orgName, vdcName, _ := splitParent(entity.Parent, "|")

		_, vdc, err := getOrgVdcByNames(vcd, orgName, vdcName)
		if err != nil {
			vcd.infoCleanup("removeLeftoverEntries: [ERROR] %s \n", err)
		}

		err = vdc.DeleteNsxvIpSetByName(entity.Name)
		if IsNotFound(err) {
			vcd.infoCleanup(notFoundMsg, entity.EntityType, entity.Name)
			return
		}
		if err != nil {
			vcd.infoCleanup(notDeletedMsg, entity.EntityType, entity.Name, err)
		}
	case "fastProvisioning":
		orgName, vdcName, _ := splitParent(entity.Parent, "|")
		if orgName == "" || vdcName == "" {
			vcd.infoCleanup(splitParentNotFound, entity.Parent)
		}
		org, err := vcd.client.GetAdminOrgByName(orgName)
		if err != nil {
			vcd.infoCleanup(notFoundMsg, "org", orgName)
		}
		adminVdc, err := org.GetAdminVDCByName(vdcName, false)
		if adminVdc == nil || err != nil {
			vcd.infoCleanup(notFoundMsg, "vdc", vdcName)
		}
		fastProvisioningValue := false
		if entity.Name == "enable" {
			fastProvisioningValue = true
		}

		if adminVdc != nil && *adminVdc.AdminVdc.UsesFastProvisioning != fastProvisioningValue {
			adminVdc.AdminVdc.UsesFastProvisioning = &fastProvisioningValue
			_, err = adminVdc.Update()
			if err != nil {
				vcd.infoCleanup("updateLeftoverEntries: [INFO] revert back VDC fast provisioning value % s failed\n", entity.Name)
				return
			}
			vcd.infoCleanup("updateLeftoverEntries: [INFO] reverted back VDC fast provisioning value %s \n", entity.Name)
		} else {
			vcd.infoCleanup("updateLeftoverEntries: [INFO] VDC fast provisioning left as it is %s \n", entity.Name)
		}
		return
	case "orgLdapSettings":
		org, err := vcd.client.GetAdminOrgByName(entity.Parent)
		if err != nil {
			vcd.infoCleanup("removeLeftoverEntries: [ERROR] Clearing LDAP settings for Org '%s': %s",
				entity.Parent, err)
			return
		}

		ldapConfig, err := org.GetLdapConfiguration()
		if err != nil {
			vcd.infoCleanup("removeLeftoverEntries: [ERROR] Couldn't get LDAP settings for Org '%s': %s",
				entity.Parent, err)
			return
		}

		// This is done to avoid calling LdapDisable() if it has been unconfigured, due to bug with Org catalog publish settings
		if ldapConfig.OrgLdapMode != types.LdapModeNone {
			err = org.LdapDisable()
			if err != nil {
				vcd.infoCleanup("removeLeftoverEntries: [ERROR] Could not clear LDAP settings for Org '%s': %s",
					entity.Parent, err)
				vcd.infoCleanup(removedMsg, entity.EntityType, entity.Name, entity.CreatedBy)
				return
			}
		}

		vcd.infoCleanup(notFoundMsg, entity.EntityType, entity.Name)
		return

	case "vdcComputePolicy":
		policy, err := vcd.client.GetVdcComputePolicyV2ById(entity.Name)
		if policy == nil || err != nil {
			vcd.infoCleanup(notFoundMsg, "vdcComputePolicy", entity.Name)
			return
		}
		err = policy.Delete()
		if err == nil {
			vcd.infoCleanup(removedMsg, entity.EntityType, entity.Name, entity.CreatedBy)
		} else {
			vcd.infoCleanup(notDeletedMsg, entity.EntityType, entity.Name, err)
		}
		return

	case "logicalVmGroup":
		logicalVmGroup, err := vcd.client.GetLogicalVmGroupById(entity.Name)
		if logicalVmGroup == nil || err != nil {
			vcd.infoCleanup(notFoundMsg, "logicalVmGroup", entity.Name)
			return
		}
		err = logicalVmGroup.Delete()
		if err == nil {
			vcd.infoCleanup(removedMsg, entity.EntityType, entity.Name, entity.CreatedBy)
		} else {
			vcd.infoCleanup(notDeletedMsg, entity.EntityType, entity.Name, err)
		}
		return

	case "nsxtDhcpForwarder":
		edge, err := vcd.nsxtVdc.GetNsxtEdgeGatewayByName(entity.Name)
		if err != nil {
			vcd.infoCleanup("removeLeftoverEntries: [ERROR] %s \n", err)
		}

		dhcpForwarder, err := edge.GetDhcpForwarder()
		if err != nil {
			vcd.infoCleanup("removeLeftoverEntries: [ERROR] %s \n", err)
		}

		if dhcpForwarder.Enabled == false && len(dhcpForwarder.DhcpServers) == 0 {
			vcd.infoCleanup(notFoundMsg, "dhcpForwarder", entity.Name)
			return
		}

		_, err = edge.UpdateDhcpForwarder(&types.NsxtEdgeGatewayDhcpForwarder{})
		if err != nil {
			vcd.infoCleanup(notDeletedMsg, entity.EntityType, entity.Name, err)
		}

		vcd.infoCleanup(removedMsg, entity.EntityType, entity.Name, entity.CreatedBy)
		return

	default:
		// If we reach this point, we are trying to clean up an entity that
		// we aren't prepared for yet.
		fmt.Printf("removeLeftoverEntries: [ERROR] Unrecognized type %s for entity '%s'\n",
			entity.EntityType, entity.Name)
	}
}

func (vcd *TestVCD) TearDownSuite(check *C) {
	// We will try to remove every entity that has been registered into
	// CleanupEntityList. Entities that have already been cleaned up by their
	// functions will be ignored.
	for i, cleanupEntity := range cleanupEntityList {
		fmt.Printf("# %d of %d - ", i+1, len(cleanupEntityList))
		vcd.removeLeftoverEntities(cleanupEntity)
		removePersistentCleanupList()
	}
}

// Tests getloginurl with the endpoint given
// in the config file.
func (vcd *TestVCD) TestClient_getloginurl(check *C) {
	if os.Getenv("GOVCD_API_VERSION") != "" {
		check.Skip("custom API version is being used")
	}
	config, err := GetConfigStruct()
	if err != nil {
		check.Fatalf("err: %s", err)
	}
	client, err := GetTestVCDFromYaml(config)
	if err != nil {
		check.Fatalf("err: %s", err)
	}

	err = client.vcdloginurl()
	if err != nil {
		check.Fatalf("err: %s", err)
	}

	if client.sessionHREF.Path != "/cloudapi/1.0.0/sessions" {
		check.Fatalf("Getting LoginUrl failed, url: %s", client.sessionHREF.Path)
	}
}

// Tests Authenticate with the vcd credentials (or token) given in the config file
func (vcd *TestVCD) TestVCDClient_Authenticate(check *C) {
	config, err := GetConfigStruct()
	if err != nil {
		check.Fatalf("err: %s", err)
	}
	client, err := GetTestVCDFromYaml(config)
	if err != nil {
		check.Fatalf("err: %s", err)
	}
	apiToken := os.Getenv("VCD_API_TOKEN")
	if apiToken == "" {
		apiToken = config.Provider.ApiToken
	}
	if apiToken != "" {
		err = client.SetToken(config.Provider.SysOrg, ApiTokenHeader, apiToken)
	} else {
		token := os.Getenv("VCD_TOKEN")
		if token == "" {
			token = config.Provider.Token
		}
		if token != "" {
			err = client.SetToken(config.Provider.SysOrg, AuthorizationHeader, token)
		} else {
			err = client.Authenticate(config.Provider.User, config.Provider.Password, config.Provider.SysOrg)
		}
	}

	if err != nil {
		check.Fatalf("Error authenticating: %s", err)
	}
}

func (vcd *TestVCD) TestVCDClient_AuthenticateInvalidPassword(check *C) {
	config, err := GetConfigStruct()
	if err != nil {
		check.Fatalf("err: %s", err)
	}
	client, err := GetTestVCDFromYaml(config)
	if err != nil {
		check.Fatalf("error getting client structure: %s", err)
	}

	err = client.Authenticate(config.Provider.User, "INVALID-PASSWORD", config.Provider.SysOrg)
	if err == nil || !strings.Contains(err.Error(), "401") {
		check.Fatalf("expected error for invalid credentials")
	}
}

func (vcd *TestVCD) TestVCDClient_AuthenticateInvalidToken(check *C) {
	config, err := GetConfigStruct()
	if err != nil {
		check.Fatalf("err: %s", err)
	}
	client, err := GetTestVCDFromYaml(config)
	if err != nil {
		check.Fatalf("error getting client structure: %s", err)
	}

	err = client.SetToken(config.Provider.SysOrg, AuthorizationHeader, "invalid-token")
	if err == nil || !strings.Contains(err.Error(), "401") {
		check.Fatalf("expected error for invalid credentials")
	}
}

func (vcd *TestVCD) findFirstVm(vapp VApp) (types.Vm, string) {
	for _, vm := range vapp.VApp.Children.VM {
		if vm.Name != "" {
			return *vm, vm.Name
		}
	}
	return types.Vm{}, ""
}

func (vcd *TestVCD) findFirstVapp() VApp {
	client := vcd.client
	config := vcd.config
	org, err := client.GetOrgByName(config.VCD.Org)
	if err != nil {
		fmt.Println(err)
		return VApp{}
	}
	vdc, err := org.GetVDCByName(config.VCD.Vdc, false)
	if err != nil {
		fmt.Println(err)
		return VApp{}
	}
	wantedVapp := vcd.vapp.VApp.Name
	if wantedVapp == "" {
		// As no vApp is defined in config, we search for one randomly
		for _, res := range vdc.Vdc.ResourceEntities {
			for _, item := range res.ResourceEntity {
				if item.Type == "application/vnd.vmware.vcloud.vApp+xml" {
					wantedVapp = item.Name
					break
				}
			}
		}
	}
	vapp, err := vdc.GetVAppByName(wantedVapp, false)
	if err != nil {
		return VApp{}
	}
	return *vapp
}

// Test_NewRequestWitNotEncodedParamsWithApiVersion verifies that api version override works
func (vcd *TestVCD) Test_NewRequestWitNotEncodedParamsWithApiVersion(check *C) {
	fmt.Printf("Running: %s\n", check.TestName())
	queryUlr := vcd.client.Client.VCDHREF
	queryUlr.Path += "/query"

	apiVersion, err := vcd.client.Client.MaxSupportedVersion()
	check.Assert(err, IsNil)

	req := vcd.client.Client.NewRequestWitNotEncodedParamsWithApiVersion(nil, map[string]string{"type": "media",
		"filter": "name==any"}, http.MethodGet, queryUlr, nil, apiVersion)

	check.Assert(req.Header.Get("User-Agent"), Equals, vcd.client.Client.UserAgent)

	resp, err := checkResp(vcd.client.Client.Http.Do(req))
	check.Assert(err, IsNil)

	check.Assert(resp.Header.Get("Content-Type"), Equals, types.MimeQueryRecords+";version="+apiVersion)

	// Repeats the call without API version change
	req = vcd.client.Client.NewRequestWitNotEncodedParams(nil, map[string]string{"type": "media",
		"filter": "name==any"}, http.MethodGet, queryUlr, nil)

	resp, err = checkResp(vcd.client.Client.Http.Do(req))
	check.Assert(err, IsNil)

	// Checks that the regularAPI version was not affected by the previous call
	check.Assert(resp.Header.Get("Content-Type"), Equals, types.MimeQueryRecords+";version="+vcd.client.Client.APIVersion)

	fmt.Printf("Test: %s run with api Version: %s\n", check.TestName(), apiVersion)
}

// setBoolFlag binds a flag to a boolean variable (passed as pointer)
// it also uses an optional environment variable that, if set, will
// update the variable before binding it to the flag.
func setBoolFlag(varPointer *bool, name, envVar, help string) {
	if envVar != "" && os.Getenv(envVar) != "" {
		*varPointer = true
	}
	flag.BoolVar(varPointer, name, *varPointer, help)
}

// setTestEnv enables environment variables that are also used in non-test code
func setTestEnv() {
	if enableDebug {
		_ = os.Setenv("GOVCD_DEBUG", "1")
	}
	if debugShowRequestEnabled {
		_ = os.Setenv("GOVCD_SHOW_REQ", "1")
	}
	if debugShowResponseEnabled {
		_ = os.Setenv("GOVCD_SHOW_RESP", "1")
	}
}

func skipWhenMediaPathMissing(vcd *TestVCD, check *C) {
	if vcd.config.Media.MediaPath == "" {
		check.Skip("Skipping test because no iso path given")
	}
}

func skipNoNsxtConfiguration(vcd *TestVCD, check *C) {
	generalMessage := "Missing NSX-T config: "
	if vcd.config.VCD.NsxtProviderVdc.Name == "" {
		check.Skip(generalMessage + "No provider vdc specified")
	}
	if vcd.config.VCD.NsxtProviderVdc.NetworkPool == "" {
		check.Skip(generalMessage + "No network pool specified")
	}

	if vcd.config.VCD.Nsxt.Vdc == "" {
		check.Skip(generalMessage + "No NSX-T VDC specified")
	}

	if vcd.config.VCD.Nsxt.NsxtImportSegment == "" {
		check.Skip(generalMessage + "No NSX-T Unused segment (for imported Org VDC network) specified")
	}

	if vcd.config.VCD.NsxtProviderVdc.StorageProfile == "" {
		check.Skip(generalMessage + "No storage profile specified")
	}

	if vcd.config.VCD.Nsxt.Manager == "" {
		check.Skip(generalMessage + "No NSX-T manager specified")
	}

	if vcd.config.VCD.Nsxt.Tier0router == "" {
		check.Skip(generalMessage + "No NSX-T Tier-0 router specified")
	}

	if vcd.config.VCD.Nsxt.Tier0routerVrf == "" {
		check.Skip(generalMessage + "No VRF NSX-T Tier-0 router specified")
	}

	if vcd.config.VCD.Nsxt.EdgeGateway == "" {
		check.Skip(generalMessage + "No NSX-T Edge Gateway specified in configuration")
	}
}

func skipNoNsxtAlbConfiguration(vcd *TestVCD, check *C) {
	skipNoNsxtConfiguration(vcd, check)
	generalMessage := "Missing NSX-T ALB config: "

	if vcd.config.VCD.Nsxt.NsxtAlbControllerUrl == "" {
		check.Skip(generalMessage + "No NSX-T ALB Controller URL specified in configuration")
	}

	if vcd.config.VCD.Nsxt.NsxtAlbControllerUser == "" {
		check.Skip(generalMessage + "No NSX-T ALB Controller Name specified in configuration")
	}

	if vcd.config.VCD.Nsxt.NsxtAlbControllerPassword == "" {
		check.Skip(generalMessage + "No NSX-T ALB Controller Password specified in configuration")
	}

	if vcd.config.VCD.Nsxt.NsxtAlbImportableCloud == "" {
		check.Skip(generalMessage + "No NSX-T ALB Controller Importable Cloud Name")
	}
	if vcd.config.VCD.Nsxt.NsxtAlbServiceEngineGroup == "" {
		check.Skip(generalMessage + "No NSX-T ALB Service Engine Group name specified in configuration")
	}
}

// skipOpenApiEndpointTest is a helper to skip tests for particular unsupported OpenAPI endpoints
func skipOpenApiEndpointTest(vcd *TestVCD, check *C, endpoint string) {
	minimumRequiredApiVersion := endpointMinApiVersions[endpoint]

	constraint := ">= " + minimumRequiredApiVersion
	if !vcd.client.Client.APIVCDMaxVersionIs(constraint) {
		maxSupportedVersion, err := vcd.client.Client.MaxSupportedVersion()
		if err != nil {
			panic(fmt.Sprintf("Could not get maximum supported version: %s", err))
		}
		skipText := fmt.Sprintf("Skipping test because OpenAPI endpoint '%s' must satisfy API version constraint '%s'. Maximum supported version is %s",
			endpoint, constraint, maxSupportedVersion)
		check.Skip(skipText)
	}
}

// newOrgUserConnection creates a new Org User and returns a connection to it.
// Attention: Set the user to use only lowercase letters. If you put upper case letters the function fails on waiting
// because VCD creates the user with lowercase letters.
func newOrgUserConnection(adminOrg *AdminOrg, userName, password, href string, insecure bool) (*VCDClient, *OrgUser, error) {
	u, err := url.ParseRequestURI(href)
	if err != nil {
		return nil, nil, fmt.Errorf("[newOrgUserConnection] unable to pass url: %s", err)
	}

	_, err = adminOrg.GetUserByName(userName, false)
	if err == nil {
		// user exists
		return nil, nil, fmt.Errorf("user %s already exists", userName)
	}
	_, err = adminOrg.CreateUserSimple(OrgUserConfiguration{
		Name:            userName,
		Password:        password,
		RoleName:        OrgUserRoleOrganizationAdministrator,
		ProviderType:    OrgUserProviderIntegrated,
		IsEnabled:       true,
		DeployedVmQuota: 0,
		StoredVmQuota:   0,
		FullName:        userName,
		Description:     "Test user created by newOrgUserConnection",
	})
	if err != nil {
		return nil, nil, err
	}

	AddToCleanupList(userName, "user", adminOrg.AdminOrg.Name, "newOrgUserConnection")

	_ = adminOrg.Refresh()
	vcdClient := NewVCDClient(*u, insecure)
	err = vcdClient.Authenticate(userName, password, adminOrg.AdminOrg.Name)
	if err != nil {
		return nil, nil, fmt.Errorf("[newOrgUserConnection] unable to authenticate: %s", err)
	}

	// return newUser
	newUser, err := adminOrg.GetUserByName(userName, false)
	if err != nil {
		return nil, nil, fmt.Errorf("[newOrgUserConnection] unable to retrieve newly created user: %s", err)
	}

	return vcdClient, newUser, nil
}<|MERGE_RESOLUTION|>--- conflicted
+++ resolved
@@ -1,8 +1,4 @@
-<<<<<<< HEAD
-//go:build api || openapi || functional || catalog || vapp || gateway || network || org || query || extnetwork || task || vm || vdc || system || disk || lb || lbAppRule || lbAppProfile || lbServerPool || lbServiceMonitor || lbVirtualServer || user || search || nsxv || nsxt || auth || affinity || role || alb || certificate || vdcGroup || metadata || providervdc || rde || vsphere || ALL
-=======
-//go:build api || openapi || functional || catalog || vapp || gateway || network || org || query || extnetwork || task || vm || vdc || system || disk || lb || lbAppRule || lbAppProfile || lbServerPool || lbServiceMonitor || lbVirtualServer || user || search || nsxv || nsxt || auth || affinity || role || alb || certificate || vdcGroup || metadata || providervdc || rde || uiPlugin || ALL
->>>>>>> be0efa9e
+//go:build api || openapi || functional || catalog || vapp || gateway || network || org || query || extnetwork || task || vm || vdc || system || disk || lb || lbAppRule || lbAppProfile || lbServerPool || lbServiceMonitor || lbVirtualServer || user || search || nsxv || nsxt || auth || affinity || role || alb || certificate || vdcGroup || metadata || providervdc || rde || vsphere || uiPlugin || ALL
 
 /*
  * Copyright 2022 VMware, Inc.  All rights reserved.  Licensed under the Apache v2 License.
