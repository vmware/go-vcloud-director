<<<<<<< HEAD
// +build api functional catalog vapp gateway network org query extnetwork task vm vdc system disk lb lbAppRule lbAppProfile lbServerPool lbServiceMonitor lbVirtualServer user nsxv auth ALL
=======
// +build api functional catalog vapp gateway network org query extnetwork task vm vdc system disk lb lbAppRule lbAppProfile lbServerPool lbServiceMonitor lbVirtualServer user search nsxv ALL
>>>>>>> 980d1707

/*
 * Copyright 2019 VMware, Inc.  All rights reserved.  Licensed under the Apache v2 License.
 */

package govcd

import (
	"bufio"
	"encoding/json"
	"flag"
	"fmt"
	"io/ioutil"
	"net/http"
	"net/url"
	"os"
	"path/filepath"
	"regexp"
	"runtime"
	"strings"
	"sync"
	"testing"

	"github.com/vmware/go-vcloud-director/v2/types/v56"
	"github.com/vmware/go-vcloud-director/v2/util"
	. "gopkg.in/check.v1"
	"gopkg.in/yaml.v2"
)

const (
	// Names for entities created by the tests
	TestCreateOrg                 = "TestCreateOrg"
	TestDeleteOrg                 = "TestDeleteOrg"
	TestUpdateOrg                 = "TestUpdateOrg"
	TestCreateCatalog             = "TestCreateCatalog"
	TestCreateCatalogDesc         = "Catalog created by tests"
	TestRefreshOrgFullName        = "TestRefreshOrgFullName"
	TestUpdateCatalog             = "TestUpdateCatalog"
	TestDeleteCatalog             = "TestDeleteCatalog"
	TestRefreshOrg                = "TestRefreshOrg"
	TestComposeVapp               = "TestComposeVapp"
	TestComposeVappDesc           = "vApp created by tests"
	TestSetUpSuite                = "TestSetUpSuite"
	TestUploadOvf                 = "TestUploadOvf"
	TestDeleteCatalogItem         = "TestDeleteCatalogItem"
	TestCreateOrgVdc              = "TestCreateOrgVdc"
	TestRefreshOrgVdc             = "TestRefreshOrgVdc"
	TestCreateOrgVdcNetworkRouted = "TestCreateOrgVdcNetworkRouted"
	TestCreateOrgVdcNetworkDhcp   = "TestCreateOrgVdcNetworkDhcp"
	TestCreateOrgVdcNetworkIso    = "TestCreateOrgVdcNetworkIso"
	TestCreateOrgVdcNetworkDirect = "TestCreateOrgVdcNetworkDirect"
	TestUploadMedia               = "TestUploadMedia"
	TestCatalogUploadMedia        = "TestCatalogUploadMedia"
	TestCreateDisk                = "TestCreateDisk"
	TestUpdateDisk                = "TestUpdateDisk"
	TestDeleteDisk                = "TestDeleteDisk"
	TestRefreshDisk               = "TestRefreshDisk"
	TestAttachedVMDisk            = "TestAttachedVMDisk"
	TestVdcFindDiskByHREF         = "TestVdcFindDiskByHREF"
	TestFindDiskByHREF            = "TestFindDiskByHREF"
	TestDisk                      = "TestDisk"
	TestVMAttachOrDetachDisk      = "TestVMAttachOrDetachDisk"
	TestVMAttachDisk              = "TestVMAttachDisk"
	TestVMDetachDisk              = "TestVMDetachDisk"
	TestCreateExternalNetwork     = "TestCreateExternalNetwork"
	TestDeleteExternalNetwork     = "TestDeleteExternalNetwork"
	TestLbServiceMonitor          = "TestLbServiceMonitor"
	TestLbServerPool              = "TestLbServerPool"
	TestLbAppProfile              = "TestLbAppProfile"
	TestLbAppRule                 = "TestLbAppRule"
	TestLbVirtualServer           = "TestLbVirtualServer"
	TestLb                        = "TestLb"
	TestNsxvSnatRule              = "TestNsxvSnatRule"
	TestNsxvDnatRule              = "TestNsxvDnatRule"
)

const (
	TestRequiresSysAdminPrivileges = "Test %s requires system administrator privileges"
)

// Struct to get info from a config yaml file that the user
// specifies
type TestConfig struct {
	Provider struct {
		User            string `yaml:"user"`
		Password        string `yaml:"password"`
		Token           string `yaml:"token"`
		UseSamlAdfs     bool   `yaml:"useSamlAdfs"`
		CustomAdfsRptId string `yaml:"customAdfsRptId"`

		// The below `SamlUser`, `SamlPassword` and `SamlCustomRptId` variables are optional and are
		// related to additional test run specifically with SAML user/password. It can be useful in
		// case local user is used for test run (defined by above 'User', 'Password' variables).
		// SamlUser takes ADFS friendly format ('contoso.com\username' or 'username@contoso.com')
		SamlUser        string `yaml:"samlUser,omitempty"`
		SamlPassword    string `yaml:"samlPassword,omitempty"`
		SamlCustomRptId string `yaml:"samlCustomRptId,omitempty"`

		Url             string `yaml:"url"`
		SysOrg          string `yaml:"sysOrg"`
		MaxRetryTimeout int    `yaml:"maxRetryTimeout,omitempty"`
		HttpTimeout     int64  `yaml:"httpTimeout,omitempty"`
	}
	VCD struct {
		Org         string `yaml:"org"`
		Vdc         string `yaml:"vdc"`
		ProviderVdc struct {
			Name           string `yaml:"name"`
			StorageProfile string `yaml:"storage_profile"`
			NetworkPool    string `yaml:"network_pool"`
		} `yaml:"provider_vdc"`
		Catalog struct {
			Name                    string `yaml:"name,omitempty"`
			Description             string `yaml:"description,omitempty"`
			CatalogItem             string `yaml:"catalogItem,omitempty"`
			CatalogItemDescription  string `yaml:"catalogItemDescription,omitempty"`
			CatalogItemWithMultiVms string `yaml:"catalogItemWithMultiVms,omitempty"`
			VmNameInMultiVmItem     string `yaml:"vmNameInMultiVmItem,omitempty"`
		} `yaml:"catalog"`
		Network struct {
			Net1 string `yaml:"network1"`
			Net2 string `yaml:"network2,omitempty"`
		} `yaml:"network"`
		StorageProfile struct {
			SP1 string `yaml:"storageProfile1"`
			SP2 string `yaml:"storageProfile2,omitempty"`
		} `yaml:"storageProfile"`
		ExternalIp                   string `yaml:"externalIp,omitempty"`
		ExternalNetmask              string `yaml:"externalNetmask,omitempty"`
		InternalIp                   string `yaml:"internalIp,omitempty"`
		InternalNetmask              string `yaml:"internalNetmask,omitempty"`
		EdgeGateway                  string `yaml:"edgeGateway,omitempty"`
		ExternalNetwork              string `yaml:"externalNetwork,omitempty"`
		ExternalNetworkPortGroup     string `yaml:"externalNetworkPortGroup,omitempty"`
		ExternalNetworkPortGroupType string `yaml:"externalNetworkPortGroupType,omitempty"`
		VimServer                    string `yaml:"vimServer,omitempty"`
		Disk                         struct {
			Size          int64 `yaml:"size,omitempty"`
			SizeForUpdate int64 `yaml:"sizeForUpdate,omitempty"`
		}
	} `yaml:"vcd"`
	Logging struct {
		Enabled          bool   `yaml:"enabled,omitempty"`
		LogFileName      string `yaml:"logFileName,omitempty"`
		LogHttpRequest   bool   `yaml:"logHttpRequest,omitempty"`
		LogHttpResponse  bool   `yaml:"logHttpResponse,omitempty"`
		SkipResponseTags string `yaml:"skipResponseTags,omitempty"`
		ApiLogFunctions  string `yaml:"apiLogFunctions,omitempty"`
		VerboseCleanup   bool   `yaml:"verboseCleanup,omitempty"`
	} `yaml:"logging"`
	OVA struct {
		OvaPath        string `yaml:"ovaPath,omitempty"`
		OvaChunkedPath string `yaml:"ovaChunkedPath,omitempty"`
		OvaMultiVmPath string `yaml:"ovaMultiVmPath,omitempty"`
	} `yaml:"ova"`
	Media struct {
		MediaPath       string `yaml:"mediaPath,omitempty"`
		Media           string `yaml:"mediaName,omitempty"`
		PhotonOsOvaPath string `yaml:"photonOsOvaPath,omitempty"`
	} `yaml:"media"`
}

// Test struct for vcloud-director.
// Test functions use the struct to get
// an org, vdc, vapp, and client to run
// tests on
type TestVCD struct {
	client         *VCDClient
	org            *Org
	vdc            *Vdc
	vapp           *VApp
	config         TestConfig
	skipVappTests  bool
	skipAdminTests bool
}

// Cleanup entity structure used by the tear-down procedure
// at the end of the tests to remove leftover entities
type CleanupEntity struct {
	Name       string
	EntityType string
	Parent     string
	CreatedBy  string
}

// CleanupInfo is the data used to persist an entity list in a file
type CleanupInfo struct {
	VcdIp      string          // IP of the vCD where the test runs
	Info       string          // Information about this file
	EntityList []CleanupEntity // List of entities to remove
}

// Internally used by the test suite to run tests based on TestVCD structures
var _ = Suite(&TestVCD{})

// The list holding the entities to be examined and eventually removed
// at the end of the tests
var cleanupEntityList []CleanupEntity

// Lock for of cleanup entities persistent file
var persistentCleanupListLock sync.Mutex

// IP of the vCD being tested. It is initialized at the first client authentication
var persistentCleanupIp string

// Use this value to run a specific test that does not need a pre-created vApp.
var skipVappCreation bool = os.Getenv("GOVCD_SKIP_VAPP_CREATION") != ""

// vcdHelp shows command line options
var vcdHelp bool

// enableDebug enables debug output
var enableDebug bool

// ignoreCleanupFile prevents processing a previous cleanup file
var ignoreCleanupFile bool

// Makes the name for the cleanup entities persistent file
// Using a name for each vCD allows us to run tests with different servers
// and persist the cleanup list for all.
func makePersistentCleanupFileName() string {
	var persistentCleanupListMask = "test_cleanup_list-%s.%s"
	if persistentCleanupIp == "" {
		fmt.Printf("######## Persistent Cleanup IP was not set ########\n")
		os.Exit(1)
	}
	reForbiddenChars := regexp.MustCompile(`[/]`)
	fileName := fmt.Sprintf(persistentCleanupListMask,
		reForbiddenChars.ReplaceAllString(persistentCleanupIp, ""), "json")
	return fileName

}

// Removes the list of cleanup entities
// To be called only after the list has been processed
func removePersistentCleanupList() {
	persistentCleanupListFile := makePersistentCleanupFileName()
	persistentCleanupListLock.Lock()
	defer persistentCleanupListLock.Unlock()
	_, err := os.Stat(persistentCleanupListFile)
	if os.IsNotExist(err) {
		return
	}
	_ = os.Remove(persistentCleanupListFile)
}

// Reads a cleanup list from file
func readCleanupList() ([]CleanupEntity, error) {
	persistentCleanupListFile := makePersistentCleanupFileName()
	persistentCleanupListLock.Lock()
	defer persistentCleanupListLock.Unlock()
	var cleanupInfo CleanupInfo
	_, err := os.Stat(persistentCleanupListFile)
	if os.IsNotExist(err) {
		return nil, err
	}
	listText, err := ioutil.ReadFile(persistentCleanupListFile)
	if err != nil {
		return nil, err
	}
	err = json.Unmarshal(listText, &cleanupInfo)
	return cleanupInfo.EntityList, err
}

// Writes a cleanup list to file.
// If the test suite terminates without having a chance to
// clean up properly, the next run of the test suite will try to
// remove the leftovers
func writeCleanupList(cleanupList []CleanupEntity) error {
	persistentCleanupListFile := makePersistentCleanupFileName()
	persistentCleanupListLock.Lock()
	defer persistentCleanupListLock.Unlock()
	cleanupInfo := CleanupInfo{
		VcdIp: persistentCleanupIp,
		Info: "Persistent list of entities to be destroyed. " +
			" If this file is found when starting the tests, its entities will be " +
			" processed for removal before any other operation.",
		EntityList: cleanupList,
	}
	listText, err := json.MarshalIndent(cleanupInfo, " ", " ")
	if err != nil {
		return err
	}
	file, err := os.Create(persistentCleanupListFile)
	if err != nil {
		return err
	}
	writer := bufio.NewWriter(file)
	count, err := writer.Write(listText)
	if err != nil || count == 0 {
		return err
	}
	err = writer.Flush()
	if err != nil {
		return err
	}
	return file.Close()
}

// Adds an entity to the cleanup list.
// To be called by all tests when a new entity has been created, before
// running any other operation.
// Items in the list will be deleted at the end of the tests if they still exist.
func AddToCleanupList(name, entityType, parent, createdBy string) {
	for _, item := range cleanupEntityList {
		// avoid adding the same item twice
		if item.Name == name && item.EntityType == entityType {
			return
		}
	}
	cleanupEntityList = append(cleanupEntityList, CleanupEntity{Name: name, EntityType: entityType, Parent: parent, CreatedBy: createdBy})
	err := writeCleanupList(cleanupEntityList)
	if err != nil {
		fmt.Printf("################ error writing cleanup list %s\n", err)
	}
}

// Prepend an entity to the cleanup list.
// To be called by all tests when a new entity has been created, before
// running any other operation.
// Items in the list will be deleted at the end of the tests if they still exist.
func PrependToCleanupList(name, entityType, parent, createdBy string) {
	for _, item := range cleanupEntityList {
		// avoid adding the same item twice
		if item.Name == name && item.EntityType == entityType {
			return
		}
	}
	cleanupEntityList = append([]CleanupEntity{{Name: name, EntityType: entityType, Parent: parent, CreatedBy: createdBy}}, cleanupEntityList...)
	err := writeCleanupList(cleanupEntityList)
	if err != nil {
		fmt.Printf("################ error writing cleanup list %s\n", err)
	}
}

// Users use the environmental variable GOVCD_CONFIG as
// a config file for testing. Otherwise the default is govcd_test_config.yaml
// in the current directory. Throws an error if it cannot find your
// yaml file or if it cannot read it.
func GetConfigStruct() (TestConfig, error) {
	config := os.Getenv("GOVCD_CONFIG")
	configStruct := TestConfig{}
	if config == "" {
		// Finds the current directory, through the path of this running test
		_, currentFilename, _, _ := runtime.Caller(0)
		currentDirectory := filepath.Dir(currentFilename)
		config = currentDirectory + "/govcd_test_config.yaml"
	}
	// Looks if the configuration file exists before attempting to read it
	_, err := os.Stat(config)
	if os.IsNotExist(err) {
		return TestConfig{}, fmt.Errorf("Configuration file %s not found: %s", config, err)
	}
	yamlFile, err := ioutil.ReadFile(config)
	if err != nil {
		return TestConfig{}, fmt.Errorf("could not read config file %s: %s", config, err)
	}
	err = yaml.Unmarshal(yamlFile, &configStruct)
	if err != nil {
		return TestConfig{}, fmt.Errorf("could not unmarshal yaml file: %s", err)
	}
	return configStruct, nil
}

// Creates a VCDClient based on the endpoint given in the TestConfig argument.
// TestConfig struct can be obtained by calling GetConfigStruct. Throws an error
// if endpoint given is not a valid url.
func GetTestVCDFromYaml(testConfig TestConfig, options ...VCDClientOption) (*VCDClient, error) {
	configUrl, err := url.ParseRequestURI(testConfig.Provider.Url)
	if err != nil {
		return &VCDClient{}, fmt.Errorf("could not parse Url: %s", err)
	}

	if testConfig.Provider.MaxRetryTimeout != 0 {
		options = append(options, WithMaxRetryTimeout(testConfig.Provider.MaxRetryTimeout))
	}

	if testConfig.Provider.HttpTimeout != 0 {
		options = append(options, WithHttpTimeout(testConfig.Provider.HttpTimeout))
	}

	if testConfig.Provider.UseSamlAdfs {
		options = append(options, WithSamlAdfs(true, testConfig.Provider.CustomAdfsRptId))
	}

	return NewVCDClient(*configUrl, true, options...), nil
}

// Necessary to enable the suite tests with TestVCD
func Test(t *testing.T) { TestingT(t) }

// Sets the org, vdc, vapp, and vcdClient for a
// TestVCD struct. An error is thrown if something goes wrong
// getting config file, creating vcd, during authentication, or
// when creating a new vapp. If this method panics, no test
// case that uses the TestVCD struct is run.
func (vcd *TestVCD) SetUpSuite(check *C) {
	flag.Parse()
	setTestEnv()
	if vcdHelp {
		fmt.Println("vcd flags:")
		fmt.Println()
		// Prints only the flags defined in this package
		flag.CommandLine.VisitAll(func(f *flag.Flag) {
			if strings.Contains(f.Name, "vcd-") {
				fmt.Printf("  -%-40s %s (%v)\n", f.Name, f.Usage, f.Value)
			}
		})
		fmt.Println()
		os.Exit(0)
	}
	config, err := GetConfigStruct()
	if config == (TestConfig{}) || err != nil {
		panic(err)
	}
	vcd.config = config

	if vcd.config.Logging.Enabled {
		util.EnableLogging = true
		if vcd.config.Logging.LogFileName != "" {
			util.ApiLogFileName = vcd.config.Logging.LogFileName
		}
		if vcd.config.Logging.LogHttpRequest {
			util.LogHttpRequest = true
		}
		if vcd.config.Logging.LogHttpResponse {
			util.LogHttpResponse = true
		}
		if vcd.config.Logging.SkipResponseTags != "" {
			util.SetSkipTags(vcd.config.Logging.SkipResponseTags)
		}
		if vcd.config.Logging.ApiLogFunctions != "" {
			util.SetApiLogFunctions(vcd.config.Logging.ApiLogFunctions)
		}
	} else {
		util.EnableLogging = false
	}
	util.SetLog()
	vcdClient, err := GetTestVCDFromYaml(config)
	if vcdClient == nil || err != nil {
		panic(err)
	}
	vcd.client = vcdClient
	token := os.Getenv("VCD_TOKEN")
	if token == "" {
		token = config.Provider.Token
	}

	authenticationMode := "password"
	if token != "" {
		authenticationMode = "token"
		err = vcd.client.SetToken(config.Provider.SysOrg, AuthorizationHeader, token)
	} else {
		err = vcd.client.Authenticate(config.Provider.User, config.Provider.Password, config.Provider.SysOrg)
	}
	if config.Provider.UseSamlAdfs {
		authenticationMode = "SAML password"
	}
	if err != nil {
		panic(err)
	}
	fmt.Printf("Running on vCD %s\nas user %s@%s (using %s)\n", vcd.config.Provider.Url,
		vcd.config.Provider.User, vcd.config.Provider.SysOrg, authenticationMode)
	if !vcd.client.Client.IsSysAdmin {
		vcd.skipAdminTests = true
	}

	// Sets the vCD IP value, removing the elements that would
	// not be appropriate in a file name
	reHttp := regexp.MustCompile(`^https?://`)
	reApi := regexp.MustCompile(`/api/?`)
	persistentCleanupIp = vcd.config.Provider.Url
	persistentCleanupIp = reHttp.ReplaceAllString(persistentCleanupIp, "")
	persistentCleanupIp = reApi.ReplaceAllString(persistentCleanupIp, "")
	// set org
	vcd.org, err = vcd.client.GetOrgByName(config.VCD.Org)
	if err != nil {
		fmt.Printf("error retrieving org %s: %s\n", config.VCD.Org, err)
		os.Exit(1)
	}
	// set vdc
	vcd.vdc, err = vcd.org.GetVDCByName(config.VCD.Vdc, false)
	if err != nil || vcd.vdc == nil {
		panic(err)
	}

	// If neither the vApp or VM tags are set, we also skip the
	// creation of the default vApp
	if !isTagSet("vapp") && !isTagSet("vm") {
		// vcd.skipVappTests = true
		skipVappCreation = true
	}

	// Gets the persistent cleanup list from file, if exists.
	cleanupList, err := readCleanupList()
	if len(cleanupList) > 0 && err == nil {
		if ignoreCleanupFile {
			// If we found a cleanup file and we want to process it (default)
			// We proceed to cleanup the leftovers before any other operation
			fmt.Printf("*** Found cleanup file %s\n", makePersistentCleanupFileName())
			for i, cleanupEntity := range cleanupList {
				fmt.Printf("# %d ", i+1)
				vcd.removeLeftoverEntities(cleanupEntity)
			}
		}
		removePersistentCleanupList()
	}

	// creates a new VApp for vapp tests
	if !skipVappCreation && config.VCD.Network.Net1 != "" && config.VCD.StorageProfile.SP1 != "" &&
		config.VCD.Catalog.Name != "" && config.VCD.Catalog.CatalogItem != "" {
		vcd.vapp, err = vcd.createTestVapp(TestSetUpSuite)
		// If no vApp is created, we skip all vApp tests
		if err != nil {
			fmt.Printf("%s\n", err)
			panic("Creation failed - Bailing out")
		}
		if vcd.vapp == nil {
			fmt.Printf("Creation of vApp %s failed unexpectedly. No error was reported, but vApp is empty\n", TestSetUpSuite)
			panic("initial vApp is empty - bailing out")
		}
	} else {
		vcd.skipVappTests = true
		fmt.Println("Skipping all vapp tests because one of the following wasn't given: Network, StorageProfile, Catalog, Catalogitem")
	}
}

// Shows the detail of cleanup operations only if the relevant verbosity
// has been enabled
func (vcd *TestVCD) infoCleanup(format string, args ...interface{}) {
	if vcd.config.Logging.VerboseCleanup {
		fmt.Printf(format, args...)
	}
}

// Gets the two or three components of a "parent" string, as passed to AddToCleanupList
// If the number of split strings is not 2 or 3 it return 3 empty strings
// Example input parent: my-org|my-vdc|my-edge-gw, separator: |
// Output : first: my-org, second: my-vdc, third: my-edge-gw
func splitParent(parent string, separator string) (first, second, third string) {
	strList := strings.Split(parent, separator)
	if len(strList) < 2 || len(strList) > 3 {
		return "", "", ""
	}
	first = strList[0]
	second = strList[1]

	if len(strList) == 3 {
		third = strList[2]
	}

	return
}

func getOrgVdcByNames(vcd *TestVCD, orgName, vdcName string) (*Org, *Vdc, error) {
	if orgName == "" || vdcName == "" {
		return nil, nil, fmt.Errorf("orgName, vdcName cant be empty")
	}

	org, _ := vcd.client.GetOrgByName(orgName)
	if org == nil {
		vcd.infoCleanup("could not find org '%s'", orgName)
		return nil, nil, fmt.Errorf("can't find org")
	}
	vdc, err := org.GetVDCByName(vdcName, false)
	if err != nil {
		vcd.infoCleanup("could not find vdc '%s'", vdcName)
		return nil, nil, fmt.Errorf("can't find vdc")
	}

	return org, vdc, nil
}

func getOrgVdcEdgeByNames(vcd *TestVCD, orgName, vdcName, edgeName string) (*Org, *Vdc, *EdgeGateway, error) {
	if orgName == "" || vdcName == "" || edgeName == "" {
		return nil, nil, nil, fmt.Errorf("orgName, vdcName, edgeName cant be empty")
	}

	org, vdc, err := getOrgVdcByNames(vcd, orgName, vdcName)
	if err != nil {
		return nil, nil, nil, err
	}

	edge, err := vdc.GetEdgeGatewayByName(edgeName, false)

	if err != nil {
		vcd.infoCleanup("could not find edge '%s': %s", edgeName, err)
	}
	return org, vdc, edge, nil
}

var splitParentNotFound string = "removeLeftoverEntries: [ERROR] missing parent info (%s). The parent fields must be defined with a separator '|'\n"
var notFoundMsg string = "removeLeftoverEntries: [INFO] No action for %s '%s'\n"

func (vcd *TestVCD) getAdminOrgAndVdcFromCleanupEntity(entity CleanupEntity) (org *AdminOrg, vdc *Vdc, err error) {
	orgName, vdcName, _ := splitParent(entity.Parent, "|")
	if orgName == "" || vdcName == "" {
		vcd.infoCleanup(splitParentNotFound, entity.Parent)
		return nil, nil, fmt.Errorf("can't find parents names")
	}
	org, err = vcd.client.GetAdminOrgByName(orgName)
	if err != nil {
		vcd.infoCleanup(notFoundMsg, "org", orgName)
		return nil, nil, fmt.Errorf("can't find org")
	}
	vdc, err = org.GetVDCByName(vdcName, false)
	if vdc == nil || err != nil {
		vcd.infoCleanup(notFoundMsg, "vdc", vdcName)
		return nil, nil, fmt.Errorf("can't find vdc")
	}
	return org, vdc, nil
}

// Removes leftover entities that may still exist after failed tests
// or the ones that were explicitly created for several tests and
// were relying on this procedure to clean up at the end.
func (vcd *TestVCD) removeLeftoverEntities(entity CleanupEntity) {
	var introMsg string = "removeLeftoverEntries: [INFO] Attempting cleanup of %s '%s' instantiated by %s\n"
	var removedMsg string = "removeLeftoverEntries: [INFO] Removed %s '%s' created by %s\n"
	var notDeletedMsg string = "removeLeftoverEntries: [ERROR] Error deleting %s '%s': %s\n"
	// NOTE: this is a cleanup function that should continue even if errors are found.
	// For this reason, the [ERROR] messages won't be followed by a program termination
	vcd.infoCleanup(introMsg, entity.EntityType, entity.Name, entity.CreatedBy)
	switch entity.EntityType {
	case "vapp":
		vapp, err := vcd.vdc.GetVAppByName(entity.Name, true)
		if err != nil {
			vcd.infoCleanup(notFoundMsg, entity.EntityType, entity.Name)
			return
		}
		task, _ := vapp.Undeploy()
		_ = task.WaitTaskCompletion()
		// Detach all Org networks during vApp removal because network removal errors if it happens
		// very quickly (as the next task) after vApp removal
		task, _ = vapp.RemoveAllNetworks()
		_ = task.WaitTaskCompletion()
		task, err = vapp.Delete()
		_ = task.WaitTaskCompletion()

		if err != nil {
			vcd.infoCleanup(notDeletedMsg, entity.EntityType, entity.Name, err)
			return
		}
		vcd.infoCleanup(removedMsg, entity.EntityType, entity.Name, entity.CreatedBy)
		return

	case "catalog":
		if entity.Parent == "" {
			vcd.infoCleanup("removeLeftoverEntries: [ERROR] No Org provided for catalog '%s'\n", entity.Name)
			return
		}
		org, err := vcd.client.GetAdminOrgByName(entity.Parent)
		if err != nil {
			vcd.infoCleanup("removeLeftoverEntries: [INFO] organization '%s' not found\n", entity.Parent)
			return
		}
		catalog, err := org.GetAdminCatalogByName(entity.Name, false)
		if catalog == nil || err != nil {
			vcd.infoCleanup(notFoundMsg, entity.EntityType, entity.Name)
			return
		}
		err = catalog.Delete(true, true)
		if err != nil {
			vcd.infoCleanup(notDeletedMsg, entity.EntityType, entity.Name, err)
			return
		}
		vcd.infoCleanup(removedMsg, entity.EntityType, entity.Name, entity.CreatedBy)
		return

	case "org":
		org, err := vcd.client.GetAdminOrgByName(entity.Name)
		if err != nil {
			vcd.infoCleanup(notFoundMsg, entity.EntityType, entity.Name)
			return
		}
		err = org.Delete(true, true)
		if err != nil {
			vcd.infoCleanup(notDeletedMsg, entity.EntityType, entity.Name, err)
			return
		}
		vcd.infoCleanup(removedMsg, entity.EntityType, entity.Name, entity.CreatedBy)
		return
	case "catalogItem":
		if entity.Parent == "" {
			vcd.infoCleanup("removeLeftoverEntries: [ERROR] No Org provided for catalogItem '%s'\n", strings.Split(entity.Parent, "|")[0])
			return
		}
		org, err := vcd.client.GetAdminOrgByName(strings.Split(entity.Parent, "|")[0])
		if err != nil {
			vcd.infoCleanup("removeLeftoverEntries: [INFO] organization '%s' not found\n", entity.Parent)
			return
		}
		catalog, err := org.GetCatalogByName(strings.Split(entity.Parent, "|")[1], false)
		if catalog == nil || err != nil {
			vcd.infoCleanup(notFoundMsg, entity.EntityType, entity.Name)
			return
		}
		for _, catalogItems := range catalog.Catalog.CatalogItems {
			for _, catalogItem := range catalogItems.CatalogItem {
				if catalogItem.Name == entity.Name {
					catalogItemApi, err := catalog.GetCatalogItemByName(catalogItem.Name, false)
					if catalogItemApi == nil || err != nil {
						vcd.infoCleanup(notFoundMsg, entity.EntityType, entity.Name)
						return
					}
					err = catalogItemApi.Delete()
					vcd.infoCleanup(removedMsg, entity.EntityType, entity.Name, entity.CreatedBy)
					if err != nil {
						vcd.infoCleanup(notDeletedMsg, entity.EntityType, entity.Name, err)
					}
				}
			}
		}
		return
	case "edgegateway":
		_, vdc, err := vcd.getAdminOrgAndVdcFromCleanupEntity(entity)
		if err != nil {
			return
		}
		edge, err := vdc.GetEdgeGatewayByName(entity.Name, false)
		if err != nil {
			vcd.infoCleanup("removeLeftoverEntries: [INFO] edge gateway '%s' not found\n", entity.Name)
			return
		}
		err = edge.Delete(true, true)
		if err != nil {
			vcd.infoCleanup(notDeletedMsg, entity.EntityType, entity.Name, err)
			return
		}
		vcd.infoCleanup(removedMsg, entity.EntityType, entity.Name, entity.CreatedBy)
		return
	case "network":
		_, vdc, err := vcd.getAdminOrgAndVdcFromCleanupEntity(entity)
		if err != nil {
			vcd.infoCleanup("%s", err)
		}
		_, errExists := vdc.GetOrgVdcNetworkByName(entity.Name, false)
		networkExists := errExists == nil

		err = RemoveOrgVdcNetworkIfExists(*vdc, entity.Name)
		if err == nil {
			if networkExists {
				vcd.infoCleanup(removedMsg, entity.EntityType, entity.Name, entity.CreatedBy)
			} else {
				vcd.infoCleanup(notFoundMsg, entity.EntityType, entity.Name)
			}
		} else {
			vcd.infoCleanup(notDeletedMsg, entity.EntityType, entity.Name, err)
		}
		return
	case "externalNetwork":
		externalNetwork, err := vcd.client.GetExternalNetworkByName(entity.Name)
		if err != nil {
			vcd.infoCleanup(notFoundMsg, "externalNetwork", entity.Name)
			return
		}
		err = externalNetwork.DeleteWait()
		if err == nil {
			vcd.infoCleanup(removedMsg, entity.EntityType, entity.Name, entity.CreatedBy)
		} else {
			vcd.infoCleanup(notDeletedMsg, entity.EntityType, entity.Name, err)
		}
		return
	case "mediaImage":
		if entity.Parent == "" {
			vcd.infoCleanup("removeLeftoverEntries: [ERROR] No VDC and ORG provided for media '%s'\n", entity.Name)
			return
		}
		_, vdc, err := vcd.getAdminOrgAndVdcFromCleanupEntity(entity)
		if err != nil {
			vcd.infoCleanup("%s", err)
		}
		err = RemoveMediaImageIfExists(*vdc, entity.Name)
		if err == nil {
			vcd.infoCleanup(removedMsg, entity.EntityType, entity.Name, entity.CreatedBy)
		} else {
			vcd.infoCleanup(notDeletedMsg, entity.EntityType, entity.Name, err)
		}
		return
	case "mediaCatalogImage":
		if entity.Parent == "" {
			vcd.infoCleanup("removeLeftoverEntries: [ERROR] No Catalog provided for media '%s'\n", entity.Name)
			return
		}
		orgName, catalogName, _ := splitParent(entity.Parent, "|")
		if orgName == "" || catalogName == "" {
			vcd.infoCleanup(splitParentNotFound, entity.Parent)
		}

		org, err := vcd.client.GetAdminOrgByName(orgName)
		if err != nil {
			vcd.infoCleanup("removeLeftoverEntries: [INFO] organization '%s' not found\n", entity.Parent)
			return
		}
		adminCatalog, err := org.GetAdminCatalogByName(catalogName, false)
		if err != nil {
			vcd.infoCleanup(notFoundMsg, entity.EntityType, entity.Name)
			return
		}

		err = adminCatalog.RemoveMediaIfExists(entity.Name)
		if err == nil {
			vcd.infoCleanup(removedMsg, entity.EntityType, entity.Name, entity.CreatedBy)
		} else {
			vcd.infoCleanup(notDeletedMsg, entity.EntityType, entity.Name, err)
		}
		return
	case "user":
		if entity.Parent == "" {
			vcd.infoCleanup("removeLeftoverEntries: [ERROR] No ORG provided for user '%s'\n", entity.Name)
			return
		}
		org, err := vcd.client.GetAdminOrgByName(entity.Parent)
		if err != nil {
			vcd.infoCleanup(notFoundMsg, "org", entity.Parent)
			return
		}
		user, err := org.GetUserByName(entity.Name, true)
		if err != nil {
			vcd.infoCleanup(notFoundMsg, "user", entity.Name)
			return
		}
		err = user.Delete(true)
		if err == nil {
			vcd.infoCleanup(removedMsg, entity.EntityType, entity.Name, entity.CreatedBy)
		} else {
			vcd.infoCleanup(notDeletedMsg, entity.EntityType, entity.Name, err)
		}
		return
	case "vdc":
		if entity.Parent == "" {
			vcd.infoCleanup("removeLeftoverEntries: [ERROR] No ORG provided for VDC '%s'\n", entity.Name)
			return
		}
		org, err := vcd.client.GetAdminOrgByName(entity.Parent)
		if err != nil {
			vcd.infoCleanup(notFoundMsg, "org", entity.Parent)
			return
		}
		vdc, err := org.GetVDCByName(entity.Name, false)
		if vdc == nil || err != nil {
			vcd.infoCleanup(notFoundMsg, "vdc", entity.Name)
			return
		}
		err = vdc.DeleteWait(true, true)
		if err == nil {
			vcd.infoCleanup(removedMsg, entity.EntityType, entity.Name, entity.CreatedBy)
		} else {
			vcd.infoCleanup(notDeletedMsg, entity.EntityType, entity.Name, err)
		}
		return
	case "vm":
		// nothing so far
		return
	case "disk":
		// Find disk by href rather than find disk by name, because disk name can be duplicated in VDC,
		// so the unique href is required for finding the disk.
		disk, err := vcd.vdc.GetDiskByHref(entity.Name)
		if err != nil {
			// If the disk is not found, we just need to show that it was not found, as
			// it was likely deleted during the regular tests
			vcd.infoCleanup(notFoundMsg, entity.Name, err)
			return
		}

		// See if the disk is attached to the VM
		vmRef, err := disk.AttachedVM()
		if err != nil {
			vcd.infoCleanup("removeLeftoverEntries: [ERROR] Deleting %s '%s', cannot find attached VM: %s\n",
				entity.EntityType, entity.Name, err)
			return
		}
		// If the disk is attached to the VM, detach disk from the VM
		if vmRef != nil {
			vcd.infoCleanup("removeLeftoverEntries: [INFO] Deleting %s '%s', VM: '%s|%s', disk is attached, detaching disk\n",
				entity.EntityType, entity.Name, vmRef.Name, vmRef.HREF)

			vm, err := vcd.client.Client.GetVMByHref(vmRef.HREF)
			if err != nil {
				vcd.infoCleanup(
					"removeLeftoverEntries: [ERROR] Deleting %s '%s', VM: '%s|%s', cannot find the VM details: %s\n",
					entity.EntityType, entity.Name, vmRef.Name, vmRef.HREF, err)
				return
			}

			// Detach the disk from VM
			task, err := vm.DetachDisk(&types.DiskAttachOrDetachParams{
				Disk: &types.Reference{
					HREF: disk.Disk.HREF,
				},
			})
			if err != nil {
				vcd.infoCleanup(
					"removeLeftoverEntries: [ERROR] Detaching %s '%s', VM: '%s|%s': %s\n",
					entity.EntityType, entity.Name, vmRef.Name, vmRef.HREF, err)
				return
			}
			err = task.WaitTaskCompletion()
			if err != nil {
				vcd.infoCleanup(
					"removeLeftoverEntries: [ERROR] Deleting %s '%s', VM: '%s|%s', waitTaskCompletion of detach disk is failed: %s\n",
					entity.EntityType, entity.Name, vmRef.Name, vmRef.HREF, err)
				return
			}

			// We need to refresh the disk info to obtain remove href for delete disk
			// because attached disk is not showing remove disk href in disk.Disk.Link
			err = disk.Refresh()
			if err != nil {
				vcd.infoCleanup(
					"removeLeftoverEntries: [ERROR] Deleting %s '%s', cannot refresh disk: %s\n",
					entity.EntityType, entity.Name, err)
				return
			}
		}

		// Delete disk
		deleteDiskTask, err := disk.Delete()
		if err != nil {
			vcd.infoCleanup("removeLeftoverEntries: [ERROR] Deleting %s '%s', cannot delete disk: %s\n",
				entity.EntityType, entity.Name, err)
			return
		}
		err = deleteDiskTask.WaitTaskCompletion()
		if err != nil {
			vcd.infoCleanup("removeLeftoverEntries: [ERROR] Deleting %s '%s', waitTaskCompletion of delete disk is failed: %s\n",
				entity.EntityType, entity.Name, err)
			return
		}

		vcd.infoCleanup(removedMsg, entity.EntityType, entity.Name, entity.CreatedBy)
		return
	case "lbServiceMonitor":
		if entity.Parent == "" {
			vcd.infoCleanup("removeLeftoverEntries: [ERROR] No parent specified '%s'\n", entity.Name)
			return
		}

		orgName, vdcName, edgeName := splitParent(entity.Parent, "|")

		_, _, edge, err := getOrgVdcEdgeByNames(vcd, orgName, vdcName, edgeName)
		if err != nil {
			vcd.infoCleanup("removeLeftoverEntries: [ERROR] %s \n", err)
		}

		err = edge.DeleteLbServiceMonitorByName(entity.Name)
		if err != nil && strings.Contains(err.Error(), ErrorEntityNotFound.Error()) {
			vcd.infoCleanup(notFoundMsg, entity.EntityType, entity.Name)
			return
		}
		if err != nil {
			vcd.infoCleanup(notDeletedMsg, entity.EntityType, entity.Name, err)
		}

		vcd.infoCleanup(removedMsg, entity.EntityType, entity.Name, entity.CreatedBy)
		return

	case "lbServerPool":
		if entity.Parent == "" {
			vcd.infoCleanup("removeLeftoverEntries: [ERROR] No parent specified '%s'\n", entity.Name)
			return
		}

		orgName, vdcName, edgeName := splitParent(entity.Parent, "|")

		_, _, edge, err := getOrgVdcEdgeByNames(vcd, orgName, vdcName, edgeName)
		if err != nil {
			vcd.infoCleanup("removeLeftoverEntries: [ERROR] %s \n", err)
		}

		err = edge.DeleteLbServerPoolByName(entity.Name)
		if err != nil && strings.Contains(err.Error(), ErrorEntityNotFound.Error()) {
			vcd.infoCleanup(notFoundMsg, entity.EntityType, entity.Name)
			return
		}
		if err != nil {
			vcd.infoCleanup(notDeletedMsg, entity.EntityType, entity.Name, err)
		}

		vcd.infoCleanup(removedMsg, entity.EntityType, entity.Name, entity.CreatedBy)
		return
	case "lbAppProfile":
		if entity.Parent == "" {
			vcd.infoCleanup("removeLeftoverEntries: [ERROR] No parent specified '%s'\n", entity.Name)
			return
		}

		orgName, vdcName, edgeName := splitParent(entity.Parent, "|")

		_, _, edge, err := getOrgVdcEdgeByNames(vcd, orgName, vdcName, edgeName)
		if err != nil {
			vcd.infoCleanup("removeLeftoverEntries: [ERROR] %s \n", err)
		}

		err = edge.DeleteLbAppProfileByName(entity.Name)
		if err != nil && strings.Contains(err.Error(), ErrorEntityNotFound.Error()) {
			vcd.infoCleanup(notFoundMsg, entity.EntityType, entity.Name)
			return
		}
		if err != nil {
			vcd.infoCleanup(notDeletedMsg, entity.EntityType, entity.Name, err)
		}

		vcd.infoCleanup(removedMsg, entity.EntityType, entity.Name, entity.CreatedBy)
		return

	case "lbVirtualServer":
		if entity.Parent == "" {
			vcd.infoCleanup("removeLeftoverEntries: [ERROR] No parent specified '%s'\n", entity.Name)
			return
		}

		orgName, vdcName, edgeName := splitParent(entity.Parent, "|")

		_, _, edge, err := getOrgVdcEdgeByNames(vcd, orgName, vdcName, edgeName)
		if err != nil {
			vcd.infoCleanup("removeLeftoverEntries: [ERROR] %s \n", err)
		}

		err = edge.DeleteLbVirtualServerByName(entity.Name)
		if err != nil && strings.Contains(err.Error(), ErrorEntityNotFound.Error()) {
			vcd.infoCleanup(notFoundMsg, entity.EntityType, entity.Name)
			return
		}
		if err != nil {
			vcd.infoCleanup(notDeletedMsg, entity.EntityType, entity.Name, err)
		}

		vcd.infoCleanup(removedMsg, entity.EntityType, entity.Name, entity.CreatedBy)
		return
	case "lbAppRule":
		if entity.Parent == "" {
			vcd.infoCleanup("removeLeftoverEntries: [ERROR] No parent specified '%s'\n", entity.Name)
			return
		}

		orgName, vdcName, edgeName := splitParent(entity.Parent, "|")

		_, _, edge, err := getOrgVdcEdgeByNames(vcd, orgName, vdcName, edgeName)
		if err != nil {
			vcd.infoCleanup("removeLeftoverEntries: [ERROR] %s \n", err)
		}

		err = edge.DeleteLbAppRuleByName(entity.Name)
		if err != nil && strings.Contains(err.Error(), ErrorEntityNotFound.Error()) {
			vcd.infoCleanup(notFoundMsg, entity.EntityType, entity.Name)
			return
		}
		if err != nil {
			vcd.infoCleanup(notDeletedMsg, entity.EntityType, entity.Name, err)
		}

		vcd.infoCleanup(removedMsg, entity.EntityType, entity.Name, entity.CreatedBy)
		return
	// Edge gateway DHCP relay settings cannot actually be "deleted". They can only be unset and this is
	// what this cleanup case does.
	case "dhcpRelayConfig":
		if entity.Parent == "" {
			vcd.infoCleanup("removeLeftoverEntries: [ERROR] No parent specified '%s'\n", entity.Name)
			return
		}

		orgName, vdcName, edgeName := splitParent(entity.Parent, "|")

		_, _, edge, err := getOrgVdcEdgeByNames(vcd, orgName, vdcName, edgeName)
		if err != nil {
			vcd.infoCleanup("removeLeftoverEntries: [ERROR] %s \n", err)
		}

		err = edge.ResetDhcpRelay()
		if err != nil {
			vcd.infoCleanup(notDeletedMsg, entity.EntityType, entity.Name, err)
		}

		vcd.infoCleanup(removedMsg, entity.EntityType, entity.Name, entity.CreatedBy)
		return

	case "vdcMetaData":
		if entity.Parent == "" {
			vcd.infoCleanup("removeLeftoverEntries: [ERROR] No VDC and ORG provided for vDC meta data '%s'\n", entity.Name)
			return
		}
		_, vdc, err := vcd.getAdminOrgAndVdcFromCleanupEntity(entity)
		if err != nil {
			vcd.infoCleanup("%s", err)
		}
		_, err = vdc.DeleteMetadata(entity.Name)
		if err == nil {
			vcd.infoCleanup(removedMsg, entity.EntityType, entity.Name, entity.CreatedBy)
		} else {
			vcd.infoCleanup(notDeletedMsg, entity.EntityType, entity.Name, err)
		}
		return

	case "nsxvNatRule":
		if entity.Parent == "" {
			vcd.infoCleanup("removeLeftoverEntries: [ERROR] No parent specified '%s'\n", entity.Name)
			return
		}

		orgName, vdcName, edgeName := splitParent(entity.Parent, "|")

		_, _, edge, err := getOrgVdcEdgeByNames(vcd, orgName, vdcName, edgeName)
		if err != nil {
			vcd.infoCleanup("removeLeftoverEntries: [ERROR] %s \n", err)
		}

		err = edge.DeleteNsxvNatRuleById(entity.Name)
		if IsNotFound(err) {
			vcd.infoCleanup(notFoundMsg, entity.EntityType, entity.Name)
			return
		}
		if err != nil {
			vcd.infoCleanup(notDeletedMsg, entity.EntityType, entity.Name, err)
		}

		vcd.infoCleanup(removedMsg, entity.EntityType, entity.Name, entity.CreatedBy)
		return

	case "nsxvFirewallRule":
		if entity.Parent == "" {
			vcd.infoCleanup("removeLeftoverEntries: [ERROR] No parent specified '%s'\n", entity.Name)
			return
		}

		orgName, vdcName, edgeName := splitParent(entity.Parent, "|")

		_, _, edge, err := getOrgVdcEdgeByNames(vcd, orgName, vdcName, edgeName)
		if err != nil {
			vcd.infoCleanup("removeLeftoverEntries: [ERROR] %s \n", err)
		}

		err = edge.DeleteNsxvFirewallRuleById(entity.Name)
		if IsNotFound(err) {
			vcd.infoCleanup(notFoundMsg, entity.EntityType, entity.Name)
			return
		}
		if err != nil {
			vcd.infoCleanup(notDeletedMsg, entity.EntityType, entity.Name, err)
		}

		vcd.infoCleanup(removedMsg, entity.EntityType, entity.Name, entity.CreatedBy)
		return
	case "ipSet":
		if entity.Parent == "" {
			vcd.infoCleanup("removeLeftoverEntries: [ERROR] No parent specified '%s'\n", entity.Name)
			return
		}

		orgName, vdcName, _ := splitParent(entity.Parent, "|")

		_, vdc, err := getOrgVdcByNames(vcd, orgName, vdcName)
		if err != nil {
			vcd.infoCleanup("removeLeftoverEntries: [ERROR] %s \n", err)
		}

		err = vdc.DeleteNsxvIpSetByName(entity.Name)
		if IsNotFound(err) {
			vcd.infoCleanup(notFoundMsg, entity.EntityType, entity.Name)
			return
		}
		if err != nil {
			vcd.infoCleanup(notDeletedMsg, entity.EntityType, entity.Name, err)
		}
	case "fastProvisioning":
		orgName, vdcName, _ := splitParent(entity.Parent, "|")
		if orgName == "" || vdcName == "" {
			vcd.infoCleanup(splitParentNotFound, entity.Parent)
		}
		org, err := vcd.client.GetAdminOrgByName(orgName)
		if err != nil {
			vcd.infoCleanup(notFoundMsg, "org", orgName)
		}
		adminVdc, err := org.GetAdminVDCByName(vdcName, false)
		if adminVdc == nil || err != nil {
			vcd.infoCleanup(notFoundMsg, "vdc", vdcName)
		}
		fastProvisioningValue := false
		if entity.Name == "enable" {
			fastProvisioningValue = true
		}

		if adminVdc != nil && *adminVdc.AdminVdc.UsesFastProvisioning != fastProvisioningValue {
			adminVdc.AdminVdc.UsesFastProvisioning = &fastProvisioningValue
			_, err = adminVdc.Update()
			if err != nil {
				vcd.infoCleanup("updateLeftoverEntries: [INFO] revert back VDC fast provisioning value % s failed\n", entity.Name)
				return
			}
			vcd.infoCleanup("updateLeftoverEntries: [INFO] reverted back VDC fast provisioning value %s \n", entity.Name)
		} else {
			vcd.infoCleanup("updateLeftoverEntries: [INFO] VDC fast provisioning left as it is %s \n", entity.Name)
		}
		return

	default:
		// If we reach this point, we are trying to clean up an entity that
		// we aren't prepared for yet.
		fmt.Printf("removeLeftoverEntries: [ERROR] Unrecognized type %s for entity '%s'\n",
			entity.EntityType, entity.Name)
	}
}

func (vcd *TestVCD) TearDownSuite(check *C) {
	// We will try to remove every entity that has been registered into
	// CleanupEntityList. Entities that have already been cleaned up by their
	// functions will be ignored.
	for i, cleanupEntity := range cleanupEntityList {
		fmt.Printf("# %d ", i+1)
		vcd.removeLeftoverEntities(cleanupEntity)
		removePersistentCleanupList()
	}
}

// Tests getloginurl with the endpoint given
// in the config file.
func TestClient_getloginurl(t *testing.T) {
	config, err := GetConfigStruct()
	if err != nil {
		t.Fatalf("err: %s", err)
	}
	client, err := GetTestVCDFromYaml(config)
	if err != nil {
		t.Fatalf("err: %s", err)
	}

	err = client.vcdloginurl()
	if err != nil {
		t.Fatalf("err: %s", err)
	}

	if client.sessionHREF.Path != "/api/sessions" {
		t.Fatalf("Getting LoginUrl failed, url: %s", client.sessionHREF.Path)
	}
}

// Tests Authenticate with the vcd credentials (or token) given in the config file
func TestVCDClient_Authenticate(t *testing.T) {
	config, err := GetConfigStruct()
	if err != nil {
		t.Fatalf("err: %s", err)
	}
	client, err := GetTestVCDFromYaml(config)
	if err != nil {
		t.Fatalf("err: %s", err)
	}

	token := os.Getenv("VCD_TOKEN")
	if token == "" {
		token = config.Provider.Token
	}
	if token != "" {
		err = client.SetToken(config.Provider.SysOrg, AuthorizationHeader, token)
	} else {
		err = client.Authenticate(config.Provider.User, config.Provider.Password, config.Provider.SysOrg)
	}

	if err != nil {
		t.Fatalf("Error authenticating: %s", err)
	}
}

func (vcd *TestVCD) createTestVapp(name string) (*VApp, error) {
	// ========================= issue#252 ==================================
	// TODO: To be enabled when issue#252 is resolved.
	// Allows re-using a pre-created vApp
	// existingVapp, err := vcd.vdc.GetVAppByName(name, false)
	// if err == nil {
	// 	fmt.Printf("vApp %s already exists. Skipping creation\n",name)
	// 	return existingVapp, nil
	// }
	// ======================================================================
	// Populate OrgVDCNetwork
	var networks []*types.OrgVDCNetwork
	net, err := vcd.vdc.GetOrgVdcNetworkByName(vcd.config.VCD.Network.Net1, false)
	if err != nil {
		return nil, fmt.Errorf("error finding network : %s, err: %s", vcd.config.VCD.Network.Net1, err)
	}
	networks = append(networks, net.OrgVDCNetwork)
	// Populate Catalog
	cat, err := vcd.org.GetCatalogByName(vcd.config.VCD.Catalog.Name, false)
	if err != nil || cat == nil {
		return nil, fmt.Errorf("error finding catalog : %s", err)
	}
	// Populate Catalog Item
	catitem, err := cat.GetCatalogItemByName(vcd.config.VCD.Catalog.CatalogItem, false)
	if err != nil {
		return nil, fmt.Errorf("error finding catalog item : %s", err)
	}
	// Get VAppTemplate
	vAppTemplate, err := catitem.GetVAppTemplate()
	if err != nil {
		return nil, fmt.Errorf("error finding vapptemplate : %s", err)
	}
	// Get StorageProfileReference
	storageProfileRef, err := vcd.vdc.FindStorageProfileReference(vcd.config.VCD.StorageProfile.SP1)
	if err != nil {
		return nil, fmt.Errorf("error finding storage profile: %s", err)
	}
	// Compose VApp
	task, err := vcd.vdc.ComposeVApp(networks, vAppTemplate, storageProfileRef, name, "description", true)
	if err != nil {
		return nil, fmt.Errorf("error composing vapp: %s", err)
	}
	// After a successful creation, the entity is added to the cleanup list.
	// If something fails after this point, the entity will be removed
	AddToCleanupList(name, "vapp", "", "createTestVapp")
	err = task.WaitTaskCompletion()
	if err != nil {
		return nil, fmt.Errorf("error composing vapp: %s", err)
	}
	// Get VApp
	vapp, err := vcd.vdc.GetVAppByName(name, true)
	if err != nil {
		return nil, fmt.Errorf("error getting vapp: %s", err)
	}

	err = vapp.BlockWhileStatus("UNRESOLVED", vapp.client.MaxRetryTimeout)
	if err != nil {
		return nil, fmt.Errorf("error waiting for created test vApp to have working state: %s", err)
	}

	return vapp, err
}

func Test_splitParent(t *testing.T) {
	type args struct {
		parent    string
		separator string
	}
	tests := []struct {
		name       string
		args       args
		wantFirst  string
		wantSecond string
		wantThird  string
	}{
		{
			name:       "Empty",
			args:       args{parent: "", separator: "|"},
			wantFirst:  "",
			wantSecond: "",
			wantThird:  "",
		},
		{
			name:       "One",
			wantFirst:  "",
			wantSecond: "",
			wantThird:  "",
		},
		{
			name:       "Two",
			args:       args{parent: "first|second", separator: "|"},
			wantFirst:  "first",
			wantSecond: "second",
			wantThird:  "",
		},
		{
			name:       "Three",
			args:       args{parent: "first|second|third", separator: "|"},
			wantFirst:  "first",
			wantSecond: "second",
			wantThird:  "third",
		},
		{
			name:       "Four",
			args:       args{parent: "first|second|third|fourth", separator: "|"},
			wantFirst:  "",
			wantSecond: "",
			wantThird:  "",
		},
	}
	for _, tt := range tests {
		t.Run(tt.name, func(t *testing.T) {
			gotFirst, gotSecond, gotThird := splitParent(tt.args.parent, tt.args.separator)
			if gotFirst != tt.wantFirst {
				t.Errorf("splitParent() gotFirst = %v, want %v", gotFirst, tt.wantFirst)
			}
			if gotSecond != tt.wantSecond {
				t.Errorf("splitParent() gotSecond = %v, want %v", gotSecond, tt.wantSecond)
			}
			if gotThird != tt.wantThird {
				t.Errorf("splitParent() gotThird = %v, want %v", gotThird, tt.wantThird)
			}
		})
	}
}

func (vcd *TestVCD) findFirstVm(vapp VApp) (types.VM, string) {
	for _, vm := range vapp.VApp.Children.VM {
		if vm.Name != "" {
			return *vm, vm.Name
		}
	}
	return types.VM{}, ""
}

func (vcd *TestVCD) findFirstVapp() VApp {
	client := vcd.client
	config := vcd.config
	org, err := client.GetOrgByName(config.VCD.Org)
	if err != nil {
		fmt.Println(err)
		return VApp{}
	}
	vdc, err := org.GetVDCByName(config.VCD.Vdc, false)
	if err != nil {
		fmt.Println(err)
		return VApp{}
	}
	wantedVapp := vcd.vapp.VApp.Name
	vappName := ""
	for _, res := range vdc.Vdc.ResourceEntities {
		for _, item := range res.ResourceEntity {
			// Finding a named vApp, if it was defined in config
			if wantedVapp != "" {
				if item.Name == wantedVapp {
					vappName = item.Name
					break
				}
			} else {
				// Otherwise, we get the first vApp from the vDC list
				if item.Type == "application/vnd.vmware.vcloud.vApp+xml" {
					vappName = item.Name
					break
				}
			}
		}
	}
	if wantedVapp == "" {
		return VApp{}
	}
	vapp, _ := vdc.GetVAppByName(vappName, false)
	return *vapp
}

// Test_NewRequestWitNotEncodedParamsWithApiVersion verifies that api version override works
func (vcd *TestVCD) Test_NewRequestWitNotEncodedParamsWithApiVersion(check *C) {
	fmt.Printf("Running: %s\n", check.TestName())
	queryUlr := vcd.client.Client.VCDHREF
	queryUlr.Path += "/query"

	apiVersion, err := vcd.client.Client.maxSupportedVersion()
	check.Assert(err, IsNil)

	req := vcd.client.Client.NewRequestWitNotEncodedParamsWithApiVersion(nil, map[string]string{"type": "media",
		"filter": "name==any"}, http.MethodGet, queryUlr, nil, apiVersion)

	resp, err := checkResp(vcd.client.Client.Http.Do(req))
	check.Assert(err, IsNil)

	check.Assert(resp.Header.Get("Content-Type"), Equals, types.MimeQueryRecords+";version="+apiVersion)

	// Repeats the call without API version change
	req = vcd.client.Client.NewRequestWitNotEncodedParams(nil, map[string]string{"type": "media",
		"filter": "name==any"}, http.MethodGet, queryUlr, nil)

	resp, err = checkResp(vcd.client.Client.Http.Do(req))
	check.Assert(err, IsNil)

	// Checks that the regularAPI version was not affected by the previous call
	check.Assert(resp.Header.Get("Content-Type"), Equals, types.MimeQueryRecords+";version="+vcd.client.Client.APIVersion)

	fmt.Printf("Test: %s run with api Version: %s\n", check.TestName(), apiVersion)
}

// setBoolFlag binds a flag to a boolean variable (passed as pointer)
// it also uses an optional environment variable that, if set, will
// update the variable before binding it to the flag.
func setBoolFlag(varPointer *bool, name, envVar, help string) {
	if envVar != "" && os.Getenv(envVar) != "" {
		*varPointer = true
	}
	flag.BoolVar(varPointer, name, *varPointer, help)
}

// setTestEnv enables environment variables that are also used in non-test code
func setTestEnv() {
	if enableDebug {
		_ = os.Setenv("GOVCD_DEBUG", "1")
	}
	if debugShowRequestEnabled {
		_ = os.Setenv("GOVCD_SHOW_REQ", "1")
	}
	if debugShowResponseEnabled {
		_ = os.Setenv("GOVCD_SHOW_RESP", "1")
	}
}

func init() {
	testingTags["api"] = "api_vcd_test.go"

	// To list the flags when we run "go test -tags functional -vcd-help", the flag name must start with "vcd"
	// They will all appear alongside the native flags when we use an invalid one
	setBoolFlag(&vcdHelp, "vcd-help", "VCD_HELP", "Show vcd flags")
	setBoolFlag(&enableDebug, "vcd-debug", "GOVCD_DEBUG", "enables debug output")
	setBoolFlag(&testVerbose, "vcd-verbose", "GOVCD_TEST_VERBOSE", "enables verbose output")
	setBoolFlag(&skipVappCreation, "vcd-skip-vapp-creation", "GOVCD_SKIP_VAPP_CREATION", "Skips vApp creation")
	setBoolFlag(&ignoreCleanupFile, "vcd-ignore-cleanup-file", "GOVCD_IGNORE_CLEANUP_FILE", "Does not process previous cleanup file")
	setBoolFlag(&debugShowRequestEnabled, "vcd-show-request", "GOVCD_SHOW_REQ", "Shows API request")
	setBoolFlag(&debugShowResponseEnabled, "vcd-show-response", "GOVCD_SHOW_RESP", "Shows API response")

}<|MERGE_RESOLUTION|>--- conflicted
+++ resolved
@@ -1,8 +1,4 @@
-<<<<<<< HEAD
-// +build api functional catalog vapp gateway network org query extnetwork task vm vdc system disk lb lbAppRule lbAppProfile lbServerPool lbServiceMonitor lbVirtualServer user nsxv auth ALL
-=======
-// +build api functional catalog vapp gateway network org query extnetwork task vm vdc system disk lb lbAppRule lbAppProfile lbServerPool lbServiceMonitor lbVirtualServer user search nsxv ALL
->>>>>>> 980d1707
+// +build api functional catalog vapp gateway network org query extnetwork task vm vdc system disk lb lbAppRule lbAppProfile lbServerPool lbServiceMonitor lbVirtualServer user search nsxv auth ALL
 
 /*
  * Copyright 2019 VMware, Inc.  All rights reserved.  Licensed under the Apache v2 License.
