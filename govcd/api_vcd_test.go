--- conflicted
+++ resolved
@@ -160,11 +160,8 @@
 		NsxtManagerUsername string `yaml:"nsxtManagerUsername"`
 		NsxtManagerPassword string `yaml:"nsxtManagerPassword"`
 		NsxtManagerUrl      string `yaml:"nsxtManagerUrl"`
-<<<<<<< HEAD
 		NsxtEdgeCluster     string `yaml:"nsxtEdgeCluster"`
-=======
 		NsxtTier0Gateway    string `yaml:"nsxtTier0Gateway"`
->>>>>>> 05b2e432
 	} `yaml:"tm,omitempty"`
 	VCD struct {
 		Org         string `yaml:"org"`
