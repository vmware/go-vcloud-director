<<<<<<< HEAD
// +build api functional catalog vapp gateway network org query extnetwork task vm vdc system disk lbAppProfile lbServerPool lbServiceMonitor lbVirtualServer user ALL
=======
// +build api functional catalog vapp gateway network org query extnetwork task vm vdc system disk lb lbAppRule lbAppProfile lbServerPool lbServiceMonitor user ALL
>>>>>>> 20df7a4a

/*
 * Copyright 2019 VMware, Inc.  All rights reserved.  Licensed under the Apache v2 License.
 */

package govcd

import (
	"fmt"
	"io/ioutil"
	"net/url"
	"os"
	"path/filepath"
	"runtime"
	"strings"
	"testing"

	"github.com/vmware/go-vcloud-director/v2/types/v56"
	"github.com/vmware/go-vcloud-director/v2/util"
	. "gopkg.in/check.v1"
	"gopkg.in/yaml.v2"
)

const (
	// Names for entities created by the tests
	TestCreateOrg                 = "TestCreateOrg"
	TestDeleteOrg                 = "TestDeleteOrg"
	TestUpdateOrg                 = "TestUpdateOrg"
	TestCreateCatalog             = "TestCreateCatalog"
	TestCreateCatalogDesc         = "Catalog created by tests"
	TestRefreshOrgFullName        = "TestRefreshOrgFullName"
	TestUpdateCatalog             = "TestUpdateCatalog"
	TestDeleteCatalog             = "TestDeleteCatalog"
	TestRefreshOrg                = "TestRefreshOrg"
	TestComposeVapp               = "TestComposeVapp"
	TestComposeVappDesc           = "vApp created by tests"
	TestSetUpSuite                = "TestSetUpSuite"
	TestUploadOvf                 = "TestUploadOvf"
	TestDeleteCatalogItem         = "TestDeleteCatalogItem"
	TestCreateOrgVdc              = "TestCreateOrgVdc"
	TestRefreshOrgVdc             = "TestRefreshOrgVdc"
	TestCreateOrgVdcNetworkEGW    = "TestCreateOrgVdcNetworkEGW"
	TestCreateOrgVdcNetworkIso    = "TestCreateOrgVdcNetworkIso"
	TestCreateOrgVdcNetworkDirect = "TestCreateOrgVdcNetworkDirect"
	TestUploadMedia               = "TestUploadMedia"
	TestCatalogUploadMedia        = "TestCatalogUploadMedia"
	TestCreateDisk                = "TestCreateDisk"
	TestUpdateDisk                = "TestUpdateDisk"
	TestDeleteDisk                = "TestDeleteDisk"
	TestRefreshDisk               = "TestRefreshDisk"
	TestAttachedVMDisk            = "TestAttachedVMDisk"
	TestVdcFindDiskByHREF         = "TestVdcFindDiskByHREF"
	TestFindDiskByHREF            = "TestFindDiskByHREF"
	TestDisk                      = "TestDisk"
	TestVMAttachOrDetachDisk      = "TestVMAttachOrDetachDisk"
	TestVMAttachDisk              = "TestVMAttachDisk"
	TestVMDetachDisk              = "TestVMDetachDisk"
	TestCreateExternalNetwork     = "TestCreateExternalNetwork"
	TestDeleteExternalNetwork     = "TestDeleteExternalNetwork"
	TestLBServiceMonitor          = "TestLBServiceMonitor"
	TestLBServerPool              = "TestLBServerPool"
	TestLBAppProfile              = "TestLBAppProfile"
<<<<<<< HEAD
	TestLBVirtualServer           = "TestLBVirtualServer"
=======
	TestLBAppRule                 = "TestLBAppRule"
>>>>>>> 20df7a4a
)

const (
	TestRequiresSysAdminPrivileges = "Test %s requires system administrator privileges"
)

// Struct to get info from a config yaml file that the user
// specifies
type TestConfig struct {
	Provider struct {
		User            string `yaml:"user"`
		Password        string `yaml:"password"`
		Url             string `yaml:"url"`
		SysOrg          string `yaml:"sysOrg"`
		MaxRetryTimeout int    `yaml:"maxRetryTimeout,omitempty"`
	}
	VCD struct {
		Org         string `yaml:"org"`
		Vdc         string `yaml:"vdc"`
		ProviderVdc struct {
			Name           string `yaml:"name"`
			StorageProfile string `yaml:"storage_profile"`
			NetworkPool    string `yaml:"network_pool"`
		} `yaml:"provider_vdc"`
		Catalog struct {
			Name                   string `yaml:"name,omitempty"`
			Description            string `yaml:"description,omitempty"`
			CatalogItem            string `yaml:"catalogItem,omitempty"`
			CatalogItemDescription string `yaml:"catalogItemDescription,omitempty"`
		} `yaml:"catalog"`
		Network struct {
			Net1 string `yaml:"network1"`
			Net2 string `yaml:"network2,omitempty"`
		} `yaml:"network"`
		StorageProfile struct {
			SP1 string `yaml:"storageProfile1"`
			SP2 string `yaml:"storageProfile2,omitempty"`
		} `yaml:"storageProfile"`
		ExternalIp                   string `yaml:"externalIp,omitempty"`
		ExternalNetmask              string `yaml:"externalNetmask,omitempty"`
		InternalIp                   string `yaml:"internalIp,omitempty"`
		InternalNetmask              string `yaml:"internalNetmask,omitempty"`
		EdgeGateway                  string `yaml:"edgeGateway,omitempty"`
		ExternalNetwork              string `yaml:"externalNetwork,omitempty"`
		ExternalNetworkPortGroup     string `yaml:"externalNetworkPortGroup,omitempty"`
		ExternalNetworkPortGroupType string `yaml:"externalNetworkPortGroupType,omitempty"`
		VimServer                    string `yaml:"vimServer,omitempty"`
		Disk                         struct {
			Size          int64 `yaml:"size,omitempty"`
			SizeForUpdate int64 `yaml:"sizeForUpdate,omitempty"`
		}
	} `yaml:"vcd"`
	Logging struct {
		Enabled          bool   `yaml:"enabled,omitempty"`
		LogFileName      string `yaml:"logFileName,omitempty"`
		LogHttpRequest   bool   `yaml:"logHttpRequest,omitempty"`
		LogHttpResponse  bool   `yaml:"logHttpResponse,omitempty"`
		SkipResponseTags string `yaml:"skipResponseTags,omitempty"`
		ApiLogFunctions  string `yaml:"apiLogFunctions,omitempty"`
		VerboseCleanup   bool   `yaml:"verboseCleanup,omitempty"`
	} `yaml:"logging"`
	OVA struct {
		OVAPath        string `yaml:"ovaPath,omitempty"`
		OVAChunkedPath string `yaml:"ovaChunkedPath,omitempty"`
	} `yaml:"ova"`
	Media struct {
		MediaPath string `yaml:"mediaPath,omitempty"`
		Media     string `yaml:"mediaName,omitempty"`
	} `yaml:"media"`
}

// Test struct for vcloud-director.
// Test functions use the struct to get
// an org, vdc, vapp, and client to run
// tests on
type TestVCD struct {
	client         *VCDClient
	org            Org
	vdc            Vdc
	vapp           VApp
	config         TestConfig
	skipVappTests  bool
	skipAdminTests bool
}

// Cleanup entity structure used by the tear-down procedure
// at the end of the tests to remove leftover entities
type CleanupEntity struct {
	Name       string
	EntityType string
	Parent     string
	CreatedBy  string
}

// Internally used by the test suite to run tests based on TestVCD structures
var _ = Suite(&TestVCD{})

// The list holding the entities to be examined and eventually removed
// at the end of the tests
var cleanupEntityList []CleanupEntity

// Use this value to run a specific test that does not need a pre-created vApp.
var skipVappCreation bool = os.Getenv("GOVCD_SKIP_VAPP_CREATION") != ""

// Adds an entity to the cleanup list.
// To be called by all tests when a new entity has been created, before
// running any other operation.
// Items in the list will be deleted at the end of the tests if they still exist.
func AddToCleanupList(name, entityType, parent, createdBy string) {
	for _, item := range cleanupEntityList {
		// avoid adding the same item twice
		if item.Name == name && item.EntityType == entityType {
			return
		}
	}
	cleanupEntityList = append(cleanupEntityList, CleanupEntity{Name: name, EntityType: entityType, Parent: parent, CreatedBy: createdBy})
}

// Prepend an entity to the cleanup list.
// To be called by all tests when a new entity has been created, before
// running any other operation.
// Items in the list will be deleted at the end of the tests if they still exist.
func PrependToCleanupList(name, entityType, parent, createdBy string) {
	for _, item := range cleanupEntityList {
		// avoid adding the same item twice
		if item.Name == name && item.EntityType == entityType {
			return
		}
	}
	cleanupEntityList = append([]CleanupEntity{{Name: name, EntityType: entityType, Parent: parent, CreatedBy: createdBy}}, cleanupEntityList...)
}

// Users use the environmental variable GOVCD_CONFIG as
// a config file for testing. Otherwise the default is govcd_test_config.yaml
// in the current directory. Throws an error if it cannot find your
// yaml file or if it cannot read it.
func GetConfigStruct() (TestConfig, error) {
	config := os.Getenv("GOVCD_CONFIG")
	configStruct := TestConfig{}
	if config == "" {
		// Finds the current directory, through the path of this running test
		_, currentFilename, _, _ := runtime.Caller(0)
		currentDirectory := filepath.Dir(currentFilename)
		config = currentDirectory + "/govcd_test_config.yaml"
	}
	// Looks if the configuration file exists before attempting to read it
	_, err := os.Stat(config)
	if os.IsNotExist(err) {
		return TestConfig{}, fmt.Errorf("Configuration file %s not found: %s", config, err)
	}
	yamlFile, err := ioutil.ReadFile(config)
	if err != nil {
		return TestConfig{}, fmt.Errorf("could not read config file %s: %v", config, err)
	}
	err = yaml.Unmarshal(yamlFile, &configStruct)
	if err != nil {
		return TestConfig{}, fmt.Errorf("could not unmarshal yaml file: %v", err)
	}
	return configStruct, nil
}

// Creates a VCDClient based on the endpoint given in the TestConfig argument.
// TestConfig struct can be obtained by calling GetConfigStruct. Throws an error
// if endpoint given is not a valid url.
func GetTestVCDFromYaml(testConfig TestConfig, options ...VCDClientOption) (*VCDClient, error) {
	configUrl, err := url.ParseRequestURI(testConfig.Provider.Url)
	if err != nil {
		return &VCDClient{}, fmt.Errorf("could not parse Url: %s", err)
	}

	if testConfig.Provider.MaxRetryTimeout != 0 {
		options = append(options, WithMaxRetryTimeout(testConfig.Provider.MaxRetryTimeout))
	}

	return NewVCDClient(*configUrl, true, options...), nil
}

// Necessary to enable the suite tests with TestVCD
func Test(t *testing.T) { TestingT(t) }

// Sets the org, vdc, vapp, and vcdClient for a
// TestVCD struct. An error is thrown if something goes wrong
// getting config file, creating vcd, during authentication, or
// when creating a new vapp. If this method panics, no test
// case that uses the TestVCD struct is run.
func (vcd *TestVCD) SetUpSuite(check *C) {
	config, err := GetConfigStruct()
	if config == (TestConfig{}) || err != nil {
		panic(err)
	}
	vcd.config = config

	if vcd.config.Logging.Enabled {
		util.EnableLogging = true
		if vcd.config.Logging.LogFileName != "" {
			util.ApiLogFileName = vcd.config.Logging.LogFileName
		}
		if vcd.config.Logging.LogHttpRequest {
			util.LogHttpRequest = true
		}
		if vcd.config.Logging.LogHttpResponse {
			util.LogHttpResponse = true
		}
		if vcd.config.Logging.SkipResponseTags != "" {
			util.SetSkipTags(vcd.config.Logging.SkipResponseTags)
		}
		if vcd.config.Logging.ApiLogFunctions != "" {
			util.SetApiLogFunctions(vcd.config.Logging.ApiLogFunctions)
		}
	} else {
		util.EnableLogging = false
	}
	util.SetLog()
	vcdClient, err := GetTestVCDFromYaml(config)
	if vcdClient == nil || err != nil {
		panic(err)
	}
	vcd.client = vcdClient
	// org and vdc are the test org and vdc that is used in all other test cases
	err = vcd.client.Authenticate(config.Provider.User, config.Provider.Password, config.Provider.SysOrg)
	if err != nil {
		panic(err)
	}
	if !vcd.client.Client.IsSysAdmin {
		vcd.skipAdminTests = true
	}
	// set org
	vcd.org, err = GetOrgByName(vcd.client, config.VCD.Org)
	if err != nil || vcd.org == (Org{}) {
		panic(err)
	}
	// set vdc
	vcd.vdc, err = vcd.org.GetVdcByName(config.VCD.Vdc)
	if err != nil || vcd.vdc == (Vdc{}) {
		panic(err)
	}

	// If neither the vApp or VM tags are set, we also skip the
	// creation of the default vApp
	if !isTagSet("vapp") && !isTagSet("vm") {
		// vcd.skipVappTests = true
		skipVappCreation = true
	}
	// creates a new VApp for vapp tests
	if !skipVappCreation && config.VCD.Network.Net1 != "" && config.VCD.StorageProfile.SP1 != "" &&
		config.VCD.Catalog.Name != "" && config.VCD.Catalog.CatalogItem != "" {
		vcd.vapp, err = vcd.createTestVapp(TestSetUpSuite)
		// If no vApp is created, we skip all vApp tests
		if err != nil {
			fmt.Printf("%v\n", err)
			panic("Creation failed - Bailing out")
		}
		if vcd.vapp == (VApp{}) {
			fmt.Printf("Creation of vApp %s failed unexpectedly. No error was reported, but vApp is empty\n", TestSetUpSuite)
			panic("initial vApp is empty - bailing out")
		}
	} else {
		vcd.skipVappTests = true
		fmt.Printf("Skipping all vapp tests because one of the following wasn't given: Network, StorageProfile, Catalog, Catalogitem")
	}
}

// Shows the detail of cleanup operations only if the relevant verbosity
// has been enabled
func (vcd *TestVCD) infoCleanup(format string, args ...interface{}) {
	if vcd.config.Logging.VerboseCleanup {
		fmt.Printf(format, args...)
	}
}

// Gets the two or three components of a "parent" string, as passed to AddToCleanupList
// If the number of split strings is not 2 or 3 it return 3 empty strings
// Example input parent: my-org|my-vdc|my-edge-gw, separator: |
// Output output: first: my-org, second: my-vdc, third: my-edge-gw
func splitParent(parent string, separator string) (first, second, third string) {
	strList := strings.Split(parent, separator)
	if len(strList) < 2 || len(strList) > 3 {
		return "", "", ""
	}
	first = strList[0]
	second = strList[1]

	if len(strList) == 3 {
		third = strList[2]
	}

	return
}

func getOrgVdcEdgeByNames(vcd *TestVCD, orgName, vdcName, edgeName string) (Org, Vdc, EdgeGateway, error) {
	if orgName == "" || vdcName == "" || edgeName == "" {
		return Org{}, Vdc{}, EdgeGateway{}, fmt.Errorf("orgName, vdcName, edgeName cant be empty")
	}

	org, err := GetOrgByName(vcd.client, orgName)
	if err != nil {
		vcd.infoCleanup("could not find org '%s'", orgName)
	}
	vdc, err := org.GetVdcByName(vdcName)
	if err != nil {
		vcd.infoCleanup("could not find vdc '%s'", vdcName)
	}

	edge, err := vdc.FindEdgeGateway(edgeName)
	if err != nil {
		vcd.infoCleanup("could not find edge '%s'", vdcName)
	}
	return org, vdc, edge, nil
}

var splitParentNotFound string = "removeLeftoverEntries: [ERROR] missing parent info (%s). The parent fields must be defined with a separator '|'\n"
var notFoundMsg string = "removeLeftoverEntries: [INFO] No action for %s '%s'\n"

func (vcd *TestVCD) getAdminOrgAndVdcFromCleanupEntity(entity CleanupEntity) (org AdminOrg, vdc Vdc, err error) {
	orgName, vdcName, _ := splitParent(entity.Parent, "|")
	if orgName == "" || vdcName == "" {
		vcd.infoCleanup(splitParentNotFound, entity.Parent)
		return AdminOrg{}, Vdc{}, fmt.Errorf("can't find parents names")
	}
	org, err = GetAdminOrgByName(vcd.client, orgName)
	if org == (AdminOrg{}) || err != nil {
		vcd.infoCleanup(notFoundMsg, "org", orgName)
		return AdminOrg{}, Vdc{}, fmt.Errorf("can't find org")
	}
	vdc, err = org.GetVdcByName(vdcName)
	if vdc == (Vdc{}) || err != nil {
		vcd.infoCleanup(notFoundMsg, "vdc", vdcName)
		return AdminOrg{}, Vdc{}, fmt.Errorf("can't find vdc")
	}
	return org, vdc, nil
}

// Removes leftover entities that may still exist after failed tests
// or the ones that were explicitly created for several tests and
// were relying on this procedure to clean up at the end.
func (vcd *TestVCD) removeLeftoverEntities(entity CleanupEntity) {
	var introMsg string = "removeLeftoverEntries: [INFO] Attempting cleanup of %s '%s' instantiated by %s\n"
	var removedMsg string = "removeLeftoverEntries: [INFO] Removed %s '%s' created by %s\n"
	var notDeletedMsg string = "removeLeftoverEntries: [ERROR] Error deleting %s '%s': %s\n"
	// NOTE: this is a cleanup function that should continue even if errors are found.
	// For this reason, the [ERROR] messages won't be followed by a program termination
	vcd.infoCleanup(introMsg, entity.EntityType, entity.Name, entity.CreatedBy)
	switch entity.EntityType {
	case "vapp":
		vapp, err := vcd.vdc.FindVAppByName(entity.Name)
		if vapp == (VApp{}) || err != nil {
			vcd.infoCleanup(notFoundMsg, entity.EntityType, entity.Name)
			return
		}
		task, _ := vapp.Undeploy()
		_ = task.WaitTaskCompletion()
		task, err = vapp.Delete()
		if err != nil {
			vcd.infoCleanup(notDeletedMsg, entity.EntityType, entity.Name, err)
			return
		}
		vcd.infoCleanup(removedMsg, entity.EntityType, entity.Name, entity.CreatedBy)
		return

	case "catalog":
		if entity.Parent == "" {
			vcd.infoCleanup("removeLeftoverEntries: [ERROR] No Org provided for catalog '%s'\n", entity.Name)
			return
		}
		org, err := GetAdminOrgByName(vcd.client, entity.Parent)
		if org == (AdminOrg{}) || err != nil {
			vcd.infoCleanup("removeLeftoverEntries: [INFO] organization '%s' not found\n", entity.Parent)
			return
		}
		catalog, err := org.FindAdminCatalog(entity.Name)
		if catalog == (AdminCatalog{}) || err != nil {
			vcd.infoCleanup(notFoundMsg, entity.EntityType, entity.Name)
			return
		}
		err = catalog.Delete(true, true)
		if err != nil {
			vcd.infoCleanup(notDeletedMsg, entity.EntityType, entity.Name, err)
			return
		}
		vcd.infoCleanup(removedMsg, entity.EntityType, entity.Name, entity.CreatedBy)
		return

	case "org":
		org, err := GetAdminOrgByName(vcd.client, entity.Name)
		if org == (AdminOrg{}) || err != nil {
			vcd.infoCleanup(notFoundMsg, entity.EntityType, entity.Name)
			return
		}
		err = org.Delete(true, true)
		if err != nil {
			vcd.infoCleanup(notDeletedMsg, entity.EntityType, entity.Name, err)
			return
		}
		vcd.infoCleanup(removedMsg, entity.EntityType, entity.Name, entity.CreatedBy)
		return
	case "catalogItem":
		if entity.Parent == "" {
			vcd.infoCleanup("removeLeftoverEntries: [ERROR] No Org provided for catalogItem '%s'\n", strings.Split(entity.Parent, "|")[0])
			return
		}
		org, err := GetAdminOrgByName(vcd.client, strings.Split(entity.Parent, "|")[0])
		if org == (AdminOrg{}) || err != nil {
			vcd.infoCleanup("removeLeftoverEntries: [INFO] organization '%s' not found\n", entity.Parent)
			return
		}
		catalog, err := org.FindCatalog(strings.Split(entity.Parent, "|")[1])
		if catalog == (Catalog{}) || err != nil {
			vcd.infoCleanup(notFoundMsg, entity.EntityType, entity.Name)
			return
		}
		for _, catalogItems := range catalog.Catalog.CatalogItems {
			for _, catalogItem := range catalogItems.CatalogItem {
				if catalogItem.Name == entity.Name {
					catalogItemApi, err := catalog.FindCatalogItem(catalogItem.Name)
					if catalogItemApi == (CatalogItem{}) || err != nil {
						vcd.infoCleanup(notFoundMsg, entity.EntityType, entity.Name)
						return
					}
					err = catalogItemApi.Delete()
					vcd.infoCleanup(removedMsg, entity.EntityType, entity.Name, entity.CreatedBy)
					if err != nil {
						vcd.infoCleanup(notDeletedMsg, entity.EntityType, entity.Name, err)
					}
				}
			}
		}
		return
	case "edgegateway":
		_, vdc, err := vcd.getAdminOrgAndVdcFromCleanupEntity(entity)
		if err != nil {
			return
		}
		edge, err := vdc.FindEdgeGateway(entity.Name)
		if err != nil {
			vcd.infoCleanup("removeLeftoverEntries: [INFO] edge gateway '%s' not found\n", entity.Name)
			return
		}
		err = edge.Delete(true, true)
		if err != nil {
			vcd.infoCleanup(notDeletedMsg, entity.EntityType, entity.Name, err)
			return
		}
		vcd.infoCleanup(removedMsg, entity.EntityType, entity.Name, entity.CreatedBy)
		return
	case "network":
		_, vdc, err := vcd.getAdminOrgAndVdcFromCleanupEntity(entity)
		if err != nil {
			vcd.infoCleanup("%s", err)
		}
		err = RemoveOrgVdcNetworkIfExists(vdc, entity.Name)
		if err == nil {
			vcd.infoCleanup(removedMsg, entity.EntityType, entity.Name, entity.CreatedBy)
		} else {
			vcd.infoCleanup(notDeletedMsg, entity.EntityType, entity.Name, err)
		}
		return
	case "externalNetwork":
		externalNetwork, err := GetExternalNetwork(vcd.client, entity.Name)
		if err != nil {
			vcd.infoCleanup(notFoundMsg, "externalNetwork", entity.Name)
			return
		}
		err = externalNetwork.DeleteWait()
		if err == nil {
			vcd.infoCleanup(removedMsg, entity.EntityType, entity.Name, entity.CreatedBy)
		} else {
			vcd.infoCleanup(notDeletedMsg, entity.EntityType, entity.Name, err)
		}
		return
	case "mediaImage":
		if entity.Parent == "" {
			vcd.infoCleanup("removeLeftoverEntries: [ERROR] No VDC and ORG provided for media '%s'\n", entity.Name)
			return
		}
		_, vdc, err := vcd.getAdminOrgAndVdcFromCleanupEntity(entity)
		if err != nil {
			vcd.infoCleanup("%s", err)
		}
		err = RemoveMediaImageIfExists(vdc, entity.Name)
		if err == nil {
			vcd.infoCleanup(removedMsg, entity.EntityType, entity.Name, entity.CreatedBy)
		} else {
			vcd.infoCleanup(notDeletedMsg, entity.EntityType, entity.Name, err)
		}
		return
	case "user":
		if entity.Parent == "" {
			vcd.infoCleanup("removeLeftoverEntries: [ERROR] No ORG provided for user '%s'\n", entity.Name)
			return
		}
		org, err := GetAdminOrgByName(vcd.client, entity.Parent)
		if org == (AdminOrg{}) || err != nil {
			vcd.infoCleanup(notFoundMsg, "org", entity.Parent)
			return
		}
		user, err := org.FetchUserByName(entity.Name, true)
		if err != nil {
			vcd.infoCleanup(notFoundMsg, "user", entity.Name)
			return
		}
		err = user.Delete(true)
		if err == nil {
			vcd.infoCleanup(removedMsg, entity.EntityType, entity.Name, entity.CreatedBy)
		} else {
			vcd.infoCleanup(notDeletedMsg, entity.EntityType, entity.Name, err)
		}
		return
	case "vdc":
		if entity.Parent == "" {
			vcd.infoCleanup("removeLeftoverEntries: [ERROR] No ORG provided for VDC '%s'\n", entity.Name)
			return
		}
		org, err := GetAdminOrgByName(vcd.client, entity.Parent)
		if org == (AdminOrg{}) || err != nil {
			vcd.infoCleanup(notFoundMsg, "org", entity.Parent)
			return
		}
		vdc, err := org.GetVdcByName(entity.Name)
		if vdc == (Vdc{}) || err != nil {
			vcd.infoCleanup(notFoundMsg, "vdc", entity.Name)
			return
		}
		err = vdc.DeleteWait(true, true)
		if err == nil {
			vcd.infoCleanup(removedMsg, entity.EntityType, entity.Name, entity.CreatedBy)
		} else {
			vcd.infoCleanup(notDeletedMsg, entity.EntityType, entity.Name, err)
		}
		return
	case "vm":
		// nothing so far
		return
	case "disk":
		// Find disk by href rather than find disk by name, because disk name can be duplicated in VDC,
		// so the unique href is required for finding the disk.
		// [0] = disk's entity name, [1] = disk href
		disk, err := vcd.vdc.FindDiskByHREF(strings.Split(entity.Name, "|")[1])
		if err != nil {
			// If the disk is not found, we just need to show that it was not found, as
			// it was likely deleted during the regular tests
			vcd.infoCleanup(notFoundMsg, entity.Name, err)
			return
		}

		// See if the disk is attached to the VM
		vmRef, err := disk.AttachedVM()
		if err != nil {
			vcd.infoCleanup("removeLeftoverEntries: [ERROR] Deleting %s '%s', cannot find attached VM: %s\n",
				entity.EntityType, entity.Name, err)
			return
		}
		// If the disk is attached to the VM, detach disk from the VM
		if vmRef != nil {
			vcd.infoCleanup("removeLeftoverEntries: [INFO] Deleting %s '%s', VM: '%s|%s', disk is attached, detaching disk\n",
				entity.EntityType, entity.Name, vmRef.Name, vmRef.HREF)

			vm, err := vcd.client.Client.FindVMByHREF(vmRef.HREF)
			if err != nil {
				vcd.infoCleanup(
					"removeLeftoverEntries: [ERROR] Deleting %s '%s', VM: '%s|%s', cannot find the VM details: %s\n",
					entity.EntityType, entity.Name, vmRef.Name, vmRef.HREF, err)
				return
			}

			// Detach the disk from VM
			task, err := vm.DetachDisk(&types.DiskAttachOrDetachParams{
				Disk: &types.Reference{
					HREF: disk.Disk.HREF,
				},
			})
			if err != nil {
				vcd.infoCleanup(
					"removeLeftoverEntries: [ERROR] Detaching %s '%s', VM: '%s|%s': %s\n",
					entity.EntityType, entity.Name, vmRef.Name, vmRef.HREF, err)
				return
			}
			err = task.WaitTaskCompletion()
			if err != nil {
				vcd.infoCleanup(
					"removeLeftoverEntries: [ERROR] Deleting %s '%s', VM: '%s|%s', waitTaskCompletion of detach disk is failed: %s\n",
					entity.EntityType, entity.Name, vmRef.Name, vmRef.HREF, err)
				return
			}

			// We need to refresh the disk info to obtain remove href for delete disk
			// because attached disk is not showing remove disk href in disk.Disk.Link
			err = disk.Refresh()
			if err != nil {
				vcd.infoCleanup(
					"removeLeftoverEntries: [ERROR] Deleting %s '%s', cannot refresh disk: %s\n",
					entity.EntityType, entity.Name, err)
				return
			}
		}

		// Delete disk
		deleteDiskTask, err := disk.Delete()
		if err != nil {
			vcd.infoCleanup("removeLeftoverEntries: [ERROR] Deleting %s '%s', cannot delete disk: %s\n",
				entity.EntityType, entity.Name, err)
			return
		}
		err = deleteDiskTask.WaitTaskCompletion()
		if err != nil {
			vcd.infoCleanup("removeLeftoverEntries: [ERROR] Deleting %s '%s', waitTaskCompletion of delete disk is failed: %s\n",
				entity.EntityType, entity.Name, err)
			return
		}

		vcd.infoCleanup(removedMsg, entity.EntityType, entity.Name, entity.CreatedBy)
		return
	case "lbServiceMonitor":
		if entity.Parent == "" {
			vcd.infoCleanup("removeLeftoverEntries: [ERROR] No parent specified '%s'\n", entity.Name)
			return
		}

		orgName, vdcName, edgeName := splitParent(entity.Parent, "|")

		_, _, edge, err := getOrgVdcEdgeByNames(vcd, orgName, vdcName, edgeName)
		if err != nil {
			vcd.infoCleanup("removeLeftoverEntries: [ERROR] %s \n", err)
		}

		err = edge.DeleteLBServiceMonitorByName(entity.Name)
		if err != nil {
			vcd.infoCleanup(notFoundMsg, entity.EntityType, entity.Name)
			return
		}

		vcd.infoCleanup(removedMsg, entity.EntityType, entity.Name, entity.CreatedBy)
		return

	case "lbServerPool":
		if entity.Parent == "" {
			vcd.infoCleanup("removeLeftoverEntries: [ERROR] No parent specified '%s'\n", entity.Name)
			return
		}

		orgName, vdcName, edgeName := splitParent(entity.Parent, "|")

		_, _, edge, err := getOrgVdcEdgeByNames(vcd, orgName, vdcName, edgeName)
		if err != nil {
			vcd.infoCleanup("removeLeftoverEntries: [ERROR] %s \n", err)
		}

		err = edge.DeleteLBServerPoolByName(entity.Name)
		if err != nil {
			vcd.infoCleanup(notFoundMsg, entity.EntityType, entity.Name)
			return
		}

		vcd.infoCleanup(removedMsg, entity.EntityType, entity.Name, entity.CreatedBy)
		return
	case "lbAppProfile":
		if entity.Parent == "" {
			vcd.infoCleanup("removeLeftoverEntries: [ERROR] No parent specified '%s'\n", entity.Name)
			return
		}

		orgName, vdcName, edgeName := splitParent(entity.Parent, "|")

		_, _, edge, err := getOrgVdcEdgeByNames(vcd, orgName, vdcName, edgeName)
		if err != nil {
			vcd.infoCleanup("removeLeftoverEntries: [ERROR] %s \n", err)
		}

		err = edge.DeleteLBAppProfileByName(entity.Name)
		if err != nil {
			fmt.Println("err:", err)
			vcd.infoCleanup(notFoundMsg, entity.EntityType, entity.Name)
			return
		}

		vcd.infoCleanup(removedMsg, entity.EntityType, entity.Name, entity.CreatedBy)
		return

	case "lbVirtualServer":
		if entity.Parent == "" {
			vcd.infoCleanup("removeLeftoverEntries: [ERROR] No parent specified '%s'\n", entity.Name)
			return
		}

		orgName, vdcName, edgeName := splitParent(entity.Parent, "|")

		_, _, edge, err := getOrgVdcEdgeByNames(vcd, orgName, vdcName, edgeName)
		if err != nil {
			vcd.infoCleanup("removeLeftoverEntries: [ERROR] %s \n", err)
		}

		err = edge.DeleteLBVirtualServerByName(entity.Name)
		if err != nil {
			vcd.infoCleanup(notFoundMsg, entity.EntityType, entity.Name)
			return
		}

		vcd.infoCleanup(removedMsg, entity.EntityType, entity.Name, entity.CreatedBy)
		return
	case "lbAppRule":
		if entity.Parent == "" {
			vcd.infoCleanup("removeLeftoverEntries: [ERROR] No parent specified '%s'\n", entity.Name)
			return
		}

		orgName, vdcName, edgeName := splitParent(entity.Parent, "|")

		_, _, edge, err := getOrgVdcEdgeByNames(vcd, orgName, vdcName, edgeName)
		if err != nil {
			vcd.infoCleanup("removeLeftoverEntries: [ERROR] %s \n", err)
		}

		err = edge.DeleteLBAppRuleByName(entity.Name)
		if err != nil {
			vcd.infoCleanup(notFoundMsg, entity.EntityType, entity.Name)
			return
		}

		vcd.infoCleanup(removedMsg, entity.EntityType, entity.Name, entity.CreatedBy)
		return

	case "vdcMetaData":
		if entity.Parent == "" {
			vcd.infoCleanup("removeLeftoverEntries: [ERROR] No VDC and ORG provided for vDC meta data '%s'\n", entity.Name)
			return
		}
		_, vdc, err := vcd.getAdminOrgAndVdcFromCleanupEntity(entity)
		if err != nil {
			vcd.infoCleanup("%s", err)
		}
		_, err = vdc.DeleteMetadata(entity.Name)
		if err == nil {
			vcd.infoCleanup(removedMsg, entity.EntityType, entity.Name, entity.CreatedBy)
		} else {
			vcd.infoCleanup(notDeletedMsg, entity.EntityType, entity.Name, err)
		}
		return

	default:
		// If we reach this point, we are trying to clean up an entity that
		// we aren't prepared for yet.
		fmt.Printf("removeLeftoverEntries: [ERROR] Unrecognized type %s for entity '%s'\n",
			entity.EntityType, entity.Name)
	}
}

func (vcd *TestVCD) TearDownSuite(check *C) {
	// We will try to remove every entity that has been registered into
	// CleanupEntityList. Entities that have already been cleaned up by their
	// functions will be ignored.
	for _, cleanupEntity := range cleanupEntityList {
		vcd.removeLeftoverEntities(cleanupEntity)
	}
}

// Tests getloginurl with the endpoint given
// in the config file.
func TestClient_getloginurl(t *testing.T) {
	config, err := GetConfigStruct()
	if err != nil {
		t.Fatalf("err: %v", err)
	}
	client, err := GetTestVCDFromYaml(config)
	if err != nil {
		t.Fatalf("err: %v", err)
	}

	err = client.vcdloginurl()
	if err != nil {
		t.Fatalf("err: %v", err)
	}

	if client.sessionHREF.Path != "/api/sessions" {
		t.Fatalf("Getting LoginUrl failed, url: %s", client.sessionHREF.Path)
	}
}

// Tests Authenticate with the vcd credentials given in the config file
func TestVCDClient_Authenticate(t *testing.T) {
	config, err := GetConfigStruct()
	if err != nil {
		t.Fatalf("err: %v", err)
	}
	client, err := GetTestVCDFromYaml(config)
	if err != nil {
		t.Fatalf("err: %v", err)
	}
	err = client.Authenticate(config.Provider.User, config.Provider.Password, config.Provider.SysOrg)
	if err != nil {
		t.Fatalf("Error authenticating: %v", err)
	}
}

func (vcd *TestVCD) createTestVapp(name string) (VApp, error) {
	// Populate OrgVDCNetwork
	networks := []*types.OrgVDCNetwork{}
	net, err := vcd.vdc.FindVDCNetwork(vcd.config.VCD.Network.Net1)
	if err != nil {
		return VApp{}, fmt.Errorf("error finding network : %v", err)
	}
	networks = append(networks, net.OrgVDCNetwork)
	// Populate Catalog
	cat, err := vcd.org.FindCatalog(vcd.config.VCD.Catalog.Name)
	if err != nil || cat == (Catalog{}) {
		return VApp{}, fmt.Errorf("error finding catalog : %v", err)
	}
	// Populate Catalog Item
	catitem, err := cat.FindCatalogItem(vcd.config.VCD.Catalog.CatalogItem)
	if err != nil {
		return VApp{}, fmt.Errorf("error finding catalog item : %v", err)
	}
	// Get VAppTemplate
	vapptemplate, err := catitem.GetVAppTemplate()
	if err != nil {
		return VApp{}, fmt.Errorf("error finding vapptemplate : %v", err)
	}
	// Get StorageProfileReference
	storageprofileref, err := vcd.vdc.FindStorageProfileReference(vcd.config.VCD.StorageProfile.SP1)
	if err != nil {
		return VApp{}, fmt.Errorf("error finding storage profile: %v", err)
	}
	// Compose VApp
	task, err := vcd.vdc.ComposeVApp(networks, vapptemplate, storageprofileref, name, "description", true)
	if err != nil {
		return VApp{}, fmt.Errorf("error composing vapp: %v", err)
	}
	// After a successful creation, the entity is added to the cleanup list.
	// If something fails after this point, the entity will be removed
	AddToCleanupList(name, "vapp", "", "createTestVapp")
	err = task.WaitTaskCompletion()
	if err != nil {
		return VApp{}, fmt.Errorf("error composing vapp: %v", err)
	}
	// Get VApp
	vapp, err := vcd.vdc.FindVAppByName(name)
	if err != nil {
		return VApp{}, fmt.Errorf("error getting vapp: %v", err)
	}

	err = vapp.BlockWhileStatus("UNRESOLVED", vapp.client.MaxRetryTimeout)
	if err != nil {
		return VApp{}, fmt.Errorf("error waiting for created test vApp to have working state: %s", err)
	}

	return vapp, err
}

func Test_splitParent(t *testing.T) {
	type args struct {
		parent    string
		separator string
	}
	tests := []struct {
		name       string
		args       args
		wantFirst  string
		wantSecond string
		wantThird  string
	}{
		{
			name:       "Empty",
			args:       args{parent: "", separator: "|"},
			wantFirst:  "",
			wantSecond: "",
			wantThird:  "",
		},
		{
			name:       "One",
			wantFirst:  "",
			wantSecond: "",
			wantThird:  "",
		},
		{
			name:       "Two",
			args:       args{parent: "first|second", separator: "|"},
			wantFirst:  "first",
			wantSecond: "second",
			wantThird:  "",
		},
		{
			name:       "Three",
			args:       args{parent: "first|second|third", separator: "|"},
			wantFirst:  "first",
			wantSecond: "second",
			wantThird:  "third",
		},
		{
			name:       "Four",
			args:       args{parent: "first|second|third|fourth", separator: "|"},
			wantFirst:  "",
			wantSecond: "",
			wantThird:  "",
		},
	}
	for _, tt := range tests {
		t.Run(tt.name, func(t *testing.T) {
			gotFirst, gotSecond, gotThird := splitParent(tt.args.parent, tt.args.separator)
			if gotFirst != tt.wantFirst {
				t.Errorf("splitParent() gotFirst = %v, want %v", gotFirst, tt.wantFirst)
			}
			if gotSecond != tt.wantSecond {
				t.Errorf("splitParent() gotSecond = %v, want %v", gotSecond, tt.wantSecond)
			}
			if gotThird != tt.wantThird {
				t.Errorf("splitParent() gotThird = %v, want %v", gotThird, tt.wantThird)
			}
		})
	}
}

func init() {
	testingTags["api"] = "api_vcd_test.go"
}<|MERGE_RESOLUTION|>--- conflicted
+++ resolved
@@ -1,8 +1,4 @@
-<<<<<<< HEAD
-// +build api functional catalog vapp gateway network org query extnetwork task vm vdc system disk lbAppProfile lbServerPool lbServiceMonitor lbVirtualServer user ALL
-=======
-// +build api functional catalog vapp gateway network org query extnetwork task vm vdc system disk lb lbAppRule lbAppProfile lbServerPool lbServiceMonitor user ALL
->>>>>>> 20df7a4a
+// +build api functional catalog vapp gateway network org query extnetwork task vm vdc system disk lb lbAppRule lbAppProfile lbServerPool lbServiceMonitor lbVirtualServer user ALL
 
 /*
  * Copyright 2019 VMware, Inc.  All rights reserved.  Licensed under the Apache v2 License.
@@ -65,11 +61,8 @@
 	TestLBServiceMonitor          = "TestLBServiceMonitor"
 	TestLBServerPool              = "TestLBServerPool"
 	TestLBAppProfile              = "TestLBAppProfile"
-<<<<<<< HEAD
+	TestLBAppRule                 = "TestLBAppRule"
 	TestLBVirtualServer           = "TestLBVirtualServer"
-=======
-	TestLBAppRule                 = "TestLBAppRule"
->>>>>>> 20df7a4a
 )
 
 const (
