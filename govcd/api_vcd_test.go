--- conflicted
+++ resolved
@@ -1,10 +1,5 @@
-<<<<<<< HEAD
-//go:build api || openapi || functional || catalog || vapp || gateway || network || org || query || extnetwork || task || vm || vdc || system || disk || lb || lbAppRule || lbAppProfile || lbServerPool || lbServiceMonitor || lbVirtualServer || user || search || nsxv || nsxt || auth || affinity || role || alb || metadata || certificate || vdcGroup || ALL
-// +build api openapi functional catalog vapp gateway network org query extnetwork task vm vdc system disk lb lbAppRule lbAppProfile lbServerPool lbServiceMonitor lbVirtualServer user search nsxv nsxt auth affinity role alb metadata certificate vdcGroup ALL
-=======
 //go:build api || openapi || functional || catalog || vapp || gateway || network || org || query || extnetwork || task || vm || vdc || system || disk || lb || lbAppRule || lbAppProfile || lbServerPool || lbServiceMonitor || lbVirtualServer || user || search || nsxv || nsxt || auth || affinity || role || alb || certificate || vdcGroup || metadata || ALL
 // +build api openapi functional catalog vapp gateway network org query extnetwork task vm vdc system disk lb lbAppRule lbAppProfile lbServerPool lbServiceMonitor lbVirtualServer user search nsxv nsxt auth affinity role alb certificate vdcGroup metadata ALL
->>>>>>> 334557f1
 
 /*
  * Copyright 2022 VMware, Inc.  All rights reserved.  Licensed under the Apache v2 License.
