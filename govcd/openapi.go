package govcd

/*
 * Copyright 2020 VMware, Inc.  All rights reserved.  Licensed under the Apache v2 License.
 */

import (
	"bytes"
	"encoding/json"
	"fmt"
	"io"
	"io/ioutil"
	"net/http"
	"net/url"
	"reflect"
	"strings"

	"github.com/peterhellberg/link"

	"github.com/vmware/go-vcloud-director/v2/types/v56"
	"github.com/vmware/go-vcloud-director/v2/util"
)

// This file contains generalised low level methods to interact with VCD OpenAPI REST endpoints as documented in
// https://{VCD_HOST}/docs. In addition to this there are OpenAPI browser endpoints for tenant and provider
// respectively https://{VCD_HOST}/api-explorer/tenant/tenant-name and https://{VCD_HOST}/api-explorer/provider .
// OpenAPI has functions supporting below REST methods:
// GET /items (gets a slice of types like `[]types.OpenAPIEdgeGateway` or even `[]json.RawMessage` to process JSON as text.
// POST /items - creates an item
// PUT /items/URN - updates an item with specified URN
// GET /items/URN - retrieves an item with specified URN
// DELETE /items/URN - deletes an item with specified URN
//
// GET endpoints support FIQL for filtering in field `filter`. (FIQL IETF doc - https://tools.ietf.org/html/draft-nottingham-atompub-fiql-00)
// Not all API fields are supported for FIQL filtering and sometimes they return odd errors when filtering is
// unsupported. No exact documentation exists so far.
//
// Note. All functions accepting URL reference (*url.URL) will make a copy of URL because they may mutate URL reference.
// The parameter is kept as *url.URL for convenience because standard library provides pointer values.
//
// OpenAPI versioning.
// OpenAPI was introduced in VCD 9.5 (with API version 31.0). Endpoints are being added with each VCD iteration.
// Internally hosted documentation (https://HOSTNAME/docs/) can be used to check which endpoints where introduced in
// which VCD API version.
// Additionally each OpenAPI endpoint has a semantic version in its path (e.g.
// https://HOSTNAME/cloudapi/1.0.0/auditTrail). This versioned endpoint should ensure compatibility as VCD evolves.

// OpenApiIsSupported allows to check whether VCD supports OpenAPI. Each OpenAPI endpoint however is introduced with
// different VCD API versions so this is just a general check if OpenAPI is supported at all. Particular endpoint
// introduction version can be checked in self hosted docs (https://HOSTNAME/docs/)
func (client *Client) OpenApiIsSupported() bool {
	// OpenAPI was introduced in VCD 9.5+ (API version 31.0+)
	return client.APIVCDMaxVersionIs(">= 31")
}

// OpenApiBuildEndpoint helps to construct OpenAPI endpoint by using already configured VCD HREF while requiring only
// the last bit for endpoint. This is a variadic function and multiple pieces can be supplied for convenience. Leading
// '/' is added automatically.
// Sample URL construct: https://HOST/cloudapi/endpoint
func (client *Client) OpenApiBuildEndpoint(endpoint ...string) (*url.URL, error) {
	endpointString := client.VCDHREF.Scheme + "://" + client.VCDHREF.Host + "/cloudapi/" + strings.Join(endpoint, "")
	urlRef, err := url.ParseRequestURI(endpointString)
	if err != nil {
		return nil, fmt.Errorf("error formatting OpenAPI endpoint: %s", err)
	}
	return urlRef, nil
}

// OpenApiGetAllItems retrieves and accumulates all pages then parsing them to a single 'outType' object. It works by at
// first crawling pages and accumulating all responses into []json.RawMessage (as strings). Because there is no
// intermediate unmarshalling to exact `outType` for every page it unmarshals into response struct in one go. 'outType'
// must be a slice of object (e.g. []*types.OpenAPIEdgeGateway) because this response contains slice of structs.
//
// Note. Query parameter 'pageSize' is defaulted to 128 (maximum supported) unless it is specified in queryParams
func (client *Client) OpenApiGetAllItems(apiVersion string, urlRef *url.URL, queryParams url.Values, outType interface{}) error {
	// copy passed in URL ref so that it is not mutated
	urlRefCopy := copyUrlRef(urlRef)

	util.Logger.Printf("[TRACE] Getting all items from endpoint %s for parsing into %s type\n",
		urlRefCopy.String(), reflect.TypeOf(outType))

	if !client.OpenApiIsSupported() {
		return fmt.Errorf("OpenAPI is not supported on this VCD version")
	}

	// Page size is defaulted to 128 (maximum supported number) to reduce HTTP calls and improve performance unless caller
	// provides other value
	newQueryParams := defaultPageSize(queryParams, "128")
	util.Logger.Printf("[TRACE] Will use 'pageSize=%s'", newQueryParams.Get("pageSize"))

	// Perform API call to initial endpoint. The function call recursively follows pages using Link headers "nextPage"
	// until it crawls all results
	responses, err := client.openApiGetAllPages(apiVersion, urlRefCopy, newQueryParams, outType, nil)
	if err != nil {
		return fmt.Errorf("error getting all pages for endpoint %s: %s", urlRefCopy.String(), err)
	}

	// Create a slice of raw JSON messages in text so that they can be unmarshalled to specified `outType` after multiple
	// calls are executed
	var rawJsonBodies []string
	for _, singleObject := range responses {
		rawJsonBodies = append(rawJsonBodies, string(singleObject))
	}

	// rawJsonBodies contains a slice of all response objects and they must be formatted as a JSON slice (wrapped
	// into `[]`, separated with semicolons) so that unmarshalling to specified `outType` works in one go
	allResponses := `[` + strings.Join(rawJsonBodies, ",") + `]`

	// Unmarshal all accumulated responses into `outType`
	if err = json.Unmarshal([]byte(allResponses), &outType); err != nil {
		return fmt.Errorf("error decoding values into type: %s", err)
	}

	return nil
}

// OpenApiGetItem is a low level OpenAPI client function to perform GET request for any item.
// The urlRef must point to ID of exact item (e.g. '/1.0.0/edgeGateways/{EDGE_ID}')
// It responds with HTTP 403: Forbidden - If the user is not authorized or the entity does not exist. When HTTP 403 is
// returned this function returns "ErrorEntityNotFound: API_ERROR" so that one can use ContainsNotFound(err) to
// differentiate when an objects was not found from any other error.
func (client *Client) OpenApiGetItem(apiVersion string, urlRef *url.URL, params url.Values, outType interface{}) error {
	// copy passed in URL ref so that it is not mutated
	urlRefCopy := copyUrlRef(urlRef)

	util.Logger.Printf("[TRACE] Getting item from endpoint %s with expected response of type %s",
		urlRefCopy.String(), reflect.TypeOf(outType))

	if !client.OpenApiIsSupported() {
		return fmt.Errorf("OpenAPI is not supported on this VCD version")
	}

	req := client.newOpenApiRequest(apiVersion, params, http.MethodGet, urlRefCopy, nil)
	resp, err := client.Http.Do(req)
	if err != nil {
		return fmt.Errorf("error performing GET request to %s: %s", urlRefCopy.String(), err)
	}

	// Bypassing the regular path using function checkRespWithErrType and returning parsed error directly
	// HTTP 403: Forbidden - is returned if the user is not authorized or the entity does not exist.
	if resp.StatusCode == http.StatusForbidden {
		err := ParseErr(types.BodyTypeJSON, resp, &types.OpenApiError{})
		closeErr := resp.Body.Close()
		return fmt.Errorf("%s: %s [body close error: %s]", ErrorEntityNotFound, err, closeErr)
	}

	// resp is ignored below because it is the same as above
	_, err = checkRespWithErrType(types.BodyTypeJSON, resp, err, &types.OpenApiError{})

	// Any other error occurred
	if err != nil {
		return fmt.Errorf("error in HTTP GET request: %s", err)
	}

	if err = decodeBody(types.BodyTypeJSON, resp, outType); err != nil {
		return fmt.Errorf("error decoding JSON response after GET: %s", err)
	}

	err = resp.Body.Close()
	if err != nil {
		return fmt.Errorf("error closing response body: %s", err)
	}

	return nil
}

// OpenApiPostItemSync is a low level OpenAPI client function to perform POST request for items that support synchronous
// requests. The urlRef must point to POST endpoint (e.g. '/1.0.0/edgeGateways') that supports synchronous requests. It
// will return an error when endpoint does not support synchronous requests (HTTP response status code is not 201).
// Response will be unmarshalled into outType.
//
// Note. Even though it may return error if the item does not support synchronous request - the object may still be
// created. OpenApiPostItem would handle both cases and always return created item.
func (client *Client) OpenApiPostItemSync(apiVersion string, urlRef *url.URL, params url.Values, payload, outType interface{}) error {
	// copy passed in URL ref so that it is not mutated
	urlRefCopy := copyUrlRef(urlRef)

	util.Logger.Printf("[TRACE] Posting %s item to endpoint %s with expected response of type %s",
		reflect.TypeOf(payload), urlRefCopy.String(), reflect.TypeOf(outType))

	if !client.OpenApiIsSupported() {
		return fmt.Errorf("OpenAPI is not supported on this VCD version")
	}

	resp, err := client.openApiPerformPostPut(http.MethodPost, apiVersion, urlRefCopy, params, payload)
	if err != nil {
		return err
	}

	if resp.StatusCode != http.StatusCreated {
		util.Logger.Printf("[TRACE] Synchronous task expected (HTTP status code 201). Got %d", resp.StatusCode)

	}

	if err = decodeBody(types.BodyTypeJSON, resp, outType); err != nil {
		return fmt.Errorf("error decoding JSON response after POST: %s", err)
	}

	err = resp.Body.Close()
	if err != nil {
		return fmt.Errorf("error closing response body: %s", err)
	}

	return nil
}

// OpenApiPostItemAsync is a low level OpenAPI client function to perform POST request for items that support
// asynchronous requests. The urlRef must point to POST endpoint (e.g. '/1.0.0/edgeGateways') that supports asynchronous
// requests. It will return an error if item does not support asynchronous request (does not respond with HTTP 202).
//
// Note. Even though it may return error if the item does not support asynchronous request - the object may still be
// created. OpenApiPostItem would handle both cases and always return created item.
func (client *Client) OpenApiPostItemAsync(apiVersion string, urlRef *url.URL, params url.Values, payload interface{}) (Task, error) {
	// copy passed in URL ref so that it is not mutated
	urlRefCopy := copyUrlRef(urlRef)

	util.Logger.Printf("[TRACE] Posting async %s item to endpoint %s with expected task response",
		reflect.TypeOf(payload), urlRefCopy.String())

	if !client.OpenApiIsSupported() {
		return Task{}, fmt.Errorf("OpenAPI is not supported on this VCD version")
	}

	resp, err := client.openApiPerformPostPut(http.MethodPost, apiVersion, urlRefCopy, params, payload)
	if err != nil {
		return Task{}, err
	}

	if resp.StatusCode != http.StatusAccepted {
		return Task{}, fmt.Errorf("POST request expected async task (HTTP response 202), got %d", resp.StatusCode)
	}

	err = resp.Body.Close()
	if err != nil {
		return Task{}, fmt.Errorf("error closing response body: %s", err)
	}

	// Asynchronous case returns "Location" header pointing to XML task
	taskUrl := resp.Header.Get("Location")
	if taskUrl == "" {
		return Task{}, fmt.Errorf("unexpected empty task HREF")
	}
	task := NewTask(client)
	task.Task.HREF = taskUrl

	return *task, nil
}

// OpenApiPostItem is a low level OpenAPI client function to perform POST request for item supporting synchronous or
// asynchronous requests. The urlRef must point to POST endpoint (e.g. '/1.0.0/edgeGateways'). When a task is
// synchronous - it will track task until it is finished and pick reference to marshal outType.
func (client *Client) OpenApiPostItem(apiVersion string, urlRef *url.URL, params url.Values, payload, outType interface{}) error {
	// copy passed in URL ref so that it is not mutated
	urlRefCopy := copyUrlRef(urlRef)

	util.Logger.Printf("[TRACE] Posting %s item to endpoint %s with expected response of type %s",
		reflect.TypeOf(payload), urlRefCopy.String(), reflect.TypeOf(outType))

	if !client.OpenApiIsSupported() {
		return fmt.Errorf("OpenAPI is not supported on this VCD version")
	}

	resp, err := client.openApiPerformPostPut(http.MethodPost, apiVersion, urlRefCopy, params, payload)
	if err != nil {
		return err
	}

	// Handle two cases of API behaviour - synchronous (response status code is 201) and asynchronous (response status
	// code 202)
	switch resp.StatusCode {
	// Asynchronous case - must track task and get item HREF from there
	case http.StatusAccepted:
		taskUrl := resp.Header.Get("Location")
		util.Logger.Printf("[TRACE] Asynchronous task detected, tracking task with HREF: %s", taskUrl)
		task := NewTask(client)
		task.Task.HREF = taskUrl
		err = task.WaitTaskCompletion()
		if err != nil {
			return fmt.Errorf("error waiting completion of task (%s): %s", taskUrl, err)
		}

		// Here we have to find the resource once more to return it populated.
		// Task Owner ID is the ID of created object. ID must be used (although HREF exists in task) because HREF points to
		// old XML API and here we need to pull data from OpenAPI.

<<<<<<< HEAD
		newObjectUrl, _ := url.ParseRequestURI(urlRef.String() + task.Task.Owner.ID)
=======
		newObjectUrl, _ := url.ParseRequestURI(urlRefCopy.String() + "/" + task.Task.Owner.ID)
>>>>>>> 332c4fa1
		err = client.OpenApiGetItem(apiVersion, newObjectUrl, nil, outType)
		if err != nil {
			return fmt.Errorf("error retrieving item after creation: %s", err)
		}

		// Synchronous task - new item body is returned in response of HTTP POST request
	case http.StatusCreated:
		util.Logger.Printf("[TRACE] Synchronous task detected, marshalling outType '%s'", reflect.TypeOf(outType))
		if err = decodeBody(types.BodyTypeJSON, resp, outType); err != nil {
			return fmt.Errorf("error decoding JSON response after POST: %s", err)
		}
	}

	err = resp.Body.Close()
	if err != nil {
		return fmt.Errorf("error closing response body: %s", err)
	}

	return nil
}

// OpenApiPutItemSync is a low level OpenAPI client function to perform PUT request for items that support synchronous
// requests. The urlRef must point to ID of exact item (e.g. '/1.0.0/edgeGateways/{EDGE_ID}') and support synchronous
// requests. It will return an error when endpoint does not support synchronous requests (HTTP response status code is not 201).
// Response will be unmarshalled into outType.
//
// Note. Even though it may return error if the item does not support synchronous request - the object may still be
// updated. OpenApiPutItem would handle both cases and always return updated item.
func (client *Client) OpenApiPutItemSync(apiVersion string, urlRef *url.URL, params url.Values, payload, outType interface{}) error {
	// copy passed in URL ref so that it is not mutated
	urlRefCopy := copyUrlRef(urlRef)

	util.Logger.Printf("[TRACE] Putting %s item to endpoint %s with expected response of type %s",
		reflect.TypeOf(payload), urlRefCopy.String(), reflect.TypeOf(outType))

	if !client.OpenApiIsSupported() {
		return fmt.Errorf("OpenAPI is not supported on this VCD version")
	}

	resp, err := client.openApiPerformPostPut(http.MethodPut, apiVersion, urlRefCopy, params, payload)
	if err != nil {
		return err
	}

	if resp.StatusCode != http.StatusCreated {
		util.Logger.Printf("[TRACE] Synchronous task expected (HTTP status code 201). Got %d", resp.StatusCode)

	}

	if err = decodeBody(types.BodyTypeJSON, resp, outType); err != nil {
		return fmt.Errorf("error decoding JSON response after PUT: %s", err)
	}

	err = resp.Body.Close()
	if err != nil {
		return fmt.Errorf("error closing response body: %s", err)
	}

	return nil
}

// OpenApiPutItemAsync is a low level OpenAPI client function to perform PUT request for items that support asynchronous
// requests. The urlRef must point to ID of exact item (e.g. '/1.0.0/edgeGateways/{EDGE_ID}') that supports asynchronous
// requests. It will return an error if item does not support asynchronous request (does not respond with HTTP 202).
//
// Note. Even though it may return error if the item does not support asynchronous request - the object may still be
// created. OpenApiPutItem would handle both cases and always return created item.
func (client *Client) OpenApiPutItemAsync(apiVersion string, urlRef *url.URL, params url.Values, payload interface{}) (Task, error) {
	// copy passed in URL ref so that it is not mutated
	urlRefCopy := copyUrlRef(urlRef)

	util.Logger.Printf("[TRACE] Putting async %s item to endpoint %s with expected task response",
		reflect.TypeOf(payload), urlRefCopy.String())

	if !client.OpenApiIsSupported() {
		return Task{}, fmt.Errorf("OpenAPI is not supported on this VCD version")
	}
	resp, err := client.openApiPerformPostPut(http.MethodPut, apiVersion, urlRefCopy, params, payload)
	if err != nil {
		return Task{}, err
	}

	if resp.StatusCode != http.StatusAccepted {
		return Task{}, fmt.Errorf("PUT request expected async task (HTTP response 202), got %d", resp.StatusCode)
	}

	err = resp.Body.Close()
	if err != nil {
		return Task{}, fmt.Errorf("error closing response body: %s", err)
	}

	// Asynchronous case returns "Location" header pointing to XML task
	taskUrl := resp.Header.Get("Location")
	if taskUrl == "" {
		return Task{}, fmt.Errorf("unexpected empty task HREF")
	}
	task := NewTask(client)
	task.Task.HREF = taskUrl

	return *task, nil
}

// OpenApiPutItem is a low level OpenAPI client function to perform PUT request for any item.
// The urlRef must point to ID of exact item (e.g. '/1.0.0/edgeGateways/{EDGE_ID}')
// It handles synchronous and asynchronous tasks. When a task is synchronous - it will block until it is finished.
func (client *Client) OpenApiPutItem(apiVersion string, urlRef *url.URL, params url.Values, payload, outType interface{}) error {
	// copy passed in URL ref so that it is not mutated
	urlRefCopy := copyUrlRef(urlRef)

	util.Logger.Printf("[TRACE] Putting %s item to endpoint %s with expected response of type %s",
		reflect.TypeOf(payload), urlRefCopy.String(), reflect.TypeOf(outType))

	if !client.OpenApiIsSupported() {
		return fmt.Errorf("OpenAPI is not supported on this VCD version")
	}
	resp, err := client.openApiPerformPostPut(http.MethodPut, apiVersion, urlRefCopy, params, payload)

	if err != nil {
		return err
	}

	// Handle two cases of API behaviour - synchronous (response status code is 201) and asynchronous (response status
	// code 202)
	switch resp.StatusCode {
	// Asynchronous case - must track task and get item HREF from there
	case http.StatusAccepted:
		taskUrl := resp.Header.Get("Location")
		util.Logger.Printf("[TRACE] Asynchronous task detected, tracking task with HREF: %s", taskUrl)
		task := NewTask(client)
		task.Task.HREF = taskUrl
		err = task.WaitTaskCompletion()
		if err != nil {
			return fmt.Errorf("error waiting completion of task (%s): %s", taskUrl, err)
		}

		// Here we have to find the resource once more to return it populated. Provided params ir ignored for retrieval.
		err = client.OpenApiGetItem(apiVersion, urlRefCopy, nil, outType)
		if err != nil {
			return fmt.Errorf("error retrieving item after updating: %s", err)
		}

		// Synchronous task - new item body is returned in response of HTTP PUT request
	case http.StatusOK:
		util.Logger.Printf("[TRACE] Synchronous task detected, marshalling outType '%s'", reflect.TypeOf(outType))
		if err = decodeBody(types.BodyTypeJSON, resp, outType); err != nil {
			return fmt.Errorf("error decoding JSON response after PUT: %s", err)
		}
	}

	err = resp.Body.Close()
	if err != nil {
		return fmt.Errorf("error closing HTTP PUT response body: %s", err)
	}

	return nil
}

// OpenApiDeleteItem is a low level OpenAPI client function to perform DELETE request for any item.
// The urlRef must point to ID of exact item (e.g. '/1.0.0/edgeGateways/{EDGE_ID}')
// It handles synchronous and asynchronous tasks. When a task is synchronous - it will block until it is finished.
func (client *Client) OpenApiDeleteItem(apiVersion string, urlRef *url.URL, params url.Values) error {
	// copy passed in URL ref so that it is not mutated
	urlRefCopy := copyUrlRef(urlRef)

	util.Logger.Printf("[TRACE] Deleting item at endpoint %s", urlRefCopy.String())

	if !client.OpenApiIsSupported() {
		return fmt.Errorf("OpenAPI is not supported on this VCD version")
	}

	// Perform request
	req := client.newOpenApiRequest(apiVersion, params, http.MethodDelete, urlRefCopy, nil)

	resp, err := client.Http.Do(req)
	if err != nil {
		return err
	}

	// resp is ignored below because it would be the same as above
	_, err = checkRespWithErrType(types.BodyTypeJSON, resp, err, &types.OpenApiError{})
	if err != nil {
		return fmt.Errorf("error in HTTP DELETE request: %s", err)
	}

	err = resp.Body.Close()
	if err != nil {
		return fmt.Errorf("error closing response body: %s", err)
	}

	// OpenAPI may work synchronously or asynchronously. When working asynchronously - it will return HTTP 202 and
	// `Location` header will contain reference to task so that it can be tracked. In DELETE case we do not care about any
	// ID so if DELETE operation is synchronous (returns HTTP 201) - the request has already succeeded.
	if resp.StatusCode == http.StatusAccepted {
		taskUrl := resp.Header.Get("Location")
		task := NewTask(client)
		task.Task.HREF = taskUrl
		err = task.WaitTaskCompletion()
		if err != nil {
			return fmt.Errorf("error waiting completion of task (%s): %s", taskUrl, err)
		}
	}

	return nil
}

// openApiPerformPostPut is a shared function for all public PUT and POST function parts - OpenApiPostItemSync,
// OpenApiPostItemAsync, OpenApiPostItem, OpenApiPutItemSync, OpenApiPutItemAsync, OpenApiPutItem
func (client *Client) openApiPerformPostPut(httpMethod string, apiVersion string, urlRef *url.URL, params url.Values, payload interface{}) (*http.Response, error) {
	// Marshal payload if we have one
	var body *bytes.Buffer
	if payload != nil {
		marshaledJson, err := json.MarshalIndent(payload, "", "  ")
		if err != nil {
			return nil, fmt.Errorf("error marshalling JSON data for %s request %s", httpMethod, err)
		}
		body = bytes.NewBuffer(marshaledJson)
	}

	req := client.newOpenApiRequest(apiVersion, params, httpMethod, urlRef, body)
	resp, err := client.Http.Do(req)
	if err != nil {
		return nil, err
	}

	// resp is ignored below because it is the same the one above
	_, err = checkRespWithErrType(types.BodyTypeJSON, resp, err, &types.OpenApiError{})
	if err != nil {
		return nil, fmt.Errorf("error in HTTP %s request: %s", httpMethod, err)
	}
	return resp, nil
}

// openApiGetAllPages is a recursive function that helps to accumulate responses from multiple pages for GET query. It
// works by at first crawling pages and accumulating all responses into []json.RawMessage (as strings). Because there is
// no intermediate unmarshalling to exact `outType` for every page it can unmarshal into direct `outType` supplied.
// outType must be a slice of object (e.g. []*types.OpenApiRole) because accumulated responses are in JSON list
func (client *Client) openApiGetAllPages(apiVersion string, urlRef *url.URL, queryParams url.Values, outType interface{}, responses []json.RawMessage) ([]json.RawMessage, error) {
	// copy passed in URL ref so that it is not mutated
	urlRefCopy := copyUrlRef(urlRef)

	if responses == nil {
		responses = []json.RawMessage{}
	}

	// Perform request
	req := client.newOpenApiRequest(apiVersion, queryParams, http.MethodGet, urlRefCopy, nil)

	resp, err := client.Http.Do(req)
	if err != nil {
		return nil, err
	}

	// resp is ignored below because it is the same as above
	_, err = checkRespWithErrType(types.BodyTypeJSON, resp, err, &types.OpenApiError{})
	if err != nil {
		return nil, fmt.Errorf("error in HTTP GET request: %s", err)
	}

	// Pages will unwrap pagination and keep a slice of raw json message to marshal to specific types
	pages := &types.OpenApiPages{}

	if err = decodeBody(types.BodyTypeJSON, resp, pages); err != nil {
		return nil, fmt.Errorf("error decoding JSON page response: %s", err)
	}

	err = resp.Body.Close()
	if err != nil {
		return nil, fmt.Errorf("error closing response body: %s", err)
	}

	// Accumulate all responses in a single page as JSON text using json.RawMessage
	// After pages are unwrapped one can marshal response into specified type
	// singleQueryResponses := &json.RawMessage{}
	var singleQueryResponses []json.RawMessage
	if err = json.Unmarshal(pages.Values, &singleQueryResponses); err != nil {
		return nil, fmt.Errorf("error decoding values into accumulation type: %s", err)
	}
	responses = append(responses, singleQueryResponses...)

	// Check if there is still 'nextPage' linked and continue accumulating responses if so
	nextPageUrlRef, err := findRelLink("nextPage", resp.Header)
	if err != nil && !IsNotFound(err) {
		return nil, fmt.Errorf("error looking for 'nextPage' in 'Link' header: %s", err)
	}

	if nextPageUrlRef != nil {
		responses, err = client.openApiGetAllPages(apiVersion, nextPageUrlRef, url.Values{}, outType, responses)
		if err != nil {
			return nil, fmt.Errorf("got error on page %d: %s", pages.Page, err)
		}
	}

	return responses, nil
}

// newOpenApiRequest is a low level function used in upstream OpenAPI functions which handles logging and
// authentication for each API request
func (client *Client) newOpenApiRequest(apiVersion string, params url.Values, method string, reqUrl *url.URL, body io.Reader) *http.Request {
	// copy passed in URL ref so that it is not mutated
	reqUrlCopy := copyUrlRef(reqUrl)

	// Add the params to our URL
	reqUrlCopy.RawQuery += params.Encode()

	// If the body contains data - try to read all contents for logging and re-create another
	// io.Reader with all contents to use it down the line
	var readBody []byte
	if body != nil {
		readBody, _ = ioutil.ReadAll(body)
		body = bytes.NewReader(readBody)
	}

	// Build the request, no point in checking for errors here as we're just
	// passing a string version of an url.URL struct and http.NewRequest returns
	// error only if can't process an url.ParseRequestURI().
	req, _ := http.NewRequest(method, reqUrlCopy.String(), body)

	if client.VCDAuthHeader != "" && client.VCDToken != "" {
		// Add the authorization header
		req.Header.Add(client.VCDAuthHeader, client.VCDToken)
		// Add the Accept header for VCD
		acceptMime := types.JSONMime + ";version=" + apiVersion
		req.Header.Add("Accept", acceptMime)
	}

	// Inject JSON mime type
	req.Header.Add("Content-Type", types.JSONMime)

	// Avoids passing data if the logging of requests is disabled
	if util.LogHttpRequest {
		payload := ""
		if req.ContentLength > 0 {
			payload = string(readBody)
		}
		util.ProcessRequestOutput(util.FuncNameCallStack(), method, reqUrlCopy.String(), payload, req)
		debugShowRequest(req, payload)
	}

	return req
}

// findRelLink looks for link to "nextPage" in "Link" header. It will return when first occurrence is found.
// Sample Link header:
// Link: [<https://HOSTNAME/cloudapi/1.0.0/auditTrail?sortAsc=&pageSize=25&sortDesc=&page=7>;rel="lastPage";
// type="application/json";model="AuditTrailEvents" <https://HOSTNAME/cloudapi/1.0.0/auditTrail?sortAsc=&pageSize=25&sortDesc=&page=2>;
// rel="nextPage";type="application/json";model="AuditTrailEvents"]
// Returns *url.Url or ErrorEntityNotFound
func findRelLink(relFieldName string, header http.Header) (*url.URL, error) {
	headerLinks := link.ParseHeader(header)

	for relKeyName, linkAddress := range headerLinks {
		switch {
		// When map key has more than one name (separated by space). In such cases it can have map key as
		// "lastPage nextPage" when nextPage==lastPage or similar and one specific field needs to be matched.
		case strings.Contains(relKeyName, " "):
			relNameSlice := strings.Split(relKeyName, " ")
			for _, oneRelName := range relNameSlice {
				if oneRelName == relFieldName {
					return url.Parse(linkAddress.String())
				}
			}
		case relKeyName == relFieldName:
			return url.Parse(linkAddress.String())
		}
	}

	return nil, ErrorEntityNotFound
}

// jsonRawMessagesToStrings converts []*json.RawMessage to []string
func jsonRawMessagesToStrings(messages []json.RawMessage) []string {
	resultString := make([]string, len(messages))
	for index, message := range messages {
		resultString[index] = string(message)
	}

	return resultString
}

<<<<<<< HEAD
// copyOrNewUrlValues either creates a copy of parameters or instantiates a new url.Values if nil parameters are
// supplied. It helps to avoid mutating supplied parameter when additional values must be injected internally.
func copyOrNewUrlValues(parameters url.Values) url.Values {
	parameterCopy := make(map[string][]string)

	// if supplied parameters are nil - we just return new initialized
	if parameters == nil {
		return parameterCopy
	}

	// Copy URL values
	for key, value := range parameters {
		parameterCopy[key] = value
	}

	return parameterCopy
}

// queryParameterFilterAnd is a helper to append "AND" clause to FIQL filter by using ';' (semicolon) if any values are
// already set in 'filter' value of parameters. If none existed before then 'filter' value will be set.
//
// Note. It does a copy of supplied 'parameters' value and does not mutate supplied original parameters.
func queryParameterFilterAnd(filter string, parameters url.Values) url.Values {
	newParameters := copyOrNewUrlValues(parameters)

	existingFilter := newParameters.Get("filter")
	if existingFilter == "" {
		newParameters.Set("filter", filter)
		return newParameters
	}

	newParameters.Set("filter", existingFilter+";"+filter)
	return newParameters
=======
// defaultPageSize allows to set 'pageSize' query parameter to defaultPageSize if one is not already specified in
// url.Values while preserving all other supplied url.Values
func defaultPageSize(queryParams url.Values, defaultPageSize string) url.Values {
	newQueryParams := url.Values{}
	if queryParams != nil {
		newQueryParams = queryParams
	}

	if _, ok := newQueryParams["pageSize"]; !ok {
		newQueryParams.Set("pageSize", defaultPageSize)
	}

	return newQueryParams
}

// copyUrlRef creates a copy of URL reference by re-parsing it
func copyUrlRef(in *url.URL) *url.URL {
	// error is ignored because we expect to have correct URL supplied and this greatly simplifies code inside.
	newUrlRef, _ := url.Parse(in.String())
	return newUrlRef
>>>>>>> 332c4fa1
}<|MERGE_RESOLUTION|>--- conflicted
+++ resolved
@@ -283,11 +283,7 @@
 		// Task Owner ID is the ID of created object. ID must be used (although HREF exists in task) because HREF points to
 		// old XML API and here we need to pull data from OpenAPI.
 
-<<<<<<< HEAD
-		newObjectUrl, _ := url.ParseRequestURI(urlRef.String() + task.Task.Owner.ID)
-=======
 		newObjectUrl, _ := url.ParseRequestURI(urlRefCopy.String() + "/" + task.Task.Owner.ID)
->>>>>>> 332c4fa1
 		err = client.OpenApiGetItem(apiVersion, newObjectUrl, nil, outType)
 		if err != nil {
 			return fmt.Errorf("error retrieving item after creation: %s", err)
@@ -667,7 +663,6 @@
 	return resultString
 }
 
-<<<<<<< HEAD
 // copyOrNewUrlValues either creates a copy of parameters or instantiates a new url.Values if nil parameters are
 // supplied. It helps to avoid mutating supplied parameter when additional values must be injected internally.
 func copyOrNewUrlValues(parameters url.Values) url.Values {
@@ -701,7 +696,8 @@
 
 	newParameters.Set("filter", existingFilter+";"+filter)
 	return newParameters
-=======
+}
+
 // defaultPageSize allows to set 'pageSize' query parameter to defaultPageSize if one is not already specified in
 // url.Values while preserving all other supplied url.Values
 func defaultPageSize(queryParams url.Values, defaultPageSize string) url.Values {
@@ -722,5 +718,4 @@
 	// error is ignored because we expect to have correct URL supplied and this greatly simplifies code inside.
 	newUrlRef, _ := url.Parse(in.String())
 	return newUrlRef
->>>>>>> 332c4fa1
 }