package govcd

/*
 * Copyright 2020 VMware, Inc.  All rights reserved.  Licensed under the Apache v2 License.
 */

import (
	"bytes"
	"encoding/json"
	"fmt"
	"io"
	"io/ioutil"
	"net/http"
	"net/url"
	"reflect"
	"strconv"
	"strings"

	"github.com/peterhellberg/link"

	"github.com/vmware/go-vcloud-director/v2/types/v56"
	"github.com/vmware/go-vcloud-director/v2/util"
)

// This file contains generalised low level methods to interact with VCD OpenAPI REST endpoints as documented in
// https://{VCD_HOST}/docs. In addition to this there are OpenAPI browser endpoints for tenant and provider
// respectively https://{VCD_HOST}/api-explorer/tenant/tenant-name and https://{VCD_HOST}/api-explorer/provider .
// OpenAPI has functions supporting below REST methods:
// GET /items (gets a slice of types like `[]types.OpenAPIEdgeGateway` or even `[]json.RawMessage` to process JSON as text.
// POST /items - creates an item
// PUT /items/URN - updates an item with specified URN
// GET /items/URN - retrieves an item with specified URN
// DELETE /items/URN - deletes an item with specified URN
//
// GET endpoints support FIQL for filtering in field `filter`. (FIQL IETF doc - https://tools.ietf.org/html/draft-nottingham-atompub-fiql-00)
// Not all API fields are supported for FIQL filtering and sometimes they return odd errors when filtering is
// unsupported. No exact documentation exists so far.
//
// Note. All functions accepting URL reference (*url.URL) will make a copy of URL because they may mutate URL reference.
// The parameter is kept as *url.URL for convenience because standard library provides pointer values.
//
// OpenAPI versioning.
// OpenAPI was introduced in VCD 9.5 (with API version 31.0). Endpoints are being added with each VCD iteration.
// Internally hosted documentation (https://HOSTNAME/docs/) can be used to check which endpoints where introduced in
// which VCD API version.
// Additionally each OpenAPI endpoint has a semantic version in its path (e.g.
// https://HOSTNAME/cloudapi/1.0.0/auditTrail). This versioned endpoint should ensure compatibility as VCD evolves.

// OpenApiIsSupported allows to check whether VCD supports OpenAPI. Each OpenAPI endpoint however is introduced with
// different VCD API versions so this is just a general check if OpenAPI is supported at all. Particular endpoint
// introduction version can be checked in self hosted docs (https://HOSTNAME/docs/)
func (client *Client) OpenApiIsSupported() bool {
	// OpenAPI was introduced in VCD 9.5+ (API version 31.0+)
	return client.APIVCDMaxVersionIs(">= 31")
}

// OpenApiBuildEndpoint helps to construct OpenAPI endpoint by using already configured VCD HREF while requiring only
// the last bit for endpoint. This is a variadic function and multiple pieces can be supplied for convenience. Leading
// '/' is added automatically.
// Sample URL construct: https://HOST/cloudapi/endpoint
func (client *Client) OpenApiBuildEndpoint(endpoint ...string) (*url.URL, error) {
	endpointString := client.VCDHREF.Scheme + "://" + client.VCDHREF.Host + "/cloudapi/" + strings.Join(endpoint, "")
	urlRef, err := url.ParseRequestURI(endpointString)
	if err != nil {
		return nil, fmt.Errorf("error formatting OpenAPI endpoint: %s", err)
	}
	return urlRef, nil
}

// OpenApiGetAllItems retrieves and accumulates all pages then parsing them to a single 'outType' object. It works by at
// first crawling pages and accumulating all responses into []json.RawMessage (as strings). Because there is no
// intermediate unmarshalling to exact `outType` for every page it unmarshals into response struct in one go. 'outType'
// must be a slice of object (e.g. []*types.OpenAPIEdgeGateway) because this response contains slice of structs.
//
// Note. Query parameter 'pageSize' is defaulted to 128 (maximum supported) unless it is specified in queryParams
func (client *Client) OpenApiGetAllItems(apiVersion string, urlRef *url.URL, queryParams url.Values, outType interface{}, additionalHeader map[string]string) error {
	// copy passed in URL ref so that it is not mutated
	urlRefCopy := copyUrlRef(urlRef)

	util.Logger.Printf("[TRACE] Getting all items from endpoint %s for parsing into %s type\n",
		urlRefCopy.String(), reflect.TypeOf(outType))

	if !client.OpenApiIsSupported() {
		return fmt.Errorf("OpenAPI is not supported on this VCD version")
	}

	// Page size is defaulted to 128 (maximum supported number) to reduce HTTP calls and improve performance unless caller
	// provides other value
	newQueryParams := defaultPageSize(queryParams, "128")
	util.Logger.Printf("[TRACE] Will use 'pageSize=%s'", newQueryParams.Get("pageSize"))

	// Perform API call to initial endpoint. The function call recursively follows pages using Link headers "nextPage"
	// until it crawls all results
	responses, err := client.openApiGetAllPages(apiVersion, urlRefCopy, newQueryParams, outType, nil, additionalHeader)
	if err != nil {
		return fmt.Errorf("error getting all pages for endpoint %s: %s", urlRefCopy.String(), err)
	}

	// Create a slice of raw JSON messages in text so that they can be unmarshalled to specified `outType` after multiple
	// calls are executed
	var rawJsonBodies []string
	for _, singleObject := range responses {
		rawJsonBodies = append(rawJsonBodies, string(singleObject))
	}

	// rawJsonBodies contains a slice of all response objects and they must be formatted as a JSON slice (wrapped
	// into `[]`, separated with semicolons) so that unmarshalling to specified `outType` works in one go
	allResponses := `[` + strings.Join(rawJsonBodies, ",") + `]`

	// Unmarshal all accumulated responses into `outType`
	if err = json.Unmarshal([]byte(allResponses), &outType); err != nil {
		return fmt.Errorf("error decoding values into type: %s", err)
	}

	return nil
}

// OpenApiGetItem is a low level OpenAPI client function to perform GET request for any item.
// The urlRef must point to ID of exact item (e.g. '/1.0.0/edgeGateways/{EDGE_ID}')
// It responds with HTTP 403: Forbidden - If the user is not authorized or the entity does not exist. When HTTP 403 is
// returned this function returns "ErrorEntityNotFound: API_ERROR" so that one can use ContainsNotFound(err) to
// differentiate when an objects was not found from any other error.
func (client *Client) OpenApiGetItem(apiVersion string, urlRef *url.URL, params url.Values, outType interface{}, additionalHeader map[string]string) error {
	// copy passed in URL ref so that it is not mutated
	urlRefCopy := copyUrlRef(urlRef)

	util.Logger.Printf("[TRACE] Getting item from endpoint %s with expected response of type %s",
		urlRefCopy.String(), reflect.TypeOf(outType))

	if !client.OpenApiIsSupported() {
		return fmt.Errorf("OpenAPI is not supported on this VCD version")
	}

	req := client.newOpenApiRequest(apiVersion, params, http.MethodGet, urlRefCopy, nil, additionalHeader)
	resp, err := client.Http.Do(req)
	if err != nil {
		return fmt.Errorf("error performing GET request to %s: %s", urlRefCopy.String(), err)
	}

	// Bypassing the regular path using function checkRespWithErrType and returning parsed error directly
	// HTTP 403: Forbidden - is returned if the user is not authorized or the entity does not exist.
	if resp.StatusCode == http.StatusForbidden {
		err := ParseErr(types.BodyTypeJSON, resp, &types.OpenApiError{})
		closeErr := resp.Body.Close()
		return fmt.Errorf("%s: %s [body close error: %s]", ErrorEntityNotFound, err, closeErr)
	}

	// resp is ignored below because it is the same as above
	_, err = checkRespWithErrType(types.BodyTypeJSON, resp, err, &types.OpenApiError{})

	// Any other error occurred
	if err != nil {
		return fmt.Errorf("error in HTTP GET request: %s", err)
	}

	if err = decodeBody(types.BodyTypeJSON, resp, outType); err != nil {
		return fmt.Errorf("error decoding JSON response after GET: %s", err)
	}

	err = resp.Body.Close()
	if err != nil {
		return fmt.Errorf("error closing response body: %s", err)
	}

	return nil
}

// OpenApiPostItemSync is a low level OpenAPI client function to perform POST request for items that support synchronous
// requests. The urlRef must point to POST endpoint (e.g. '/1.0.0/edgeGateways') that supports synchronous requests. It
// will return an error when endpoint does not support synchronous requests (HTTP response status code is not 201).
// Response will be unmarshalled into outType.
//
// Note. Even though it may return error if the item does not support synchronous request - the object may still be
// created. OpenApiPostItem would handle both cases and always return created item.
func (client *Client) OpenApiPostItemSync(apiVersion string, urlRef *url.URL, params url.Values, payload, outType interface{}) error {
	// copy passed in URL ref so that it is not mutated
	urlRefCopy := copyUrlRef(urlRef)

	util.Logger.Printf("[TRACE] Posting %s item to endpoint %s with expected response of type %s",
		reflect.TypeOf(payload), urlRefCopy.String(), reflect.TypeOf(outType))

	if !client.OpenApiIsSupported() {
		return fmt.Errorf("OpenAPI is not supported on this VCD version")
	}

	resp, err := client.openApiPerformPostPut(http.MethodPost, apiVersion, urlRefCopy, params, payload, nil)
	if err != nil {
		return err
	}

	if resp.StatusCode != http.StatusCreated {
		util.Logger.Printf("[TRACE] Synchronous task expected (HTTP status code 201). Got %d", resp.StatusCode)

	}

	if err = decodeBody(types.BodyTypeJSON, resp, outType); err != nil {
		return fmt.Errorf("error decoding JSON response after POST: %s", err)
	}

	err = resp.Body.Close()
	if err != nil {
		return fmt.Errorf("error closing response body: %s", err)
	}

	return nil
}

// OpenApiPostItemAsync is a low level OpenAPI client function to perform POST request for items that support
// asynchronous requests. The urlRef must point to POST endpoint (e.g. '/1.0.0/edgeGateways') that supports asynchronous
// requests. It will return an error if item does not support asynchronous request (does not respond with HTTP 202).
//
// Note. Even though it may return error if the item does not support asynchronous request - the object may still be
// created. OpenApiPostItem would handle both cases and always return created item.
func (client *Client) OpenApiPostItemAsync(apiVersion string, urlRef *url.URL, params url.Values, payload interface{}) (Task, error) {
	// copy passed in URL ref so that it is not mutated
	urlRefCopy := copyUrlRef(urlRef)

	util.Logger.Printf("[TRACE] Posting async %s item to endpoint %s with expected task response",
		reflect.TypeOf(payload), urlRefCopy.String())

	if !client.OpenApiIsSupported() {
		return Task{}, fmt.Errorf("OpenAPI is not supported on this VCD version")
	}

	resp, err := client.openApiPerformPostPut(http.MethodPost, apiVersion, urlRefCopy, params, payload, nil)
	if err != nil {
		return Task{}, err
	}

	if resp.StatusCode != http.StatusAccepted {
		return Task{}, fmt.Errorf("POST request expected async task (HTTP response 202), got %d", resp.StatusCode)
	}

	err = resp.Body.Close()
	if err != nil {
		return Task{}, fmt.Errorf("error closing response body: %s", err)
	}

	// Asynchronous case returns "Location" header pointing to XML task
	taskUrl := resp.Header.Get("Location")
	if taskUrl == "" {
		return Task{}, fmt.Errorf("unexpected empty task HREF")
	}
	task := NewTask(client)
	task.Task.HREF = taskUrl

	return *task, nil
}

// OpenApiPostItem is a low level OpenAPI client function to perform POST request for item supporting synchronous or
// asynchronous requests. The urlRef must point to POST endpoint (e.g. '/1.0.0/edgeGateways'). When a task is
// synchronous - it will track task until it is finished and pick reference to marshal outType.
func (client *Client) OpenApiPostItem(apiVersion string, urlRef *url.URL, params url.Values, payload, outType interface{}, additionalHeader map[string]string) error {
	// copy passed in URL ref so that it is not mutated
	urlRefCopy := copyUrlRef(urlRef)

	util.Logger.Printf("[TRACE] Posting %s item to endpoint %s with expected response of type %s",
		reflect.TypeOf(payload), urlRefCopy.String(), reflect.TypeOf(outType))

	if !client.OpenApiIsSupported() {
		return fmt.Errorf("OpenAPI is not supported on this VCD version")
	}

	resp, err := client.openApiPerformPostPut(http.MethodPost, apiVersion, urlRefCopy, params, payload, additionalHeader)
	if err != nil {
		return err
	}

	// Handle two cases of API behaviour - synchronous (response status code is 201) and asynchronous (response status
	// code 202)
	switch resp.StatusCode {
	// Asynchronous case - must track task and get item HREF from there
	case http.StatusAccepted:
		taskUrl := resp.Header.Get("Location")
		util.Logger.Printf("[TRACE] Asynchronous task detected, tracking task with HREF: %s", taskUrl)
		task := NewTask(client)
		task.Task.HREF = taskUrl
		err = task.WaitTaskCompletion()
		if err != nil {
			return fmt.Errorf("error waiting completion of task (%s): %s", taskUrl, err)
		}

		// Here we have to find the resource once more to return it populated.
		// Task Owner ID is the ID of created object. ID must be used (although HREF exists in task) because HREF points to
		// old XML API and here we need to pull data from OpenAPI.

		newObjectUrl, _ := url.ParseRequestURI(urlRefCopy.String() + task.Task.Owner.ID)
		err = client.OpenApiGetItem(apiVersion, newObjectUrl, nil, outType, additionalHeader)
		if err != nil {
			return fmt.Errorf("error retrieving item after creation: %s", err)
		}

		// Synchronous task - new item body is returned in response of HTTP POST request
	case http.StatusCreated:
		util.Logger.Printf("[TRACE] Synchronous task detected, marshalling outType '%s'", reflect.TypeOf(outType))
		if err = decodeBody(types.BodyTypeJSON, resp, outType); err != nil {
			return fmt.Errorf("error decoding JSON response after POST: %s", err)
		}
	}

	err = resp.Body.Close()
	if err != nil {
		return fmt.Errorf("error closing response body: %s", err)
	}

	return nil
}

// OpenApiPutItemSync is a low level OpenAPI client function to perform PUT request for items that support synchronous
// requests. The urlRef must point to ID of exact item (e.g. '/1.0.0/edgeGateways/{EDGE_ID}') and support synchronous
// requests. It will return an error when endpoint does not support synchronous requests (HTTP response status code is not 201).
// Response will be unmarshalled into outType.
//
// Note. Even though it may return error if the item does not support synchronous request - the object may still be
// updated. OpenApiPutItem would handle both cases and always return updated item.
func (client *Client) OpenApiPutItemSync(apiVersion string, urlRef *url.URL, params url.Values, payload, outType interface{}, additionalHeader map[string]string) error {
	// copy passed in URL ref so that it is not mutated
	urlRefCopy := copyUrlRef(urlRef)

	util.Logger.Printf("[TRACE] Putting %s item to endpoint %s with expected response of type %s",
		reflect.TypeOf(payload), urlRefCopy.String(), reflect.TypeOf(outType))

	if !client.OpenApiIsSupported() {
		return fmt.Errorf("OpenAPI is not supported on this VCD version")
	}

	resp, err := client.openApiPerformPostPut(http.MethodPut, apiVersion, urlRefCopy, params, payload, additionalHeader)
	if err != nil {
		return err
	}

	if resp.StatusCode != http.StatusCreated {
		util.Logger.Printf("[TRACE] Synchronous task expected (HTTP status code 201). Got %d", resp.StatusCode)

	}

	if err = decodeBody(types.BodyTypeJSON, resp, outType); err != nil {
		return fmt.Errorf("error decoding JSON response after PUT: %s", err)
	}

	err = resp.Body.Close()
	if err != nil {
		return fmt.Errorf("error closing response body: %s", err)
	}

	return nil
}

// OpenApiPutItemAsync is a low level OpenAPI client function to perform PUT request for items that support asynchronous
// requests. The urlRef must point to ID of exact item (e.g. '/1.0.0/edgeGateways/{EDGE_ID}') that supports asynchronous
// requests. It will return an error if item does not support asynchronous request (does not respond with HTTP 202).
//
// Note. Even though it may return error if the item does not support asynchronous request - the object may still be
// created. OpenApiPutItem would handle both cases and always return created item.
func (client *Client) OpenApiPutItemAsync(apiVersion string, urlRef *url.URL, params url.Values, payload interface{}, additionalHeader map[string]string) (Task, error) {
	// copy passed in URL ref so that it is not mutated
	urlRefCopy := copyUrlRef(urlRef)

	util.Logger.Printf("[TRACE] Putting async %s item to endpoint %s with expected task response",
		reflect.TypeOf(payload), urlRefCopy.String())

	if !client.OpenApiIsSupported() {
		return Task{}, fmt.Errorf("OpenAPI is not supported on this VCD version")
	}
	resp, err := client.openApiPerformPostPut(http.MethodPut, apiVersion, urlRefCopy, params, payload, additionalHeader)
	if err != nil {
		return Task{}, err
	}

	if resp.StatusCode != http.StatusAccepted {
		return Task{}, fmt.Errorf("PUT request expected async task (HTTP response 202), got %d", resp.StatusCode)
	}

	err = resp.Body.Close()
	if err != nil {
		return Task{}, fmt.Errorf("error closing response body: %s", err)
	}

	// Asynchronous case returns "Location" header pointing to XML task
	taskUrl := resp.Header.Get("Location")
	if taskUrl == "" {
		return Task{}, fmt.Errorf("unexpected empty task HREF")
	}
	task := NewTask(client)
	task.Task.HREF = taskUrl

	return *task, nil
}

// OpenApiPutItem is a low level OpenAPI client function to perform PUT request for any item.
// The urlRef must point to ID of exact item (e.g. '/1.0.0/edgeGateways/{EDGE_ID}')
// It handles synchronous and asynchronous tasks. When a task is synchronous - it will block until it is finished.
func (client *Client) OpenApiPutItem(apiVersion string, urlRef *url.URL, params url.Values, payload, outType interface{}, additionalHeader map[string]string) error {
	// copy passed in URL ref so that it is not mutated
	urlRefCopy := copyUrlRef(urlRef)

	util.Logger.Printf("[TRACE] Putting %s item to endpoint %s with expected response of type %s",
		reflect.TypeOf(payload), urlRefCopy.String(), reflect.TypeOf(outType))

	if !client.OpenApiIsSupported() {
		return fmt.Errorf("OpenAPI is not supported on this VCD version")
	}
	resp, err := client.openApiPerformPostPut(http.MethodPut, apiVersion, urlRefCopy, params, payload, additionalHeader)

	if err != nil {
		return err
	}

	// Handle two cases of API behaviour - synchronous (response status code is 201) and asynchronous (response status
	// code 202)
	switch resp.StatusCode {
	// Asynchronous case - must track task and get item HREF from there
	case http.StatusAccepted:
		taskUrl := resp.Header.Get("Location")
		util.Logger.Printf("[TRACE] Asynchronous task detected, tracking task with HREF: %s", taskUrl)
		task := NewTask(client)
		task.Task.HREF = taskUrl
		err = task.WaitTaskCompletion()
		if err != nil {
			return fmt.Errorf("error waiting completion of task (%s): %s", taskUrl, err)
		}

		// Here we have to find the resource once more to return it populated. Provided params ir ignored for retrieval.
		err = client.OpenApiGetItem(apiVersion, urlRefCopy, nil, outType, additionalHeader)
		if err != nil {
			return fmt.Errorf("error retrieving item after updating: %s", err)
		}

		// Synchronous task - new item body is returned in response of HTTP PUT request
	case http.StatusOK:
		util.Logger.Printf("[TRACE] Synchronous task detected, marshalling outType '%s'", reflect.TypeOf(outType))
		if err = decodeBody(types.BodyTypeJSON, resp, outType); err != nil {
			return fmt.Errorf("error decoding JSON response after PUT: %s", err)
		}
	}

	err = resp.Body.Close()
	if err != nil {
		return fmt.Errorf("error closing HTTP PUT response body: %s", err)
	}

	return nil
}

// OpenApiDeleteItem is a low level OpenAPI client function to perform DELETE request for any item.
// The urlRef must point to ID of exact item (e.g. '/1.0.0/edgeGateways/{EDGE_ID}')
// It handles synchronous and asynchronous tasks. When a task is synchronous - it will block until it is finished.
func (client *Client) OpenApiDeleteItem(apiVersion string, urlRef *url.URL, params url.Values, additionalHeader map[string]string) error {
	// copy passed in URL ref so that it is not mutated
	urlRefCopy := copyUrlRef(urlRef)

	util.Logger.Printf("[TRACE] Deleting item at endpoint %s", urlRefCopy.String())

	if !client.OpenApiIsSupported() {
		return fmt.Errorf("OpenAPI is not supported on this VCD version")
	}

	// Perform request
	req := client.newOpenApiRequest(apiVersion, params, http.MethodDelete, urlRefCopy, nil, additionalHeader)

	resp, err := client.Http.Do(req)
	if err != nil {
		return err
	}

	// resp is ignored below because it would be the same as above
	_, err = checkRespWithErrType(types.BodyTypeJSON, resp, err, &types.OpenApiError{})
	if err != nil {
		return fmt.Errorf("error in HTTP DELETE request: %s", err)
	}

	err = resp.Body.Close()
	if err != nil {
		return fmt.Errorf("error closing response body: %s", err)
	}

	// OpenAPI may work synchronously or asynchronously. When working asynchronously - it will return HTTP 202 and
	// `Location` header will contain reference to task so that it can be tracked. In DELETE case we do not care about any
	// ID so if DELETE operation is synchronous (returns HTTP 201) - the request has already succeeded.
	if resp.StatusCode == http.StatusAccepted {
		taskUrl := resp.Header.Get("Location")
		task := NewTask(client)
		task.Task.HREF = taskUrl
		err = task.WaitTaskCompletion()
		if err != nil {
			return fmt.Errorf("error waiting completion of task (%s): %s", taskUrl, err)
		}
	}

	return nil
}

// openApiPerformPostPut is a shared function for all public PUT and POST function parts - OpenApiPostItemSync,
// OpenApiPostItemAsync, OpenApiPostItem, OpenApiPutItemSync, OpenApiPutItemAsync, OpenApiPutItem
func (client *Client) openApiPerformPostPut(httpMethod string, apiVersion string, urlRef *url.URL, params url.Values, payload interface{}, additionalHeader map[string]string) (*http.Response, error) {
	// Marshal payload if we have one
	var body *bytes.Buffer
	if payload != nil {
		marshaledJson, err := json.MarshalIndent(payload, "", "  ")
		if err != nil {
			return nil, fmt.Errorf("error marshalling JSON data for %s request %s", httpMethod, err)
		}
		body = bytes.NewBuffer(marshaledJson)
	}

	req := client.newOpenApiRequest(apiVersion, params, httpMethod, urlRef, body, additionalHeader)
	resp, err := client.Http.Do(req)
	if err != nil {
		return nil, err
	}

	// resp is ignored below because it is the same the one above
	_, err = checkRespWithErrType(types.BodyTypeJSON, resp, err, &types.OpenApiError{})
	if err != nil {
		return nil, fmt.Errorf("error in HTTP %s request: %s", httpMethod, err)
	}
	return resp, nil
}

// openApiGetAllPages is a recursive function that helps to accumulate responses from multiple pages for GET query. It
// works by at first crawling pages and accumulating all responses into []json.RawMessage (as strings). Because there is
// no intermediate unmarshalling to exact `outType` for every page it can unmarshal into direct `outType` supplied.
// outType must be a slice of object (e.g. []*types.OpenApiRole) because accumulated responses are in JSON list
<<<<<<< HEAD
func (client *Client) openApiGetAllPages(apiVersion string, urlRef *url.URL, queryParams url.Values, outType interface{}, responses []json.RawMessage, additionalHeader map[string]string) ([]json.RawMessage, error) {
=======
//
// It follows pages in two ways:
// * Finds a 'nextPage' link and uses it to recursively crawl all pages (default for all, except for API bug)
// * Uses fields 'resultTotal', 'page', and 'pageSize' to calculate if it should crawl further on. It is only done
// because there is a BUG in API and in some endpoints it does not return 'nextPage' link as well as null 'pageCount'
//
// In general 'nextPage' header is preferred because some endpoints
// (like cloudapi/1.0.0/nsxTResources/importableTier0Routers) do not contain pagination details and nextPage header
// contains a base64 encoded data chunk via a supplied `cursor` field
// (e.g. ...importableTier0Routers?filter=_context==urn:vcloud:nsxtmanager:85aa2514-6a6f-4a32-8904-9695dc0f0298&
// cursor=eyJORVRXT1JLSU5HX0NVUlNPUl9PRkZTRVQiOiIwIiwicGFnZVNpemUiOjEsIk5FVFdPUktJTkdfQ1VSU09SIjoiMDAwMTMifQ==)
// The 'cursor' in example contains such values {"NETWORKING_CURSOR_OFFSET":"0","pageSize":1,"NETWORKING_CURSOR":"00013"}
func (client *Client) openApiGetAllPages(apiVersion string, urlRef *url.URL, queryParams url.Values, outType interface{}, responses []json.RawMessage) ([]json.RawMessage, error) {
>>>>>>> 61bd437c
	// copy passed in URL ref so that it is not mutated
	urlRefCopy := copyUrlRef(urlRef)

	if responses == nil {
		responses = []json.RawMessage{}
	}

	// Perform request
	req := client.newOpenApiRequest(apiVersion, queryParams, http.MethodGet, urlRefCopy, nil, additionalHeader)

	resp, err := client.Http.Do(req)
	if err != nil {
		return nil, err
	}

	// resp is ignored below because it is the same as above
	_, err = checkRespWithErrType(types.BodyTypeJSON, resp, err, &types.OpenApiError{})
	if err != nil {
		return nil, fmt.Errorf("error in HTTP GET request: %s", err)
	}

	// Pages will unwrap pagination and keep a slice of raw json message to marshal to specific types
	pages := &types.OpenApiPages{}

	if err = decodeBody(types.BodyTypeJSON, resp, pages); err != nil {
		return nil, fmt.Errorf("error decoding JSON page response: %s", err)
	}

	err = resp.Body.Close()
	if err != nil {
		return nil, fmt.Errorf("error closing response body: %s", err)
	}

	// Accumulate all responses in a single page as JSON text using json.RawMessage
	// After pages are unwrapped one can marshal response into specified type
	// singleQueryResponses := &json.RawMessage{}
	var singleQueryResponses []json.RawMessage
	if err = json.Unmarshal(pages.Values, &singleQueryResponses); err != nil {
		return nil, fmt.Errorf("error decoding values into accumulation type: %s", err)
	}
	responses = append(responses, singleQueryResponses...)

	// Check if there is still 'nextPage' linked and continue accumulating responses if so
	nextPageUrlRef, err := findRelLink("nextPage", resp.Header)
	if err != nil && !IsNotFound(err) {
		return nil, fmt.Errorf("error looking for 'nextPage' in 'Link' header: %s", err)
	}

	if nextPageUrlRef != nil {
		responses, err = client.openApiGetAllPages(apiVersion, nextPageUrlRef, url.Values{}, outType, responses, additionalHeader)
		if err != nil {
			return nil, fmt.Errorf("got error on page %d: %s", pages.Page, err)
		}
	}

	// If nextPage header was not found, but we are not at the last page - the query URL should be forged manually to
	// overcome OpenAPI BUG when it does not return 'nextPage' header
	// Some API calls do not return `OpenApiPages` results at all (just values)
	if nextPageUrlRef == nil && pages.PageSize != 0 {
		// Next URL page ref was not found therefore one must double check if it is not an API BUG. There are endpoints which
		// return only Total results and pageSize (not 'pageCount' and not 'nextPage' header)
		pageCount := pages.ResultTotal / pages.PageSize // This division returns number of "full pages" (containing 'pageSize' amount of results)
		if pages.ResultTotal%pages.PageSize > 0 {       // Check if is an incomplete page (containing less than 'pageSize' results)
			pageCount++ // Total pageCount is "number of complete pages + 1 incomplete" if it exists)
		}
		if pages.Page < pageCount {
			// Clone all originally supplied query parameters to avoid overwriting them
			urlQueryString := queryParams.Encode()
			urlQuery, err := url.ParseQuery(urlQueryString)
			if err != nil {
				return nil, fmt.Errorf("error cloning queryParams: %s", err)
			}

			// Increase page query by one to fetch "next" page
			urlQuery.Set("page", strconv.Itoa(pages.Page+1))

			responses, err = client.openApiGetAllPages(apiVersion, urlRefCopy, urlQuery, outType, responses)
			if err != nil {
				return nil, fmt.Errorf("got error on page %d: %s", pages.Page, err)
			}
		}

	}

	return responses, nil
}

// newOpenApiRequest is a low level function used in upstream OpenAPI functions which handles logging and
// authentication for each API request
func (client *Client) newOpenApiRequest(apiVersion string, params url.Values, method string, reqUrl *url.URL, body io.Reader, additionalHeader map[string]string) *http.Request {
	// copy passed in URL ref so that it is not mutated
	reqUrlCopy := copyUrlRef(reqUrl)

	// Add the params to our URL
	reqUrlCopy.RawQuery += params.Encode()

	// If the body contains data - try to read all contents for logging and re-create another
	// io.Reader with all contents to use it down the line
	var readBody []byte
	if body != nil {
		readBody, _ = ioutil.ReadAll(body)
		body = bytes.NewReader(readBody)
	}

	// Build the request, no point in checking for errors here as we're just
	// passing a string version of an url.URL struct and http.NewRequest returns
	// error only if can't process an url.ParseRequestURI().
	req, _ := http.NewRequest(method, reqUrlCopy.String(), body)

	if client.VCDAuthHeader != "" && client.VCDToken != "" {
		// Add the authorization header
		req.Header.Add(client.VCDAuthHeader, client.VCDToken)
		// The deprecated authorization token is 32 characters long
		// The bearer token is 612 characters long
		if len(client.VCDToken) > 32 {
			req.Header.Add("Authorization", "bearer "+client.VCDToken)
			req.Header.Add("X-Vmware-Vcloud-Token-Type", "Bearer")
		}
		// Add the Accept header for VCD
		acceptMime := types.JSONMime + ";version=" + apiVersion
		req.Header.Add("Accept", acceptMime)
	}

	for k, v := range client.customHeader {
		for _, v1 := range v {
			req.Header.Add(k, v1)
		}
	}
	for k, v := range additionalHeader {
		req.Header.Add(k, v)
	}

	// Inject JSON mime type
	req.Header.Add("Content-Type", types.JSONMime)

	setHttpUserAgent(client.UserAgent, req)

	// Avoids passing data if the logging of requests is disabled
	if util.LogHttpRequest {
		payload := ""
		if req.ContentLength > 0 {
			payload = string(readBody)
		}
		util.ProcessRequestOutput(util.FuncNameCallStack(), method, reqUrlCopy.String(), payload, req)
		debugShowRequest(req, payload)
	}

	return req
}

// findRelLink looks for link to "nextPage" in "Link" header. It will return when first occurrence is found.
// Sample Link header:
// Link: [<https://HOSTNAME/cloudapi/1.0.0/auditTrail?sortAsc=&pageSize=25&sortDesc=&page=7>;rel="lastPage";
// type="application/json";model="AuditTrailEvents" <https://HOSTNAME/cloudapi/1.0.0/auditTrail?sortAsc=&pageSize=25&sortDesc=&page=2>;
// rel="nextPage";type="application/json";model="AuditTrailEvents"]
// Returns *url.Url or ErrorEntityNotFound
func findRelLink(relFieldName string, header http.Header) (*url.URL, error) {
	headerLinks := link.ParseHeader(header)

	for relKeyName, linkAddress := range headerLinks {
		switch {
		// When map key has more than one name (separated by space). In such cases it can have map key as
		// "lastPage nextPage" when nextPage==lastPage or similar and one specific field needs to be matched.
		case strings.Contains(relKeyName, " "):
			relNameSlice := strings.Split(relKeyName, " ")
			for _, oneRelName := range relNameSlice {
				if oneRelName == relFieldName {
					return url.Parse(linkAddress.String())
				}
			}
		case relKeyName == relFieldName:
			return url.Parse(linkAddress.String())
		}
	}

	return nil, ErrorEntityNotFound
}

// jsonRawMessagesToStrings converts []*json.RawMessage to []string
func jsonRawMessagesToStrings(messages []json.RawMessage) []string {
	resultString := make([]string, len(messages))
	for index, message := range messages {
		resultString[index] = string(message)
	}

	return resultString
}

// copyOrNewUrlValues either creates a copy of parameters or instantiates a new url.Values if nil parameters are
// supplied. It helps to avoid mutating supplied parameter when additional values must be injected internally.
func copyOrNewUrlValues(parameters url.Values) url.Values {
	parameterCopy := make(map[string][]string)

	// if supplied parameters are nil - we just return new initialized
	if parameters == nil {
		return parameterCopy
	}

	// Copy URL values
	for key, value := range parameters {
		parameterCopy[key] = value
	}

	return parameterCopy
}

// queryParameterFilterAnd is a helper to append "AND" clause to FIQL filter by using ';' (semicolon) if any values are
// already set in 'filter' value of parameters. If none existed before then 'filter' value will be set.
//
// Note. It does a copy of supplied 'parameters' value and does not mutate supplied original parameters.
func queryParameterFilterAnd(filter string, parameters url.Values) url.Values {
	newParameters := copyOrNewUrlValues(parameters)

	existingFilter := newParameters.Get("filter")
	if existingFilter == "" {
		newParameters.Set("filter", filter)
		return newParameters
	}

	newParameters.Set("filter", existingFilter+";"+filter)
	return newParameters
}

// defaultPageSize allows to set 'pageSize' query parameter to defaultPageSize if one is not already specified in
// url.Values while preserving all other supplied url.Values
func defaultPageSize(queryParams url.Values, defaultPageSize string) url.Values {
	newQueryParams := url.Values{}
	if queryParams != nil {
		newQueryParams = queryParams
	}

	if _, ok := newQueryParams["pageSize"]; !ok {
		newQueryParams.Set("pageSize", defaultPageSize)
	}

	return newQueryParams
}

// copyUrlRef creates a copy of URL reference by re-parsing it
func copyUrlRef(in *url.URL) *url.URL {
	// error is ignored because we expect to have correct URL supplied and this greatly simplifies code inside.
	newUrlRef, _ := url.Parse(in.String())
	return newUrlRef
}<|MERGE_RESOLUTION|>--- conflicted
+++ resolved
@@ -521,9 +521,6 @@
 // works by at first crawling pages and accumulating all responses into []json.RawMessage (as strings). Because there is
 // no intermediate unmarshalling to exact `outType` for every page it can unmarshal into direct `outType` supplied.
 // outType must be a slice of object (e.g. []*types.OpenApiRole) because accumulated responses are in JSON list
-<<<<<<< HEAD
-func (client *Client) openApiGetAllPages(apiVersion string, urlRef *url.URL, queryParams url.Values, outType interface{}, responses []json.RawMessage, additionalHeader map[string]string) ([]json.RawMessage, error) {
-=======
 //
 // It follows pages in two ways:
 // * Finds a 'nextPage' link and uses it to recursively crawl all pages (default for all, except for API bug)
@@ -536,8 +533,7 @@
 // (e.g. ...importableTier0Routers?filter=_context==urn:vcloud:nsxtmanager:85aa2514-6a6f-4a32-8904-9695dc0f0298&
 // cursor=eyJORVRXT1JLSU5HX0NVUlNPUl9PRkZTRVQiOiIwIiwicGFnZVNpemUiOjEsIk5FVFdPUktJTkdfQ1VSU09SIjoiMDAwMTMifQ==)
 // The 'cursor' in example contains such values {"NETWORKING_CURSOR_OFFSET":"0","pageSize":1,"NETWORKING_CURSOR":"00013"}
-func (client *Client) openApiGetAllPages(apiVersion string, urlRef *url.URL, queryParams url.Values, outType interface{}, responses []json.RawMessage) ([]json.RawMessage, error) {
->>>>>>> 61bd437c
+func (client *Client) openApiGetAllPages(apiVersion string, urlRef *url.URL, queryParams url.Values, outType interface{}, responses []json.RawMessage, additionalHeader map[string]string) ([]json.RawMessage, error) {
 	// copy passed in URL ref so that it is not mutated
 	urlRefCopy := copyUrlRef(urlRef)
 
