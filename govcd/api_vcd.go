/*
 * Copyright 2019 VMware, Inc.  All rights reserved.  Licensed under the Apache v2 License.
 */

package govcd

import (
	"crypto/tls"
	"fmt"
	"net/http"
	"net/url"
	"strings"
	"time"

	"github.com/vmware/go-vcloud-director/v2/types/v56"
	"github.com/vmware/go-vcloud-director/v2/util"
)

// VCDClientOption defines signature for customizing VCDClient using
// functional options pattern.
type VCDClientOption func(*VCDClient) error

type VCDClient struct {
	Client      Client  // Client for the underlying VCD instance
	sessionHREF url.URL // HREF for the session API
	QueryHREF   url.URL // HREF for the query API
}

func (vcdClient *VCDClient) vcdloginurl() error {
	if err := vcdClient.Client.validateAPIVersion(); err != nil {
		return fmt.Errorf("could not find valid version for login: %s", err)
	}

	// find login address matching the API version
	var neededVersion VersionInfo
	for _, versionInfo := range vcdClient.Client.supportedVersions.VersionInfos {
		if versionInfo.Version == vcdClient.Client.APIVersion {
			neededVersion = versionInfo
			break
		}
	}

	loginUrl, err := url.Parse(neededVersion.LoginUrl)
	if err != nil {
		return fmt.Errorf("couldn't find a LoginUrl for version %s", vcdClient.Client.APIVersion)
	}
	vcdClient.sessionHREF = *loginUrl
	return nil
}

// vcdCloudApiAuthorize performs the authorization to VCD using open API
func (vcdClient *VCDClient) vcdCloudApiAuthorize(user, pass, org string) (*http.Response, error) {
	var missingItems []string
	if user == "" {
		missingItems = append(missingItems, "user")
	}
	if pass == "" {
		missingItems = append(missingItems, "password")
	}
	if org == "" {
		missingItems = append(missingItems, "org")
	}
	if len(missingItems) > 0 {
		return nil, fmt.Errorf("authorization is not possible because of these missing items: %v", missingItems)
	}

	util.Logger.Println("[TRACE] Connecting to VCD using cloudapi")
	// This call can only be used by tenants
	rawUrl := vcdClient.sessionHREF.Scheme + "://" + vcdClient.sessionHREF.Host + "/cloudapi/1.0.0/sessions"

	// If we are connecting as provider, we need to qualify the request.
	if strings.EqualFold(org, "system") {
		rawUrl += "/provider"
	}
	util.Logger.Printf("[TRACE] URL %s\n", rawUrl)
	loginUrl, err := url.Parse(rawUrl)
	if err != nil {
		return nil, fmt.Errorf("error parsing URL %s", rawUrl)
	}
	vcdClient.sessionHREF = *loginUrl
	req := vcdClient.Client.NewRequest(map[string]string{}, http.MethodPost, *loginUrl, nil)
	// Set Basic Authentication Header
	req.SetBasicAuth(user+"@"+org, pass)
	// Add the Accept header. The version must be at least 33.0 for cloudapi to work
	req.Header.Add("Accept", "application/*;version="+vcdClient.Client.APIVersion)
	resp, err := vcdClient.Client.Http.Do(req)
	if err != nil {
		return nil, err
	}

	defer resp.Body.Close()
	// Store the authorization header
	vcdClient.Client.VCDToken = resp.Header.Get(BearerTokenHeader)
	vcdClient.Client.VCDAuthHeader = BearerTokenHeader
	vcdClient.Client.IsSysAdmin = strings.EqualFold(org, "system")
	// Get query href
	vcdClient.QueryHREF = vcdClient.Client.VCDHREF
	vcdClient.QueryHREF.Path += "/query"
	return resp, nil
}

// NewVCDClient initializes VMware vCloud Director client with reasonable defaults.
// It accepts functions of type VCDClientOption for adjusting defaults.
func NewVCDClient(vcdEndpoint url.URL, insecure bool, options ...VCDClientOption) *VCDClient {
	// Setting defaults
	vcdClient := &VCDClient{
		Client: Client{
			APIVersion: "33.0", // supported by 10.0+
			// UserAgent cannot embed exact version by default because this is source code and is supposed to be used by programs,
			// but any client can customize or disable it at all using WithHttpUserAgent() configuration options function.
			UserAgent: "go-vcloud-director",
			VCDHREF:   vcdEndpoint,
			Http: http.Client{
				Transport: &http.Transport{
					TLSClientConfig: &tls.Config{
						InsecureSkipVerify: insecure,
					},
					Proxy:               http.ProxyFromEnvironment,
					TLSHandshakeTimeout: 120 * time.Second, // Default timeout for TSL hand shake
				},
				Timeout: 600 * time.Second, // Default value for http request+response timeout
			},
			MaxRetryTimeout: 60, // Default timeout in seconds for retries calls in functions
		},
	}

	// Override defaults with functional options
	for _, option := range options {
		err := option(vcdClient)
		if err != nil {
			// We do not have error in return of this function signature.
			// To avoid breaking API the only thing we can do is panic.
			panic(fmt.Sprintf("unable to initialize vCD client: %s", err))
		}
	}
	return vcdClient
}

// Authenticate is a helper function that performs a login in vCloud Director.
func (vcdClient *VCDClient) Authenticate(username, password, org string) error {
	_, err := vcdClient.GetAuthResponse(username, password, org)
	return err
}

// GetAuthResponse performs authentication and returns the full HTTP response
// The purpose of this function is to preserve information that is useful
// for token-based authentication
func (vcdClient *VCDClient) GetAuthResponse(username, password, org string) (*http.Response, error) {
	// LoginUrl
	err := vcdClient.vcdloginurl()
	if err != nil {
		return nil, fmt.Errorf("error finding LoginUrl: %s", err)
	}

	// Choose correct auth mechanism based on what type of authentication is used. The end result
	// for each of the below functions is to set authorization token vcdCli.Client.VCDToken.
	var resp *http.Response
	switch {
	case vcdClient.Client.UseSamlAdfs:
		err = vcdClient.authorizeSamlAdfs(username, password, org, vcdClient.Client.CustomAdfsRptId)
		if err != nil {
			return nil, fmt.Errorf("error authorizing SAML: %s", err)
		}
	default:
		// Authorize
		resp, err = vcdClient.vcdCloudApiAuthorize(username, password, org)
		if err != nil {
			return nil, fmt.Errorf("error authorizing: %s", err)
		}
	}

	return resp, nil
}

// SetToken will set the authorization token in the client, without using other credentials
// Up to version 29, token authorization uses the header key x-vcloud-authorization
// In version 30+ it also uses X-Vmware-Vcloud-Access-Token:TOKEN coupled with
// X-Vmware-Vcloud-Token-Type:"bearer"
<<<<<<< HEAD
func (vcdClient *VCDClient) SetToken(org, authHeader, token string) error {
	vcdClient.Client.VCDAuthHeader = authHeader
	vcdClient.Client.VCDToken = token
=======
func (vcdCli *VCDClient) SetToken(org, authHeader, token string) error {
	if authHeader == ApiTokenHeader {
		util.Logger.Printf("[DEBUG] Attempt authentication using API token")
		apiToken, err := vcdCli.GetBearerTokenFromApiToken(org, token)
		if err != nil {
			util.Logger.Printf("[DEBUG] Authentication using API token was UNSUCCESSFUL: %s", err)
			return err
		}
		token = apiToken.AccessToken
		authHeader = BearerTokenHeader
		vcdCli.Client.UsingAccessToken = true
		util.Logger.Printf("[DEBUG] Authentication using API token was SUCCESSFUL")
	}
	if !vcdCli.Client.UsingAccessToken {
		vcdCli.Client.UsingBearerToken = true
	}
	vcdCli.Client.VCDAuthHeader = authHeader
	vcdCli.Client.VCDToken = token
>>>>>>> 658554ee

	err := vcdClient.vcdloginurl()
	if err != nil {
		return fmt.Errorf("error finding LoginUrl: %s", err)
	}

	vcdClient.Client.IsSysAdmin = strings.EqualFold(org, "system")
	// Get query href
	vcdClient.QueryHREF = vcdClient.Client.VCDHREF
	vcdClient.QueryHREF.Path += "/query"

	// The client is now ready to connect using the token, but has not communicated with the vCD yet.
	// To make sure that it is working, we run a request for the org list.
	// This list should work always: when run as system administrator, it retrieves all organizations.
	// When run as org user, it only returns the organization the user is authorized to.
	// In both cases, we discard the list, as we only use it to certify that the token works.
	orgListHREF := vcdClient.Client.VCDHREF
	orgListHREF.Path += "/org"

	orgList := new(types.OrgList)

	_, err = vcdClient.Client.ExecuteRequest(orgListHREF.String(), http.MethodGet,
		"", "error connecting to vCD using token: %s", nil, orgList)
	if err != nil {
		return err
	}
	return nil
}

// Disconnect performs a disconnection from the vCloud Director API endpoint.
func (vcdClient *VCDClient) Disconnect() error {
	if vcdClient.Client.VCDToken == "" && vcdClient.Client.VCDAuthHeader == "" {
		return fmt.Errorf("cannot disconnect, client is not authenticated")
	}
	req := vcdClient.Client.NewRequest(map[string]string{}, http.MethodDelete, vcdClient.sessionHREF, nil)
	// Add the Accept header for vCA
	req.Header.Add("Accept", "application/xml;version="+vcdClient.Client.APIVersion)
	// Set Authorization Header
	req.Header.Add(vcdClient.Client.VCDAuthHeader, vcdClient.Client.VCDToken)
	if _, err := checkResp(vcdClient.Client.Http.Do(req)); err != nil {
		return fmt.Errorf("error processing session delete for vCloud Director: %s", err)
	}
	return nil
}

// WithMaxRetryTimeout allows default vCDClient MaxRetryTimeout value override
func WithMaxRetryTimeout(timeoutSeconds int) VCDClientOption {
	return func(vcdClient *VCDClient) error {
		vcdClient.Client.MaxRetryTimeout = timeoutSeconds
		return nil
	}
}

// WithAPIVersion allows to override default API version. Please be cautious
// about changing the version as the default specified is the most tested.
func WithAPIVersion(version string) VCDClientOption {
	return func(vcdClient *VCDClient) error {
		vcdClient.Client.APIVersion = version
		return nil
	}
}

// WithHttpTimeout allows to override default http timeout
func WithHttpTimeout(timeout int64) VCDClientOption {
	return func(vcdClient *VCDClient) error {
		vcdClient.Client.Http.Timeout = time.Duration(timeout) * time.Second
		return nil
	}
}

// WithSamlAdfs specifies if SAML auth is used for authenticating to vCD instead of local login.
// The following conditions must be met so that SAML authentication works:
// * SAML IdP (Identity Provider) is Active Directory Federation Service (ADFS)
// * WS-Trust authentication endpoint "/adfs/services/trust/13/usernamemixed" must be enabled on
// ADFS server
// By default vCD SAML Entity ID will be used as Relaying Party Trust Identifier unless
// customAdfsRptId is specified
func WithSamlAdfs(useSaml bool, customAdfsRptId string) VCDClientOption {
	return func(vcdClient *VCDClient) error {
		vcdClient.Client.UseSamlAdfs = useSaml
		vcdClient.Client.CustomAdfsRptId = customAdfsRptId
		return nil
	}
}

// WithHttpUserAgent allows to specify HTTP user-agent which can be useful for statistics tracking.
// By default User-Agent is set to "go-vcloud-director". It can be unset by supplying empty value.
func WithHttpUserAgent(userAgent string) VCDClientOption {
	return func(vcdClient *VCDClient) error {
		vcdClient.Client.UserAgent = userAgent
		return nil
	}
}

// WithHttpHeader allows to specify custom HTTP header values.
// Typical usage of this function is to inject a tenant context into the client.
//
// WARNING: Using this function in an environment with concurrent operations may result in negative side effects,
// such as operations as system administrator and as tenant using the same client.
// This setting is justified when we want to start a session where the additional header is always needed.
// For cases where we need system administrator and tenant operations in the same environment we can either
// a) use two separate clients
// or b) use the `additionalHeader` parameter in *newRequest* functions
func WithHttpHeader(options map[string]string) VCDClientOption {
	return func(vcdClient *VCDClient) error {
		vcdClient.Client.customHeader = make(http.Header)
		for k, v := range options {
			vcdClient.Client.customHeader.Add(k, v)
		}
		return nil
	}
}<|MERGE_RESOLUTION|>--- conflicted
+++ resolved
@@ -176,11 +176,6 @@
 // Up to version 29, token authorization uses the header key x-vcloud-authorization
 // In version 30+ it also uses X-Vmware-Vcloud-Access-Token:TOKEN coupled with
 // X-Vmware-Vcloud-Token-Type:"bearer"
-<<<<<<< HEAD
-func (vcdClient *VCDClient) SetToken(org, authHeader, token string) error {
-	vcdClient.Client.VCDAuthHeader = authHeader
-	vcdClient.Client.VCDToken = token
-=======
 func (vcdCli *VCDClient) SetToken(org, authHeader, token string) error {
 	if authHeader == ApiTokenHeader {
 		util.Logger.Printf("[DEBUG] Attempt authentication using API token")
@@ -199,29 +194,28 @@
 	}
 	vcdCli.Client.VCDAuthHeader = authHeader
 	vcdCli.Client.VCDToken = token
->>>>>>> 658554ee
-
-	err := vcdClient.vcdloginurl()
+
+	err := vcdCli.vcdloginurl()
 	if err != nil {
 		return fmt.Errorf("error finding LoginUrl: %s", err)
 	}
 
-	vcdClient.Client.IsSysAdmin = strings.EqualFold(org, "system")
+	vcdCli.Client.IsSysAdmin = strings.EqualFold(org, "system")
 	// Get query href
-	vcdClient.QueryHREF = vcdClient.Client.VCDHREF
-	vcdClient.QueryHREF.Path += "/query"
+	vcdCli.QueryHREF = vcdCli.Client.VCDHREF
+	vcdCli.QueryHREF.Path += "/query"
 
 	// The client is now ready to connect using the token, but has not communicated with the vCD yet.
 	// To make sure that it is working, we run a request for the org list.
 	// This list should work always: when run as system administrator, it retrieves all organizations.
 	// When run as org user, it only returns the organization the user is authorized to.
 	// In both cases, we discard the list, as we only use it to certify that the token works.
-	orgListHREF := vcdClient.Client.VCDHREF
+	orgListHREF := vcdCli.Client.VCDHREF
 	orgListHREF.Path += "/org"
 
 	orgList := new(types.OrgList)
 
-	_, err = vcdClient.Client.ExecuteRequest(orgListHREF.String(), http.MethodGet,
+	_, err = vcdCli.Client.ExecuteRequest(orgListHREF.String(), http.MethodGet,
 		"", "error connecting to vCD using token: %s", nil, orgList)
 	if err != nil {
 		return err
