--- conflicted
+++ resolved
@@ -900,20 +900,6 @@
 	check.Assert(len(metadata.MetadataEntry), Equals, 0)
 }
 
-<<<<<<< HEAD
-func (vcd *TestVCD) Test_MetadataByHrefCRUD(check *C) {
-	fmt.Printf("Running: %s\n", check.TestName())
-	storageProfileRef, err := vcd.vdc.FindStorageProfileReference(vcd.config.VCD.StorageProfile.SP1)
-	if err != nil {
-		check.Skip(fmt.Sprintf("Test_MetadataByHrefCRUD: Storage Profile %s not found. Test can't proceed", vcd.config.VCD.StorageProfile.SP1))
-		return
-	}
-
-	storageProfileAdminHref := strings.ReplaceAll(storageProfileRef.HREF, "api", "api/admin")
-
-	// Check how much metadata exists
-	metadata, err := vcd.client.GetMetadataByHref(storageProfileAdminHref)
-=======
 func (vcd *TestVCD) Test_MetadataOnOpenApiOrgVdcNetworkCRUD(check *C) {
 	fmt.Printf("Running: %s\n", check.TestName())
 	net, err := vcd.vdc.GetOpenApiOrgVdcNetworkByName(vcd.config.VCD.Network.Net1)
@@ -924,25 +910,16 @@
 
 	// Check how much metadata exists
 	metadata, err := net.GetMetadata()
->>>>>>> 2603ba8c
 	check.Assert(err, IsNil)
 	check.Assert(metadata, NotNil)
 	existingMetaDataCount := len(metadata.MetadataEntry)
 
 	// Add metadata
-<<<<<<< HEAD
-	err = vcd.client.AddMetadataEntryByHref(storageProfileAdminHref, types.MetadataStringValue, "key", "value")
-	check.Assert(err, IsNil)
-
-	// Check if metadata was added correctly
-	metadata, err = vcd.client.GetMetadataByHref(storageProfileAdminHref)
-=======
 	err = net.AddMetadataEntry(types.MetadataStringValue, "key", "value")
 	check.Assert(err, IsNil)
 
 	// Check if metadata was added correctly
 	metadata, err = net.GetMetadata()
->>>>>>> 2603ba8c
 	check.Assert(err, IsNil)
 	check.Assert(metadata, NotNil)
 	check.Assert(len(metadata.MetadataEntry), Equals, existingMetaDataCount+1)
@@ -956,7 +933,50 @@
 	check.Assert(foundEntry.Key, Equals, "key")
 	check.Assert(foundEntry.TypedValue.Value, Equals, "value")
 
-<<<<<<< HEAD
+	err = net.DeleteMetadataEntry("key")
+	check.Assert(err, IsNil)
+	// Check if metadata was deleted correctly
+	metadata, err = net.GetMetadata()
+	check.Assert(err, IsNil)
+	check.Assert(metadata, NotNil)
+	check.Assert(len(metadata.MetadataEntry), Equals, 0)
+}
+
+func (vcd *TestVCD) Test_MetadataByHrefCRUD(check *C) {
+	fmt.Printf("Running: %s\n", check.TestName())
+	storageProfileRef, err := vcd.vdc.FindStorageProfileReference(vcd.config.VCD.StorageProfile.SP1)
+	if err != nil {
+		check.Skip(fmt.Sprintf("Test_MetadataByHrefCRUD: Storage Profile %s not found. Test can't proceed", vcd.config.VCD.StorageProfile.SP1))
+		return
+	}
+
+	storageProfileAdminHref := strings.ReplaceAll(storageProfileRef.HREF, "api", "api/admin")
+
+	// Check how much metadata exists
+	metadata, err := vcd.client.GetMetadataByHref(storageProfileAdminHref)
+	check.Assert(err, IsNil)
+	check.Assert(metadata, NotNil)
+	existingMetaDataCount := len(metadata.MetadataEntry)
+
+	// Add metadata
+	err = vcd.client.AddMetadataEntryByHref(storageProfileAdminHref, types.MetadataStringValue, "key", "value")
+	check.Assert(err, IsNil)
+
+	// Check if metadata was added correctly
+	metadata, err = vcd.client.GetMetadataByHref(storageProfileAdminHref)
+	check.Assert(err, IsNil)
+	check.Assert(metadata, NotNil)
+	check.Assert(len(metadata.MetadataEntry), Equals, existingMetaDataCount+1)
+	var foundEntry *types.MetadataEntry
+	for _, entry := range metadata.MetadataEntry {
+		if entry.Key == "key" {
+			foundEntry = entry
+		}
+	}
+	check.Assert(foundEntry, NotNil)
+	check.Assert(foundEntry.Key, Equals, "key")
+	check.Assert(foundEntry.TypedValue.Value, Equals, "value")
+
 	// Check the same without admin privileges
 	metadata, err = vcd.client.GetMetadataByHref(storageProfileRef.HREF)
 	check.Assert(err, IsNil)
@@ -976,12 +996,6 @@
 	check.Assert(err, IsNil)
 	// Check if metadata was deleted correctly
 	metadata, err = vcd.client.GetMetadataByHref(storageProfileAdminHref)
-=======
-	err = net.DeleteMetadataEntry("key")
-	check.Assert(err, IsNil)
-	// Check if metadata was deleted correctly
-	metadata, err = net.GetMetadata()
->>>>>>> 2603ba8c
 	check.Assert(err, IsNil)
 	check.Assert(metadata, NotNil)
 	check.Assert(len(metadata.MetadataEntry), Equals, 0)
