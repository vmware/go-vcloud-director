--- conflicted
+++ resolved
@@ -27,11 +27,7 @@
 	// Certificate must be trusted before adding NSX-T Manager
 	url, err := url.Parse(cfg.Url)
 	check.Assert(err, IsNil)
-<<<<<<< HEAD
-	trustedCert, err := vcd.client.AutoTrustHttpsCertificate(url, nil)
-=======
-	_, err = vcd.client.AutoTrustCertificate(url)
->>>>>>> 1ac4347f
+	_, err = vcd.client.AutoTrustHttpsCertificate(url, nil)
 	check.Assert(err, IsNil)
 	v, err := vcd.client.CreateNsxtManagerOpenApi(cfg)
 	check.Assert(err, IsNil)
