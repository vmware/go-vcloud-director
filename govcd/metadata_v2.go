--- conflicted
+++ resolved
@@ -116,16 +116,6 @@
 	return getMetadataByKey(openApiOrgVdcNetwork.client, href, openApiOrgVdcNetwork.OpenApiOrgVdcNetwork.Name, key, isSystem)
 }
 
-<<<<<<< HEAD
-// GetMetadataByKey returns DefinedEntity metadata corresponding to the given namespace and key.
-// The namespace is only needed when there's more than one entry with the same key.
-func (rde *DefinedEntity) GetMetadataByKey(namespace, key string) (*types.OpenApiMetadataEntry, error) {
-	endpoint := types.OpenApiPathVersion1_0_0 + types.OpenApiEndpointRdeEntities
-	return getOpenApiMetadataByKey(rde.client, endpoint, rde.DefinedEntity.ID, rde.DefinedEntity.Name, "entity", namespace, key)
-}
-
-=======
->>>>>>> 6170e5c4
 // ------------------------------------------------------------------------------------------------
 // GET all metadata
 // ------------------------------------------------------------------------------------------------
@@ -219,15 +209,6 @@
 	return getMetadata(openApiOrgVdcNetwork.client, href, openApiOrgVdcNetwork.OpenApiOrgVdcNetwork.Name)
 }
 
-<<<<<<< HEAD
-// GetMetadata returns all the metadata from a DefinedEntity.
-func (rde *DefinedEntity) GetMetadata() ([]*types.OpenApiMetadataEntry, error) {
-	endpoint := types.OpenApiPathVersion1_0_0 + types.OpenApiEndpointRdeEntities
-	return getAllOpenApiMetadata(rde.client, endpoint, rde.DefinedEntity.ID, rde.DefinedEntity.Name, "entity", nil)
-}
-
-=======
->>>>>>> 6170e5c4
 // ------------------------------------------------------------------------------------------------
 // ADD metadata async
 // ------------------------------------------------------------------------------------------------
@@ -400,15 +381,6 @@
 	return task.WaitTaskCompletion()
 }
 
-<<<<<<< HEAD
-// AddMetadata adds metadata to the receiver DefinedEntity.
-func (rde *DefinedEntity) AddMetadata(metadataEntry types.OpenApiMetadataEntry) (*types.OpenApiMetadataEntry, error) {
-	endpoint := types.OpenApiPathVersion1_0_0 + types.OpenApiEndpointRdeEntities
-	return addOpenApiMetadata(rde.client, endpoint, rde.DefinedEntity.ID, rde.DefinedEntity.Name, "entity", metadataEntry)
-}
-
-=======
->>>>>>> 6170e5c4
 // ------------------------------------------------------------------------------------------------
 // MERGE metadata async
 // ------------------------------------------------------------------------------------------------
@@ -597,17 +569,6 @@
 	return task.WaitTaskCompletion()
 }
 
-<<<<<<< HEAD
-// UpdateMetadata updates the DefinedEntity metadata corresponding to the given namespace and key with the given value.
-// The namespace is only needed when there's more than one entry with the same key.
-// Only the value of the entry can be updated. Re-create the entry in case you want to modify any of the other fields.
-func (rde *DefinedEntity) UpdateMetadata(namespace, key string, value interface{}) (*types.OpenApiMetadataEntry, error) {
-	endpoint := types.OpenApiPathVersion1_0_0 + types.OpenApiEndpointRdeEntities
-	return updateOpenApiMetadata(rde.client, endpoint, rde.DefinedEntity.ID, rde.DefinedEntity.Name, "entity", namespace, key, value)
-}
-
-=======
->>>>>>> 6170e5c4
 // ------------------------------------------------------------------------------------------------
 // DELETE metadata async
 // ------------------------------------------------------------------------------------------------
@@ -769,16 +730,6 @@
 	return task.WaitTaskCompletion()
 }
 
-<<<<<<< HEAD
-// DeleteMetadata deletes metadata from the receiver DefinedEntity with the given namespace and key.
-// The namespace is only needed when there's more than one entry with the same key.
-func (rde *DefinedEntity) DeleteMetadata(namespace, key string) error {
-	endpoint := types.OpenApiPathVersion1_0_0 + types.OpenApiEndpointRdeEntities
-	return deleteOpenApiMetadata(rde.client, endpoint, rde.DefinedEntity.ID, rde.DefinedEntity.Name, "entity", namespace, key)
-}
-
-=======
->>>>>>> 6170e5c4
 // ------------------------------------------------------------------------------------------------
 // Ignored metadata set/unset
 // ------------------------------------------------------------------------------------------------
@@ -811,40 +762,6 @@
 	return filterSingleXmlMetadataEntry(key, requestUri, name, metadata, client.IgnoredMetadata)
 }
 
-<<<<<<< HEAD
-// getOpenApiMetadataByKey is a generic function to retrieve a unique metadata entry from any VCD object using its ID,
-// the metadata key and the given OpenAPI endpoint.
-func getOpenApiMetadataByKey(client *Client, endpoint, objectId, objectName, objectType, namespace, key string) (*types.OpenApiMetadataEntry, error) {
-	queryParameters := url.Values{}
-	queryParameters.Add("filter", fmt.Sprintf("keyValue.key==%s", key))
-	metadata, err := getAllOpenApiMetadata(client, endpoint, objectId, objectName, objectType, queryParameters)
-	if err != nil {
-		return nil, err
-	}
-
-	if len(metadata) == 0 {
-		return nil, fmt.Errorf("%s could not find the metadata associated to object %s", ErrorEntityNotFound, objectId)
-	}
-
-	// There's more than one entry with same key, the namespace needs to be compared to filter.
-	if len(metadata) > 1 {
-		var filteredMetadata []*types.OpenApiMetadataEntry
-		for _, entry := range metadata {
-			if entry.KeyValue.Namespace == namespace {
-				filteredMetadata = append(filteredMetadata, entry)
-			}
-		}
-		if len(filteredMetadata) > 1 {
-			return nil, fmt.Errorf("found more than 1 metadata entries associated to object %s", objectId)
-		}
-		return filterSingleOpenApiMetadataEntry(objectType, objectName, filteredMetadata[0], client.IgnoredMetadata)
-	}
-
-	return filterSingleOpenApiMetadataEntry(objectType, objectName, metadata[0], client.IgnoredMetadata)
-}
-
-=======
->>>>>>> 6170e5c4
 // getMetadata is a generic function to retrieve metadata from VCD
 func getMetadata(client *Client, requestUri, name string) (*types.Metadata, error) {
 	metadata := &types.Metadata{}
@@ -856,42 +773,6 @@
 	return filterXmlMetadata(metadata, requestUri, name, client.IgnoredMetadata)
 }
 
-<<<<<<< HEAD
-// getAllOpenApiMetadata is a generic function to retrieve all metadata from any VCD object using its ID and the given OpenAPI endpoint.
-// It supports query parameters to input, for example, filtering options.
-func getAllOpenApiMetadata(client *Client, endpoint, objectId, objectName, objectType string, queryParameters url.Values) ([]*types.OpenApiMetadataEntry, error) {
-	apiVersion, err := client.getOpenApiHighestElevatedVersion(endpoint)
-	if err != nil {
-		return nil, err
-	}
-
-	urlRef, err := client.OpenApiBuildEndpoint(endpoint, fmt.Sprintf("%s/metadata", objectId))
-	if err != nil {
-		return nil, err
-	}
-
-	allMetadata := []*types.OpenApiMetadataEntry{{}}
-	err = client.OpenApiGetAllItems(apiVersion, urlRef, queryParameters, &allMetadata, nil)
-	if err != nil {
-		return nil, err
-	}
-
-	var filteredMetadata []*types.OpenApiMetadataEntry
-	for _, entry := range allMetadata {
-		_, err = filterSingleOpenApiMetadataEntry(objectType, objectName, entry, client.IgnoredMetadata)
-		if err != nil {
-			if strings.Contains(err.Error(), "ignored") {
-				continue
-			}
-			return nil, err
-		}
-		filteredMetadata = append(filteredMetadata, entry)
-	}
-	return filteredMetadata, nil
-}
-
-=======
->>>>>>> 6170e5c4
 // addMetadata adds metadata to an entity.
 // If the metadata entry is of the SYSTEM domain (isSystem=true), one can set different types of Visibility:
 // types.MetadataReadOnlyVisibility, types.MetadataHiddenVisibility but NOT types.MetadataReadWriteVisibility.
@@ -951,35 +832,6 @@
 	return task.WaitTaskCompletion()
 }
 
-<<<<<<< HEAD
-// addOpenApiMetadata adds one metadata entry to the VCD object with given ID
-func addOpenApiMetadata(client *Client, endpoint, objectId, objectName, objectType string, metadataEntry types.OpenApiMetadataEntry) (*types.OpenApiMetadataEntry, error) {
-	_, err := filterSingleOpenApiMetadataEntry(objectType, objectName, &metadataEntry, client.IgnoredMetadata)
-	if err != nil {
-		return nil, err
-	}
-
-	apiVersion, err := client.getOpenApiHighestElevatedVersion(endpoint)
-	if err != nil {
-		return nil, err
-	}
-
-	urlRef, err := client.OpenApiBuildEndpoint(endpoint, fmt.Sprintf("%s/metadata", objectId))
-	if err != nil {
-		return nil, err
-	}
-
-	result := &types.OpenApiMetadataEntry{}
-	err = client.OpenApiPostItem(apiVersion, urlRef, nil, metadataEntry, result, nil)
-	if err != nil {
-		return nil, err
-	}
-
-	return result, nil
-}
-
-=======
->>>>>>> 6170e5c4
 // mergeAllMetadata updates the metadata values that are already present in VCD and creates the ones not present.
 // The input metadata map has a "metadata key"->"metadata value" relation.
 // If the operation is successful, it returns the created task.
@@ -1027,39 +879,6 @@
 	return task.WaitTaskCompletion()
 }
 
-<<<<<<< HEAD
-// updateOpenApiMetadata updates the metadata value from the given object.
-// Only the value of the entry can be updated. Re-create the entry in case you want to modify any of the other fields.
-func updateOpenApiMetadata(client *Client, endpoint, objectId, objectName, objectType, namespace, key string, value interface{}) (*types.OpenApiMetadataEntry, error) {
-	result, err := getOpenApiMetadataByKey(client, endpoint, objectId, objectName, objectType, namespace, key)
-	if err != nil {
-		return nil, err
-	}
-	if result.ID == "" {
-		return nil, fmt.Errorf("could not update metadata, it doesn't have required ID: %v", result)
-	}
-
-	apiVersion, err := client.getOpenApiHighestElevatedVersion(endpoint)
-	if err != nil {
-		return nil, err
-	}
-
-	urlRef, err := client.OpenApiBuildEndpoint(endpoint, fmt.Sprintf("%s/metadata/%s", objectId, result.ID))
-	if err != nil {
-		return nil, err
-	}
-
-	result.KeyValue.Value.Value = value
-	err = client.OpenApiPutItem(apiVersion, urlRef, nil, result, &result, nil)
-	if err != nil {
-		return nil, err
-	}
-
-	return result, nil
-}
-
-=======
->>>>>>> 6170e5c4
 // deleteMetadata deletes metadata associated to the input key from an entity referenced by its URI, then returns the
 // task.
 func deleteMetadata(client *Client, requestUri, name, key string, isSystem bool) (Task, error) {
@@ -1088,37 +907,6 @@
 	return task.WaitTaskCompletion()
 }
 
-<<<<<<< HEAD
-// deleteOpenApiMetadata deletes one metadata entry with the given key from the VCD object with given ID.
-func deleteOpenApiMetadata(client *Client, endpoint, objectId, objectName, objectType, namespace, key string) error {
-	metadataEntry, err := getOpenApiMetadataByKey(client, endpoint, objectId, objectName, objectType, namespace, key)
-	if err != nil {
-		return err
-	}
-	if metadataEntry.ID == "" {
-		return fmt.Errorf("could not delete metadata, it doesn't have required ID: %v", metadataEntry)
-	}
-
-	apiVersion, err := client.getOpenApiHighestElevatedVersion(endpoint)
-	if err != nil {
-		return err
-	}
-
-	urlRef, err := client.OpenApiBuildEndpoint(endpoint, fmt.Sprintf("%s/metadata/%s", objectId, metadataEntry.ID))
-	if err != nil {
-		return err
-	}
-
-	err = client.OpenApiDeleteItem(apiVersion, urlRef, nil, nil)
-	if err != nil {
-		return err
-	}
-
-	return nil
-}
-
-=======
->>>>>>> 6170e5c4
 // IgnoredMetadata is a structure that defines the metadata entries that should be ignored by the VCD Client.
 // The filtering works in such a way that all the non-nil pointers in an instance of this struct are evaluated with
 // a logical AND.
@@ -1168,15 +956,6 @@
 	}, nil
 }
 
-func normaliseOpenApiMetadata(objectType, name string, metadataEntry *types.OpenApiMetadataEntry) (*normalisedMetadata, error) {
-	return &normalisedMetadata{
-		ObjectType: objectType,
-		ObjectName: name,
-		Key:        metadataEntry.KeyValue.Key,
-		Value:      fmt.Sprintf("%v", metadataEntry.KeyValue.Value.Value),
-	}, nil
-}
-
 // filterXmlMetadata filters all metadata entries, given a slice of metadata that needs to be ignored. It doesn't
 // alter the input metadata, but returns a copy of the filtered metadata.
 func filterXmlMetadata(allMetadata *types.Metadata, href, objectName string, metadataToIgnore []IgnoredMetadata) (*types.Metadata, error) {
@@ -1217,18 +996,6 @@
 	isFiltered := filterSingleGenericMetadataEntry(normalisedEntry, metadataToIgnore)
 	if isFiltered {
 		return nil, fmt.Errorf("the metadata entry with key '%s' and value '%v' is being ignored", key, metadataEntry.TypedValue.Value)
-	}
-	return metadataEntry, nil
-}
-
-func filterSingleOpenApiMetadataEntry(objectType, objectName string, metadataEntry *types.OpenApiMetadataEntry, metadataToIgnore []IgnoredMetadata) (*types.OpenApiMetadataEntry, error) {
-	normalisedEntry, err := normaliseOpenApiMetadata(objectType, objectName, metadataEntry)
-	if err != nil {
-		return nil, err
-	}
-	isFiltered := filterSingleGenericMetadataEntry(normalisedEntry, metadataToIgnore)
-	if isFiltered {
-		return nil, fmt.Errorf("the metadata entry with key '%s' and value '%v' is being ignored", metadataEntry.KeyValue.Key, metadataEntry.KeyValue.Value.Value)
 	}
 	return metadataEntry, nil
 }
