/*
 * Copyright 2019 VMware, Inc.  All rights reserved.  Licensed under the Apache v2 License.
 */

package govcd

import (
<<<<<<< HEAD
	"errors"
=======
	"bytes"
	"encoding/xml"
	"fmt"

>>>>>>> f4845c5f
	"github.com/vmware/go-vcloud-director/v2/types/v56"
	"net/http"
)

// DEPRECATED please use GetExternalNetwork function instead
func GetExternalNetworkByName(vcdClient *VCDClient, networkName string) (*types.ExternalNetworkReference, error) {
	externalNetwork := NewExternalNetwork(&vcdClient.Client)
	err := externalNetwork.GetByName(networkName)
	if err != nil {
		return &types.ExternalNetworkReference{}, err
	}
	return &types.ExternalNetworkReference{
		HREF: externalNetwork.ExternalNetwork.HREF,
		Type: externalNetwork.ExternalNetwork.Type,
		Name: externalNetwork.ExternalNetwork.Name,
	}, nil
}

<<<<<<< HEAD
	_, err = vcdClient.Client.ExecuteRequest(extNetworkHREF, http.MethodGet,
		"", "error retrieving external networks: %s", nil, extNetworkRefs)
	if err != nil {
		return &types.ExternalNetworkReference{}, err
	}

	for _, netRef := range extNetworkRefs.ExternalNetworkReference {
		if netRef.Name == networkName {
			return netRef, nil
		}
=======
func GetExternalNetwork(vcdClient *VCDClient, networkName string) (*ExternalNetwork, error) {
	externalNetwork := NewExternalNetwork(&vcdClient.Client)
	err := externalNetwork.GetByName(networkName)
	return externalNetwork, err
}

func CreateExternalNetwork(vcdClient *VCDClient, externalNetwork *types.ExternalNetwork) (Task, error) {
	err := validateExternalNetwork(externalNetwork)
	if err != nil {
		return Task{}, err
	}

	output, err := xml.MarshalIndent(externalNetwork, "  ", "    ")
	if err != nil {
		return Task{}, fmt.Errorf("error marshalling xml: %s", err)
>>>>>>> f4845c5f
	}

	xmlData := bytes.NewBufferString(xml.Header + string(output))
	externalNetHREF := vcdClient.Client.VCDHREF
	externalNetHREF.Path += "/admin/extension/externalnets"
	req := vcdClient.Client.NewRequest(map[string]string{}, "POST", externalNetHREF, xmlData)
	req.Header.Add("Content-Type", "application/vnd.vmware.admin.vmwexternalnet+xml")

	resp, err := checkResp(vcdClient.Client.Http.Do(req))
	if err != nil {
		util.Logger.Printf("[TRACE] error instantiating a new ExternalNetwork: %s", err)
		return Task{}, fmt.Errorf("error instantiating a new ExternalNetwork: %s", err)
	}

	task := NewTask(&vcdClient.Client)
	if err = decodeBody(resp, task.Task); err != nil {
		util.Logger.Printf("[TRACE] error decoding admin extension externalnets response: %s", err)
		return Task{}, fmt.Errorf("error decoding admin extension externalnets response: %s", err)
	}

	return *task, nil
}

func getExtension(client *Client) (*types.Extension, error) {
	extensions := &types.Extension{}

	extensionHREF := client.VCDHREF
	extensionHREF.Path += "/admin/extension/"
<<<<<<< HEAD
=======
	req := client.NewRequest(map[string]string{}, "GET", extensionHREF, nil)
	resp, err := checkResp(client.Http.Do(req))
	if err != nil {
		util.Logger.Printf("[TRACE] error retrieving extension: %s", err)
		return extensions, fmt.Errorf("error retrieving extension: %s", err)
	}
>>>>>>> f4845c5f

	_, err := vcdClient.Client.ExecuteRequest(extensionHREF.String(), http.MethodGet,
		"", "error retrieving extension: %s", nil, extensions)

	return extensions, err
}<|MERGE_RESOLUTION|>--- conflicted
+++ resolved
@@ -5,33 +5,19 @@
 package govcd
 
 import (
-<<<<<<< HEAD
-	"errors"
-=======
-	"bytes"
-	"encoding/xml"
-	"fmt"
-
->>>>>>> f4845c5f
 	"github.com/vmware/go-vcloud-director/v2/types/v56"
 	"net/http"
 )
 
 // DEPRECATED please use GetExternalNetwork function instead
 func GetExternalNetworkByName(vcdClient *VCDClient, networkName string) (*types.ExternalNetworkReference, error) {
-	externalNetwork := NewExternalNetwork(&vcdClient.Client)
-	err := externalNetwork.GetByName(networkName)
+	extNetworkRefs := &types.ExternalNetworkReferences{}
+
+	extNetworkHREF, err := getExternalNetworkHref(&vcdClient.Client)
 	if err != nil {
 		return &types.ExternalNetworkReference{}, err
 	}
-	return &types.ExternalNetworkReference{
-		HREF: externalNetwork.ExternalNetwork.HREF,
-		Type: externalNetwork.ExternalNetwork.Type,
-		Name: externalNetwork.ExternalNetwork.Name,
-	}, nil
-}
 
-<<<<<<< HEAD
 	_, err = vcdClient.Client.ExecuteRequest(extNetworkHREF, http.MethodGet,
 		"", "error retrieving external networks: %s", nil, extNetworkRefs)
 	if err != nil {
@@ -42,7 +28,11 @@
 		if netRef.Name == networkName {
 			return netRef, nil
 		}
-=======
+	}
+
+	return &types.ExternalNetworkReference{}, nil
+}
+
 func GetExternalNetwork(vcdClient *VCDClient, networkName string) (*ExternalNetwork, error) {
 	externalNetwork := NewExternalNetwork(&vcdClient.Client)
 	err := externalNetwork.GetByName(networkName)
@@ -55,31 +45,12 @@
 		return Task{}, err
 	}
 
-	output, err := xml.MarshalIndent(externalNetwork, "  ", "    ")
-	if err != nil {
-		return Task{}, fmt.Errorf("error marshalling xml: %s", err)
->>>>>>> f4845c5f
-	}
-
-	xmlData := bytes.NewBufferString(xml.Header + string(output))
 	externalNetHREF := vcdClient.Client.VCDHREF
 	externalNetHREF.Path += "/admin/extension/externalnets"
-	req := vcdClient.Client.NewRequest(map[string]string{}, "POST", externalNetHREF, xmlData)
-	req.Header.Add("Content-Type", "application/vnd.vmware.admin.vmwexternalnet+xml")
 
-	resp, err := checkResp(vcdClient.Client.Http.Do(req))
-	if err != nil {
-		util.Logger.Printf("[TRACE] error instantiating a new ExternalNetwork: %s", err)
-		return Task{}, fmt.Errorf("error instantiating a new ExternalNetwork: %s", err)
-	}
-
-	task := NewTask(&vcdClient.Client)
-	if err = decodeBody(resp, task.Task); err != nil {
-		util.Logger.Printf("[TRACE] error decoding admin extension externalnets response: %s", err)
-		return Task{}, fmt.Errorf("error decoding admin extension externalnets response: %s", err)
-	}
-
-	return *task, nil
+	// Return the task
+	return vcdClient.Client.ExecuteTaskRequest(externalNetHREF.String(), http.MethodPost,
+		types.MimeExternalNetwork, "error instantiating a new ExternalNetwork: %s", externalNetwork)
 }
 
 func getExtension(client *Client) (*types.Extension, error) {
@@ -87,17 +58,8 @@
 
 	extensionHREF := client.VCDHREF
 	extensionHREF.Path += "/admin/extension/"
-<<<<<<< HEAD
-=======
-	req := client.NewRequest(map[string]string{}, "GET", extensionHREF, nil)
-	resp, err := checkResp(client.Http.Do(req))
-	if err != nil {
-		util.Logger.Printf("[TRACE] error retrieving extension: %s", err)
-		return extensions, fmt.Errorf("error retrieving extension: %s", err)
-	}
->>>>>>> f4845c5f
 
-	_, err := vcdClient.Client.ExecuteRequest(extensionHREF.String(), http.MethodGet,
+	_, err := client.ExecuteRequest(extensionHREF.String(), http.MethodGet,
 		"", "error retrieving extension: %s", nil, extensions)
 
 	return extensions, err
