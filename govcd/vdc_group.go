/*
 * Copyright 2021 VMware, Inc.  All rights reserved.  Licensed under the Apache v2 License.
 */

package govcd

import (
	"fmt"
	"net/url"
	"strings"

	"github.com/vmware/go-vcloud-director/v2/types/v56"
)

// VdcGroup is a structure defining a VdcGroup in Organization
type VdcGroup struct {
	VdcGroup *types.VdcGroup
	Href     string
	client   *Client
	parent   organization
}

// CreateNsxtVdcGroup create NSX-T VDC group with provided VDC IDs.
// More generic creation method available also - CreateVdcGroup
func (adminOrg *AdminOrg) CreateNsxtVdcGroup(name, description, startingVdcId string, participatingVdcIds []string) (*VdcGroup, error) {
	participatingVdcs, err := composeParticipatingOrgVdcs(adminOrg, startingVdcId, participatingVdcIds)
	if err != nil {
		return nil, err
	}

	vdcGroupConfig := &types.VdcGroup{}
	vdcGroupConfig.OrgId = adminOrg.orgId()
	vdcGroupConfig.Name = name
	vdcGroupConfig.Description = description
	vdcGroupConfig.ParticipatingOrgVdcs = participatingVdcs
	vdcGroupConfig.LocalEgress = false
	vdcGroupConfig.UniversalNetworkingEnabled = false
	vdcGroupConfig.NetworkProviderType = "NSX_T"
	vdcGroupConfig.Type = "LOCAL"
	vdcGroupConfig.ParticipatingOrgVdcs = participatingVdcs
	return adminOrg.CreateVdcGroup(vdcGroupConfig)
}

// composeParticipatingOrgVdcs converts fetched candidate VDCs to []types.ParticipatingOrgVdcs
// returns error also in case participatingVdcId not found as candidate VDC.
func composeParticipatingOrgVdcs(adminOrg *AdminOrg, startingVdcId string, participatingVdcIds []string) ([]types.ParticipatingOrgVdcs, error) {
	candidateVdcs, err := adminOrg.GetAllNsxtVdcGroupCandidates(startingVdcId, nil)
	if err != nil {
		return nil, err
	}
	participatingVdcs := []types.ParticipatingOrgVdcs{}
	var foundParticipatingVdcsIds []string
	for _, candidateVdc := range candidateVdcs {
		if contains(candidateVdc.Id, participatingVdcIds) {
			participatingVdcs = append(participatingVdcs, types.ParticipatingOrgVdcs{
				OrgRef:  candidateVdc.OrgRef,
				SiteRef: candidateVdc.SiteRef,
				VdcRef: types.OpenApiReference{
					ID: candidateVdc.Id,
				},
				FaultDomainTag:       candidateVdc.FaultDomainTag,
				NetworkProviderScope: candidateVdc.NetworkProviderScope,
			})
			foundParticipatingVdcsIds = append(foundParticipatingVdcsIds, candidateVdc.Id)
		}
	}

	if len(participatingVdcs) != len(participatingVdcIds) {
		var notFoundVdcs []string
		for _, participatingVdcId := range participatingVdcIds {
			if !contains(participatingVdcId, foundParticipatingVdcsIds) {
				notFoundVdcs = append(notFoundVdcs, participatingVdcId)
			}
		}
		return nil, fmt.Errorf("VDC IDs are not found as Candidate VDCs: %s", notFoundVdcs)
	}

	return participatingVdcs, nil
}

// contains tells whether slice of string contains item.
func contains(item string, slice []string) bool {
	for _, n := range slice {
		if item == n {
			return true
		}
	}
	return false
}

// CreateVdcGroup create VDC group with provided VDC ref.
// Only supports NSX-T VDCs.
func (adminOrg *AdminOrg) CreateVdcGroup(vdcGroup *types.VdcGroup) (*VdcGroup, error) {
	tenantContext, err := adminOrg.getTenantContext()
	if err != nil {
		return nil, err
	}
	return createVdcGroup(adminOrg, vdcGroup, getTenantContextHeader(tenantContext))
}

// createVdcGroup create VDC group with provided VDC ref.
// Only supports NSX-T VDCs.
func createVdcGroup(adminOrg *AdminOrg, vdcGroup *types.VdcGroup,
	additionalHeader map[string]string) (*VdcGroup, error) {
	endpoint := types.OpenApiPathVersion1_0_0 + types.OpenApiEndpointVdcGroups
	apiVersion, err := adminOrg.client.checkOpenApiEndpointCompatibility(endpoint)
	if err != nil {
		return nil, err
	}

	urlRef, err := adminOrg.client.OpenApiBuildEndpoint(endpoint)
	if err != nil {
		return nil, err
	}

	typeResponse := &VdcGroup{
		VdcGroup: &types.VdcGroup{},
		client:   adminOrg.client,
		Href:     urlRef.String(),
		parent:   adminOrg,
	}

	err = adminOrg.client.OpenApiPostItem(apiVersion, urlRef, nil,
		vdcGroup, typeResponse.VdcGroup, additionalHeader)
	if err != nil {
		return nil, err
	}

	return typeResponse, nil
}

// GetAllNsxtVdcGroupCandidates returns NSXT candidate VDCs for VDC group
func (adminOrg *AdminOrg) GetAllNsxtVdcGroupCandidates(startingVdcId string, queryParameters url.Values) ([]*types.CandidateVdc, error) {
	queryParams := copyOrNewUrlValues(queryParameters)
	queryParams = queryParameterFilterAnd("_context==LOCAL", queryParams)
	queryParams = queryParameterFilterAnd(fmt.Sprintf("_context==%s", startingVdcId), queryParams)
	queryParams.Add("filterEncoded", "true")
	queryParams.Add("links", "true")
	return adminOrg.GetAllVdcGroupCandidates(queryParams)
}

// GetAllVdcGroupCandidates returns candidate VDCs for VDC group
func (adminOrg *AdminOrg) GetAllVdcGroupCandidates(queryParameters url.Values) ([]*types.CandidateVdc, error) {
	tenantContext, err := adminOrg.getTenantContext()
	if err != nil {
		return nil, err
	}

	endpoint := types.OpenApiPathVersion1_0_0 + types.OpenApiEndpointVdcGroupsCandidateVdcs
	minimumApiVersion, err := adminOrg.client.checkOpenApiEndpointCompatibility(endpoint)
	if err != nil {
		return nil, err
	}

	urlRef, err := adminOrg.client.OpenApiBuildEndpoint(endpoint)
	if err != nil {
		return nil, err
	}

	responses := []*types.CandidateVdc{}
	err = adminOrg.client.OpenApiGetAllItems(minimumApiVersion, urlRef, queryParameters, &responses, getTenantContextHeader(tenantContext))
	if err != nil {
		return nil, err
	}

	return responses, nil
}

// Delete deletes VDC group
func (vdcGroup *VdcGroup) Delete() error {
	endpoint := types.OpenApiPathVersion1_0_0 + types.OpenApiEndpointVdcGroups
	minimumApiVersion, err := vdcGroup.client.checkOpenApiEndpointCompatibility(endpoint)
	if err != nil {
		return err
	}

	if vdcGroup.VdcGroup.Id == "" {
		return fmt.Errorf("cannot delete VDC group without id")
	}

	urlRef, err := vdcGroup.client.OpenApiBuildEndpoint(endpoint, vdcGroup.VdcGroup.Id)
	if err != nil {
		return err
	}

	err = vdcGroup.client.OpenApiDeleteItem(minimumApiVersion, urlRef, nil, nil)

	if err != nil {
		return fmt.Errorf("error deleting VDC group: %s", err)
	}

	return nil
}

// GetAllVdcGroups retrieves all VDC groups. Query parameters can be supplied to perform additional filtering
func (adminOrg *AdminOrg) GetAllVdcGroups(queryParameters url.Values) ([]*VdcGroup, error) {
	tenantContext, err := adminOrg.getTenantContext()
	if err != nil {
		return nil, err
	}

	endpoint := types.OpenApiPathVersion1_0_0 + types.OpenApiEndpointVdcGroups
	minimumApiVersion, err := adminOrg.client.checkOpenApiEndpointCompatibility(endpoint)
	if err != nil {
		return nil, err
	}

	urlRef, err := adminOrg.client.OpenApiBuildEndpoint(endpoint)
	if err != nil {
		return nil, err
	}

	responses := []*types.VdcGroup{}
	err = adminOrg.client.OpenApiGetAllItems(minimumApiVersion, urlRef, queryParameters, &responses, getTenantContextHeader(tenantContext))
	if err != nil {
		return nil, err
	}

	var wrappedVdcGroups []*VdcGroup
	for _, response := range responses {
		urlRef, err := adminOrg.client.OpenApiBuildEndpoint(endpoint, response.Id)
		if err != nil {
			return nil, err
		}
		wrappedVdcGroup := &VdcGroup{
			VdcGroup: response,
			client:   adminOrg.client,
			Href:     urlRef.String(),
			parent:   adminOrg,
		}
		wrappedVdcGroups = append(wrappedVdcGroups, wrappedVdcGroup)
	}

	return wrappedVdcGroups, nil
}

// GetVdcGroupByName retrieves VDC group by given name
// When the name contains commas, semicolons or asterisks, the encoding is rejected by the API in VCD 10.2 version.
// For this reason, when one or more commas, semicolons or asterisks are present we run the search brute force,
// by fetching all VDC groups and comparing the names. Yet, this not needed anymore in VCD 10.3 version.
// Also, url.QueryEscape as well as url.Values.Encode() both encode the space as a + character. So we use
// search brute force too. Reference to issue:
// https://github.com/golang/go/issues/4013
// https://github.com/czos/goamz/pull/11/files
func (adminOrg *AdminOrg) GetVdcGroupByName(name string) (*VdcGroup, error) {
	slowSearch, params, err := shouldDoSlowSearch("name", name, adminOrg.client)
	if err != nil {
		return nil, err
	}

	var foundVdcGroups []*VdcGroup
	vdcGroups, err := adminOrg.GetAllVdcGroups(params)
	if err != nil {
		return nil, err
	}
	if len(vdcGroups) == 0 {
		return nil, ErrorEntityNotFound
	}
	foundVdcGroups = append(foundVdcGroups, vdcGroups[0])

	if slowSearch {
		foundVdcGroups = nil
		for _, vdcGroup := range vdcGroups {
			if vdcGroup.VdcGroup.Name == name {
				foundVdcGroups = append(foundVdcGroups, vdcGroup)
			}
		}
		if len(foundVdcGroups) == 0 {
			return nil, ErrorEntityNotFound
		}
		if len(foundVdcGroups) > 1 {
			return nil, fmt.Errorf("more than one VDC group found with name '%s'", name)
		}
	}

	if len(vdcGroups) > 1 && !slowSearch {
		return nil, fmt.Errorf("more than one VDC group found with name '%s'", name)
	}

	return foundVdcGroups[0], nil
}

// GetVdcGroupById Returns VDC group using provided ID
func (adminOrg *AdminOrg) GetVdcGroupById(id string) (*VdcGroup, error) {
	tenantContext, err := adminOrg.getTenantContext()
	if err != nil {
		return nil, err
	}

	endpoint := types.OpenApiPathVersion1_0_0 + types.OpenApiEndpointVdcGroups
	minimumApiVersion, err := adminOrg.client.checkOpenApiEndpointCompatibility(endpoint)
	if err != nil {
		return nil, err
	}

	if id == "" {
		return nil, fmt.Errorf("empty VDC group ID")
	}

	urlRef, err := adminOrg.client.OpenApiBuildEndpoint(endpoint, id)
	if err != nil {
		return nil, err
	}

	vdcGroup := &VdcGroup{
		VdcGroup: &types.VdcGroup{},
		client:   adminOrg.client,
		Href:     urlRef.String(),
		parent:   adminOrg,
	}

	err = adminOrg.client.OpenApiGetItem(minimumApiVersion, urlRef, nil, vdcGroup.VdcGroup, getTenantContextHeader(tenantContext))
	if err != nil {
		return nil, err
	}

	return vdcGroup, nil
}

// GetVdcGroupById Returns VDC group using provided ID
func (org *Org) GetVdcGroupById(id string) (*VdcGroup, error) {
<<<<<<< HEAD
=======
	if id == "" {
		return nil, fmt.Errorf("empty VDC group ID")
	}

>>>>>>> 3cf7a8f0
	tenantContext, err := org.getTenantContext()
	if err != nil {
		return nil, err
	}

	endpoint := types.OpenApiPathVersion1_0_0 + types.OpenApiEndpointVdcGroups
	minimumApiVersion, err := org.client.checkOpenApiEndpointCompatibility(endpoint)
	if err != nil {
		return nil, err
	}

<<<<<<< HEAD
	if id == "" {
		return nil, fmt.Errorf("empty VDC group ID")
	}

=======
>>>>>>> 3cf7a8f0
	urlRef, err := org.client.OpenApiBuildEndpoint(endpoint, id)
	if err != nil {
		return nil, err
	}

	vdcGroup := &VdcGroup{
		VdcGroup: &types.VdcGroup{},
		client:   org.client,
		Href:     urlRef.String(),
		parent:   org,
	}

	err = org.client.OpenApiGetItem(minimumApiVersion, urlRef, nil, vdcGroup.VdcGroup, getTenantContextHeader(tenantContext))
	if err != nil {
		return nil, err
	}

	return vdcGroup, nil
}

// Update updates existing Vdc group. Allows changing only name and description and participating VCDs
// Not restrictive update method also available - GenericUpdate
func (vdcGroup *VdcGroup) Update(name, description string, participatingOrgVddIs []string) (*VdcGroup, error) {

	vdcGroup.VdcGroup.Name = name
	vdcGroup.VdcGroup.Description = description

	participatingOrgVdcs, err := composeParticipatingOrgVdcs(vdcGroup.parent.fullObject().(*AdminOrg), vdcGroup.VdcGroup.Id, participatingOrgVddIs)
	if err != nil {
		return nil, err
	}
	vdcGroup.VdcGroup.ParticipatingOrgVdcs = participatingOrgVdcs

	return vdcGroup.GenericUpdate()
}

// GenericUpdate updates existing Vdc group. API allows changing only name and description and participating VCDs
func (vdcGroup *VdcGroup) GenericUpdate() (*VdcGroup, error) {
	tenantContext, err := vdcGroup.getTenantContext()
	if err != nil {
		return nil, err
	}

	endpoint := types.OpenApiPathVersion1_0_0 + types.OpenApiEndpointVdcGroups
	minimumApiVersion, err := vdcGroup.client.checkOpenApiEndpointCompatibility(endpoint)
	if err != nil {
		return nil, err
	}

	if vdcGroup.VdcGroup.Id == "" {
		return nil, fmt.Errorf("cannot update VDC group without id")
	}

	urlRef, err := vdcGroup.client.OpenApiBuildEndpoint(endpoint, vdcGroup.VdcGroup.Id)
	if err != nil {
		return nil, err
	}

	returnVdcGroup := &VdcGroup{
		VdcGroup: &types.VdcGroup{},
		client:   vdcGroup.client,
		Href:     vdcGroup.Href,
		parent:   vdcGroup.parent,
	}

	err = vdcGroup.client.OpenApiPutItem(minimumApiVersion, urlRef, nil, vdcGroup.VdcGroup,
		returnVdcGroup.VdcGroup, getTenantContextHeader(tenantContext))
	if err != nil {
		return nil, fmt.Errorf("error updating VDC group: %s", err)
	}

	return returnVdcGroup, nil
}

// UpdateDfwPolicies updates distributed firewall policies
func (vdcGroup *VdcGroup) UpdateDfwPolicies(dfwPolicies types.DfwPolicies) (*VdcGroup, error) {
	tenantContext, err := vdcGroup.getTenantContext()
	if err != nil {
		return nil, err
	}
	endpoint := types.OpenApiPathVersion1_0_0 + types.OpenApiEndpointVdcGroupsDfwPolicies
	minimumApiVersion, err := vdcGroup.client.checkOpenApiEndpointCompatibility(endpoint)
	if err != nil {
		return nil, err
	}

	if vdcGroup.VdcGroup.Id == "" {
		return nil, fmt.Errorf("cannot update VDC group Dfw policies without id")
	}

	urlRef, err := vdcGroup.client.OpenApiBuildEndpoint(fmt.Sprintf(endpoint, vdcGroup.VdcGroup.Id))
	if err != nil {
		return nil, err
	}

	err = vdcGroup.client.OpenApiPutItem(minimumApiVersion, urlRef, nil, dfwPolicies,
		nil, getTenantContextHeader(tenantContext))
	if err != nil {
		return nil, fmt.Errorf("error updating VDC group Dfw policies: %s", err)
	}

	adminOrg := vdcGroup.parent.fullObject().(*AdminOrg)
	return adminOrg.GetVdcGroupById(vdcGroup.VdcGroup.Id)
}

// UpdateDefaultDfwPolicies updates distributed firewall default policies
func (vdcGroup *VdcGroup) UpdateDefaultDfwPolicies(defaultDfwPolicies types.DefaultPolicy) (*VdcGroup, error) {
	tenantContext, err := vdcGroup.getTenantContext()
	if err != nil {
		return nil, err
	}

	endpoint := types.OpenApiPathVersion1_0_0 + types.OpenApiEndpointVdcGroupsDfwDefaultPolicies
	minimumApiVersion, err := vdcGroup.client.checkOpenApiEndpointCompatibility(endpoint)
	if err != nil {
		return nil, err
	}

	if vdcGroup.VdcGroup.Id == "" {
		return nil, fmt.Errorf("cannot update VDC group default DFW policies without id")
	}

	urlRef, err := vdcGroup.client.OpenApiBuildEndpoint(fmt.Sprintf(endpoint, vdcGroup.VdcGroup.Id))
	if err != nil {
		return nil, err
	}

	err = vdcGroup.client.OpenApiPutItem(minimumApiVersion, urlRef, nil, defaultDfwPolicies,
		nil, getTenantContextHeader(tenantContext))
	if err != nil {
		return nil, fmt.Errorf("error updating VDC group default DFW policies: %s", err)
	}

	adminOrg := vdcGroup.parent.fullObject().(*AdminOrg)
	return adminOrg.GetVdcGroupById(vdcGroup.VdcGroup.Id)
}

// ActivateDfw activates distributed firewall
func (vdcGroup *VdcGroup) ActivateDfw() (*VdcGroup, error) {
	return vdcGroup.UpdateDfwPolicies(types.DfwPolicies{
		Enabled: true,
	})
}

// DeactivateDfw deactivates distributed firewall
func (vdcGroup *VdcGroup) DeactivateDfw() (*VdcGroup, error) {
	return vdcGroup.UpdateDfwPolicies(types.DfwPolicies{
		Enabled: false,
	})
}

// GetDfwPolicies retrieves all distributed firewall policies
func (vdcGroup *VdcGroup) GetDfwPolicies() (*types.DfwPolicies, error) {
	tenantContext, err := vdcGroup.getTenantContext()
	if err != nil {
		return nil, err
	}

	endpoint := types.OpenApiPathVersion1_0_0 + types.OpenApiEndpointVdcGroupsDfwPolicies
	minimumApiVersion, err := vdcGroup.client.checkOpenApiEndpointCompatibility(endpoint)
	if err != nil {
		return nil, err
	}

	urlRef, err := vdcGroup.client.OpenApiBuildEndpoint(fmt.Sprintf(endpoint, vdcGroup.VdcGroup.Id))
	if err != nil {
		return nil, err
	}

	response := types.DfwPolicies{}
	err = vdcGroup.client.OpenApiGetItem(minimumApiVersion, urlRef, nil, &response, getTenantContextHeader(tenantContext))
	if err != nil {
		return nil, err
	}

	return &response, nil
}

// EnableDefaultPolicy activates default dfw policy
func (vdcGroup *VdcGroup) EnableDefaultPolicy() (*VdcGroup, error) {
	dfwPolicies, err := vdcGroup.GetDfwPolicies()
	if err != nil {
		return nil, err
	}

	if dfwPolicies.DefaultPolicy == nil {
		return nil, fmt.Errorf("DFW has to be enabled before changing  Default policy")
	}
	dfwPolicies.DefaultPolicy.Enabled = takeBoolPointer(true)
	return vdcGroup.UpdateDefaultDfwPolicies(*dfwPolicies.DefaultPolicy)
}

// DisableDefaultPolicy deactivates default dfw policy
func (vdcGroup *VdcGroup) DisableDefaultPolicy() (*VdcGroup, error) {
	dfwPolicies, err := vdcGroup.GetDfwPolicies()
	if err != nil {
		return nil, err
	}

	if dfwPolicies.DefaultPolicy == nil {
		return nil, fmt.Errorf("DFW has to be enabled before changing Default policy")
	}
	dfwPolicies.DefaultPolicy.Enabled = takeBoolPointer(false)
	return vdcGroup.UpdateDefaultDfwPolicies(*dfwPolicies.DefaultPolicy)
}

func getOwnerTypeFromUrn(urn string) (string, error) {
	if !isUrn(urn) {
		return "", fmt.Errorf("supplied ID is not URN: %s", urn)
	}

	ss := strings.Split(urn, ":")
	return ss[2], nil
}

// OwnerIsVdcGroup evaluates given URN and returns true if it is a VDC Group
func OwnerIsVdcGroup(urn string) bool {
	ownerType, err := getOwnerTypeFromUrn(urn)
	if err != nil {
		return false
	}

	if strings.EqualFold(ownerType, types.UrnTypeVdcGroup) {
		return true
	}

	return false
}

// OwnerIsVdc evaluates a given URN and returns true if it is a VDC
func OwnerIsVdc(urn string) bool {
	ownerType, err := getOwnerTypeFromUrn(urn)
	if err != nil {
		return false
	}

	if strings.EqualFold(ownerType, types.UrnTypeVdc) {
		return true
	}

	return false
}

// GetCapabilities allows to retrieve a list of VDC capabilities. It has a list of values. Some particularly useful are:
// * networkProvider - overlay stack responsible for providing network functionality. (NSX_V or NSX_T)
// * crossVdc - supports cross vDC network creation
func (vdcGroup *VdcGroup) GetCapabilities() ([]types.VdcCapability, error) {
	if vdcGroup.VdcGroup.Id == "" {
		return nil, fmt.Errorf("VDC ID must be set to get capabilities")
	}

	endpoint := types.OpenApiPathVersion1_0_0 + types.OpenApiEndpointVdcCapabilities
	minimumApiVersion, err := vdcGroup.client.checkOpenApiEndpointCompatibility(endpoint)
	if err != nil {
		return nil, err
	}

	urlRef, err := vdcGroup.client.OpenApiBuildEndpoint(fmt.Sprintf(endpoint, url.QueryEscape(vdcGroup.VdcGroup.Id)))
	if err != nil {
		return nil, err
	}

	capabilities := make([]types.VdcCapability, 0)
	err = vdcGroup.client.OpenApiGetAllItems(minimumApiVersion, urlRef, nil, &capabilities, nil)
	if err != nil {
		return nil, err
	}
	return capabilities, nil
}

// IsNsxt is a convenience function to check if VDC is backed by NSX-T pVdc
// If error occurs - it returns false
func (vdcGroup *VdcGroup) IsNsxt() bool {
	vdcCapabilities, err := vdcGroup.GetCapabilities()
	if err != nil {
		return false
	}

	networkProviderCapability := getCapabilityValue(vdcCapabilities, "networkProvider")
	return networkProviderCapability == types.VdcCapabilityNetworkProviderNsxt
}<|MERGE_RESOLUTION|>--- conflicted
+++ resolved
@@ -319,13 +319,10 @@
 
 // GetVdcGroupById Returns VDC group using provided ID
 func (org *Org) GetVdcGroupById(id string) (*VdcGroup, error) {
-<<<<<<< HEAD
-=======
 	if id == "" {
 		return nil, fmt.Errorf("empty VDC group ID")
 	}
 
->>>>>>> 3cf7a8f0
 	tenantContext, err := org.getTenantContext()
 	if err != nil {
 		return nil, err
@@ -337,13 +334,6 @@
 		return nil, err
 	}
 
-<<<<<<< HEAD
-	if id == "" {
-		return nil, fmt.Errorf("empty VDC group ID")
-	}
-
-=======
->>>>>>> 3cf7a8f0
 	urlRef, err := org.client.OpenApiBuildEndpoint(endpoint, id)
 	if err != nil {
 		return nil, err
