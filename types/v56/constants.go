--- conflicted
+++ resolved
@@ -625,17 +625,16 @@
 	OpenApiOrgVdcNetworkBackingTypeNsxt = "NSXT_FLEXIBLE_SEGMENT"
 )
 
-<<<<<<< HEAD
 // IP Space types
 const (
 	IpSpaceShared  = "SHARED_SERVICES"
 	IpSpacePublic  = "PUBLIC"
 	IpSpacePrivate = "PRIVATE"
-=======
+)
+
 // Values used for SAML metadata normalization and validation
 const (
 	SamlNamespaceMd     = "urn:oasis:names:tc:SAML:2.0:metadata"
 	SamlNamespaceDs     = "http://www.w3.org/2000/09/xmldsig#"
 	SamlNamespaceHoksso = "urn:oasis:names:tc:SAML:2.0:profiles:holder-of-key:SSO:browser"
->>>>>>> 004ed073
 )