--- conflicted
+++ resolved
@@ -520,15 +520,6 @@
 	// OpenAPI Org
 	OpenApiEndpointOrgs = "orgs/"
 
-<<<<<<< HEAD
-	OpenApiEndpointRegionStoragePolicies = "regionStoragePolicies/"
-	OpenApiEndpointContentLibraries      = "contentLibraries/"
-	OpenApiEndpointNsxManagers           = "nsxManagers/"
-	OpenApiEndpointRegions               = "regions/"
-	OpenApiEndpointSupervisors           = "supervisors/"
-	OpenApiEndpointSupervisorZones       = "supervisorZones/"
-	OpenApiEndpointTmIpSpaces            = "ipSpaces/"
-=======
 	OpenApiEndpointRegionStoragePolicies   = "regionStoragePolicies/"
 	OpenApiEndpointContentLibraries        = "contentLibraries/"
 	OpenApiEndpointContentLibraryItems     = "contentLibraryItems/"
@@ -539,7 +530,7 @@
 	OpenApiEndpointSupervisorZones         = "supervisorZones/"
 	OpenApiEndpointZones                   = "zones/"
 	OpenApiEndpointTmVdcs                  = "virtualDatacenters/"
->>>>>>> f55d142e
+	OpenApiEndpointTmIpSpaces              = "ipSpaces/"
 )
 
 // Header keys to run operations in tenant context
