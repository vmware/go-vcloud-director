--- conflicted
+++ resolved
@@ -520,16 +520,6 @@
 	// OpenAPI Org
 	OpenApiEndpointOrgs = "orgs/"
 
-<<<<<<< HEAD
-	OpenApiEndpointRegionStoragePolicies = "regionStoragePolicies/"
-	OpenApiEndpointContentLibraries      = "contentLibraries/"
-	OpenApiEndpointNsxManagers           = "nsxManagers/"
-	OpenApiEndpointRegions               = "regions/"
-	OpenApiEndpointSupervisors           = "supervisors/"
-	OpenApiEndpointSupervisorZones       = "supervisorZones/"
-	OpenApiEndpointTmIpSpaces            = "ipSpaces/"
-	OpenApiEndpointTmProviderGateways    = "providerGateways/"
-=======
 	OpenApiEndpointRegionStoragePolicies   = "regionStoragePolicies/"
 	OpenApiEndpointContentLibraries        = "contentLibraries/"
 	OpenApiEndpointContentLibraryItems     = "contentLibraryItems/"
@@ -541,7 +531,7 @@
 	OpenApiEndpointZones                   = "zones/"
 	OpenApiEndpointTmVdcs                  = "virtualDatacenters/"
 	OpenApiEndpointTmIpSpaces              = "ipSpaces/"
->>>>>>> 1dd517eb
+	OpenApiEndpointTmProviderGateways      = "providerGateways/"
 )
 
 // Header keys to run operations in tenant context
