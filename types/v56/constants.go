/*
 * Copyright 2021 VMware, Inc.  All rights reserved.  Licensed under the Apache v2 License.
 */

package types

const (
	// PublicCatalog Name
	PublicCatalog = "Public Catalog"

	// DefaultCatalog Name
	DefaultCatalog = "Default Catalog"

	// JSONMimeV57 the json mime for version 5.7 of the API
	JSONMimeV57 = "application/json;version=5.7"
	// AnyXMLMime511 the wildcard xml mime for version 5.11 of the API
	AnyXMLMime511 = "application/*+xml;version=5.11"
	AnyXMLMime    = "application/xml"
	// Version511 the 5.11 version
	Version511 = "5.11"
	// Version is the default version number
	Version = Version511
	// SoapXML mime type
	SoapXML = "application/soap+xml"
	// JSONMime
	JSONMime = "application/json"
)

const (
	// MimeOrgList mime for org list
	MimeOrgList = "application/vnd.vmware.vcloud.orgList+xml"
	// MimeOrg mime for org
	MimeOrg = "application/vnd.vmware.vcloud.org+xml"
	// MimeAdminOrg mime for admin org
	MimeAdminOrg = "application/vnd.vmware.admin.organization+xml"
	// MimeCatalog mime for catalog
	MimeCatalog = "application/vnd.vmware.vcloud.catalog+xml"
	// MimeCatalogItem mime for catalog item
	MimeCatalogItem = "application/vnd.vmware.vcloud.catalogItem+xml"
	// MimeVDC mime for a VDC
	MimeVDC = "application/vnd.vmware.vcloud.vdc+xml"
	// MimeVDC mime for a admin VDC
	MimeAdminVDC = "application/vnd.vmware.admin.vdc+xml"
	// MimeEdgeGateway mime for an Edge Gateway
	MimeEdgeGateway = "application/vnd.vmware.admin.edgeGateway+xml"
	// MimeVAppTemplate mime for a vapp template
	MimeVAppTemplate = "application/vnd.vmware.vcloud.vAppTemplate+xml"
	// MimeVApp mime for a vApp
	MimeVApp = "application/vnd.vmware.vcloud.vApp+xml"
	// MimeQueryRecords mime for the query records
	MimeQueryRecords = "application/vnd.vmware.vcloud.query.records+xml"
	// MimeAPIExtensibility mime for api extensibility
	MimeAPIExtensibility = "application/vnd.vmware.vcloud.apiextensibility+xml"
	// MimeEntity mime for vcloud entity
	MimeEntity = "application/vnd.vmware.vcloud.entity+xml"
	// MimeQueryList mime for query list
	MimeQueryList = "application/vnd.vmware.vcloud.query.queryList+xml"
	// MimeSession mime for a session
	MimeSession = "application/vnd.vmware.vcloud.session+xml"
	// MimeTask mime for task
	MimeTask = "application/vnd.vmware.vcloud.task+xml"
	// MimeError mime for error
	MimeError = "application/vnd.vmware.vcloud.error+xml"
	// MimeNetwork mime for a network
	MimeNetwork = "application/vnd.vmware.vcloud.network+xml"
	// MimeOrgVdcNetwork mime for an Org VDC network
	MimeOrgVdcNetwork = "application/vnd.vmware.vcloud.orgVdcNetwork+xml"
	//MimeDiskCreateParams mime for create independent disk
	MimeDiskCreateParams = "application/vnd.vmware.vcloud.diskCreateParams+xml"
	// Mime for VMs
	MimeVMs = "application/vnd.vmware.vcloud.vms+xml"
	// Mime for attach or detach independent disk
	MimeDiskAttachOrDetachParams = "application/vnd.vmware.vcloud.diskAttachOrDetachParams+xml"
	// Mime for Disk
	MimeDisk = "application/vnd.vmware.vcloud.disk+xml"
	// Mime for insert or eject media
	MimeMediaInsertOrEjectParams = "application/vnd.vmware.vcloud.mediaInsertOrEjectParams+xml"
	// Mime for catalog
	MimeAdminCatalog = "application/vnd.vmware.admin.catalog+xml"
	// Mime for virtual hardware section
	MimeVirtualHardwareSection = "application/vnd.vmware.vcloud.virtualHardwareSection+xml"
	// Mime for networkConnectionSection
	MimeNetworkConnectionSection = "application/vnd.vmware.vcloud.networkConnectionSection+xml"
	// Mime for Item
	MimeRasdItem = "application/vnd.vmware.vcloud.rasdItem+xml"
	// Mime for guest customization section
	MimeGuestCustomizationSection = "application/vnd.vmware.vcloud.guestCustomizationSection+xml"
	// Mime for guest customization status
	MimeGuestCustomizationStatus = "application/vnd.vmware.vcloud.guestcustomizationstatussection"
	// Mime for network config section
	MimeNetworkConfigSection = "application/vnd.vmware.vcloud.networkconfigsection+xml"
	// Mime for recompose vApp params
	MimeRecomposeVappParams = "application/vnd.vmware.vcloud.recomposeVAppParams+xml"
	// Mime for compose vApp params
	MimeComposeVappParams = "application/vnd.vmware.vcloud.composeVAppParams+xml"
	// Mime for undeploy vApp params
	MimeUndeployVappParams = "application/vnd.vmware.vcloud.undeployVAppParams+xml"
	// Mime for deploy vApp params
	MimeDeployVappParams = "application/vnd.vmware.vcloud.deployVAppParams+xml"
	// Mime for VM
	MimeVM = "application/vnd.vmware.vcloud.vm+xml"
	// Mime for instantiate vApp template params
	MimeInstantiateVappTemplateParams = "application/vnd.vmware.vcloud.instantiateVAppTemplateParams+xml"
	// Mime for product section
	MimeProductSection = "application/vnd.vmware.vcloud.productSections+xml"
	// Mime for metadata
	MimeMetaData = "application/vnd.vmware.vcloud.metadata+xml"
	// Mime for metadata value
	MimeMetaDataValue = "application/vnd.vmware.vcloud.metadata.value+xml"
	// Mime for a admin network
	MimeExtensionNetwork = "application/vnd.vmware.admin.extension.network+xml"
	// Mime for an external network
	MimeExternalNetwork = "application/vnd.vmware.admin.vmwexternalnet+xml"
	// Mime of an Org User
	MimeAdminUser = "application/vnd.vmware.admin.user+xml"
	// MimeAdminGroup specifies groups
	MimeAdminGroup = "application/vnd.vmware.admin.group+xml"
	// MimeOrgLdapSettings
	MimeOrgLdapSettings = "application/vnd.vmware.admin.organizationldapsettings+xml"
	// Mime of vApp network
	MimeVappNetwork = "application/vnd.vmware.vcloud.vAppNetwork+xml"
	// Mime of access control
	MimeControlAccess = "application/vnd.vmware.vcloud.controlAccess+xml"
	// Mime of VM capabilities
	MimeVmCapabilities = "application/vnd.vmware.vcloud.vmCapabilitiesSection+xml"
	// Mime of Vdc Compute Policy References
	MimeVdcComputePolicyReferences = "application/vnd.vmware.vcloud.vdcComputePolicyReferences+xml"
	// Mime for Storage profile
	MimeStorageProfile = "application/vnd.vmware.admin.vdcStorageProfile+xml "
	// Mime for create VM Params
	MimeCreateVmParams = "application/vnd.vmware.vcloud.CreateVmParams+xml"
	// Mime for instantiate VM Params from template
	MimeInstantiateVmTemplateParams = "application/vnd.vmware.vcloud.instantiateVmTemplateParams+xml"
	// Mime for adding or removing VDC storage profiles
	MimeUpdateVdcStorageProfiles = "application/vnd.vmware.admin.updateVdcStorageProfiles+xml"
	// Mime to modify lease settings
	MimeLeaseSettingSection = "application/vnd.vmware.vcloud.leaseSettingsSection+xml"
	// Mime to publish external catalog
	PublishExternalCatalog = "application/vnd.vmware.admin.publishExternalCatalogParams+xml"
	// Mime to subscribe to an external catalog
	MimeSubscribeToExternalCatalog = "application/vnd.vmware.admin.externalCatalogSubscriptionParams+json"
	// Mime to identify a media item
	MimeMediaItem = "application/vnd.vmware.vcloud.media+xml"
	// Mime to identify a provider VDC
	MimeProviderVdc = "application/vnd.vmware.admin.vmwprovidervdc+xml"
	// Mime to identify SAML metadata
	MimeSamlMetadata = "application/samlmetadata+xml"
	// Mime to identify organization federation settings (SAML) XML and JSON
	MimeFederationSettingsXml  = "application/vnd.vmware.admin.organizationFederationSettings+xml"
	MimeFederationSettingsJson = "application/vnd.vmware.admin.organizationFederationSettings+json"
)

const (
	VMsCDResourceSubType = "vmware.cdrom.iso"
)

// https://blogs.vmware.com/vapp/2009/11/virtual-hardware-in-ovf-part-1.html

const (
	ResourceTypeOther     int = 0
	ResourceTypeProcessor int = 3
	ResourceTypeMemory    int = 4
	ResourceTypeIDE       int = 5
	ResourceTypeSCSI      int = 6
	ResourceTypeEthernet  int = 10
	ResourceTypeFloppy    int = 14
	ResourceTypeCD        int = 15
	ResourceTypeDVD       int = 16
	ResourceTypeDisk      int = 17
	ResourceTypeUSB       int = 23
)

const (
	FenceModeIsolated = "isolated"
	FenceModeBridged  = "bridged"
	FenceModeNAT      = "natRouted"
)

const (
	IPAllocationModeDHCP   = "DHCP"
	IPAllocationModeManual = "MANUAL"
	IPAllocationModeNone   = "NONE"
	IPAllocationModePool   = "POOL"
)

// NoneNetwork is a special type of network in vCD which represents a network card which is not
// attached to any network.
const (
	NoneNetwork = "none"
)

const (
	XMLNamespaceVCloud    = "http://www.vmware.com/vcloud/v1.5"
	XMLNamespaceOVF       = "http://schemas.dmtf.org/ovf/envelope/1"
	XMLNamespaceVMW       = "http://www.vmware.com/schema/ovf"
	XMLNamespaceXSI       = "http://www.w3.org/2001/XMLSchema-instance"
	XMLNamespaceRASD      = "http://schemas.dmtf.org/wbem/wscim/1/cim-schema/2/CIM_ResourceAllocationSettingData"
	XMLNamespaceVSSD      = "http://schemas.dmtf.org/wbem/wscim/1/cim-schema/2/CIM_VirtualSystemSettingData"
	XMLNamespaceExtension = "http://www.vmware.com/vcloud/extension/v1.5"
)

// NSX-V Edge gateway API endpoints
const (
	EdgeNatPath            = "/nat/config"
	EdgeCreateNatPath      = "/nat/config/rules"
	EdgeFirewallPath       = "/firewall/config"
	EdgeCreateFirewallPath = "/firewall/config/rules"
	EdgeVnicConfig         = "/vnics"
	EdgeVdcVnicConfig      = "/vdcNetworks"
	EdgeDhcpRelayPath      = "/dhcp/config/relay"
	EdgeDhcpLeasePath      = "/dhcp/leaseInfo"
	LbConfigPath           = "/loadbalancer/config/"
	LbMonitorPath          = "/loadbalancer/config/monitors/"
	LbServerPoolPath       = "/loadbalancer/config/pools/"
	LbAppProfilePath       = "/loadbalancer/config/applicationprofiles/"
	LbAppRulePath          = "/loadbalancer/config/applicationrules/"
	LbVirtualServerPath    = "/loadbalancer/config/virtualservers/"
)

// NSX-V proxied services API endpoints
const (
	NsxvIpSetServicePath = "/ipset"
)

// Guest customization statuses. These are all known possible statuses
const (
	GuestCustStatusPending       = "GC_PENDING"
	GuestCustStatusPostPending   = "POST_GC_PENDING"
	GuestCustStatusComplete      = "GC_COMPLETE"
	GuestCustStatusFailed        = "GC_FAILED"
	GuestCustStatusRebootPending = "REBOOT_PENDING"
)

// Edge gateway vNic types
const (
	EdgeGatewayVnicTypeUplink       = "uplink"
	EdgeGatewayVnicTypeInternal     = "internal"
	EdgeGatewayVnicTypeTrunk        = "trunk"
	EdgeGatewayVnicTypeSubinterface = "subinterface"
	EdgeGatewayVnicTypeAny          = "any"
)

// Names of the filters allowed in the search engine
const (
	FilterNameRegex = "name_regex" // a name, searched by regular expression
	FilterDate      = "date"       // a date expression (>|<|==|>=|<= date)
	FilterIp        = "ip"         // An IP, searched by regular expression
	FilterLatest    = "latest"     // gets the newest element
	FilterEarliest  = "earliest"   // gets the oldest element
	FilterParent    = "parent"     // matches the entity parent
	FilterParentId  = "parent_id"  // matches the entity parent ID
)

const (
	// The Qt* (Query Type) constants are the names used with Query requests to retrieve the corresponding entities
	QtVappTemplate              = "vAppTemplate"              // vApp template
	QtAdminVappTemplate         = "adminVAppTemplate"         // vApp template as admin
	QtEdgeGateway               = "edgeGateway"               // edge gateway
	QtOrgVdcNetwork             = "orgVdcNetwork"             // Org VDC network
	QtCatalog                   = "catalog"                   // catalog
	QtAdminCatalog              = "adminCatalog"              // catalog as admin
	QtCatalogItem               = "catalogItem"               // catalog item
	QtAdminCatalogItem          = "adminCatalogItem"          // catalog item as admin
	QtAdminMedia                = "adminMedia"                // media item as admin
	QtMedia                     = "media"                     // media item
	QtVm                        = "vm"                        // Virtual machine
	QtAdminVm                   = "adminVM"                   // Virtual machine as admin
	QtVapp                      = "vApp"                      // vApp
	QtAdminVapp                 = "adminVApp"                 // vApp as admin
	QtOrgVdc                    = "orgVdc"                    // Org VDC
	QtAdminOrgVdc               = "adminOrgVdc"               // Org VDC as admin
	QtOrgVdcStorageProfile      = "orgVdcStorageProfile"      // StorageProfile of VDC
	QtAdminOrgVdcStorageProfile = "adminOrgVdcStorageProfile" // StorageProfile of VDC as admin
	QtTask                      = "task"                      // Task
	QtAdminTask                 = "adminTask"                 // Task as admin
	QtResourcePool              = "resourcePool"              // Resource Pool
	QtNetworkPool               = "networkPool"               // Network Pool
	QtProviderVdcStorageProfile = "providerVdcStorageProfile" // StorageProfile of Provider VDC
)

// AdminQueryTypes returns the corresponding "admin" query type for each regular type
var AdminQueryTypes = map[string]string{
	QtEdgeGateway:   QtEdgeGateway,   // EdgeGateway query type is the same for admin and regular users
	QtOrgVdcNetwork: QtOrgVdcNetwork, // Org VDC Network query type is the same for admin and regular users
	QtVappTemplate:  QtAdminVappTemplate,
	QtCatalog:       QtAdminCatalog,
	QtCatalogItem:   QtAdminCatalogItem,
	QtMedia:         QtAdminMedia,
	QtVm:            QtAdminVm,
	QtVapp:          QtAdminVapp,
	QtOrgVdc:        QtAdminOrgVdc,
}

const (
	// Affinity and anti affinity definitions
	PolarityAffinity     = "Affinity"
	PolarityAntiAffinity = "Anti-Affinity"
)

// VmQueryFilter defines how we search VMs
type VmQueryFilter int

const (
	// VmQueryFilterAll defines a no-filter search, i.e. will return all elements
	VmQueryFilterAll VmQueryFilter = iota

	// VmQueryFilterOnlyDeployed defines a filter for deployed VMs
	VmQueryFilterOnlyDeployed

	// VmQueryFilterOnlyTemplates defines a filter for VMs inside a template
	VmQueryFilterOnlyTemplates
)

// String converts a VmQueryFilter into the corresponding filter needed by the query to get the wanted result
func (qf VmQueryFilter) String() string {
	// Makes sure that we handle out-of-range values
	if qf < VmQueryFilterAll || qf > VmQueryFilterOnlyTemplates {
		return ""
	}
	return [...]string{
		"",                      // No filter: will not remove any items
		"isVAppTemplate==false", // Will find only the deployed VMs
		"isVAppTemplate==true",  // Will find only those VM that are inside a template
	}[qf]
}

// LDAP modes for Organization
const (
	LdapModeNone   = "NONE"
	LdapModeSystem = "SYSTEM"
	LdapModeCustom = "CUSTOM"
)

// Access control modes
const (
	ControlAccessReadOnly    = "ReadOnly"
	ControlAccessReadWrite   = "Change"
	ControlAccessFullControl = "FullControl"
)

// BodyType allows to define API body types where applicable
type BodyType int

const (
	// BodyTypeXML
	BodyTypeXML BodyType = iota

	// BodyTypeJSON
	BodyTypeJSON
)

const (
	// FiqlQueryTimestampFormat is the format accepted by Cloud API time comparison operator in FIQL query filters
	FiqlQueryTimestampFormat = "2006-01-02T15:04:05.000Z"
)

// These constants allow constructing OpenAPI endpoint paths and avoid strings in code for easy replacement in the
// future.
const (
	OpenApiPathVersion1_0_0                           = "1.0.0/"
	OpenApiPathVersion2_0_0                           = "2.0.0/"
	OpenApiEndpointRoles                              = "roles/"
	OpenApiEndpointGlobalRoles                        = "globalRoles/"
	OpenApiEndpointRights                             = "rights/"
	OpenApiEndpointRightsCategories                   = "rightsCategories/"
	OpenApiEndpointRightsBundles                      = "rightsBundles/"
	OpenApiEndpointAuditTrail                         = "auditTrail/"
	OpenApiEndpointImportableTier0Routers             = "nsxTResources/importableTier0Routers"
	OpenApiEndpointImportableSwitches                 = "/network/orgvdcnetworks/importableswitches"
	OpenApiEndpointImportableDvpgs                    = "virtualCenters/resources/importableDvpgs"
	OpenApiEndpointEdgeClusters                       = "nsxTResources/edgeClusters"
	OpenApiEndpointQosProfiles                        = "nsxTResources/gatewayQoSProfiles"
	OpenApiEndpointExternalNetworks                   = "externalNetworks/"
	OpenApiEndpointVdcComputePolicies                 = "vdcComputePolicies/"
	OpenApiEndpointVdcAssignedComputePolicies         = "vdcs/%s/computePolicies"
	OpenApiEndpointVdcCapabilities                    = "vdcs/%s/capabilities"
	OpenApiEndpointVdcNetworkProfile                  = "vdcs/%s/networkProfile"
	OpenApiEndpointEdgeGateways                       = "edgeGateways/"
	OpenApiEndpointEdgeGatewayQos                     = "edgeGateways/%s/qos"
	OpenApiEndpointEdgeGatewayDhcpForwarder           = "edgeGateways/%s/dhcpForwarder"
	OpenApiEndpointEdgeGatewayUsedIpAddresses         = "edgeGateways/%s/usedIpAddresses"
	OpenApiEndpointNsxtFirewallRules                  = "edgeGateways/%s/firewall/rules"
	OpenApiEndpointFirewallGroups                     = "firewallGroups/"
	OpenApiEndpointOrgVdcNetworks                     = "orgVdcNetworks/"
	OpenApiEndpointOrgVdcNetworksDhcp                 = "orgVdcNetworks/%s/dhcp"
	OpenApiEndpointOrgVdcNetworksDhcpBindings         = "orgVdcNetworks/%s/dhcp/bindings/"
	OpenApiEndpointNsxtNatRules                       = "edgeGateways/%s/nat/rules/"
	OpenApiEndpointAppPortProfiles                    = "applicationPortProfiles/"
	OpenApiEndpointIpSecVpnTunnel                     = "edgeGateways/%s/ipsec/tunnels/"
	OpenApiEndpointIpSecVpnTunnelConnectionProperties = "edgeGateways/%s/ipsec/tunnels/%s/connectionProperties"
	OpenApiEndpointIpSecVpnTunnelStatus               = "edgeGateways/%s/ipsec/tunnels/%s/status"
	OpenApiEndpointSSLCertificateLibrary              = "ssl/certificateLibrary/"
	OpenApiEndpointSSLCertificateLibraryOld           = "ssl/cetificateLibrary/"
	OpenApiEndpointSessionCurrent                     = "sessions/current"
	OpenApiEndpointVdcGroups                          = "vdcGroups/"
	OpenApiEndpointVdcGroupsCandidateVdcs             = "vdcGroups/networkingCandidateVdcs"
	OpenApiEndpointVdcGroupsDfwPolicies               = "vdcGroups/%s/dfwPolicies"
	OpenApiEndpointVdcGroupsDfwDefaultPolicies        = "vdcGroups/%s/dfwPolicies/default"
	OpenApiEndpointVdcGroupsDfwRules                  = "vdcGroups/%s/dfwPolicies/%s/rules"
	OpenApiEndpointLogicalVmGroups                    = "logicalVmGroups/"
	OpenApiEndpointNetworkContextProfiles             = "networkContextProfiles"
	OpenApiEndpointSecurityTags                       = "securityTags"
	OpenApiEndpointNsxtRouteAdvertisement             = "edgeGateways/%s/routing/advertisement"
	OpenApiEndpointTestConnection                     = "testConnection/"
	OpenApiEndpointEdgeBgpNeighbor                    = "edgeGateways/%s/routing/bgp/neighbors/"   // '%s' is NSX-T Edge Gateway ID
	OpenApiEndpointEdgeBgpConfigPrefixLists           = "edgeGateways/%s/routing/bgp/prefixLists/" // '%s' is NSX-T Edge Gateway ID
	OpenApiEndpointEdgeBgpConfig                      = "edgeGateways/%s/routing/bgp"              // '%s' is NSX-T Edge Gateway ID
	OpenApiEndpointRdeInterfaces                      = "interfaces/"
	OpenApiEndpointRdeEntityTypes                     = "entityTypes/"
	OpenApiEndpointRdeEntities                        = "entities/"
	OpenApiEndpointRdeEntitiesTypes                   = "entities/types/"
	OpenApiEndpointRdeEntitiesResolve                 = "entities/%s/resolve"
<<<<<<< HEAD
	OpenApiEndpointVirtualCenters                     = "virtualCenters"
	OpenApiEndpointResourcePools                      = "virtualCenters/%s/resourcePools/browse"    // '%s' is vCenter ID
	OpenApiEndpointResourcePoolsBrowseAll             = "virtualCenters/%s/resourcePools/browseAll" // '%s' is vCenter ID
	OpenApiEndpointResourcePoolHardware               = "virtualCenters/%s/resourcePools/%s/hwv"    // first '%s' is vCenter ID. Second one is Resource Pool MoRef
	OpenApiEndpointNetworkPools                       = "networkPools/"
	OpenApiEndpointNetworkPoolSummaries               = "networkPools/networkPoolSummaries"
	OpenApiEndpointStorageProfiles                    = "virtualCenters/%s/storageProfiles" // '%s' is vCenter ID
=======
	OpenApiEndpointExtensionsUi                       = "extensions/ui/"
	OpenApiEndpointExtensionsUiPlugin                 = "extensions/ui/%s/plugin"
	OpenApiEndpointExtensionsUiTenants                = "extensions/ui/%s/tenants"
	OpenApiEndpointExtensionsUiTenantsPublishAll      = "extensions/ui/%s/tenants/publishAll"
	OpenApiEndpointExtensionsUiTenantsPublish         = "extensions/ui/%s/tenants/publish"
	OpenApiEndpointExtensionsUiTenantsUnpublishAll    = "extensions/ui/%s/tenants/unpublishAll"
	OpenApiEndpointExtensionsUiTenantsUnpublish       = "extensions/ui/%s/tenants/unpublish"
>>>>>>> be0efa9e

	OpenApiEndpointIpSpaces         = "ipSpaces/"
	OpenApiEndpointIpSpaceSummaries = "ipSpaces/summaries"

	// NSX-T ALB related endpoints

	OpenApiEndpointAlbController = "loadBalancer/controllers/"

	// OpenApiEndpointAlbImportableClouds endpoint requires a filter _context==urn:vcloud:loadBalancerController:aa23ef66-ba32-48b2-892f-7acdffe4587e
	OpenApiEndpointAlbImportableClouds              = "nsxAlbResources/importableClouds/"
	OpenApiEndpointAlbImportableServiceEngineGroups = "nsxAlbResources/importableServiceEngineGroups"
	OpenApiEndpointAlbCloud                         = "loadBalancer/clouds/"
	OpenApiEndpointAlbServiceEngineGroups           = "loadBalancer/serviceEngineGroups/"
	OpenApiEndpointAlbPools                         = "loadBalancer/pools/"
	// OpenApiEndpointAlbPoolSummaries returns a limited subset of data provided by OpenApiEndpointAlbPools
	// however only the summary endpoint can list all available pools for an edge gateway
	OpenApiEndpointAlbPoolSummaries                 = "edgeGateways/%s/loadBalancer/poolSummaries" // %s contains edge gateway
	OpenApiEndpointAlbVirtualServices               = "loadBalancer/virtualServices/"
	OpenApiEndpointAlbVirtualServiceSummaries       = "edgeGateways/%s/loadBalancer/virtualServiceSummaries" // %s contains edge gateway
	OpenApiEndpointAlbServiceEngineGroupAssignments = "loadBalancer/serviceEngineGroups/assignments/"
	OpenApiEndpointAlbEdgeGateway                   = "edgeGateways/%s/loadBalancer"
)

// Header keys to run operations in tenant context
const (
	// HeaderTenantContext requires the Org ID of the tenant
	HeaderTenantContext = "X-VMWARE-VCLOUD-TENANT-CONTEXT"
	// HeaderAuthContext requires the Org name of the tenant
	HeaderAuthContext = "X-VMWARE-VCLOUD-AUTH-CONTEXT"
)

const (
	// ExternalNetworkBackingTypeNsxtTier0Router defines backing type of NSX-T Tier-0 router
	ExternalNetworkBackingTypeNsxtTier0Router = "NSXT_TIER0"
	// ExternalNetworkBackingTypeNsxtVrfTier0Router defines backing type of NSX-T Tier-0 VRF router
	ExternalNetworkBackingTypeNsxtVrfTier0Router = "NSXT_VRF_TIER0"
	// ExternalNetworkBackingTypeNsxtSegment defines backing type of NSX-T Segment (supported in VCD 10.3+)
	ExternalNetworkBackingTypeNsxtSegment = "IMPORTED_T_LOGICAL_SWITCH"
	// ExternalNetworkBackingTypeNetwork defines vSwitch portgroup
	ExternalNetworkBackingTypeNetwork = "NETWORK"
	// ExternalNetworkBackingDvPortgroup refers distributed switch portgroup
	ExternalNetworkBackingDvPortgroup = "DV_PORTGROUP"
)

const (
	// OrgVdcNetworkTypeRouted can be used to create NSX-T or NSX-V routed Org Vdc network
	OrgVdcNetworkTypeRouted = "NAT_ROUTED"
	// OrgVdcNetworkTypeIsolated can be used to create NSX-T or NSX-V isolated Org Vdc network
	OrgVdcNetworkTypeIsolated = "ISOLATED"
	// OrgVdcNetworkTypeDirect can be used to create NSX-V direct Org Vdc network
	OrgVdcNetworkTypeDirect = "DIRECT"
	// OrgVdcNetworkTypeOpaque type is used to create NSX-T imported Org Vdc network
	OrgVdcNetworkTypeOpaque = "OPAQUE"
)

const (
	// OrgVdcNetworkBackingTypeVirtualWire matches Org VDC network backing type for NSX-V
	OrgVdcNetworkBackingTypeVirtualWire = "VIRTUAL_WIRE"
	// OrgVdcNetworkBackingTypeNsxtFlexibleSegment matches Org VDC network backing type for NSX-T networks
	OrgVdcNetworkBackingTypeNsxtFlexibleSegment = "NSXT_FLEXIBLE_SEGMENT"
	// OrgVdcNetworkBackingTypeDvPortgroup matches Org VDC network backing type for NSX-T Imported network backed by DV Portgroup
	OrgVdcNetworkBackingTypeDvPortgroup = "DV_PORTGROUP"
)

const (
	// VdcCapabilityNetworkProviderNsxv is a convenience constant to match VDC capability
	VdcCapabilityNetworkProviderNsxv = "NSX_V"
	// VdcCapabilityNetworkProviderNsxt is a convenience constant to match VDC capability
	VdcCapabilityNetworkProviderNsxt = "NSX_T"
)

const (
	// FirewallGroupTypeSecurityGroup can be used in types.NsxtFirewallGroup for 'TypeValue' field
	// to create Security Group
	FirewallGroupTypeSecurityGroup = "SECURITY_GROUP"
	// FirewallGroupTypeIpSet can be used in types.NsxtFirewallGroup for 'TypeValue' field to create
	// IP Set
	FirewallGroupTypeIpSet = "IP_SET"

	// FirewallGroupTypeVmCriteria can be used in types.NsxtFirewallGroup for 'TypeValue' field to
	// create Dynamic Security Group (VCD 10.3+)
	FirewallGroupTypeVmCriteria = "VM_CRITERIA"
)

// These constants can be used to pick type of NSX-T NAT Rule
const (
	NsxtNatRuleTypeDnat      = "DNAT"
	NsxtNatRuleTypeNoDnat    = "NO_DNAT"
	NsxtNatRuleTypeSnat      = "SNAT"
	NsxtNatRuleTypeNoSnat    = "NO_SNAT"
	NsxtNatRuleTypeReflexive = "REFLEXIVE" // Only in VCD 10.3+ (API V36.0)
)

// In VCD versions 10.2.2+ (API V35.2+) there is a FirewallMatch field in NAT rule with these
// options
const (
	// NsxtNatRuleFirewallMatchInternalAddress will match firewall rules based on NAT rules internal
	// address (DEFAULT)
	NsxtNatRuleFirewallMatchInternalAddress = "MATCH_INTERNAL_ADDRESS"
	// NsxtNatRuleFirewallMatchExternalAddress will match firewall rules based on NAT rule external
	// address
	NsxtNatRuleFirewallMatchExternalAddress = "MATCH_EXTERNAL_ADDRESS"
	// NsxtNatRuleFirewallMatchBypass will skip evaluating NAT rules in firewall
	NsxtNatRuleFirewallMatchBypass = "BYPASS"
)

const (
	// ApplicationPortProfileScopeSystem is a defined scope which allows user to only read (no write capability) system
	// predefined Application Port Profiles
	ApplicationPortProfileScopeSystem = "SYSTEM"
	// ApplicationPortProfileScopeProvider allows user to read and set Application Port Profiles at provider level. In
	// reality Network Provider (NSX-T Manager) must be specified while creating.
	ApplicationPortProfileScopeProvider = "PROVIDER"
	// ApplicationPortProfileScopeTenant allows user to read and set Application Port Profiles at Org VDC level.
	ApplicationPortProfileScopeTenant = "TENANT"
)

const (
	// VcloudUndefinedKey is the bundles key automatically added to new role related objects
	VcloudUndefinedKey = "com.vmware.vcloud.undefined.key"
)

const (
	// NsxtAlbCloudBackingTypeNsxtAlb is a backing type for NSX-T ALB used in types.NsxtAlbCloudBacking
	NsxtAlbCloudBackingTypeNsxtAlb = "NSXALB_NSXT"
)

const (
	// UrnTypeVdcGroup is the third segment of URN for VDC Group
	UrnTypeVdcGroup = "vdcGroup"
	// UrnTypeVdc is the third segment of URN for VDC
	UrnTypeVdc = "vdc"
)

// Metadata type constants
const (
	MetadataStringValue   string = "MetadataStringValue"
	MetadataNumberValue   string = "MetadataNumberValue"
	MetadataDateTimeValue string = "MetadataDateTimeValue"
	MetadataBooleanValue  string = "MetadataBooleanValue"

	MetadataReadOnlyVisibility  string = "READONLY"
	MetadataHiddenVisibility    string = "PRIVATE"
	MetadataReadWriteVisibility string = "READWRITE"
)

const (
	// DistributedFirewallPolicyDefault is a constant for "default" Distributed Firewall Policy
	DistributedFirewallPolicyDefault = "default"
)

// NSX-V distributed firewall

// Protocols
const (
	DFWProtocolTcp  = "TCP"
	DFWProtocolUdp  = "UDP"
	DFWProtocolIcmp = "ICMP"
)

// Action types
const (
	DFWActionAllow = "allow"
	DFWActionDeny  = "deny"
)

// Directions
const (
	DFWDirectionIn    = "in"
	DFWDirectionOut   = "out"
	DFWDirectionInout = "inout"
)

// Types of packet
const (
	DFWPacketAny  = "any"
	DFWPacketIpv4 = "ipv4"
	DFWPacketIpv6 = "ipv6"
)

// Elements of Source, Destination, and Applies-To
const (
	DFWElementVdc            = "VDC"
	DFWElementVirtualMachine = "VirtualMachine"
	DFWElementNetwork        = "Network"
	DFWElementEdge           = "Edge"
	DFWElementIpSet          = "IPSet"
	DFWElementIpv4           = "Ipv4Address"
)

// Types of service
const (
	DFWServiceTypeApplication      = "Application"
	DFWServiceTypeApplicationGroup = "ApplicationGroup"
)

var NsxvProtocolCodes = map[string]int{
	DFWProtocolTcp:  6,
	DFWProtocolUdp:  17,
	DFWProtocolIcmp: 1,
}

// NSX-T DHCP Binding Type
const (
	NsxtDhcpBindingTypeIpv4 = "IPV4"
	NsxtDhcpBindingTypeIpv6 = "IPV6"
)

// NSX-T IPSec VPN authentication modes
const (
	NsxtIpSecVpnAuthenticationModePSK         = "PSK"
	NsxtIpSecVpnAuthenticationModeCertificate = "CERTIFICATE"
)

// Org VDC network backing types
const (
	OpenApiOrgVdcNetworkBackingTypeNsxv = "VIRTUAL_WIRE"
	OpenApiOrgVdcNetworkBackingTypeNsxt = "NSXT_FLEXIBLE_SEGMENT"
)

// IP Space types
const (
	IpSpaceShared  = "SHARED_SERVICES"
	IpSpacePublic  = "PUBLIC"
	IpSpacePrivate = "PRIVATE"
)

// Values used for SAML metadata normalization and validation
const (
	SamlNamespaceMd     = "urn:oasis:names:tc:SAML:2.0:metadata"
	SamlNamespaceDs     = "http://www.w3.org/2000/09/xmldsig#"
	SamlNamespaceHoksso = "urn:oasis:names:tc:SAML:2.0:profiles:holder-of-key:SSO:browser"
)<|MERGE_RESOLUTION|>--- conflicted
+++ resolved
@@ -410,7 +410,6 @@
 	OpenApiEndpointRdeEntities                        = "entities/"
 	OpenApiEndpointRdeEntitiesTypes                   = "entities/types/"
 	OpenApiEndpointRdeEntitiesResolve                 = "entities/%s/resolve"
-<<<<<<< HEAD
 	OpenApiEndpointVirtualCenters                     = "virtualCenters"
 	OpenApiEndpointResourcePools                      = "virtualCenters/%s/resourcePools/browse"    // '%s' is vCenter ID
 	OpenApiEndpointResourcePoolsBrowseAll             = "virtualCenters/%s/resourcePools/browseAll" // '%s' is vCenter ID
@@ -418,7 +417,6 @@
 	OpenApiEndpointNetworkPools                       = "networkPools/"
 	OpenApiEndpointNetworkPoolSummaries               = "networkPools/networkPoolSummaries"
 	OpenApiEndpointStorageProfiles                    = "virtualCenters/%s/storageProfiles" // '%s' is vCenter ID
-=======
 	OpenApiEndpointExtensionsUi                       = "extensions/ui/"
 	OpenApiEndpointExtensionsUiPlugin                 = "extensions/ui/%s/plugin"
 	OpenApiEndpointExtensionsUiTenants                = "extensions/ui/%s/tenants"
@@ -426,7 +424,6 @@
 	OpenApiEndpointExtensionsUiTenantsPublish         = "extensions/ui/%s/tenants/publish"
 	OpenApiEndpointExtensionsUiTenantsUnpublishAll    = "extensions/ui/%s/tenants/unpublishAll"
 	OpenApiEndpointExtensionsUiTenantsUnpublish       = "extensions/ui/%s/tenants/unpublish"
->>>>>>> be0efa9e
 
 	OpenApiEndpointIpSpaces         = "ipSpaces/"
 	OpenApiEndpointIpSpaceSummaries = "ipSpaces/summaries"
