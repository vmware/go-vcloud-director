--- conflicted
+++ resolved
@@ -154,8 +154,5 @@
 	LBMonitorPath    = "/loadbalancer/config/monitors/"
 	LBServerPoolPath = "/loadbalancer/config/pools/"
 	LBAppProfilePath = "/loadbalancer/config/applicationprofiles/"
-<<<<<<< HEAD
 	LBAppRulePath    = "/loadbalancer/config/applicationrules/"
-=======
->>>>>>> 070d508b
 )