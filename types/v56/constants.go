/*
 * Copyright 2021 VMware, Inc.  All rights reserved.  Licensed under the Apache v2 License.
 */

package types

const (
	// PublicCatalog Name
	PublicCatalog = "Public Catalog"

	// DefaultCatalog Name
	DefaultCatalog = "Default Catalog"

	// JSONMimeV57 the json mime for version 5.7 of the API
	JSONMimeV57 = "application/json;version=5.7"
	// AnyXMLMime511 the wildcard xml mime for version 5.11 of the API
	AnyXMLMime511 = "application/*+xml;version=5.11"
	AnyXMLMime    = "application/xml"
	// Version511 the 5.11 version
	Version511 = "5.11"
	// Version is the default version number
	Version = Version511
	// SoapXML mime type
	SoapXML = "application/soap+xml"
	// JSONMime
	JSONMime = "application/json"
)

const (
	// MimeOrgList mime for org list
	MimeOrgList = "application/vnd.vmware.vcloud.orgList+xml"
	// MimeOrg mime for org
	MimeOrg = "application/vnd.vmware.vcloud.org+xml"
	// MimeAdminOrg mime for admin org
	MimeAdminOrg = "application/vnd.vmware.admin.organization+xml"
	// MimeCatalog mime for catalog
	MimeCatalog = "application/vnd.vmware.vcloud.catalog+xml"
	// MimeCatalogItem mime for catalog item
	MimeCatalogItem = "application/vnd.vmware.vcloud.catalogItem+xml"
	// MimeVDC mime for a VDC
	MimeVDC = "application/vnd.vmware.vcloud.vdc+xml"
	// MimeVDC mime for a admin VDC
	MimeAdminVDC = "application/vnd.vmware.admin.vdc+xml"
	// MimeEdgeGateway mime for an Edge Gateway
	MimeEdgeGateway = "application/vnd.vmware.admin.edgeGateway+xml"
	// MimeVAppTemplate mime for a vapp template
	MimeVAppTemplate = "application/vnd.vmware.vcloud.vAppTemplate+xml"
	// MimeVApp mime for a vApp
	MimeVApp = "application/vnd.vmware.vcloud.vApp+xml"
	// MimeQueryRecords mime for the query records
	MimeQueryRecords = "application/vnd.vmware.vcloud.query.records+xml"
	// MimeAPIExtensibility mime for api extensibility
	MimeAPIExtensibility = "application/vnd.vmware.vcloud.apiextensibility+xml"
	// MimeEntity mime for vcloud entity
	MimeEntity = "application/vnd.vmware.vcloud.entity+xml"
	// MimeQueryList mime for query list
	MimeQueryList = "application/vnd.vmware.vcloud.query.queryList+xml"
	// MimeSession mime for a session
	MimeSession = "application/vnd.vmware.vcloud.session+xml"
	// MimeTask mime for task
	MimeTask = "application/vnd.vmware.vcloud.task+xml"
	// MimeError mime for error
	MimeError = "application/vnd.vmware.vcloud.error+xml"
	// MimeNetwork mime for a network
	MimeNetwork = "application/vnd.vmware.vcloud.network+xml"
	// MimeOrgVdcNetwork mime for an Org VDC network
	MimeOrgVdcNetwork = "application/vnd.vmware.vcloud.orgVdcNetwork+xml"
	//MimeDiskCreateParams mime for create independent disk
	MimeDiskCreateParams = "application/vnd.vmware.vcloud.diskCreateParams+xml"
	// Mime for VMs
	MimeVMs = "application/vnd.vmware.vcloud.vms+xml"
	// Mime for attach or detach independent disk
	MimeDiskAttachOrDetachParams = "application/vnd.vmware.vcloud.diskAttachOrDetachParams+xml"
	// Mime for Disk
	MimeDisk = "application/vnd.vmware.vcloud.disk+xml"
	// Mime for insert or eject media
	MimeMediaInsertOrEjectParams = "application/vnd.vmware.vcloud.mediaInsertOrEjectParams+xml"
	// Mime for catalog
	MimeAdminCatalog = "application/vnd.vmware.admin.catalog+xml"
	// Mime for virtual hardware section
	MimeVirtualHardwareSection = "application/vnd.vmware.vcloud.virtualHardwareSection+xml"
	// Mime for networkConnectionSection
	MimeNetworkConnectionSection = "application/vnd.vmware.vcloud.networkConnectionSection+xml"
	// Mime for Item
	MimeRasdItem = "application/vnd.vmware.vcloud.rasdItem+xml"
	// Mime for guest customization section
	MimeGuestCustomizationSection = "application/vnd.vmware.vcloud.guestCustomizationSection+xml"
	// Mime for guest customization status
	MimeGuestCustomizationStatus = "application/vnd.vmware.vcloud.guestcustomizationstatussection"
	// Mime for network config section
	MimeNetworkConfigSection = "application/vnd.vmware.vcloud.networkconfigsection+xml"
	// Mime for recompose vApp params
	MimeRecomposeVappParams = "application/vnd.vmware.vcloud.recomposeVAppParams+xml"
	// Mime for compose vApp params
	MimeComposeVappParams = "application/vnd.vmware.vcloud.composeVAppParams+xml"
	// Mime for undeploy vApp params
	MimeUndeployVappParams = "application/vnd.vmware.vcloud.undeployVAppParams+xml"
	// Mime for deploy vApp params
	MimeDeployVappParams = "application/vnd.vmware.vcloud.deployVAppParams+xml"
	// Mime for VM
	MimeVM = "application/vnd.vmware.vcloud.vm+xml"
	// Mime for instantiate vApp template params
	MimeInstantiateVappTemplateParams = "application/vnd.vmware.vcloud.instantiateVAppTemplateParams+xml"
	// Mime for product section
	MimeProductSection = "application/vnd.vmware.vcloud.productSections+xml"
	// Mime for metadata
	MimeMetaData = "application/vnd.vmware.vcloud.metadata+xml"
	// Mime for metadata value
	MimeMetaDataValue = "application/vnd.vmware.vcloud.metadata.value+xml"
	// Mime for a admin network
	MimeExtensionNetwork = "application/vnd.vmware.admin.extension.network+xml"
	// Mime for an external network
	MimeExternalNetwork = "application/vnd.vmware.admin.vmwexternalnet+xml"
	// Mime of an Org User
	MimeAdminUser = "application/vnd.vmware.admin.user+xml"
	// MimeAdminGroup specifies groups
	MimeAdminGroup = "application/vnd.vmware.admin.group+xml"
	// MimeOrgLdapSettings
	MimeOrgLdapSettings = "application/vnd.vmware.admin.organizationldapsettings+xml"
	// Mime of vApp network
	MimeVappNetwork = "application/vnd.vmware.vcloud.vAppNetwork+xml"
	// Mime of access control
	MimeControlAccess = "application/vnd.vmware.vcloud.controlAccess+xml"
	// Mime of VM capabilities
	MimeVmCapabilities = "application/vnd.vmware.vcloud.vmCapabilitiesSection+xml"
	// Mime of Vdc Compute Policy References
	MimeVdcComputePolicyReferences = "application/vnd.vmware.vcloud.vdcComputePolicyReferences+xml"
	// Mime for Storage profile
	MimeStorageProfile = "application/vnd.vmware.admin.vdcStorageProfile+xml "
	// Mime for create VM Params
	MimeCreateVmParams = "application/vnd.vmware.vcloud.CreateVmParams+xml"
	// Mime for instantiate VM Params from template
	MimeInstantiateVmTemplateParams = "application/vnd.vmware.vcloud.instantiateVmTemplateParams+xml"
	// Mime for adding or removing VDC storage profiles
	MimeUpdateVdcStorageProfiles = "application/vnd.vmware.admin.updateVdcStorageProfiles+xml"
	// Mime to modify lease settings
	MimeLeaseSettingSection = "application/vnd.vmware.vcloud.leaseSettingsSection+xml"
	// Mime to publish external catalog
	PublishExternalCatalog = "application/vnd.vmware.admin.publishExternalCatalogParams+xml"
	// Mime to subscribe to an external catalog
	MimeSubscribeToExternalCatalog = "application/vnd.vmware.admin.externalCatalogSubscriptionParams+json"
	// Mime to identify a media item
	MimeMediaItem = "application/vnd.vmware.vcloud.media+xml"
)

const (
	VMsCDResourceSubType = "vmware.cdrom.iso"
)

// https://blogs.vmware.com/vapp/2009/11/virtual-hardware-in-ovf-part-1.html

const (
	ResourceTypeOther     int = 0
	ResourceTypeProcessor int = 3
	ResourceTypeMemory    int = 4
	ResourceTypeIDE       int = 5
	ResourceTypeSCSI      int = 6
	ResourceTypeEthernet  int = 10
	ResourceTypeFloppy    int = 14
	ResourceTypeCD        int = 15
	ResourceTypeDVD       int = 16
	ResourceTypeDisk      int = 17
	ResourceTypeUSB       int = 23
)

const (
	FenceModeIsolated = "isolated"
	FenceModeBridged  = "bridged"
	FenceModeNAT      = "natRouted"
)

const (
	IPAllocationModeDHCP   = "DHCP"
	IPAllocationModeManual = "MANUAL"
	IPAllocationModeNone   = "NONE"
	IPAllocationModePool   = "POOL"
)

// NoneNetwork is a special type of network in vCD which represents a network card which is not
// attached to any network.
const (
	NoneNetwork = "none"
)

const (
	XMLNamespaceVCloud    = "http://www.vmware.com/vcloud/v1.5"
	XMLNamespaceOVF       = "http://schemas.dmtf.org/ovf/envelope/1"
	XMLNamespaceVMW       = "http://www.vmware.com/schema/ovf"
	XMLNamespaceXSI       = "http://www.w3.org/2001/XMLSchema-instance"
	XMLNamespaceRASD      = "http://schemas.dmtf.org/wbem/wscim/1/cim-schema/2/CIM_ResourceAllocationSettingData"
	XMLNamespaceVSSD      = "http://schemas.dmtf.org/wbem/wscim/1/cim-schema/2/CIM_VirtualSystemSettingData"
	XMLNamespaceExtension = "http://www.vmware.com/vcloud/extension/v1.5"
)

// NSX-V Edge gateway API endpoints
const (
	EdgeNatPath            = "/nat/config"
	EdgeCreateNatPath      = "/nat/config/rules"
	EdgeFirewallPath       = "/firewall/config"
	EdgeCreateFirewallPath = "/firewall/config/rules"
	EdgeVnicConfig         = "/vnics"
	EdgeVdcVnicConfig      = "/vdcNetworks"
	EdgeDhcpRelayPath      = "/dhcp/config/relay"
	EdgeDhcpLeasePath      = "/dhcp/leaseInfo"
	LbConfigPath           = "/loadbalancer/config/"
	LbMonitorPath          = "/loadbalancer/config/monitors/"
	LbServerPoolPath       = "/loadbalancer/config/pools/"
	LbAppProfilePath       = "/loadbalancer/config/applicationprofiles/"
	LbAppRulePath          = "/loadbalancer/config/applicationrules/"
	LbVirtualServerPath    = "/loadbalancer/config/virtualservers/"
)

// NSX-V proxied services API endpoints
const (
	NsxvIpSetServicePath = "/ipset"
)

// Guest customization statuses. These are all known possible statuses
const (
	GuestCustStatusPending       = "GC_PENDING"
	GuestCustStatusPostPending   = "POST_GC_PENDING"
	GuestCustStatusComplete      = "GC_COMPLETE"
	GuestCustStatusFailed        = "GC_FAILED"
	GuestCustStatusRebootPending = "REBOOT_PENDING"
)

// Edge gateway vNic types
const (
	EdgeGatewayVnicTypeUplink       = "uplink"
	EdgeGatewayVnicTypeInternal     = "internal"
	EdgeGatewayVnicTypeTrunk        = "trunk"
	EdgeGatewayVnicTypeSubinterface = "subinterface"
	EdgeGatewayVnicTypeAny          = "any"
)

// Names of the filters allowed in the search engine
const (
	FilterNameRegex = "name_regex" // a name, searched by regular expression
	FilterDate      = "date"       // a date expression (>|<|==|>=|<= date)
	FilterIp        = "ip"         // An IP, searched by regular expression
	FilterLatest    = "latest"     // gets the newest element
	FilterEarliest  = "earliest"   // gets the oldest element
	FilterParent    = "parent"     // matches the entity parent
	FilterParentId  = "parent_id"  // matches the entity parent ID
)

const (
	// The Qt* (Query Type) constants are the names used with Query requests to retrieve the corresponding entities
	QtVappTemplate              = "vAppTemplate"              // vApp template
	QtAdminVappTemplate         = "adminVAppTemplate"         // vApp template as admin
	QtEdgeGateway               = "edgeGateway"               // edge gateway
	QtOrgVdcNetwork             = "orgVdcNetwork"             // Org VDC network
	QtCatalog                   = "catalog"                   // catalog
	QtAdminCatalog              = "adminCatalog"              // catalog as admin
	QtCatalogItem               = "catalogItem"               // catalog item
	QtAdminCatalogItem          = "adminCatalogItem"          // catalog item as admin
	QtAdminMedia                = "adminMedia"                // media item as admin
	QtMedia                     = "media"                     // media item
	QtVm                        = "vm"                        // Virtual machine
	QtAdminVm                   = "adminVM"                   // Virtual machine as admin
	QtVapp                      = "vApp"                      // vApp
	QtAdminVapp                 = "adminVApp"                 // vApp as admin
	QtOrgVdc                    = "orgVdc"                    // Org VDC
	QtAdminOrgVdc               = "adminOrgVdc"               // Org VDC as admin
	QtOrgVdcStorageProfile      = "orgVdcStorageProfile"      // StorageProfile of VDC
	QtAdminOrgVdcStorageProfile = "adminOrgVdcStorageProfile" // StorageProfile of VDC as admin
	QtTask                      = "task"                      // Task
	QtAdminTask                 = "adminTask"                 // Task as admin
)

// AdminQueryTypes returns the corresponding "admin" query type for each regular type
var AdminQueryTypes = map[string]string{
	QtEdgeGateway:   QtEdgeGateway,   // EdgeGateway query type is the same for admin and regular users
	QtOrgVdcNetwork: QtOrgVdcNetwork, // Org VDC Network query type is the same for admin and regular users
	QtVappTemplate:  QtAdminVappTemplate,
	QtCatalog:       QtAdminCatalog,
	QtCatalogItem:   QtAdminCatalogItem,
	QtMedia:         QtAdminMedia,
	QtVm:            QtAdminVm,
	QtVapp:          QtAdminVapp,
	QtOrgVdc:        QtAdminOrgVdc,
}

const (
	// Affinity and anti affinity definitions
	PolarityAffinity     = "Affinity"
	PolarityAntiAffinity = "Anti-Affinity"
)

// VmQueryFilter defines how we search VMs
type VmQueryFilter int

const (
	// VmQueryFilterAll defines a no-filter search, i.e. will return all elements
	VmQueryFilterAll VmQueryFilter = iota

	// VmQueryFilterOnlyDeployed defines a filter for deployed VMs
	VmQueryFilterOnlyDeployed

	// VmQueryFilterOnlyTemplates defines a filter for VMs inside a template
	VmQueryFilterOnlyTemplates
)

// String converts a VmQueryFilter into the corresponding filter needed by the query to get the wanted result
func (qf VmQueryFilter) String() string {
	// Makes sure that we handle out-of-range values
	if qf < VmQueryFilterAll || qf > VmQueryFilterOnlyTemplates {
		return ""
	}
	return [...]string{
		"",                      // No filter: will not remove any items
		"isVAppTemplate==false", // Will find only the deployed VMs
		"isVAppTemplate==true",  // Will find only those VM that are inside a template
	}[qf]
}

// LDAP modes for Organization
const (
	LdapModeNone   = "NONE"
	LdapModeSystem = "SYSTEM"
	LdapModeCustom = "CUSTOM"
)

// Access control modes
const (
	ControlAccessReadOnly    = "ReadOnly"
	ControlAccessReadWrite   = "Change"
	ControlAccessFullControl = "FullControl"
)

// BodyType allows to define API body types where applicable
type BodyType int

const (
	// BodyTypeXML
	BodyTypeXML BodyType = iota

	// BodyTypeJSON
	BodyTypeJSON
)

const (
	// FiqlQueryTimestampFormat is the format accepted by Cloud API time comparison operator in FIQL query filters
	FiqlQueryTimestampFormat = "2006-01-02T15:04:05.000Z"
)

// These constants allow constructing OpenAPI endpoint paths and avoid strings in code for easy replacement in the
// future.
const (
	OpenApiPathVersion1_0_0                           = "1.0.0/"
	OpenApiPathVersion2_0_0                           = "2.0.0/"
	OpenApiEndpointRoles                              = "roles/"
	OpenApiEndpointGlobalRoles                        = "globalRoles/"
	OpenApiEndpointRights                             = "rights/"
	OpenApiEndpointRightsCategories                   = "rightsCategories/"
	OpenApiEndpointRightsBundles                      = "rightsBundles/"
	OpenApiEndpointAuditTrail                         = "auditTrail/"
	OpenApiEndpointImportableTier0Routers             = "nsxTResources/importableTier0Routers"
	OpenApiEndpointImportableSwitches                 = "/network/orgvdcnetworks/importableswitches"
	OpenApiEndpointEdgeClusters                       = "nsxTResources/edgeClusters"
	OpenApiEndpointExternalNetworks                   = "externalNetworks/"
	OpenApiEndpointVdcComputePolicies                 = "vdcComputePolicies/"
	OpenApiEndpointVdcAssignedComputePolicies         = "vdcs/%s/computePolicies"
	OpenApiEndpointVdcCapabilities                    = "vdcs/%s/capabilities"
	OpenApiEndpointVdcNetworkProfile                  = "vdcs/%s/networkProfile"
	OpenApiEndpointEdgeGateways                       = "edgeGateways/"
	OpenApiEndpointNsxtFirewallRules                  = "edgeGateways/%s/firewall/rules"
	OpenApiEndpointFirewallGroups                     = "firewallGroups/"
	OpenApiEndpointOrgVdcNetworks                     = "orgVdcNetworks/"
	OpenApiEndpointOrgVdcNetworksDhcp                 = "orgVdcNetworks/%s/dhcp"
	OpenApiEndpointNsxtNatRules                       = "edgeGateways/%s/nat/rules/"
	OpenApiEndpointAppPortProfiles                    = "applicationPortProfiles/"
	OpenApiEndpointIpSecVpnTunnel                     = "edgeGateways/%s/ipsec/tunnels/"
	OpenApiEndpointIpSecVpnTunnelConnectionProperties = "edgeGateways/%s/ipsec/tunnels/%s/connectionProperties"
	OpenApiEndpointIpSecVpnTunnelStatus               = "edgeGateways/%s/ipsec/tunnels/%s/status"
	OpenApiEndpointSSLCertificateLibrary              = "ssl/certificateLibrary/"
	OpenApiEndpointSSLCertificateLibraryOld           = "ssl/cetificateLibrary/"
	OpenApiEndpointSessionCurrent                     = "sessions/current"
	OpenApiEndpointVdcGroups                          = "vdcGroups/"
	OpenApiEndpointVdcGroupsCandidateVdcs             = "vdcGroups/networkingCandidateVdcs"
	OpenApiEndpointVdcGroupsDfwPolicies               = "vdcGroups/%s/dfwPolicies"
	OpenApiEndpointVdcGroupsDfwDefaultPolicies        = "vdcGroups/%s/dfwPolicies/default"
	OpenApiEndpointVdcGroupsDfwRules                  = "vdcGroups/%s/dfwPolicies/%s/rules"
	OpenApiEndpointLogicalVmGroups                    = "logicalVmGroups/"
	OpenApiEndpointNetworkContextProfiles             = "networkContextProfiles"
	OpenApiEndpointSecurityTags                       = "securityTags"
	OpenApiEndpointNsxtRouteAdvertisement             = "edgeGateways/%s/routing/advertisement"
	OpenApiEndpointTestConnection                     = "testConnection/"
	OpenApiEndpointEdgeBgpNeighbor                    = "edgeGateways/%s/routing/bgp/neighbors/"   // '%s' is NSX-T Edge Gateway ID
	OpenApiEndpointEdgeBgpConfigPrefixLists           = "edgeGateways/%s/routing/bgp/prefixLists/" // '%s' is NSX-T Edge Gateway ID
	OpenApiEndpointEdgeBgpConfig                      = "edgeGateways/%s/routing/bgp"              // '%s' is NSX-T Edge Gateway ID
	OpenApiEndpointRdeInterfaces                      = "interfaces/"
	OpenApiEndpointRdeEntityTypes                     = "entityTypes/"

	// NSX-T ALB related endpoints

	OpenApiEndpointAlbController = "loadBalancer/controllers/"

	// OpenApiEndpointAlbImportableClouds endpoint requires a filter _context==urn:vcloud:loadBalancerController:aa23ef66-ba32-48b2-892f-7acdffe4587e
	OpenApiEndpointAlbImportableClouds              = "nsxAlbResources/importableClouds/"
	OpenApiEndpointAlbImportableServiceEngineGroups = "nsxAlbResources/importableServiceEngineGroups"
	OpenApiEndpointAlbCloud                         = "loadBalancer/clouds/"
	OpenApiEndpointAlbServiceEngineGroups           = "loadBalancer/serviceEngineGroups/"
	OpenApiEndpointAlbPools                         = "loadBalancer/pools/"
	// OpenApiEndpointAlbPoolSummaries returns a limited subset of data provided by OpenApiEndpointAlbPools
	// however only the summary endpoint can list all available pools for an edge gateway
	OpenApiEndpointAlbPoolSummaries                 = "edgeGateways/%s/loadBalancer/poolSummaries" // %s contains edge gateway
	OpenApiEndpointAlbVirtualServices               = "loadBalancer/virtualServices/"
	OpenApiEndpointAlbVirtualServiceSummaries       = "edgeGateways/%s/loadBalancer/virtualServiceSummaries" // %s contains edge gateway
	OpenApiEndpointAlbServiceEngineGroupAssignments = "loadBalancer/serviceEngineGroups/assignments/"
	OpenApiEndpointAlbEdgeGateway                   = "edgeGateways/%s/loadBalancer"
)

// Header keys to run operations in tenant context
const (
	// HeaderTenantContext requires the Org ID of the tenant
	HeaderTenantContext = "X-VMWARE-VCLOUD-TENANT-CONTEXT"
	// HeaderAuthContext requires the Org name of the tenant
	HeaderAuthContext = "X-VMWARE-VCLOUD-AUTH-CONTEXT"
)

const (
	// ExternalNetworkBackingTypeNsxtTier0Router defines backing type of NSX-T Tier-0 router
	ExternalNetworkBackingTypeNsxtTier0Router = "NSXT_TIER0"
	// ExternalNetworkBackingTypeNsxtVrfTier0Router defines backing type of NSX-T Tier-0 VRF router
	ExternalNetworkBackingTypeNsxtVrfTier0Router = "NSXT_VRF_TIER0"
	// ExternalNetworkBackingTypeNsxtSegment defines backing type of NSX-T Segment (supported in VCD 10.3+)
	ExternalNetworkBackingTypeNsxtSegment = "IMPORTED_T_LOGICAL_SWITCH"
	// ExternalNetworkBackingTypeNetwork defines vSwitch portgroup
	ExternalNetworkBackingTypeNetwork = "NETWORK"
	// ExternalNetworkBackingDvPortgroup refers distributed switch portgroup
	ExternalNetworkBackingDvPortgroup = "DV_PORTGROUP"
)

const (
	// OrgVdcNetworkTypeRouted can be used to create NSX-T or NSX-V routed Org Vdc network
	OrgVdcNetworkTypeRouted = "NAT_ROUTED"
	// OrgVdcNetworkTypeIsolated can be used to create NSX-T or NSX-V isolated Org Vdc network
	OrgVdcNetworkTypeIsolated = "ISOLATED"
	// OrgVdcNetworkTypeOpaque type is used to create NSX-T imported Org Vdc network
	OrgVdcNetworkTypeOpaque = "OPAQUE"
	// OrgVdcNetworkTypeDirect can be used to create NSX-V direct Org Vdc network
	OrgVdcNetworkTypeDirect = "DIRECT"
)

const (
	// VdcCapabilityNetworkProviderNsxv is a convenience constant to match VDC capability
	VdcCapabilityNetworkProviderNsxv = "NSX_V"
	// VdcCapabilityNetworkProviderNsxt is a convenience constant to match VDC capability
	VdcCapabilityNetworkProviderNsxt = "NSX_T"
)

const (
	// FirewallGroupTypeSecurityGroup can be used in types.NsxtFirewallGroup for 'TypeValue' field
	// to create Security Group
	FirewallGroupTypeSecurityGroup = "SECURITY_GROUP"
	// FirewallGroupTypeIpSet can be used in types.NsxtFirewallGroup for 'TypeValue' field to create
	// IP Set
	FirewallGroupTypeIpSet = "IP_SET"

	// FirewallGroupTypeVmCriteria can be used in types.NsxtFirewallGroup for 'TypeValue' field to
	// create Dynamic Security Group (VCD 10.3+)
	FirewallGroupTypeVmCriteria = "VM_CRITERIA"
)

// These constants can be used to pick type of NSX-T NAT Rule
const (
	NsxtNatRuleTypeDnat      = "DNAT"
	NsxtNatRuleTypeNoDnat    = "NO_DNAT"
	NsxtNatRuleTypeSnat      = "SNAT"
	NsxtNatRuleTypeNoSnat    = "NO_SNAT"
	NsxtNatRuleTypeReflexive = "REFLEXIVE" // Only in VCD 10.3+ (API V36.0)
)

// In VCD versions 10.2.2+ (API V35.2+) there is a FirewallMatch field in NAT rule with these
// options
const (
	// NsxtNatRuleFirewallMatchInternalAddress will match firewall rules based on NAT rules internal
	// address (DEFAULT)
	NsxtNatRuleFirewallMatchInternalAddress = "MATCH_INTERNAL_ADDRESS"
	// NsxtNatRuleFirewallMatchExternalAddress will match firewall rules based on NAT rule external
	// address
	NsxtNatRuleFirewallMatchExternalAddress = "MATCH_EXTERNAL_ADDRESS"
	// NsxtNatRuleFirewallMatchBypass will skip evaluating NAT rules in firewall
	NsxtNatRuleFirewallMatchBypass = "BYPASS"
)

const (
	// ApplicationPortProfileScopeSystem is a defined scope which allows user to only read (no write capability) system
	// predefined Application Port Profiles
	ApplicationPortProfileScopeSystem = "SYSTEM"
	// ApplicationPortProfileScopeProvider allows user to read and set Application Port Profiles at provider level. In
	// reality Network Provider (NSX-T Manager) must be specified while creating.
	ApplicationPortProfileScopeProvider = "PROVIDER"
	// ApplicationPortProfileScopeTenant allows user to read and set Application Port Profiles at Org VDC level.
	ApplicationPortProfileScopeTenant = "TENANT"
)

const (
	// VcloudUndefinedKey is the bundles key automatically added to new role related objects
	VcloudUndefinedKey = "com.vmware.vcloud.undefined.key"
)

const (
	// NsxtAlbCloudBackingTypeNsxtAlb is a backing type for NSX-T ALB used in types.NsxtAlbCloudBacking
	NsxtAlbCloudBackingTypeNsxtAlb = "NSXALB_NSXT"
)

const (
	// UrnTypeVdcGroup is the third segment of URN for VDC Group
	UrnTypeVdcGroup = "vdcGroup"
	// UrnTypeVdc is the third segment of URN for VDC
	UrnTypeVdc = "vdc"
)

// Metadata type constants
const (
	MetadataStringValue   string = "MetadataStringValue"
	MetadataNumberValue   string = "MetadataNumberValue"
	MetadataDateTimeValue string = "MetadataDateTimeValue"
	MetadataBooleanValue  string = "MetadataBooleanValue"

	MetadataReadOnlyVisibility  string = "READONLY"
	MetadataHiddenVisibility    string = "PRIVATE"
	MetadataReadWriteVisibility string = "READWRITE"
)

const (
	// DistributedFirewallPolicyDefault is a constant for "default" Distributed Firewall Policy
	DistributedFirewallPolicyDefault = "default"
)

<<<<<<< HEAD
const (
	NsxtIpSecVpnAuthenticationModePSK         = "PSK"
	NsxtIpSecVpnAuthenticationModeCertificate = "CERTIFICATE"
)
=======
// NSX-V distributed firewall

// Protocols
const (
	DFWProtocolTcp  = "TCP"
	DFWProtocolUdp  = "UDP"
	DFWProtocolIcmp = "ICMP"
)

// Action types
const (
	DFWActionAllow = "allow"
	DFWActionDeny  = "deny"
)

// Directions
const (
	DFWDirectionIn    = "in"
	DFWDirectionOut   = "out"
	DFWDirectionInout = "inout"
)

// Types of packet
const (
	DFWPacketAny  = "any"
	DFWPacketIpv4 = "ipv4"
	DFWPacketIpv6 = "ipv6"
)

// Elements of Source, Destination, and Applies-To
const (
	DFWElementVdc            = "VDC"
	DFWElementVirtualMachine = "VirtualMachine"
	DFWElementNetwork        = "Network"
	DFWElementEdge           = "Edge"
	DFWElementIpSet          = "IPSet"
	DFWElementIpv4           = "Ipv4Address"
)

// Types of service
const (
	DFWServiceTypeApplication      = "Application"
	DFWServiceTypeApplicationGroup = "ApplicationGroup"
)

var NsxvProtocolCodes = map[string]int{
	DFWProtocolTcp:  6,
	DFWProtocolUdp:  17,
	DFWProtocolIcmp: 1,
}
>>>>>>> aea05c46
<|MERGE_RESOLUTION|>--- conflicted
+++ resolved
@@ -530,12 +530,6 @@
 	DistributedFirewallPolicyDefault = "default"
 )
 
-<<<<<<< HEAD
-const (
-	NsxtIpSecVpnAuthenticationModePSK         = "PSK"
-	NsxtIpSecVpnAuthenticationModeCertificate = "CERTIFICATE"
-)
-=======
 // NSX-V distributed firewall
 
 // Protocols
@@ -586,4 +580,9 @@
 	DFWProtocolUdp:  17,
 	DFWProtocolIcmp: 1,
 }
->>>>>>> aea05c46
+
+// NSX-T IPSec VPN authentication modes
+const (
+	NsxtIpSecVpnAuthenticationModePSK         = "PSK"
+	NsxtIpSecVpnAuthenticationModeCertificate = "CERTIFICATE"
+)