--- conflicted
+++ resolved
@@ -151,15 +151,9 @@
 )
 
 const (
-<<<<<<< HEAD
 	LBMonitorPath       = "/loadbalancer/config/monitors/"
 	LBServerPoolPath    = "/loadbalancer/config/pools/"
 	LBAppProfilePath    = "/loadbalancer/config/applicationprofiles/"
+	LBAppRulePath       = "/loadbalancer/config/applicationrules/"
 	LBVirtualServerPath = "/loadbalancer/config/virtualservers/"
-=======
-	LBMonitorPath    = "/loadbalancer/config/monitors/"
-	LBServerPoolPath = "/loadbalancer/config/pools/"
-	LBAppProfilePath = "/loadbalancer/config/applicationprofiles/"
-	LBAppRulePath    = "/loadbalancer/config/applicationrules/"
->>>>>>> 20df7a4a
 )