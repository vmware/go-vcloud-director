--- conflicted
+++ resolved
@@ -346,11 +346,8 @@
 	OpenApiEndpointFirewallGroups             = "firewallGroups/"
 	OpenApiEndpointOrgVdcNetworks             = "orgVdcNetworks/"
 	OpenApiEndpointOrgVdcNetworksDhcp         = "orgVdcNetworks/%s/dhcp"
-<<<<<<< HEAD
 	OpenApiEndpointNsxtNatRules               = "edgeGateways/%s/nat/rules/"
-=======
 	OpenApiEndpointAppPortProfiles            = "applicationPortProfiles/"
->>>>>>> 61bd437c
 )
 
 // Header keys to run operations in tenant context
@@ -399,18 +396,27 @@
 	FirewallGroupTypeIpSet = "IP_SET"
 )
 
-<<<<<<< HEAD
-// These constants can be used to pick type of NSX-T NAT Rule and FirewallMatch (for VCD 10.2.2+)
+// These constants can be used to pick type of NSX-T NAT Rule
 const (
 	NsxtNatRuleTypeDnat   = "DNAT"
 	NsxtNatRuleTypeNoDnat = "NO_DNAT"
 	NsxtNatRuleTypeSnat   = "SNAT"
 	NsxtNatRuleTypeNoSnat = "NO_SNAT"
-
+)
+
+// In VCD versions 10.2.2+ (API V35.2+) there is a FirewallMatch field in NAT rule with these
+// options
+const (
+	// NsxtNatRuleFirewallMatchInternalAddress will match firewall rules based on NAT rules internal
+	// address (DEFAULT)
 	NsxtNatRuleFirewallMatchInternalAddress = "MATCH_INTERNAL_ADDRESS"
+	// NsxtNatRuleFirewallMatchExternalAddress will match firewall rules based on NAT rule external
+	// address
 	NsxtNatRuleFirewallMatchExternalAddress = "MATCH_EXTERNAL_ADDRESS"
-	NsxtNatRuleFirewallMatchBypass          = "BYPASS"
-=======
+	// NsxtNatRuleFirewallMatchBypass will skip evaluating NAT rules in firewall
+	NsxtNatRuleFirewallMatchBypass = "BYPASS"
+)
+
 const (
 	// ApplicationPortProfileScopeSystem is a defined scope which allows user to only read (no write capability) system
 	// predefined Application Port Profiles
@@ -420,5 +426,4 @@
 	ApplicationPortProfileScopeProvider = "PROVIDER"
 	// ApplicationPortProfileScopeTenant allows user to read and set Application Port Profiles at Org VDC level.
 	ApplicationPortProfileScopeTenant = "TENANT"
->>>>>>> 61bd437c
 )