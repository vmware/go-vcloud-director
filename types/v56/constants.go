--- conflicted
+++ resolved
@@ -230,7 +230,6 @@
 	QtAdminCatalogItem  = "adminCatalogItem"  // catalog item as admin
 	QtAdminMedia        = "adminMedia"        // media item as admin
 	QtMedia             = "media"             // media item
-<<<<<<< HEAD
 	QtVm                = "vm"                // Virtual machine
 	QtAdminVm           = "adminVM"           // Virtual machine as admin
 )
@@ -267,13 +266,10 @@
 		"isVAppTemplate==true",  // Will find only those VM that are inside a template
 	}[qf]
 }
-=======
-)
 
 // LDAP modes for Organization
 const (
 	LdapModeNone   = "NONE"
 	LdapModeSystem = "SYSTEM"
 	LdapModeCustom = "CUSTOM"
-)
->>>>>>> 4faf9eec
+)