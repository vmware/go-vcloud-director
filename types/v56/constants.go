--- conflicted
+++ resolved
@@ -160,16 +160,13 @@
 	MimeOpenIdProviderInfoXml = "application/vnd.vmware.vcloud.admin.openIdProviderInfo+xml"
 	// Mime to handle virtual hardware versions
 	MimeVirtualHardwareVersion = "application/vnd.vmware.vcloud.virtualHardwareVersion+xml"
-<<<<<<< HEAD
 	// Mime to handle org associations
 	MimeOrgAssociation = "application/vnd.vmware.admin.organizationAssociations+xml"
 	// Mime to handle site associations
 	MimeSiteAssociation = "application/vnd.vmware.admin.siteAssociation+xml"
-=======
 	// Mime to instantiate VDC Templates
 	MimeVdcTemplateInstantiate     = "application/vnd.vmware.vcloud.instantiateVdcTemplateParams+xml"
 	MimeVdcTemplateInstantiateType = "application/vnd.vmware.vcloud.orgVdcTemplate+xml"
->>>>>>> a3c4900c
 )
 
 const (
@@ -301,13 +298,10 @@
 	QtProviderVdcStorageProfile = "providerVdcStorageProfile" // StorageProfile of Provider VDC
 	QtVappNetwork               = "vAppNetwork"
 	QtAdminVappNetwork          = "adminVAppNetwork"
-<<<<<<< HEAD
 	QtSiteAssociation           = "siteAssociation"
 	QtOrgAssociation            = "orgAssociation"
-=======
 	QtAdminOrgVdcTemplate       = "adminOrgVdcTemplate"
 	QtOrgVdcTemplate            = "orgVdcTemplate"
->>>>>>> a3c4900c
 )
 
 // AdminQueryTypes returns the corresponding "admin" query type for each regular type
