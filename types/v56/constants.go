/*
 * Copyright 2023 VMware, Inc.  All rights reserved.  Licensed under the Apache v2 License.
 */

package types

const (
	// PublicCatalog Name
	PublicCatalog = "Public Catalog"

	// DefaultCatalog Name
	DefaultCatalog = "Default Catalog"

	// JSONMimeV57 the json mime for version 5.7 of the API
	JSONMimeV57 = "application/json;version=5.7"
	// AnyXMLMime511 the wildcard xml mime for version 5.11 of the API
	AnyXMLMime511 = "application/*+xml;version=5.11"
	AnyXMLMime    = "application/xml"
	// Version511 the 5.11 version
	Version511 = "5.11"
	// Version is the default version number
	Version = Version511
	// SoapXML mime type
	SoapXML = "application/soap+xml"
	// JSONMime
	JSONMime = "application/json"
)

const (
	// MimeOrgList mime for org list
	MimeOrgList = "application/vnd.vmware.vcloud.orgList+xml"
	// MimeOrg mime for org
	MimeOrg = "application/vnd.vmware.vcloud.org+xml"
	// MimeAdminOrg mime for admin org
	MimeAdminOrg = "application/vnd.vmware.admin.organization+xml"
	// MimeCatalog mime for catalog
	MimeCatalog = "application/vnd.vmware.vcloud.catalog+xml"
	// MimeCatalogItem mime for catalog item
	MimeCatalogItem = "application/vnd.vmware.vcloud.catalogItem+xml"
	// MimeVDC mime for a VDC
	MimeVDC = "application/vnd.vmware.vcloud.vdc+xml"
	// MimeVDC mime for a admin VDC
	MimeAdminVDC = "application/vnd.vmware.admin.vdc+xml"
	// MimeEdgeGateway mime for an Edge Gateway
	MimeEdgeGateway = "application/vnd.vmware.admin.edgeGateway+xml"
	// MimeVAppTemplate mime for a vapp template
	MimeVAppTemplate = "application/vnd.vmware.vcloud.vAppTemplate+xml"
	// MimeVApp mime for a vApp
	MimeVApp = "application/vnd.vmware.vcloud.vApp+xml"
	// MimeQueryRecords mime for the query records
	MimeQueryRecords = "application/vnd.vmware.vcloud.query.records+xml"
	// MimeAPIExtensibility mime for api extensibility
	MimeAPIExtensibility = "application/vnd.vmware.vcloud.apiextensibility+xml"
	// MimeEntity mime for vcloud entity
	MimeEntity = "application/vnd.vmware.vcloud.entity+xml"
	// MimeQueryList mime for query list
	MimeQueryList = "application/vnd.vmware.vcloud.query.queryList+xml"
	// MimeSession mime for a session
	MimeSession = "application/vnd.vmware.vcloud.session+xml"
	// MimeTask mime for task
	MimeTask = "application/vnd.vmware.vcloud.task+xml"
	// MimeError mime for error
	MimeError = "application/vnd.vmware.vcloud.error+xml"
	// MimeNetwork mime for a network
	MimeNetwork = "application/vnd.vmware.vcloud.network+xml"
	// MimeOrgVdcNetwork mime for an Org VDC network
	MimeOrgVdcNetwork = "application/vnd.vmware.vcloud.orgVdcNetwork+xml"
	//MimeDiskCreateParams mime for create independent disk
	MimeDiskCreateParams = "application/vnd.vmware.vcloud.diskCreateParams+xml"
	// Mime for VMs
	MimeVMs = "application/vnd.vmware.vcloud.vms+xml"
	// Mime for attach or detach independent disk
	MimeDiskAttachOrDetachParams = "application/vnd.vmware.vcloud.diskAttachOrDetachParams+xml"
	// Mime for Disk
	MimeDisk = "application/vnd.vmware.vcloud.disk+xml"
	// Mime for insert or eject media
	MimeMediaInsertOrEjectParams = "application/vnd.vmware.vcloud.mediaInsertOrEjectParams+xml"
	// Mime for catalog
	MimeAdminCatalog = "application/vnd.vmware.admin.catalog+xml"
	// Mime for virtual hardware section
	MimeVirtualHardwareSection = "application/vnd.vmware.vcloud.virtualHardwareSection+xml"
	// Mime for networkConnectionSection
	MimeNetworkConnectionSection = "application/vnd.vmware.vcloud.networkConnectionSection+xml"
	// Mime for Item
	MimeRasdItem = "application/vnd.vmware.vcloud.rasdItem+xml"
	// Mime for guest customization section
	MimeGuestCustomizationSection = "application/vnd.vmware.vcloud.guestCustomizationSection+xml"
	// Mime for guest customization status
	MimeGuestCustomizationStatus = "application/vnd.vmware.vcloud.guestcustomizationstatussection"
	// Mime for network config section
	MimeNetworkConfigSection = "application/vnd.vmware.vcloud.networkconfigsection+xml"
	// Mime for recompose vApp params
	MimeRecomposeVappParams = "application/vnd.vmware.vcloud.recomposeVAppParams+xml"
	// Mime for compose vApp params
	MimeComposeVappParams = "application/vnd.vmware.vcloud.composeVAppParams+xml"
	// Mime for undeploy vApp params
	MimeUndeployVappParams = "application/vnd.vmware.vcloud.undeployVAppParams+xml"
	// Mime for deploy vApp params
	MimeDeployVappParams = "application/vnd.vmware.vcloud.deployVAppParams+xml"
	// Mime for VM
	MimeVM = "application/vnd.vmware.vcloud.vm+xml"
	// Mime for instantiate vApp template params
	MimeInstantiateVappTemplateParams = "application/vnd.vmware.vcloud.instantiateVAppTemplateParams+xml"
	// Mime for capture vApp into template
	MimeCaptureVappTemplateParams = "application/vnd.vmware.vcloud.captureVAppParams+xml"
	// Mime for clone vApp template params
	MimeCloneVapp = "application/vnd.vmware.vcloud.cloneVAppParams+xml"
	// Mime for product section
	MimeProductSection = "application/vnd.vmware.vcloud.productSections+xml"
	// Mime for metadata
	MimeMetaData = "application/vnd.vmware.vcloud.metadata+xml"
	// Mime for metadata value
	MimeMetaDataValue = "application/vnd.vmware.vcloud.metadata.value+xml"
	// Mime for a admin network
	MimeExtensionNetwork = "application/vnd.vmware.admin.extension.network+xml"
	// Mime for an external network
	MimeExternalNetwork = "application/vnd.vmware.admin.vmwexternalnet+xml"
	// Mime of an Org User
	MimeAdminUser = "application/vnd.vmware.admin.user+xml"
	// MimeAdminGroup specifies groups
	MimeAdminGroup = "application/vnd.vmware.admin.group+xml"
	// MimeOrgLdapSettings
	MimeOrgLdapSettings = "application/vnd.vmware.admin.organizationldapsettings+xml"
	// Mime of vApp network
	MimeVappNetwork = "application/vnd.vmware.vcloud.vAppNetwork+xml"
	// Mime of access control
	MimeControlAccess = "application/vnd.vmware.vcloud.controlAccess+xml"
	// Mime of VM capabilities
	MimeVmCapabilities = "application/vnd.vmware.vcloud.vmCapabilitiesSection+xml"
	// Mime of Vdc Compute Policy References
	MimeVdcComputePolicyReferences = "application/vnd.vmware.vcloud.vdcComputePolicyReferences+xml"
	// Mime for Storage profile
	MimeStorageProfile = "application/vnd.vmware.admin.vdcStorageProfile+xml "
	// Mime for create VM Params
	MimeCreateVmParams = "application/vnd.vmware.vcloud.CreateVmParams+xml"
	// Mime for instantiate VM Params from template
	MimeInstantiateVmTemplateParams = "application/vnd.vmware.vcloud.instantiateVmTemplateParams+xml"
	// Mime for adding or removing VDC storage profiles
	MimeUpdateVdcStorageProfiles = "application/vnd.vmware.admin.updateVdcStorageProfiles+xml"
	// Mime to modify lease settings
	MimeLeaseSettingSection = "application/vnd.vmware.vcloud.leaseSettingsSection+xml"
	// Mime to publish external catalog
	PublishExternalCatalog = "application/vnd.vmware.admin.publishExternalCatalogParams+xml"
	// Mime to publish a catalog
	PublishCatalog = "application/vnd.vmware.admin.publishCatalogParams+xml"
	// Mime to subscribe to an external catalog
	MimeSubscribeToExternalCatalog = "application/vnd.vmware.admin.externalCatalogSubscriptionParams+json"
	// Mime to identify a media item
	MimeMediaItem = "application/vnd.vmware.vcloud.media+xml"
	// Mime to identify a provider VDC
	MimeProviderVdc = "application/vnd.vmware.admin.vmwprovidervdc+xml"
	// Mime to identify SAML metadata
	MimeSamlMetadata = "application/samlmetadata+xml"
	// Mime to identify organization federation settings (SAML)
	MimeFederationSettingsXml  = "application/vnd.vmware.admin.organizationFederationSettings+xml"
	MimeFederationSettingsJson = "application/vnd.vmware.admin.organizationFederationSettings+json"
	// Mime to identify organization OpenID Connect (OIDC) settings
	MimeOAuthSettingsXml = "application/vnd.vmware.admin.organizationoauthsettings+xml"
	// Mime to identify the OpenID Provider info
	MimeOpenIdProviderInfoXml = "application/vnd.vmware.vcloud.admin.openIdProviderInfo+xml"
	// Mime to handle virtual hardware versions
	MimeVirtualHardwareVersion = "application/vnd.vmware.vcloud.virtualHardwareVersion+xml"
	// Mime to handle org associations
	MimeOrgAssociation = "application/vnd.vmware.admin.organizationAssociations+xml"
	// Mime to handle site associations
	MimeSiteAssociation = "application/vnd.vmware.admin.siteAssociation+xml"
	// Mime to instantiate VDC Templates
	MimeVdcTemplateInstantiate     = "application/vnd.vmware.vcloud.instantiateVdcTemplateParams+xml"
	MimeVdcTemplateInstantiateType = "application/vnd.vmware.vcloud.orgVdcTemplate+xml"
)

const (
	VMsCDResourceSubType = "vmware.cdrom.iso"
)

// https://blogs.vmware.com/vapp/2009/11/virtual-hardware-in-ovf-part-1.html

const (
	ResourceTypeOther     int = 0
	ResourceTypeProcessor int = 3
	ResourceTypeMemory    int = 4
	ResourceTypeIDE       int = 5
	ResourceTypeSCSI      int = 6
	ResourceTypeEthernet  int = 10
	ResourceTypeFloppy    int = 14
	ResourceTypeCD        int = 15
	ResourceTypeDVD       int = 16
	ResourceTypeDisk      int = 17
	ResourceTypeUSB       int = 23
)

const (
	FenceModeIsolated = "isolated"
	FenceModeBridged  = "bridged"
	FenceModeNAT      = "natRouted"
)

const (
	IPAllocationModeDHCP   = "DHCP"
	IPAllocationModeManual = "MANUAL"
	IPAllocationModeNone   = "NONE"
	IPAllocationModePool   = "POOL"
)

// NoneNetwork is a special type of network in vCD which represents a network card which is not
// attached to any network.
const (
	NoneNetwork = "none"
)

const (
	XMLNamespaceVCloud    = "http://www.vmware.com/vcloud/v1.5"
	XMLNamespaceOVF       = "http://schemas.dmtf.org/ovf/envelope/1"
	XMLNamespaceVMW       = "http://www.vmware.com/schema/ovf"
	XMLNamespaceXSI       = "http://www.w3.org/2001/XMLSchema-instance"
	XMLNamespaceRASD      = "http://schemas.dmtf.org/wbem/wscim/1/cim-schema/2/CIM_ResourceAllocationSettingData"
	XMLNamespaceVSSD      = "http://schemas.dmtf.org/wbem/wscim/1/cim-schema/2/CIM_VirtualSystemSettingData"
	XMLNamespaceExtension = "http://www.vmware.com/vcloud/extension/v1.5"
)

// NSX-V Edge gateway API endpoints
const (
	EdgeNatPath            = "/nat/config"
	EdgeCreateNatPath      = "/nat/config/rules"
	EdgeFirewallPath       = "/firewall/config"
	EdgeCreateFirewallPath = "/firewall/config/rules"
	EdgeVnicConfig         = "/vnics"
	EdgeVdcVnicConfig      = "/vdcNetworks"
	EdgeDhcpRelayPath      = "/dhcp/config/relay"
	EdgeDhcpLeasePath      = "/dhcp/leaseInfo"
	LbConfigPath           = "/loadbalancer/config/"
	LbMonitorPath          = "/loadbalancer/config/monitors/"
	LbServerPoolPath       = "/loadbalancer/config/pools/"
	LbAppProfilePath       = "/loadbalancer/config/applicationprofiles/"
	LbAppRulePath          = "/loadbalancer/config/applicationrules/"
	LbVirtualServerPath    = "/loadbalancer/config/virtualservers/"
)

// NSX-V proxied services API endpoints
const (
	NsxvIpSetServicePath = "/ipset"
)

// Guest customization statuses. These are all known possible statuses
const (
	GuestCustStatusPending       = "GC_PENDING"
	GuestCustStatusPostPending   = "POST_GC_PENDING"
	GuestCustStatusComplete      = "GC_COMPLETE"
	GuestCustStatusFailed        = "GC_FAILED"
	GuestCustStatusRebootPending = "REBOOT_PENDING"
)

// Edge gateway vNic types
const (
	EdgeGatewayVnicTypeUplink       = "uplink"
	EdgeGatewayVnicTypeInternal     = "internal"
	EdgeGatewayVnicTypeTrunk        = "trunk"
	EdgeGatewayVnicTypeSubinterface = "subinterface"
	EdgeGatewayVnicTypeAny          = "any"
)

// Names of the filters allowed in the search engine
const (
	FilterNameRegex = "name_regex" // a name, searched by regular expression
	FilterDate      = "date"       // a date expression (>|<|==|>=|<= date)
	FilterIp        = "ip"         // An IP, searched by regular expression
	FilterLatest    = "latest"     // gets the newest element
	FilterEarliest  = "earliest"   // gets the oldest element
	FilterParent    = "parent"     // matches the entity parent
	FilterParentId  = "parent_id"  // matches the entity parent ID
)

const (
	// The Qt* (Query Type) constants are the names used with Query requests to retrieve the corresponding entities
	QtVappTemplate              = "vAppTemplate"              // vApp template
	QtAdminVappTemplate         = "adminVAppTemplate"         // vApp template as admin
	QtEdgeGateway               = "edgeGateway"               // edge gateway
	QtOrg                       = "organization"              // Organization
	QtOrgVdcNetwork             = "orgVdcNetwork"             // Org VDC network
	QtCatalog                   = "catalog"                   // catalog
	QtAdminCatalog              = "adminCatalog"              // catalog as admin
	QtCatalogItem               = "catalogItem"               // catalog item
	QtAdminCatalogItem          = "adminCatalogItem"          // catalog item as admin
	QtAdminMedia                = "adminMedia"                // media item as admin
	QtMedia                     = "media"                     // media item
	QtVm                        = "vm"                        // Virtual machine
	QtAdminVm                   = "adminVM"                   // Virtual machine as admin
	QtVapp                      = "vApp"                      // vApp
	QtAdminVapp                 = "adminVApp"                 // vApp as admin
	QtOrgVdc                    = "orgVdc"                    // Org VDC
	QtAdminOrgVdc               = "adminOrgVdc"               // Org VDC as admin
	QtOrgVdcStorageProfile      = "orgVdcStorageProfile"      // StorageProfile of VDC
	QtAdminOrgVdcStorageProfile = "adminOrgVdcStorageProfile" // StorageProfile of VDC as admin
	QtTask                      = "task"                      // Task
	QtAdminTask                 = "adminTask"                 // Task as admin
	QtResourcePool              = "resourcePool"              // Resource Pool
	QtNetworkPool               = "networkPool"               // Network Pool
	QtProviderVdcStorageProfile = "providerVdcStorageProfile" // StorageProfile of Provider VDC
	QtVappNetwork               = "vAppNetwork"
	QtAdminVappNetwork          = "adminVAppNetwork"
	QtSiteAssociation           = "siteAssociation"
	QtOrgAssociation            = "orgAssociation"
	QtAdminOrgVdcTemplate       = "adminOrgVdcTemplate"
	QtOrgVdcTemplate            = "orgVdcTemplate"
)

// AdminQueryTypes returns the corresponding "admin" query type for each regular type
var AdminQueryTypes = map[string]string{
	QtEdgeGateway:   QtEdgeGateway,   // EdgeGateway query type is the same for admin and regular users
	QtOrg:           QtOrg,           // Organisation query is admin per default
	QtOrgVdcNetwork: QtOrgVdcNetwork, // Org VDC Network query type is the same for admin and regular users
	QtVappTemplate:  QtAdminVappTemplate,
	QtCatalog:       QtAdminCatalog,
	QtCatalogItem:   QtAdminCatalogItem,
	QtMedia:         QtAdminMedia,
	QtVm:            QtAdminVm,
	QtVapp:          QtAdminVapp,
	QtOrgVdc:        QtAdminOrgVdc,
}

const (
	// Affinity and anti affinity definitions
	PolarityAffinity     = "Affinity"
	PolarityAntiAffinity = "Anti-Affinity"
)

// VmQueryFilter defines how we search VMs
type VmQueryFilter int

const (
	// VmQueryFilterAll defines a no-filter search, i.e. will return all elements
	VmQueryFilterAll VmQueryFilter = iota

	// VmQueryFilterOnlyDeployed defines a filter for deployed VMs
	VmQueryFilterOnlyDeployed

	// VmQueryFilterOnlyTemplates defines a filter for VMs inside a template
	VmQueryFilterOnlyTemplates
)

// String converts a VmQueryFilter into the corresponding filter needed by the query to get the wanted result
func (qf VmQueryFilter) String() string {
	// Makes sure that we handle out-of-range values
	if qf < VmQueryFilterAll || qf > VmQueryFilterOnlyTemplates {
		return ""
	}
	return [...]string{
		"",                      // No filter: will not remove any items
		"isVAppTemplate==false", // Will find only the deployed VMs
		"isVAppTemplate==true",  // Will find only those VM that are inside a template
	}[qf]
}

// LDAP modes for Organization
const (
	LdapModeNone   = "NONE"
	LdapModeSystem = "SYSTEM"
	LdapModeCustom = "CUSTOM"
)

// Access control modes
const (
	ControlAccessReadOnly    = "ReadOnly"
	ControlAccessReadWrite   = "Change"
	ControlAccessFullControl = "FullControl"
)

// BodyType allows to define API body types where applicable
type BodyType int

const (
	// BodyTypeXML
	BodyTypeXML BodyType = iota

	// BodyTypeJSON
	BodyTypeJSON
)

const (
	// FiqlQueryTimestampFormat is the format accepted by Cloud API time comparison operator in FIQL query filters
	FiqlQueryTimestampFormat = "2006-01-02T15:04:05.000Z"
)

// These constants allow constructing OpenAPI endpoint paths and avoid strings in code for easy replacement in the
// future.
const (
	OpenApiPathVcf                                    = "vcf/"
	OpenApiPathVersion1_0_0                           = "1.0.0/"
	OpenApiPathVersion2_0_0                           = "2.0.0/"
	OpenApiEndpointRoles                              = "roles/"
	OpenApiEndpointGlobalRoles                        = "globalRoles/"
	OpenApiEndpointRights                             = "rights/"
	OpenApiEndpointRightsCategories                   = "rightsCategories/"
	OpenApiEndpointRightsBundles                      = "rightsBundles/"
	OpenApiEndpointAuditTrail                         = "auditTrail/"
	OpenApiEndpointImportableTier0Routers             = "nsxTResources/importableTier0Routers"
	OpenApiEndpointImportableSwitches                 = "/network/orgvdcnetworks/importableswitches"
	OpenApiEndpointImportableDvpgs                    = "virtualCenters/resources/importableDvpgs"
	OpenApiEndpointEdgeClusters                       = "nsxTResources/edgeClusters"
	OpenApiEndpointQosProfiles                        = "nsxTResources/gatewayQoSProfiles"
	OpenApiEndpointNsxtTier0RouterInterfaces          = "nsxTResources/tier0RouterInterfaces"
	OpenApiEndpointExternalNetworks                   = "externalNetworks/"
	OpenApiEndpointVdcComputePolicies                 = "vdcComputePolicies/"
	OpenApiEndpointVdcAssignedComputePolicies         = "vdcs/%s/computePolicies"
	OpenApiEndpointVdcCapabilities                    = "vdcs/%s/capabilities"
	OpenApiEndpointVdcNetworkProfile                  = "vdcs/%s/networkProfile"
	OpenApiEndpointEdgeGateways                       = "edgeGateways/"
	OpenApiEndpointEdgeGatewayQos                     = "edgeGateways/%s/qos"
	OpenApiEndpointEdgeGatewayDhcpForwarder           = "edgeGateways/%s/dhcpForwarder"
	OpenApiEndpointEdgeGatewayDns                     = "edgeGateways/%s/dns"
	OpenApiEndpointEdgeGatewaySlaacProfile            = "edgeGateways/%s/slaacProfile"
	OpenApiEndpointEdgeGatewayStaticRoutes            = "edgeGateways/%s/routing/staticRoutes/"
	OpenApiEndpointEdgeGatewayUsedIpAddresses         = "edgeGateways/%s/usedIpAddresses"
	OpenApiEndpointNsxtFirewallRules                  = "edgeGateways/%s/firewall/rules"
	OpenApiEndpointEdgeGatewayL2VpnTunnel             = "edgeGateways/%s/l2vpn/tunnels/"
	OpenApiEndpointEdgeGatewayL2VpnTunnelStatistics   = "edgeGateways/%s/l2vpn/tunnels/%s/metrics"
	OpenApiEndpointEdgeGatewayL2VpnTunnelStatus       = "edgeGateways/%s/l2vpn/tunnels/%s/status"
	OpenApiEndpointFirewallGroups                     = "firewallGroups/"
	OpenApiEndpointOrgVdcNetworks                     = "orgVdcNetworks/"
	OpenApiEndpointOrgVdcNetworkSegmentProfiles       = "orgVdcNetworks/%s/segmentProfiles"
	OpenApiEndpointOrgVdcNetworksDhcp                 = "orgVdcNetworks/%s/dhcp"
	OpenApiEndpointOrgVdcNetworksDhcpBindings         = "orgVdcNetworks/%s/dhcp/bindings/"
	OpenApiEndpointNsxtNatRules                       = "edgeGateways/%s/nat/rules/"
	OpenApiEndpointAppPortProfiles                    = "applicationPortProfiles/"
	OpenApiEndpointIpSecVpnTunnel                     = "edgeGateways/%s/ipsec/tunnels/"
	OpenApiEndpointIpSecVpnTunnelConnectionProperties = "edgeGateways/%s/ipsec/tunnels/%s/connectionProperties"
	OpenApiEndpointIpSecVpnTunnelStatus               = "edgeGateways/%s/ipsec/tunnels/%s/status"
	OpenApiEndpointSSLCertificateLibrary              = "ssl/certificateLibrary/"
	OpenApiEndpointSSLCertificateLibraryOld           = "ssl/cetificateLibrary/"
	OpenApiEndpointSessionCurrent                     = "sessions/current"
	OpenApiEndpointVdcGroups                          = "vdcGroups/"
	OpenApiEndpointVdcGroupsCandidateVdcs             = "vdcGroups/networkingCandidateVdcs"
	OpenApiEndpointVdcGroupsDfwPolicies               = "vdcGroups/%s/dfwPolicies"
	OpenApiEndpointVdcGroupsDfwDefaultPolicies        = "vdcGroups/%s/dfwPolicies/default"
	OpenApiEndpointVdcGroupsDfwRules                  = "vdcGroups/%s/dfwPolicies/%s/rules"
	OpenApiEndpointLogicalVmGroups                    = "logicalVmGroups/"
	OpenApiEndpointNetworkContextProfiles             = "networkContextProfiles"
	OpenApiEndpointSecurityTags                       = "securityTags"
	OpenApiEndpointNsxtRouteAdvertisement             = "edgeGateways/%s/routing/advertisement"
	OpenApiEndpointTestConnection                     = "testConnection/"
	OpenApiEndpointEdgeBgpNeighbor                    = "edgeGateways/%s/routing/bgp/neighbors/"   // '%s' is NSX-T Edge Gateway ID
	OpenApiEndpointEdgeBgpConfigPrefixLists           = "edgeGateways/%s/routing/bgp/prefixLists/" // '%s' is NSX-T Edge Gateway ID
	OpenApiEndpointEdgeBgpConfig                      = "edgeGateways/%s/routing/bgp"              // '%s' is NSX-T Edge Gateway ID
	OpenApiEndpointRdeInterfaces                      = "interfaces/"
	OpenApiEndpointRdeInterfaceBehaviors              = "interfaces/%s/behaviors/"
	OpenApiEndpointRdeEntityTypes                     = "entityTypes/"
	OpenApiEndpointRdeTypeBehaviors                   = "entityTypes/%s/behaviors/"
	OpenApiEndpointRdeTypeBehaviorAccessControls      = "entityTypes/%s/behaviorAccessControls"
	OpenApiEndpointRdeEntities                        = "entities/"
	OpenApiEndpointRdeEntityAccessControls            = "entities/%s/accessControls/"
	OpenApiEndpointRdeEntitiesTypes                   = "entities/types/"
	OpenApiEndpointRdeEntitiesResolve                 = "entities/%s/resolve"
	OpenApiEndpointRdeEntitiesBehaviorsInvocations    = "entities/%s/behaviors/%s/invocations"
	OpenApiEndpointExternalEndpoints                  = "externalEndpoints/"
	OpenApiEndpointApiFilters                         = "apiFilters/"
	OpenApiEndpointVirtualCenters                     = "virtualCenters/"
	OpenApiEndpointResourcePools                      = "virtualCenters/%s/resourcePools/browse"    // '%s' is vCenter ID
	OpenApiEndpointResourcePoolsBrowseAll             = "virtualCenters/%s/resourcePools/browseAll" // '%s' is vCenter ID
	OpenApiEndpointResourcePoolHardware               = "virtualCenters/%s/resourcePools/%s/hwv"    // first '%s' is vCenter ID. Second one is Resource Pool MoRef
	OpenApiEndpointNetworkPools                       = "networkPools/"
	OpenApiEndpointNetworkPoolSummaries               = "networkPools/networkPoolSummaries"
	OpenApiEndpointStorageProfiles                    = "virtualCenters/%s/storageProfiles" // '%s' is vCenter ID
	OpenApiEndpointExtensionsUi                       = "extensions/ui/"
	OpenApiEndpointExtensionsUiPlugin                 = "extensions/ui/%s/plugin"
	OpenApiEndpointExtensionsUiTenants                = "extensions/ui/%s/tenants"
	OpenApiEndpointExtensionsUiTenantsPublishAll      = "extensions/ui/%s/tenants/publishAll"
	OpenApiEndpointExtensionsUiTenantsPublish         = "extensions/ui/%s/tenants/publish"
	OpenApiEndpointExtensionsUiTenantsUnpublishAll    = "extensions/ui/%s/tenants/unpublishAll"
	OpenApiEndpointExtensionsUiTenantsUnpublish       = "extensions/ui/%s/tenants/unpublish"
	OpenApiEndpointImportableTransportZones           = "nsxTResources/importableTransportZones"
	OpenApiEndpointVCenterDistributedSwitch           = "virtualCenters/resources/dvSwitches"
	OpenApiEndpointTrustedCertificates                = "ssl/trustedCertificates/"

	OpenApiEndpointNsxtSegmentProfileTemplates              = "segmentProfileTemplates/"
	OpenApiEndpointNsxtGlobalDefaultSegmentProfileTemplates = "segmentProfileTemplates/default"
	OpenApiEndpointNsxtSegmentIpDiscoveryProfiles           = "nsxTResources/segmentIpDiscoveryProfiles"
	OpenApiEndpointNsxtSegmentMacDiscoveryProfiles          = "nsxTResources/segmentMacDiscoveryProfiles"
	OpenApiEndpointNsxtSegmentSpoofGuardProfiles            = "nsxTResources/segmentSpoofGuardProfiles"
	OpenApiEndpointNsxtSegmentQosProfiles                   = "nsxTResources/segmentQoSProfiles"
	OpenApiEndpointNsxtSegmentSecurityProfiles              = "nsxTResources/segmentSecurityProfiles"

	// IP Spaces
	OpenApiEndpointIpSpaces                     = "ipSpaces/"
	OpenApiEndpointIpSpaceSummaries             = "ipSpaces/summaries"
	OpenApiEndpointIpSpaceUplinks               = "ipSpaceUplinks/"
	OpenApiEndpointIpSpaceUplinksAllocate       = "ipSpaces/%s/allocate"     // '%s' is IP Space ID
	OpenApiEndpointIpSpaceIpAllocations         = "ipSpaces/%s/allocations/" // '%s' is IP Space ID
	OpenApiEndpointIpSpaceOrgAssignments        = "ipSpaces/orgAssignments/" // '%s' is IP Space ID
	OpenApiEndpointIpSpaceFloatingIpSuggestions = "ipSpaces/floatingIpSuggestions/"

	// NSX-T ALB related endpoints

	OpenApiEndpointAlbController = "loadBalancer/controllers/"

	// OpenApiEndpointAlbImportableClouds endpoint requires a filter _context==urn:vcloud:loadBalancerController:aa23ef66-ba32-48b2-892f-7acdffe4587e
	OpenApiEndpointAlbImportableClouds              = "nsxAlbResources/importableClouds/"
	OpenApiEndpointAlbImportableServiceEngineGroups = "nsxAlbResources/importableServiceEngineGroups"
	OpenApiEndpointAlbCloud                         = "loadBalancer/clouds/"
	OpenApiEndpointAlbServiceEngineGroups           = "loadBalancer/serviceEngineGroups/"
	OpenApiEndpointAlbPools                         = "loadBalancer/pools/"
	// OpenApiEndpointAlbPoolSummaries returns a limited subset of data provided by OpenApiEndpointAlbPools
	// however only the summary endpoint can list all available pools for an edge gateway
	OpenApiEndpointAlbPoolSummaries                   = "edgeGateways/%s/loadBalancer/poolSummaries" // %s contains edge gateway
	OpenApiEndpointAlbVirtualServices                 = "loadBalancer/virtualServices/"
	OpenApiEndpointAlbVirtualServiceHttpRequestRules  = "loadBalancer/virtualServices/%s/httpPolicy/requestRules"
	OpenApiEndpointAlbVirtualServiceHttpResponseRules = "loadBalancer/virtualServices/%s/httpPolicy/responseRules"
	OpenApiEndpointAlbVirtualServiceHttpSecurityRules = "loadBalancer/virtualServices/%s/httpPolicy/securityRules"
	OpenApiEndpointAlbVirtualServiceSummaries         = "edgeGateways/%s/loadBalancer/virtualServiceSummaries" // %s contains edge gateway
	OpenApiEndpointAlbServiceEngineGroupAssignments   = "loadBalancer/serviceEngineGroups/assignments/"
	OpenApiEndpointAlbEdgeGateway                     = "edgeGateways/%s/loadBalancer"

	// OpenApiEndpointServiceAccountGrant is needed for granting a Service Account
	OpenApiEndpointServiceAccountGrant = "deviceLookup/grant"
	OpenApiEndpointTokens              = "tokens/"
	OpenApiEndpointServiceAccounts     = "serviceAccounts/"

	// OpenApiEndpointVgpuProfile is used to query vGPU profiles
	OpenApiEndpointVgpuProfile = "vgpuProfiles"

	// OpenAPI Org
	OpenApiEndpointOrgs = "orgs/"

<<<<<<< HEAD
	OpenApiEndpointRegionStoragePolicies            = "regionStoragePolicies/"
	OpenApiEndpointStorageClasses                   = "storageClasses/"
	OpenApiEndpointContentLibraries                 = "contentLibraries/"
	OpenApiEndpointContentLibraryItems              = "contentLibraryItems/"
	OpenApiEndpointContentLibraryItemFiles          = "contentLibraryItems/%s/files"
	OpenApiEndpointNsxManagers                      = "nsxManagers/"
	OpenApiEndpointRegions                          = "regions/"
	OpenApiEndpointSupervisors                      = "supervisors/"
	OpenApiEndpointSupervisorZones                  = "supervisorZones/"
	OpenApiEndpointZones                            = "zones/"
	OpenApiEndpointTmVdcs                           = "virtualDatacenters/"
	OpenApiEndpointTmIpSpaces                       = "ipSpaces/"
	OpenApiEndpointTmEdgeClusters                   = "edgeClusters/"
	OpenApiEndpointTmEdgeClusterTransportNodeStatus = "edgeClusters/%s/transportNodesStatus"
	OpenApiEndpointTmEdgeClustersSync               = "edgeClusters/sync"
=======
	OpenApiEndpointRegionStoragePolicies   = "regionStoragePolicies/"
	OpenApiEndpointStorageClasses          = "storageClasses/"
	OpenApiEndpointContentLibraries        = "contentLibraries/"
	OpenApiEndpointContentLibraryItems     = "contentLibraryItems/"
	OpenApiEndpointContentLibraryItemFiles = "contentLibraryItems/%s/files"
	OpenApiEndpointNsxManagers             = "nsxManagers/"
	OpenApiEndpointRegions                 = "regions/"
	OpenApiEndpointSupervisors             = "supervisors/"
	OpenApiEndpointSupervisorZones         = "supervisorZones/"
	OpenApiEndpointZones                   = "zones/"
	OpenApiEndpointTmVdcs                  = "virtualDatacenters/"
	OpenApiEndpointTmIpSpaces              = "ipSpaces/"
	OpenApiEndpointTmProviderGateways      = "providerGateways/"
	OpenApiEndpointTmIpSpaceAssociations   = "ipSpaceAssociations/"
>>>>>>> 05b2e432
)

// Header keys to run operations in tenant context
const (
	// HeaderTenantContext requires the Org ID of the tenant
	HeaderTenantContext = "X-VMWARE-VCLOUD-TENANT-CONTEXT"
	// HeaderAuthContext requires the Org name of the tenant
	HeaderAuthContext = "X-VMWARE-VCLOUD-AUTH-CONTEXT"
)

const (
	// ExternalNetworkBackingTypeNsxtTier0Router defines backing type of NSX-T Tier-0 router
	ExternalNetworkBackingTypeNsxtTier0Router = "NSXT_TIER0"
	// ExternalNetworkBackingTypeNsxtVrfTier0Router defines backing type of NSX-T Tier-0 VRF router
	ExternalNetworkBackingTypeNsxtVrfTier0Router = "NSXT_VRF_TIER0"
	// ExternalNetworkBackingTypeNsxtSegment defines backing type of NSX-T Segment (supported in VCD 10.3+)
	ExternalNetworkBackingTypeNsxtSegment = "IMPORTED_T_LOGICAL_SWITCH"
	// ExternalNetworkBackingTypeNetwork defines vSwitch portgroup
	ExternalNetworkBackingTypeNetwork = "NETWORK"
	// ExternalNetworkBackingDvPortgroup refers distributed switch portgroup
	ExternalNetworkBackingDvPortgroup = "DV_PORTGROUP"
)

const (
	// OrgVdcNetworkTypeRouted can be used to create NSX-T or NSX-V routed Org Vdc network
	OrgVdcNetworkTypeRouted = "NAT_ROUTED"
	// OrgVdcNetworkTypeIsolated can be used to create NSX-T or NSX-V isolated Org Vdc network
	OrgVdcNetworkTypeIsolated = "ISOLATED"
	// OrgVdcNetworkTypeDirect can be used to create NSX-V direct Org Vdc network
	OrgVdcNetworkTypeDirect = "DIRECT"
	// OrgVdcNetworkTypeOpaque type is used to create NSX-T imported Org Vdc network
	OrgVdcNetworkTypeOpaque = "OPAQUE"
)

const (
	// OrgVdcNetworkBackingTypeVirtualWire matches Org VDC network backing type for NSX-V
	OrgVdcNetworkBackingTypeVirtualWire = "VIRTUAL_WIRE"
	// OrgVdcNetworkBackingTypeNsxtFlexibleSegment matches Org VDC network backing type for NSX-T networks
	OrgVdcNetworkBackingTypeNsxtFlexibleSegment = "NSXT_FLEXIBLE_SEGMENT"
	// OrgVdcNetworkBackingTypeDvPortgroup matches Org VDC network backing type for NSX-T Imported network backed by DV Portgroup
	OrgVdcNetworkBackingTypeDvPortgroup = "DV_PORTGROUP"
)

const (
	// VdcCapabilityNetworkProviderNsxv is a convenience constant to match VDC capability
	VdcCapabilityNetworkProviderNsxv = "NSX_V"
	// VdcCapabilityNetworkProviderNsxt is a convenience constant to match VDC capability
	VdcCapabilityNetworkProviderNsxt = "NSX_T"
)

const (
	// FirewallGroupTypeSecurityGroup can be used in types.NsxtFirewallGroup for 'TypeValue' field
	// to create Security Group
	FirewallGroupTypeSecurityGroup = "SECURITY_GROUP"
	// FirewallGroupTypeIpSet can be used in types.NsxtFirewallGroup for 'TypeValue' field to create
	// IP Set
	FirewallGroupTypeIpSet = "IP_SET"

	// FirewallGroupTypeVmCriteria can be used in types.NsxtFirewallGroup for 'TypeValue' field to
	// create Dynamic Security Group (VCD 10.3+)
	FirewallGroupTypeVmCriteria = "VM_CRITERIA"
)

// These constants can be used to pick type of NSX-T NAT Rule
const (
	NsxtNatRuleTypeDnat      = "DNAT"
	NsxtNatRuleTypeNoDnat    = "NO_DNAT"
	NsxtNatRuleTypeSnat      = "SNAT"
	NsxtNatRuleTypeNoSnat    = "NO_SNAT"
	NsxtNatRuleTypeReflexive = "REFLEXIVE" // Only in VCD 10.3+ (API V36.0)
)

// In VCD versions 10.2.2+ (API V35.2+) there is a FirewallMatch field in NAT rule with these
// options
const (
	// NsxtNatRuleFirewallMatchInternalAddress will match firewall rules based on NAT rules internal
	// address (DEFAULT)
	NsxtNatRuleFirewallMatchInternalAddress = "MATCH_INTERNAL_ADDRESS"
	// NsxtNatRuleFirewallMatchExternalAddress will match firewall rules based on NAT rule external
	// address
	NsxtNatRuleFirewallMatchExternalAddress = "MATCH_EXTERNAL_ADDRESS"
	// NsxtNatRuleFirewallMatchBypass will skip evaluating NAT rules in firewall
	NsxtNatRuleFirewallMatchBypass = "BYPASS"
)

const (
	// ApplicationPortProfileScopeSystem is a defined scope which allows user to only read (no write capability) system
	// predefined Application Port Profiles
	ApplicationPortProfileScopeSystem = "SYSTEM"
	// ApplicationPortProfileScopeProvider allows user to read and set Application Port Profiles at provider level. In
	// reality Network Provider (NSX-T Manager) must be specified while creating.
	ApplicationPortProfileScopeProvider = "PROVIDER"
	// ApplicationPortProfileScopeTenant allows user to read and set Application Port Profiles at Org VDC level.
	ApplicationPortProfileScopeTenant = "TENANT"
)

const (
	// VcloudUndefinedKey is the bundles key automatically added to new role related objects
	VcloudUndefinedKey = "com.vmware.vcloud.undefined.key"
)

const (
	// NsxtAlbCloudBackingTypeNsxtAlb is a backing type for NSX-T ALB used in types.NsxtAlbCloudBacking
	NsxtAlbCloudBackingTypeNsxtAlb = "NSXALB_NSXT"
)

const (
	// UrnTypeVdcGroup is the third segment of URN for VDC Group
	UrnTypeVdcGroup = "vdcGroup"
	// UrnTypeVdc is the third segment of URN for VDC
	UrnTypeVdc = "vdc"
)

// Metadata type constants
const (
	MetadataStringValue   string = "MetadataStringValue"
	MetadataNumberValue   string = "MetadataNumberValue"
	MetadataDateTimeValue string = "MetadataDateTimeValue"
	MetadataBooleanValue  string = "MetadataBooleanValue"

	MetadataReadOnlyVisibility  string = "READONLY"
	MetadataHiddenVisibility    string = "PRIVATE"
	MetadataReadWriteVisibility string = "READWRITE"

	OpenApiMetadataStringEntry  string = "StringEntry"
	OpenApiMetadataNumberEntry  string = "NumberEntry"
	OpenApiMetadataBooleanEntry string = "BoolEntry"
)

const (
	// DistributedFirewallPolicyDefault is a constant for "default" Distributed Firewall Policy
	DistributedFirewallPolicyDefault = "default"
)

// NSX-V distributed firewall

// Protocols
const (
	DFWProtocolTcp  = "TCP"
	DFWProtocolUdp  = "UDP"
	DFWProtocolIcmp = "ICMP"
)

// Action types
const (
	DFWActionAllow = "allow"
	DFWActionDeny  = "deny"
)

// Directions
const (
	DFWDirectionIn    = "in"
	DFWDirectionOut   = "out"
	DFWDirectionInout = "inout"
)

// Types of packet
const (
	DFWPacketAny  = "any"
	DFWPacketIpv4 = "ipv4"
	DFWPacketIpv6 = "ipv6"
)

// Elements of Source, Destination, and Applies-To
const (
	DFWElementVdc            = "VDC"
	DFWElementVirtualMachine = "VirtualMachine"
	DFWElementNetwork        = "Network"
	DFWElementEdge           = "Edge"
	DFWElementIpSet          = "IPSet"
	DFWElementIpv4           = "Ipv4Address"
)

// Types of service
const (
	DFWServiceTypeApplication      = "Application"
	DFWServiceTypeApplicationGroup = "ApplicationGroup"
)

var NsxvProtocolCodes = map[string]int{
	DFWProtocolTcp:  6,
	DFWProtocolUdp:  17,
	DFWProtocolIcmp: 1,
}

// NSX-T DHCP Binding Type
const (
	NsxtDhcpBindingTypeIpv4 = "IPV4"
	NsxtDhcpBindingTypeIpv6 = "IPV6"
)

// NSX-T IPSec VPN authentication modes
const (
	NsxtIpSecVpnAuthenticationModePSK         = "PSK"
	NsxtIpSecVpnAuthenticationModeCertificate = "CERTIFICATE"
)

// Org VDC network backing types
const (
	OpenApiOrgVdcNetworkBackingTypeNsxv = "VIRTUAL_WIRE"
	OpenApiOrgVdcNetworkBackingTypeNsxt = "NSXT_FLEXIBLE_SEGMENT"
)

// IP Space types
const (
	IpSpaceShared  = "SHARED_SERVICES"
	IpSpacePublic  = "PUBLIC"
	IpSpacePrivate = "PRIVATE"
)

// IP Space IP Allocation Reservation Types
const (
	IpSpaceIpAllocationUsedManual = "USED_MANUAL"
	IpSpaceIpAllocationUsed       = "USED"
	IpSpaceIpAllocationUnused     = "UNUSED"
)

// IP Space IP Allocation Types
const (
	IpSpaceIpAllocationTypeFloatingIp = "FLOATING_IP"
	IpSpaceIpAllocationTypeIpPrefix   = "IP_PREFIX"
)

// Values used for SAML metadata normalization and validation
const (
	SamlNamespaceMd     = "urn:oasis:names:tc:SAML:2.0:metadata"
	SamlNamespaceDs     = "http://www.w3.org/2000/09/xmldsig#"
	SamlNamespaceHoksso = "urn:oasis:names:tc:SAML:2.0:profiles:holder-of-key:SSO:browser"
)

// Values used to identify the type of network pool
const (
	NetworkPoolVxlanType     = "VXLAN" // NSX-V backed network pool. Only used as read-only
	NetworkPoolVlanType      = "VLAN"
	NetworkPoolGeneveType    = "GENEVE"
	NetworkPoolPortGroupType = "PORTGROUP_BACKED"
)

// BackingUseConstraint is a constraint about the use of a backing in a network pool
type BackingUseConstraint string

const (
	BackingUseExplicit       BackingUseConstraint = "use-explicit-name"   // use explicitly named backing
	BackingUseWhenOnlyOne    BackingUseConstraint = "use-when-only-one"   // use automatically when only one was found
	BackingUseFirstAvailable BackingUseConstraint = "use-first-available" // use the first available backing with no conditions
)

// Values used to create a VDC Template
const (
	VdcTemplateFlexType            = "VMWFlexVdcTemplateSpecificationType"
	VdcTemplatePayAsYouGoType      = "VMWAllocationVappVdcTemplateSpecificationType"
	VdcTemplateAllocationPoolType  = "VMWAllocationPoolVdcTemplateSpecificationType"
	VdcTemplateReservationPoolType = "VMWReservationPoolVdcTemplateSpecificationType"
)<|MERGE_RESOLUTION|>--- conflicted
+++ resolved
@@ -520,7 +520,6 @@
 	// OpenAPI Org
 	OpenApiEndpointOrgs = "orgs/"
 
-<<<<<<< HEAD
 	OpenApiEndpointRegionStoragePolicies            = "regionStoragePolicies/"
 	OpenApiEndpointStorageClasses                   = "storageClasses/"
 	OpenApiEndpointContentLibraries                 = "contentLibraries/"
@@ -533,25 +532,11 @@
 	OpenApiEndpointZones                            = "zones/"
 	OpenApiEndpointTmVdcs                           = "virtualDatacenters/"
 	OpenApiEndpointTmIpSpaces                       = "ipSpaces/"
+	OpenApiEndpointTmProviderGateways               = "providerGateways/"
+	OpenApiEndpointTmIpSpaceAssociations            = "ipSpaceAssociations/"
 	OpenApiEndpointTmEdgeClusters                   = "edgeClusters/"
 	OpenApiEndpointTmEdgeClusterTransportNodeStatus = "edgeClusters/%s/transportNodesStatus"
 	OpenApiEndpointTmEdgeClustersSync               = "edgeClusters/sync"
-=======
-	OpenApiEndpointRegionStoragePolicies   = "regionStoragePolicies/"
-	OpenApiEndpointStorageClasses          = "storageClasses/"
-	OpenApiEndpointContentLibraries        = "contentLibraries/"
-	OpenApiEndpointContentLibraryItems     = "contentLibraryItems/"
-	OpenApiEndpointContentLibraryItemFiles = "contentLibraryItems/%s/files"
-	OpenApiEndpointNsxManagers             = "nsxManagers/"
-	OpenApiEndpointRegions                 = "regions/"
-	OpenApiEndpointSupervisors             = "supervisors/"
-	OpenApiEndpointSupervisorZones         = "supervisorZones/"
-	OpenApiEndpointZones                   = "zones/"
-	OpenApiEndpointTmVdcs                  = "virtualDatacenters/"
-	OpenApiEndpointTmIpSpaces              = "ipSpaces/"
-	OpenApiEndpointTmProviderGateways      = "providerGateways/"
-	OpenApiEndpointTmIpSpaceAssociations   = "ipSpaceAssociations/"
->>>>>>> 05b2e432
 )
 
 // Header keys to run operations in tenant context
