/*
 * Copyright 2021 VMware, Inc.  All rights reserved.  Licensed under the Apache v2 License.
 */

package types

const (
	// PublicCatalog Name
	PublicCatalog = "Public Catalog"

	// DefaultCatalog Name
	DefaultCatalog = "Default Catalog"

	// JSONMimeV57 the json mime for version 5.7 of the API
	JSONMimeV57 = "application/json;version=5.7"
	// AnyXMLMime511 the wildcard xml mime for version 5.11 of the API
	AnyXMLMime511 = "application/*+xml;version=5.11"
	AnyXMLMime    = "application/xml"
	// Version511 the 5.11 version
	Version511 = "5.11"
	// Version is the default version number
	Version = Version511
	// SoapXML mime type
	SoapXML = "application/soap+xml"
	// JSONMime
	JSONMime = "application/json"
)

const (
	// MimeOrgList mime for org list
	MimeOrgList = "application/vnd.vmware.vcloud.orgList+xml"
	// MimeOrg mime for org
	MimeOrg = "application/vnd.vmware.vcloud.org+xml"
	// MimeAdminOrg mime for admin org
	MimeAdminOrg = "application/vnd.vmware.admin.organization+xml"
	// MimeCatalog mime for catalog
	MimeCatalog = "application/vnd.vmware.vcloud.catalog+xml"
	// MimeCatalogItem mime for catalog item
	MimeCatalogItem = "application/vnd.vmware.vcloud.catalogItem+xml"
	// MimeVDC mime for a VDC
	MimeVDC = "application/vnd.vmware.vcloud.vdc+xml"
	// MimeVDC mime for a admin VDC
	MimeAdminVDC = "application/vnd.vmware.admin.vdc+xml"
	// MimeEdgeGateway mime for an Edge Gateway
	MimeEdgeGateway = "application/vnd.vmware.admin.edgeGateway+xml"
	// MimeVAppTemplate mime for a vapp template
	MimeVAppTemplate = "application/vnd.vmware.vcloud.vAppTemplate+xml"
	// MimeVApp mime for a vApp
	MimeVApp = "application/vnd.vmware.vcloud.vApp+xml"
	// MimeQueryRecords mime for the query records
	MimeQueryRecords = "application/vnd.vmware.vcloud.query.records+xml"
	// MimeAPIExtensibility mime for api extensibility
	MimeAPIExtensibility = "application/vnd.vmware.vcloud.apiextensibility+xml"
	// MimeEntity mime for vcloud entity
	MimeEntity = "application/vnd.vmware.vcloud.entity+xml"
	// MimeQueryList mime for query list
	MimeQueryList = "application/vnd.vmware.vcloud.query.queryList+xml"
	// MimeSession mime for a session
	MimeSession = "application/vnd.vmware.vcloud.session+xml"
	// MimeTask mime for task
	MimeTask = "application/vnd.vmware.vcloud.task+xml"
	// MimeError mime for error
	MimeError = "application/vnd.vmware.vcloud.error+xml"
	// MimeNetwork mime for a network
	MimeNetwork = "application/vnd.vmware.vcloud.network+xml"
	// MimeOrgVdcNetwork mime for an Org VDC network
	MimeOrgVdcNetwork = "application/vnd.vmware.vcloud.orgVdcNetwork+xml"
	//MimeDiskCreateParams mime for create independent disk
	MimeDiskCreateParams = "application/vnd.vmware.vcloud.diskCreateParams+xml"
	// Mime for VMs
	MimeVMs = "application/vnd.vmware.vcloud.vms+xml"
	// Mime for attach or detach independent disk
	MimeDiskAttachOrDetachParams = "application/vnd.vmware.vcloud.diskAttachOrDetachParams+xml"
	// Mime for Disk
	MimeDisk = "application/vnd.vmware.vcloud.disk+xml"
	// Mime for insert or eject media
	MimeMediaInsertOrEjectParams = "application/vnd.vmware.vcloud.mediaInsertOrEjectParams+xml"
	// Mime for catalog
	MimeAdminCatalog = "application/vnd.vmware.admin.catalog+xml"
	// Mime for virtual hardware section
	MimeVirtualHardwareSection = "application/vnd.vmware.vcloud.virtualHardwareSection+xml"
	// Mime for networkConnectionSection
	MimeNetworkConnectionSection = "application/vnd.vmware.vcloud.networkConnectionSection+xml"
	// Mime for Item
	MimeRasdItem = "application/vnd.vmware.vcloud.rasdItem+xml"
	// Mime for guest customization section
	MimeGuestCustomizationSection = "application/vnd.vmware.vcloud.guestCustomizationSection+xml"
	// Mime for guest customization status
	MimeGuestCustomizationStatus = "application/vnd.vmware.vcloud.guestcustomizationstatussection"
	// Mime for network config section
	MimeNetworkConfigSection = "application/vnd.vmware.vcloud.networkconfigsection+xml"
	// Mime for recompose vApp params
	MimeRecomposeVappParams = "application/vnd.vmware.vcloud.recomposeVAppParams+xml"
	// Mime for compose vApp params
	MimeComposeVappParams = "application/vnd.vmware.vcloud.composeVAppParams+xml"
	// Mime for undeploy vApp params
	MimeUndeployVappParams = "application/vnd.vmware.vcloud.undeployVAppParams+xml"
	// Mime for deploy vApp params
	MimeDeployVappParams = "application/vnd.vmware.vcloud.deployVAppParams+xml"
	// Mime for VM
	MimeVM = "application/vnd.vmware.vcloud.vm+xml"
	// Mime for instantiate vApp template params
	MimeInstantiateVappTemplateParams = "application/vnd.vmware.vcloud.instantiateVAppTemplateParams+xml"
	// Mime for product section
	MimeProductSection = "application/vnd.vmware.vcloud.productSections+xml"
	// Mime for metadata
	MimeMetaData = "application/vnd.vmware.vcloud.metadata+xml"
	// Mime for metadata value
	MimeMetaDataValue = "application/vnd.vmware.vcloud.metadata.value+xml"
	// Mime for a admin network
	MimeExtensionNetwork = "application/vnd.vmware.admin.extension.network+xml"
	// Mime for an external network
	MimeExternalNetwork = "application/vnd.vmware.admin.vmwexternalnet+xml"
	// Mime of an Org User
	MimeAdminUser = "application/vnd.vmware.admin.user+xml"
	// MimeAdminGroup specifies groups
	MimeAdminGroup = "application/vnd.vmware.admin.group+xml"
	// MimeOrgLdapSettings
	MimeOrgLdapSettings = "application/vnd.vmware.admin.organizationldapsettings+xml"
	// Mime of vApp network
	MimeVappNetwork = "application/vnd.vmware.vcloud.vAppNetwork+xml"
	// Mime of access control
	MimeControlAccess = "application/vnd.vmware.vcloud.controlAccess+xml"
	// Mime of VM capabilities
	MimeVmCapabilities = "application/vnd.vmware.vcloud.vmCapabilitiesSection+xml"
	// Mime of Vdc Compute Policy References
	MimeVdcComputePolicyReferences = "application/vnd.vmware.vcloud.vdcComputePolicyReferences+xml"
	// Mime for Storage profile
	MimeStorageProfile = "application/vnd.vmware.admin.vdcStorageProfile+xml "
	// Mime for create VM Params
	MimeCreateVmParams = "application/vnd.vmware.vcloud.CreateVmParams+xml"
	// Mime for instantiate VM Params from template
	MimeInstantiateVmTemplateParams = "application/vnd.vmware.vcloud.instantiateVmTemplateParams+xml"
)

const (
	VMsCDResourceSubType = "vmware.cdrom.iso"
)

// https://blogs.vmware.com/vapp/2009/11/virtual-hardware-in-ovf-part-1.html

const (
	ResourceTypeOther     int = 0
	ResourceTypeProcessor int = 3
	ResourceTypeMemory    int = 4
	ResourceTypeIDE       int = 5
	ResourceTypeSCSI      int = 6
	ResourceTypeEthernet  int = 10
	ResourceTypeFloppy    int = 14
	ResourceTypeCD        int = 15
	ResourceTypeDVD       int = 16
	ResourceTypeDisk      int = 17
	ResourceTypeUSB       int = 23
)

const (
	FenceModeIsolated = "isolated"
	FenceModeBridged  = "bridged"
	FenceModeNAT      = "natRouted"
)

const (
	IPAllocationModeDHCP   = "DHCP"
	IPAllocationModeManual = "MANUAL"
	IPAllocationModeNone   = "NONE"
	IPAllocationModePool   = "POOL"
)

// NoneNetwork is a special type of network in vCD which represents a network card which is not
// attached to any network.
const (
	NoneNetwork = "none"
)

const (
	XMLNamespaceVCloud    = "http://www.vmware.com/vcloud/v1.5"
	XMLNamespaceOVF       = "http://schemas.dmtf.org/ovf/envelope/1"
	XMLNamespaceVMW       = "http://www.vmware.com/schema/ovf"
	XMLNamespaceXSI       = "http://www.w3.org/2001/XMLSchema-instance"
	XMLNamespaceRASD      = "http://schemas.dmtf.org/wbem/wscim/1/cim-schema/2/CIM_ResourceAllocationSettingData"
	XMLNamespaceVSSD      = "http://schemas.dmtf.org/wbem/wscim/1/cim-schema/2/CIM_VirtualSystemSettingData"
	XMLNamespaceExtension = "http://www.vmware.com/vcloud/extension/v1.5"
)

// NSX-V Edge gateway API endpoints
const (
	EdgeNatPath            = "/nat/config"
	EdgeCreateNatPath      = "/nat/config/rules"
	EdgeFirewallPath       = "/firewall/config"
	EdgeCreateFirewallPath = "/firewall/config/rules"
	EdgeVnicConfig         = "/vnics"
	EdgeVdcVnicConfig      = "/vdcNetworks"
	EdgeDhcpRelayPath      = "/dhcp/config/relay"
	EdgeDhcpLeasePath      = "/dhcp/leaseInfo"
	LbConfigPath           = "/loadbalancer/config/"
	LbMonitorPath          = "/loadbalancer/config/monitors/"
	LbServerPoolPath       = "/loadbalancer/config/pools/"
	LbAppProfilePath       = "/loadbalancer/config/applicationprofiles/"
	LbAppRulePath          = "/loadbalancer/config/applicationrules/"
	LbVirtualServerPath    = "/loadbalancer/config/virtualservers/"
)

// NSX-V proxied services API endpoints
const (
	NsxvIpSetServicePath = "/ipset"
)

// Guest customization statuses. These are all known possible statuses
const (
	GuestCustStatusPending       = "GC_PENDING"
	GuestCustStatusPostPending   = "POST_GC_PENDING"
	GuestCustStatusComplete      = "GC_COMPLETE"
	GuestCustStatusFailed        = "GC_FAILED"
	GuestCustStatusRebootPending = "REBOOT_PENDING"
)

// Edge gateway vNic types
const (
	EdgeGatewayVnicTypeUplink       = "uplink"
	EdgeGatewayVnicTypeInternal     = "internal"
	EdgeGatewayVnicTypeTrunk        = "trunk"
	EdgeGatewayVnicTypeSubinterface = "subinterface"
	EdgeGatewayVnicTypeAny          = "any"
)

// Names of the filters allowed in the search engine
const (
	FilterNameRegex = "name_regex" // a name, searched by regular expression
	FilterDate      = "date"       // a date expression (>|<|==|>=|<= date)
	FilterIp        = "ip"         // An IP, searched by regular expression
	FilterLatest    = "latest"     // gets the newest element
	FilterEarliest  = "earliest"   // gets the oldest element
	FilterParent    = "parent"     // matches the entity parent
	FilterParentId  = "parent_id"  // matches the entity parent ID
)

const (
	// The Qt* (Query Type) constants are the names used with Query requests to retrieve the corresponding entities
	QtVappTemplate      = "vAppTemplate"      // vApp template
	QtAdminVappTemplate = "adminVAppTemplate" // vApp template as admin
	QtEdgeGateway       = "edgeGateway"       // edge gateway
	QtOrgVdcNetwork     = "orgVdcNetwork"     // Org VDC network
	QtCatalog           = "catalog"           // catalog
	QtAdminCatalog      = "adminCatalog"      // catalog as admin
	QtCatalogItem       = "catalogItem"       // catalog item
	QtAdminCatalogItem  = "adminCatalogItem"  // catalog item as admin
	QtAdminMedia        = "adminMedia"        // media item as admin
	QtMedia             = "media"             // media item
	QtVm                = "vm"                // Virtual machine
	QtAdminVm           = "adminVM"           // Virtual machine as admin
	QtVapp              = "vApp"              // vApp
	QtAdminVapp         = "adminVApp"         // vApp as admin
	QtOrgVdc            = "orgVdc"            // Org VDC
	QtAdminOrgVdc       = "adminOrgVdc"       // Org VDC as admin
)

// AdminQueryTypes returns the corresponding "admin" query type for each regular type
var AdminQueryTypes = map[string]string{
	QtEdgeGateway:   QtEdgeGateway,   // EdgeGateway query type is the same for admin and regular users
	QtOrgVdcNetwork: QtOrgVdcNetwork, // Org VDC Network query type is the same for admin and regular users
	QtVappTemplate:  QtAdminVappTemplate,
	QtCatalog:       QtAdminCatalog,
	QtCatalogItem:   QtAdminCatalogItem,
	QtMedia:         QtAdminMedia,
	QtVm:            QtAdminVm,
	QtVapp:          QtAdminVapp,
	QtOrgVdc:        QtAdminOrgVdc,
}

const (
	// Affinity and anti affinity definitions
	PolarityAffinity     = "Affinity"
	PolarityAntiAffinity = "Anti-Affinity"
)

// VmQueryFilter defines how we search VMs
type VmQueryFilter int

const (
	// VmQueryFilterAll defines a no-filter search, i.e. will return all elements
	VmQueryFilterAll VmQueryFilter = iota

	// VmQueryFilterOnlyDeployed defines a filter for deployed VMs
	VmQueryFilterOnlyDeployed

	// VmQueryFilterOnlyTemplates defines a filter for VMs inside a template
	VmQueryFilterOnlyTemplates
)

// String converts a VmQueryFilter into the corresponding filter needed by the query to get the wanted result
func (qf VmQueryFilter) String() string {
	// Makes sure that we handle out-of-range values
	if qf < VmQueryFilterAll || qf > VmQueryFilterOnlyTemplates {
		return ""
	}
	return [...]string{
		"",                      // No filter: will not remove any items
		"isVAppTemplate==false", // Will find only the deployed VMs
		"isVAppTemplate==true",  // Will find only those VM that are inside a template
	}[qf]
}

// LDAP modes for Organization
const (
	LdapModeNone   = "NONE"
	LdapModeSystem = "SYSTEM"
	LdapModeCustom = "CUSTOM"
)

// Access control modes
const (
	ControlAccessReadOnly    = "ReadOnly"
	ControlAccessReadWrite   = "Change"
	ControlAccessFullControl = "FullControl"
)

// BodyType allows to define API body types where applicable
type BodyType int

const (
	// BodyTypeXML
	BodyTypeXML BodyType = iota

	// BodyTypeJSON
	BodyTypeJSON
)

const (
	// FiqlQueryTimestampFormat is the format accepted by Cloud API time comparison operator in FIQL query filters
	FiqlQueryTimestampFormat = "2006-01-02T15:04:05.000Z"
)

// These constants allow to construct OpenAPI endpoint paths and avoid strings in code for easy replacement in future.
const (
<<<<<<< HEAD
	OpenApiPathVersion1_0_0                           = "1.0.0/"
	OpenApiEndpointRoles                              = "roles/"
	OpenApiEndpointGlobalRoles                        = "globalRoles/"
	OpenApiEndpointRights                             = "rights/"
	OpenApiEndpointRightsCategories                   = "rightsCategories/"
	OpenApiEndpointRightsBundles                      = "rightsBundles/"
	OpenApiEndpointAuditTrail                         = "auditTrail/"
	OpenApiEndpointImportableTier0Routers             = "nsxTResources/importableTier0Routers"
	OpenApiEndpointImportableSwitches                 = "/network/orgvdcnetworks/importableswitches"
	OpenApiEndpointEdgeClusters                       = "nsxTResources/edgeClusters"
	OpenApiEndpointExternalNetworks                   = "externalNetworks/"
	OpenApiEndpointVdcComputePolicies                 = "vdcComputePolicies/"
	OpenApiEndpointVdcAssignedComputePolicies         = "vdcs/%s/computePolicies"
	OpenApiEndpointVdcCapabilities                    = "vdcs/%s/capabilities"
	OpenApiEndpointEdgeGateways                       = "edgeGateways/"
	OpenApiEndpointNsxtFirewallRules                  = "edgeGateways/%s/firewall/rules"
	OpenApiEndpointFirewallGroups                     = "firewallGroups/"
	OpenApiEndpointOrgVdcNetworks                     = "orgVdcNetworks/"
	OpenApiEndpointOrgVdcNetworksDhcp                 = "orgVdcNetworks/%s/dhcp"
	OpenApiEndpointAppPortProfiles                    = "applicationPortProfiles/"
	OpenApiEndpointIpSecVpnTunnel                     = "edgeGateways/%s/ipsec/tunnels/"
	OpenApiEndpointIpSecVpnTunnelConnectionProperties = "edgeGateways/%s/ipsec/tunnels/%s/connectionProperties"
	OpenApiEndpointIpSecVpnTunnelStatus               = "edgeGateways/%s/ipsec/tunnels/%s/status"
=======
	OpenApiPathVersion1_0_0                   = "1.0.0/"
	OpenApiEndpointRoles                      = "roles/"
	OpenApiEndpointGlobalRoles                = "globalRoles/"
	OpenApiEndpointRights                     = "rights/"
	OpenApiEndpointRightsCategories           = "rightsCategories/"
	OpenApiEndpointRightsBundles              = "rightsBundles/"
	OpenApiEndpointAuditTrail                 = "auditTrail/"
	OpenApiEndpointImportableTier0Routers     = "nsxTResources/importableTier0Routers"
	OpenApiEndpointImportableSwitches         = "/network/orgvdcnetworks/importableswitches"
	OpenApiEndpointEdgeClusters               = "nsxTResources/edgeClusters"
	OpenApiEndpointExternalNetworks           = "externalNetworks/"
	OpenApiEndpointVdcComputePolicies         = "vdcComputePolicies/"
	OpenApiEndpointVdcAssignedComputePolicies = "vdcs/%s/computePolicies"
	OpenApiEndpointVdcCapabilities            = "vdcs/%s/capabilities"
	OpenApiEndpointEdgeGateways               = "edgeGateways/"
	OpenApiEndpointNsxtFirewallRules          = "edgeGateways/%s/firewall/rules"
	OpenApiEndpointFirewallGroups             = "firewallGroups/"
	OpenApiEndpointOrgVdcNetworks             = "orgVdcNetworks/"
	OpenApiEndpointOrgVdcNetworksDhcp         = "orgVdcNetworks/%s/dhcp"
	OpenApiEndpointNsxtNatRules               = "edgeGateways/%s/nat/rules/"
	OpenApiEndpointAppPortProfiles            = "applicationPortProfiles/"
>>>>>>> 222985ed
)

// Header keys to run operations in tenant context
const (
	// HeaderTenantContext requires the Org ID of the tenant
	HeaderTenantContext = "X-VMWARE-VCLOUD-TENANT-CONTEXT"
	// HeaderAuthContext requires the Org name of the tenant
	HeaderAuthContext = "X-VMWARE-VCLOUD-AUTH-CONTEXT"
)

const (
	// ExternalNetworkBackingTypeNsxtTier0Router defines backing type of NSX-T Tier-0 router
	ExternalNetworkBackingTypeNsxtTier0Router = "NSXT_TIER0"
	// ExternalNetworkBackingTypeNsxtVrfTier0Router defines backing type of NSX-T Tier-0 VRF router
	ExternalNetworkBackingTypeNsxtVrfTier0Router = "NSXT_VRF_TIER0"
	// ExternalNetworkBackingTypeNetwork defines vSwitch portgroup
	ExternalNetworkBackingTypeNetwork = "NETWORK"
	// ExternalNetworkBackingDvPortgroup refers distributed switch portgroup
	ExternalNetworkBackingDvPortgroup = "DV_PORTGROUP"
)

const (
	// OrgVdcNetworkTypeRouted can be used to create NSX-T or NSX-V routed Org Vdc network
	OrgVdcNetworkTypeRouted = "NAT_ROUTED"
	// OrgVdcNetworkTypeIsolated can be used to creaate NSX-T or NSX-V isolated Org Vdc network
	OrgVdcNetworkTypeIsolated = "ISOLATED"
	// OrgVdcNetworkTypeOpaque type is used to create NSX-T imported Org Vdc network
	OrgVdcNetworkTypeOpaque = "OPAQUE"
	// OrgVdcNetworkTypeDirect can be used to create NSX-V direct Org Vdc network
	OrgVdcNetworkTypeDirect = "DIRECT"
)

const (
	// VdcCapabilityNetworkProviderNsxv is a convenience constant to match VDC capability
	VdcCapabilityNetworkProviderNsxv = "NSX_V"
	// VdcCapabilityNetworkProviderNsxt is a convenience constant to match VDC capability
	VdcCapabilityNetworkProviderNsxt = "NSX_T"
)

const (
	// FirewallGroupTypeSecurityGroup can be used in types.NsxtFirewallGroup for 'type' field to
	// create Security Group
	FirewallGroupTypeSecurityGroup = "SECURITY_GROUP"
	// FirewallGroupTypeIpSet can be used in types.NsxtFirewallGroup for 'type' field to create IP
	// Set
	FirewallGroupTypeIpSet = "IP_SET"
)

// These constants can be used to pick type of NSX-T NAT Rule
const (
	NsxtNatRuleTypeDnat      = "DNAT"
	NsxtNatRuleTypeNoDnat    = "NO_DNAT"
	NsxtNatRuleTypeSnat      = "SNAT"
	NsxtNatRuleTypeNoSnat    = "NO_SNAT"
	NsxtNatRuleTypeReflexive = "REFLEXIVE" // Only in VCD 10.3+ (API V36.0)
)

// In VCD versions 10.2.2+ (API V35.2+) there is a FirewallMatch field in NAT rule with these
// options
const (
	// NsxtNatRuleFirewallMatchInternalAddress will match firewall rules based on NAT rules internal
	// address (DEFAULT)
	NsxtNatRuleFirewallMatchInternalAddress = "MATCH_INTERNAL_ADDRESS"
	// NsxtNatRuleFirewallMatchExternalAddress will match firewall rules based on NAT rule external
	// address
	NsxtNatRuleFirewallMatchExternalAddress = "MATCH_EXTERNAL_ADDRESS"
	// NsxtNatRuleFirewallMatchBypass will skip evaluating NAT rules in firewall
	NsxtNatRuleFirewallMatchBypass = "BYPASS"
)

const (
	// ApplicationPortProfileScopeSystem is a defined scope which allows user to only read (no write capability) system
	// predefined Application Port Profiles
	ApplicationPortProfileScopeSystem = "SYSTEM"
	// ApplicationPortProfileScopeProvider allows user to read and set Application Port Profiles at provider level. In
	// reality Network Provider (NSX-T Manager) must be specified while creating.
	ApplicationPortProfileScopeProvider = "PROVIDER"
	// ApplicationPortProfileScopeTenant allows user to read and set Application Port Profiles at Org VDC level.
	ApplicationPortProfileScopeTenant = "TENANT"
)

const (
	// VcloudUndefinedKey is the bundles key automatically added to new role related objects
	VcloudUndefinedKey = "com.vmware.vcloud.undefined.key"
)<|MERGE_RESOLUTION|>--- conflicted
+++ resolved
@@ -332,7 +332,6 @@
 
 // These constants allow to construct OpenAPI endpoint paths and avoid strings in code for easy replacement in future.
 const (
-<<<<<<< HEAD
 	OpenApiPathVersion1_0_0                           = "1.0.0/"
 	OpenApiEndpointRoles                              = "roles/"
 	OpenApiEndpointGlobalRoles                        = "globalRoles/"
@@ -352,33 +351,11 @@
 	OpenApiEndpointFirewallGroups                     = "firewallGroups/"
 	OpenApiEndpointOrgVdcNetworks                     = "orgVdcNetworks/"
 	OpenApiEndpointOrgVdcNetworksDhcp                 = "orgVdcNetworks/%s/dhcp"
+	OpenApiEndpointNsxtNatRules                       = "edgeGateways/%s/nat/rules/"
 	OpenApiEndpointAppPortProfiles                    = "applicationPortProfiles/"
 	OpenApiEndpointIpSecVpnTunnel                     = "edgeGateways/%s/ipsec/tunnels/"
 	OpenApiEndpointIpSecVpnTunnelConnectionProperties = "edgeGateways/%s/ipsec/tunnels/%s/connectionProperties"
 	OpenApiEndpointIpSecVpnTunnelStatus               = "edgeGateways/%s/ipsec/tunnels/%s/status"
-=======
-	OpenApiPathVersion1_0_0                   = "1.0.0/"
-	OpenApiEndpointRoles                      = "roles/"
-	OpenApiEndpointGlobalRoles                = "globalRoles/"
-	OpenApiEndpointRights                     = "rights/"
-	OpenApiEndpointRightsCategories           = "rightsCategories/"
-	OpenApiEndpointRightsBundles              = "rightsBundles/"
-	OpenApiEndpointAuditTrail                 = "auditTrail/"
-	OpenApiEndpointImportableTier0Routers     = "nsxTResources/importableTier0Routers"
-	OpenApiEndpointImportableSwitches         = "/network/orgvdcnetworks/importableswitches"
-	OpenApiEndpointEdgeClusters               = "nsxTResources/edgeClusters"
-	OpenApiEndpointExternalNetworks           = "externalNetworks/"
-	OpenApiEndpointVdcComputePolicies         = "vdcComputePolicies/"
-	OpenApiEndpointVdcAssignedComputePolicies = "vdcs/%s/computePolicies"
-	OpenApiEndpointVdcCapabilities            = "vdcs/%s/capabilities"
-	OpenApiEndpointEdgeGateways               = "edgeGateways/"
-	OpenApiEndpointNsxtFirewallRules          = "edgeGateways/%s/firewall/rules"
-	OpenApiEndpointFirewallGroups             = "firewallGroups/"
-	OpenApiEndpointOrgVdcNetworks             = "orgVdcNetworks/"
-	OpenApiEndpointOrgVdcNetworksDhcp         = "orgVdcNetworks/%s/dhcp"
-	OpenApiEndpointNsxtNatRules               = "edgeGateways/%s/nat/rules/"
-	OpenApiEndpointAppPortProfiles            = "applicationPortProfiles/"
->>>>>>> 222985ed
 )
 
 // Header keys to run operations in tenant context
