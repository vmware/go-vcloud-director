/*
 * Copyright 2021 VMware, Inc.  All rights reserved.  Licensed under the Apache v2 License.
 */

package types

const (
	// PublicCatalog Name
	PublicCatalog = "Public Catalog"

	// DefaultCatalog Name
	DefaultCatalog = "Default Catalog"

	// JSONMimeV57 the json mime for version 5.7 of the API
	JSONMimeV57 = "application/json;version=5.7"
	// AnyXMLMime511 the wildcard xml mime for version 5.11 of the API
	AnyXMLMime511 = "application/*+xml;version=5.11"
	AnyXMLMime    = "application/xml"
	// Version511 the 5.11 version
	Version511 = "5.11"
	// Version is the default version number
	Version = Version511
	// SoapXML mime type
	SoapXML = "application/soap+xml"
	// JSONMime
	JSONMime = "application/json"
)

const (
	// MimeOrgList mime for org list
	MimeOrgList = "application/vnd.vmware.vcloud.orgList+xml"
	// MimeOrg mime for org
	MimeOrg = "application/vnd.vmware.vcloud.org+xml"
	// MimeAdminOrg mime for admin org
	MimeAdminOrg = "application/vnd.vmware.admin.organization+xml"
	// MimeCatalog mime for catalog
	MimeCatalog = "application/vnd.vmware.vcloud.catalog+xml"
	// MimeCatalogItem mime for catalog item
	MimeCatalogItem = "application/vnd.vmware.vcloud.catalogItem+xml"
	// MimeVDC mime for a VDC
	MimeVDC = "application/vnd.vmware.vcloud.vdc+xml"
	// MimeVDC mime for a admin VDC
	MimeAdminVDC = "application/vnd.vmware.admin.vdc+xml"
	// MimeEdgeGateway mime for an Edge Gateway
	MimeEdgeGateway = "application/vnd.vmware.admin.edgeGateway+xml"
	// MimeVAppTemplate mime for a vapp template
	MimeVAppTemplate = "application/vnd.vmware.vcloud.vAppTemplate+xml"
	// MimeVApp mime for a vApp
	MimeVApp = "application/vnd.vmware.vcloud.vApp+xml"
	// MimeQueryRecords mime for the query records
	MimeQueryRecords = "application/vnd.vmware.vcloud.query.records+xml"
	// MimeAPIExtensibility mime for api extensibility
	MimeAPIExtensibility = "application/vnd.vmware.vcloud.apiextensibility+xml"
	// MimeEntity mime for vcloud entity
	MimeEntity = "application/vnd.vmware.vcloud.entity+xml"
	// MimeQueryList mime for query list
	MimeQueryList = "application/vnd.vmware.vcloud.query.queryList+xml"
	// MimeSession mime for a session
	MimeSession = "application/vnd.vmware.vcloud.session+xml"
	// MimeTask mime for task
	MimeTask = "application/vnd.vmware.vcloud.task+xml"
	// MimeError mime for error
	MimeError = "application/vnd.vmware.vcloud.error+xml"
	// MimeNetwork mime for a network
	MimeNetwork = "application/vnd.vmware.vcloud.network+xml"
	// MimeOrgVdcNetwork mime for an Org VDC network
	MimeOrgVdcNetwork = "application/vnd.vmware.vcloud.orgVdcNetwork+xml"
	//MimeDiskCreateParams mime for create independent disk
	MimeDiskCreateParams = "application/vnd.vmware.vcloud.diskCreateParams+xml"
	// Mime for VMs
	MimeVMs = "application/vnd.vmware.vcloud.vms+xml"
	// Mime for attach or detach independent disk
	MimeDiskAttachOrDetachParams = "application/vnd.vmware.vcloud.diskAttachOrDetachParams+xml"
	// Mime for Disk
	MimeDisk = "application/vnd.vmware.vcloud.disk+xml"
	// Mime for insert or eject media
	MimeMediaInsertOrEjectParams = "application/vnd.vmware.vcloud.mediaInsertOrEjectParams+xml"
	// Mime for catalog
	MimeAdminCatalog = "application/vnd.vmware.admin.catalog+xml"
	// Mime for virtual hardware section
	MimeVirtualHardwareSection = "application/vnd.vmware.vcloud.virtualHardwareSection+xml"
	// Mime for networkConnectionSection
	MimeNetworkConnectionSection = "application/vnd.vmware.vcloud.networkConnectionSection+xml"
	// Mime for Item
	MimeRasdItem = "application/vnd.vmware.vcloud.rasdItem+xml"
	// Mime for guest customization section
	MimeGuestCustomizationSection = "application/vnd.vmware.vcloud.guestCustomizationSection+xml"
	// Mime for guest customization status
	MimeGuestCustomizationStatus = "application/vnd.vmware.vcloud.guestcustomizationstatussection"
	// Mime for network config section
	MimeNetworkConfigSection = "application/vnd.vmware.vcloud.networkconfigsection+xml"
	// Mime for recompose vApp params
	MimeRecomposeVappParams = "application/vnd.vmware.vcloud.recomposeVAppParams+xml"
	// Mime for compose vApp params
	MimeComposeVappParams = "application/vnd.vmware.vcloud.composeVAppParams+xml"
	// Mime for undeploy vApp params
	MimeUndeployVappParams = "application/vnd.vmware.vcloud.undeployVAppParams+xml"
	// Mime for deploy vApp params
	MimeDeployVappParams = "application/vnd.vmware.vcloud.deployVAppParams+xml"
	// Mime for VM
	MimeVM = "application/vnd.vmware.vcloud.vm+xml"
	// Mime for instantiate vApp template params
	MimeInstantiateVappTemplateParams = "application/vnd.vmware.vcloud.instantiateVAppTemplateParams+xml"
	// Mime for product section
	MimeProductSection = "application/vnd.vmware.vcloud.productSections+xml"
	// Mime for metadata
	MimeMetaData = "application/vnd.vmware.vcloud.metadata+xml"
	// Mime for metadata value
	MimeMetaDataValue = "application/vnd.vmware.vcloud.metadata.value+xml"
	// Mime for a admin network
	MimeExtensionNetwork = "application/vnd.vmware.admin.extension.network+xml"
	// Mime for an external network
	MimeExternalNetwork = "application/vnd.vmware.admin.vmwexternalnet+xml"
	// Mime of an Org User
	MimeAdminUser = "application/vnd.vmware.admin.user+xml"
	// MimeAdminGroup specifies groups
	MimeAdminGroup = "application/vnd.vmware.admin.group+xml"
	// MimeOrgLdapSettings
	MimeOrgLdapSettings = "application/vnd.vmware.admin.organizationldapsettings+xml"
	// Mime of vApp network
	MimeVappNetwork = "application/vnd.vmware.vcloud.vAppNetwork+xml"
	// Mime of access control
	MimeControlAccess = "application/vnd.vmware.vcloud.controlAccess+xml"
	// Mime of VM capabilities
	MimeVmCapabilities = "application/vnd.vmware.vcloud.vmCapabilitiesSection+xml"
	// Mime of Vdc Compute Policy References
	MimeVdcComputePolicyReferences = "application/vnd.vmware.vcloud.vdcComputePolicyReferences+xml"
	// Mime for Storage profile
	MimeStorageProfile = "application/vnd.vmware.admin.vdcStorageProfile+xml "
	// Mime for create VM Params
	MimeCreateVmParams = "application/vnd.vmware.vcloud.CreateVmParams+xml"
	// Mime for instantiate VM Params from template
	MimeInstantiateVmTemplateParams = "application/vnd.vmware.vcloud.instantiateVmTemplateParams+xml"
	// Mime for adding or removing VDC storage profiles
	MimeUpdateVdcStorageProfiles = "application/vnd.vmware.admin.updateVdcStorageProfiles+xml"
	// Mime to modify lease settings
	MimeLeaseSettingSection = "application/vnd.vmware.vcloud.leaseSettingsSection+xml"
	// Mime to publish external catalog
	PublishExternalCatalog = "application/vnd.vmware.admin.publishExternalCatalogParams+xml"
)

const (
	VMsCDResourceSubType = "vmware.cdrom.iso"
)

// https://blogs.vmware.com/vapp/2009/11/virtual-hardware-in-ovf-part-1.html

const (
	ResourceTypeOther     int = 0
	ResourceTypeProcessor int = 3
	ResourceTypeMemory    int = 4
	ResourceTypeIDE       int = 5
	ResourceTypeSCSI      int = 6
	ResourceTypeEthernet  int = 10
	ResourceTypeFloppy    int = 14
	ResourceTypeCD        int = 15
	ResourceTypeDVD       int = 16
	ResourceTypeDisk      int = 17
	ResourceTypeUSB       int = 23
)

const (
	FenceModeIsolated = "isolated"
	FenceModeBridged  = "bridged"
	FenceModeNAT      = "natRouted"
)

const (
	IPAllocationModeDHCP   = "DHCP"
	IPAllocationModeManual = "MANUAL"
	IPAllocationModeNone   = "NONE"
	IPAllocationModePool   = "POOL"
)

// NoneNetwork is a special type of network in vCD which represents a network card which is not
// attached to any network.
const (
	NoneNetwork = "none"
)

const (
	XMLNamespaceVCloud    = "http://www.vmware.com/vcloud/v1.5"
	XMLNamespaceOVF       = "http://schemas.dmtf.org/ovf/envelope/1"
	XMLNamespaceVMW       = "http://www.vmware.com/schema/ovf"
	XMLNamespaceXSI       = "http://www.w3.org/2001/XMLSchema-instance"
	XMLNamespaceRASD      = "http://schemas.dmtf.org/wbem/wscim/1/cim-schema/2/CIM_ResourceAllocationSettingData"
	XMLNamespaceVSSD      = "http://schemas.dmtf.org/wbem/wscim/1/cim-schema/2/CIM_VirtualSystemSettingData"
	XMLNamespaceExtension = "http://www.vmware.com/vcloud/extension/v1.5"
)

// NSX-V Edge gateway API endpoints
const (
	EdgeNatPath            = "/nat/config"
	EdgeCreateNatPath      = "/nat/config/rules"
	EdgeFirewallPath       = "/firewall/config"
	EdgeCreateFirewallPath = "/firewall/config/rules"
	EdgeVnicConfig         = "/vnics"
	EdgeVdcVnicConfig      = "/vdcNetworks"
	EdgeDhcpRelayPath      = "/dhcp/config/relay"
	EdgeDhcpLeasePath      = "/dhcp/leaseInfo"
	LbConfigPath           = "/loadbalancer/config/"
	LbMonitorPath          = "/loadbalancer/config/monitors/"
	LbServerPoolPath       = "/loadbalancer/config/pools/"
	LbAppProfilePath       = "/loadbalancer/config/applicationprofiles/"
	LbAppRulePath          = "/loadbalancer/config/applicationrules/"
	LbVirtualServerPath    = "/loadbalancer/config/virtualservers/"
)

// NSX-V proxied services API endpoints
const (
	NsxvIpSetServicePath = "/ipset"
)

// Guest customization statuses. These are all known possible statuses
const (
	GuestCustStatusPending       = "GC_PENDING"
	GuestCustStatusPostPending   = "POST_GC_PENDING"
	GuestCustStatusComplete      = "GC_COMPLETE"
	GuestCustStatusFailed        = "GC_FAILED"
	GuestCustStatusRebootPending = "REBOOT_PENDING"
)

// Edge gateway vNic types
const (
	EdgeGatewayVnicTypeUplink       = "uplink"
	EdgeGatewayVnicTypeInternal     = "internal"
	EdgeGatewayVnicTypeTrunk        = "trunk"
	EdgeGatewayVnicTypeSubinterface = "subinterface"
	EdgeGatewayVnicTypeAny          = "any"
)

// Names of the filters allowed in the search engine
const (
	FilterNameRegex = "name_regex" // a name, searched by regular expression
	FilterDate      = "date"       // a date expression (>|<|==|>=|<= date)
	FilterIp        = "ip"         // An IP, searched by regular expression
	FilterLatest    = "latest"     // gets the newest element
	FilterEarliest  = "earliest"   // gets the oldest element
	FilterParent    = "parent"     // matches the entity parent
	FilterParentId  = "parent_id"  // matches the entity parent ID
)

const (
	// The Qt* (Query Type) constants are the names used with Query requests to retrieve the corresponding entities
	QtVappTemplate              = "vAppTemplate"              // vApp template
	QtAdminVappTemplate         = "adminVAppTemplate"         // vApp template as admin
	QtEdgeGateway               = "edgeGateway"               // edge gateway
	QtOrgVdcNetwork             = "orgVdcNetwork"             // Org VDC network
	QtCatalog                   = "catalog"                   // catalog
	QtAdminCatalog              = "adminCatalog"              // catalog as admin
	QtCatalogItem               = "catalogItem"               // catalog item
	QtAdminCatalogItem          = "adminCatalogItem"          // catalog item as admin
	QtAdminMedia                = "adminMedia"                // media item as admin
	QtMedia                     = "media"                     // media item
	QtVm                        = "vm"                        // Virtual machine
	QtAdminVm                   = "adminVM"                   // Virtual machine as admin
	QtVapp                      = "vApp"                      // vApp
	QtAdminVapp                 = "adminVApp"                 // vApp as admin
	QtOrgVdc                    = "orgVdc"                    // Org VDC
	QtAdminOrgVdc               = "adminOrgVdc"               // Org VDC as admin
	QtOrgVdcStorageProfile      = "orgVdcStorageProfile"      // StorageProfile of VDC
	QtAdminOrgVdcStorageProfile = "adminOrgVdcStorageProfile" // StorageProfile of VDC as admin
)

// AdminQueryTypes returns the corresponding "admin" query type for each regular type
var AdminQueryTypes = map[string]string{
	QtEdgeGateway:   QtEdgeGateway,   // EdgeGateway query type is the same for admin and regular users
	QtOrgVdcNetwork: QtOrgVdcNetwork, // Org VDC Network query type is the same for admin and regular users
	QtVappTemplate:  QtAdminVappTemplate,
	QtCatalog:       QtAdminCatalog,
	QtCatalogItem:   QtAdminCatalogItem,
	QtMedia:         QtAdminMedia,
	QtVm:            QtAdminVm,
	QtVapp:          QtAdminVapp,
	QtOrgVdc:        QtAdminOrgVdc,
}

const (
	// Affinity and anti affinity definitions
	PolarityAffinity     = "Affinity"
	PolarityAntiAffinity = "Anti-Affinity"
)

// VmQueryFilter defines how we search VMs
type VmQueryFilter int

const (
	// VmQueryFilterAll defines a no-filter search, i.e. will return all elements
	VmQueryFilterAll VmQueryFilter = iota

	// VmQueryFilterOnlyDeployed defines a filter for deployed VMs
	VmQueryFilterOnlyDeployed

	// VmQueryFilterOnlyTemplates defines a filter for VMs inside a template
	VmQueryFilterOnlyTemplates
)

// String converts a VmQueryFilter into the corresponding filter needed by the query to get the wanted result
func (qf VmQueryFilter) String() string {
	// Makes sure that we handle out-of-range values
	if qf < VmQueryFilterAll || qf > VmQueryFilterOnlyTemplates {
		return ""
	}
	return [...]string{
		"",                      // No filter: will not remove any items
		"isVAppTemplate==false", // Will find only the deployed VMs
		"isVAppTemplate==true",  // Will find only those VM that are inside a template
	}[qf]
}

// LDAP modes for Organization
const (
	LdapModeNone   = "NONE"
	LdapModeSystem = "SYSTEM"
	LdapModeCustom = "CUSTOM"
)

// Access control modes
const (
	ControlAccessReadOnly    = "ReadOnly"
	ControlAccessReadWrite   = "Change"
	ControlAccessFullControl = "FullControl"
)

// BodyType allows to define API body types where applicable
type BodyType int

const (
	// BodyTypeXML
	BodyTypeXML BodyType = iota

	// BodyTypeJSON
	BodyTypeJSON
)

const (
	// FiqlQueryTimestampFormat is the format accepted by Cloud API time comparison operator in FIQL query filters
	FiqlQueryTimestampFormat = "2006-01-02T15:04:05.000Z"
)

// These constants allow constructing OpenAPI endpoint paths and avoid strings in code for easy replacement in the
// future.
const (
	OpenApiPathVersion1_0_0                           = "1.0.0/"
	OpenApiEndpointRoles                              = "roles/"
	OpenApiEndpointGlobalRoles                        = "globalRoles/"
	OpenApiEndpointRights                             = "rights/"
	OpenApiEndpointRightsCategories                   = "rightsCategories/"
	OpenApiEndpointRightsBundles                      = "rightsBundles/"
	OpenApiEndpointAuditTrail                         = "auditTrail/"
	OpenApiEndpointImportableTier0Routers             = "nsxTResources/importableTier0Routers"
	OpenApiEndpointImportableSwitches                 = "/network/orgvdcnetworks/importableswitches"
	OpenApiEndpointEdgeClusters                       = "nsxTResources/edgeClusters"
	OpenApiEndpointExternalNetworks                   = "externalNetworks/"
	OpenApiEndpointVdcComputePolicies                 = "vdcComputePolicies/"
	OpenApiEndpointVdcAssignedComputePolicies         = "vdcs/%s/computePolicies"
	OpenApiEndpointVdcCapabilities                    = "vdcs/%s/capabilities"
	OpenApiEndpointEdgeGateways                       = "edgeGateways/"
	OpenApiEndpointNsxtFirewallRules                  = "edgeGateways/%s/firewall/rules"
	OpenApiEndpointFirewallGroups                     = "firewallGroups/"
	OpenApiEndpointOrgVdcNetworks                     = "orgVdcNetworks/"
	OpenApiEndpointOrgVdcNetworksDhcp                 = "orgVdcNetworks/%s/dhcp"
	OpenApiEndpointNsxtNatRules                       = "edgeGateways/%s/nat/rules/"
	OpenApiEndpointAppPortProfiles                    = "applicationPortProfiles/"
	OpenApiEndpointIpSecVpnTunnel                     = "edgeGateways/%s/ipsec/tunnels/"
	OpenApiEndpointIpSecVpnTunnelConnectionProperties = "edgeGateways/%s/ipsec/tunnels/%s/connectionProperties"
	OpenApiEndpointIpSecVpnTunnelStatus               = "edgeGateways/%s/ipsec/tunnels/%s/status"
	OpenApiEndpointSSLCertificateLibrary              = "ssl/certificateLibrary/"
	OpenApiEndpointSSLCertificateLibraryOld           = "ssl/cetificateLibrary/"
	OpenApiEndpointSessionCurrent                     = "sessions/current"
	OpenApiEndpointVdcGroups                          = "vdcGroups/"
	OpenApiEndpointVdcGroupsCandidateVdcs             = "vdcGroups/networkingCandidateVdcs"
	OpenApiEndpointVdcGroupsDfwPolicies               = "vdcGroups/%s/dfwPolicies"
	OpenApiEndpointVdcGroupsDfwDefaultPolicies        = "vdcGroups/%s/dfwPolicies/default"
<<<<<<< HEAD
	OpenApiEndpointTestConnection                     = "testConnection/"
=======
	OpenApiEndpointVdcGroupsDfwRules                  = "vdcGroups/%s/dfwPolicies/%s/rules"
	OpenApiEndpointNetworkContextProfiles             = "networkContextProfiles"
	OpenApiEndpointSecurityTags                       = "securityTags"
	OpenApiEndpointNsxtRouteAdvertisement             = "edgeGateways/%s/routing/advertisement"

	OpenApiEndpointEdgeBgpNeighbor          = "edgeGateways/%s/routing/bgp/neighbors/"   // '%s' is NSX-T Edge Gateway ID
	OpenApiEndpointEdgeBgpConfigPrefixLists = "edgeGateways/%s/routing/bgp/prefixLists/" // '%s' is NSX-T Edge Gateway ID
	OpenApiEndpointEdgeBgpConfig            = "edgeGateways/%s/routing/bgp"              // '%s' is NSX-T Edge Gateway ID
>>>>>>> bc692c36

	// NSX-T ALB related endpoints

	OpenApiEndpointAlbController = "loadBalancer/controllers/"

	// OpenApiEndpointAlbImportableClouds endpoint requires a filter _context==urn:vcloud:loadBalancerController:aa23ef66-ba32-48b2-892f-7acdffe4587e
	OpenApiEndpointAlbImportableClouds              = "nsxAlbResources/importableClouds/"
	OpenApiEndpointAlbImportableServiceEngineGroups = "nsxAlbResources/importableServiceEngineGroups"
	OpenApiEndpointAlbCloud                         = "loadBalancer/clouds/"
	OpenApiEndpointAlbServiceEngineGroups           = "loadBalancer/serviceEngineGroups/"
	OpenApiEndpointAlbPools                         = "loadBalancer/pools/"
	// OpenApiEndpointAlbPoolSummaries returns a limited subset of data provided by OpenApiEndpointAlbPools
	// however only the summary endpoint can list all available pools for an edge gateway
	OpenApiEndpointAlbPoolSummaries                 = "edgeGateways/%s/loadBalancer/poolSummaries" // %s contains edge gateway
	OpenApiEndpointAlbVirtualServices               = "loadBalancer/virtualServices/"
	OpenApiEndpointAlbVirtualServiceSummaries       = "edgeGateways/%s/loadBalancer/virtualServiceSummaries" // %s contains edge gateway
	OpenApiEndpointAlbServiceEngineGroupAssignments = "loadBalancer/serviceEngineGroups/assignments/"
	OpenApiEndpointAlbEdgeGateway                   = "edgeGateways/%s/loadBalancer"
)

// Header keys to run operations in tenant context
const (
	// HeaderTenantContext requires the Org ID of the tenant
	HeaderTenantContext = "X-VMWARE-VCLOUD-TENANT-CONTEXT"
	// HeaderAuthContext requires the Org name of the tenant
	HeaderAuthContext = "X-VMWARE-VCLOUD-AUTH-CONTEXT"
)

const (
	// ExternalNetworkBackingTypeNsxtTier0Router defines backing type of NSX-T Tier-0 router
	ExternalNetworkBackingTypeNsxtTier0Router = "NSXT_TIER0"
	// ExternalNetworkBackingTypeNsxtVrfTier0Router defines backing type of NSX-T Tier-0 VRF router
	ExternalNetworkBackingTypeNsxtVrfTier0Router = "NSXT_VRF_TIER0"
	// ExternalNetworkBackingTypeNsxtSegment defines backing type of NSX-T Segment (supported in VCD 10.3+)
	ExternalNetworkBackingTypeNsxtSegment = "IMPORTED_T_LOGICAL_SWITCH"
	// ExternalNetworkBackingTypeNetwork defines vSwitch portgroup
	ExternalNetworkBackingTypeNetwork = "NETWORK"
	// ExternalNetworkBackingDvPortgroup refers distributed switch portgroup
	ExternalNetworkBackingDvPortgroup = "DV_PORTGROUP"
)

const (
	// OrgVdcNetworkTypeRouted can be used to create NSX-T or NSX-V routed Org Vdc network
	OrgVdcNetworkTypeRouted = "NAT_ROUTED"
	// OrgVdcNetworkTypeIsolated can be used to create NSX-T or NSX-V isolated Org Vdc network
	OrgVdcNetworkTypeIsolated = "ISOLATED"
	// OrgVdcNetworkTypeOpaque type is used to create NSX-T imported Org Vdc network
	OrgVdcNetworkTypeOpaque = "OPAQUE"
	// OrgVdcNetworkTypeDirect can be used to create NSX-V direct Org Vdc network
	OrgVdcNetworkTypeDirect = "DIRECT"
)

const (
	// VdcCapabilityNetworkProviderNsxv is a convenience constant to match VDC capability
	VdcCapabilityNetworkProviderNsxv = "NSX_V"
	// VdcCapabilityNetworkProviderNsxt is a convenience constant to match VDC capability
	VdcCapabilityNetworkProviderNsxt = "NSX_T"
)

const (
	// FirewallGroupTypeSecurityGroup can be used in types.NsxtFirewallGroup for 'TypeValue' field
	// to create Security Group
	FirewallGroupTypeSecurityGroup = "SECURITY_GROUP"
	// FirewallGroupTypeIpSet can be used in types.NsxtFirewallGroup for 'TypeValue' field to create
	// IP Set
	FirewallGroupTypeIpSet = "IP_SET"

	// FirewallGroupTypeVmCriteria can be used in types.NsxtFirewallGroup for 'TypeValue' field to
	// create Dynamic Security Group (VCD 10.3+)
	FirewallGroupTypeVmCriteria = "VM_CRITERIA"
)

// These constants can be used to pick type of NSX-T NAT Rule
const (
	NsxtNatRuleTypeDnat      = "DNAT"
	NsxtNatRuleTypeNoDnat    = "NO_DNAT"
	NsxtNatRuleTypeSnat      = "SNAT"
	NsxtNatRuleTypeNoSnat    = "NO_SNAT"
	NsxtNatRuleTypeReflexive = "REFLEXIVE" // Only in VCD 10.3+ (API V36.0)
)

// In VCD versions 10.2.2+ (API V35.2+) there is a FirewallMatch field in NAT rule with these
// options
const (
	// NsxtNatRuleFirewallMatchInternalAddress will match firewall rules based on NAT rules internal
	// address (DEFAULT)
	NsxtNatRuleFirewallMatchInternalAddress = "MATCH_INTERNAL_ADDRESS"
	// NsxtNatRuleFirewallMatchExternalAddress will match firewall rules based on NAT rule external
	// address
	NsxtNatRuleFirewallMatchExternalAddress = "MATCH_EXTERNAL_ADDRESS"
	// NsxtNatRuleFirewallMatchBypass will skip evaluating NAT rules in firewall
	NsxtNatRuleFirewallMatchBypass = "BYPASS"
)

const (
	// ApplicationPortProfileScopeSystem is a defined scope which allows user to only read (no write capability) system
	// predefined Application Port Profiles
	ApplicationPortProfileScopeSystem = "SYSTEM"
	// ApplicationPortProfileScopeProvider allows user to read and set Application Port Profiles at provider level. In
	// reality Network Provider (NSX-T Manager) must be specified while creating.
	ApplicationPortProfileScopeProvider = "PROVIDER"
	// ApplicationPortProfileScopeTenant allows user to read and set Application Port Profiles at Org VDC level.
	ApplicationPortProfileScopeTenant = "TENANT"
)

const (
	// VcloudUndefinedKey is the bundles key automatically added to new role related objects
	VcloudUndefinedKey = "com.vmware.vcloud.undefined.key"
)

const (
	// NsxtAlbCloudBackingTypeNsxtAlb is a backing type for NSX-T ALB used in types.NsxtAlbCloudBacking
	NsxtAlbCloudBackingTypeNsxtAlb = "NSXALB_NSXT"
)

const (
	// UrnTypeVdcGroup is the third segment of URN for VDC Group
	UrnTypeVdcGroup = "vdcGroup"
	// UrnTypeVdc is the third segment of URN for VDC
	UrnTypeVdc = "vdc"
)

// Metadata type constants
const (
	MetadataStringValue   string = "MetadataStringValue"
	MetadataNumberValue   string = "MetadataNumberValue"
	MetadataDateTimeValue string = "MetadataDateTimeValue"
	MetadataBooleanValue  string = "MetadataBooleanValue"
)

const (
	// DistributedFirewallPolicyDefault is a constant for "default" Distributed Firewall Policy
	DistributedFirewallPolicyDefault = "default"
)<|MERGE_RESOLUTION|>--- conflicted
+++ resolved
@@ -372,18 +372,14 @@
 	OpenApiEndpointVdcGroupsCandidateVdcs             = "vdcGroups/networkingCandidateVdcs"
 	OpenApiEndpointVdcGroupsDfwPolicies               = "vdcGroups/%s/dfwPolicies"
 	OpenApiEndpointVdcGroupsDfwDefaultPolicies        = "vdcGroups/%s/dfwPolicies/default"
-<<<<<<< HEAD
-	OpenApiEndpointTestConnection                     = "testConnection/"
-=======
 	OpenApiEndpointVdcGroupsDfwRules                  = "vdcGroups/%s/dfwPolicies/%s/rules"
 	OpenApiEndpointNetworkContextProfiles             = "networkContextProfiles"
 	OpenApiEndpointSecurityTags                       = "securityTags"
 	OpenApiEndpointNsxtRouteAdvertisement             = "edgeGateways/%s/routing/advertisement"
-
-	OpenApiEndpointEdgeBgpNeighbor          = "edgeGateways/%s/routing/bgp/neighbors/"   // '%s' is NSX-T Edge Gateway ID
-	OpenApiEndpointEdgeBgpConfigPrefixLists = "edgeGateways/%s/routing/bgp/prefixLists/" // '%s' is NSX-T Edge Gateway ID
-	OpenApiEndpointEdgeBgpConfig            = "edgeGateways/%s/routing/bgp"              // '%s' is NSX-T Edge Gateway ID
->>>>>>> bc692c36
+	OpenApiEndpointTestConnection                     = "testConnection/"
+	OpenApiEndpointEdgeBgpNeighbor                    = "edgeGateways/%s/routing/bgp/neighbors/"   // '%s' is NSX-T Edge Gateway ID
+	OpenApiEndpointEdgeBgpConfigPrefixLists           = "edgeGateways/%s/routing/bgp/prefixLists/" // '%s' is NSX-T Edge Gateway ID
+	OpenApiEndpointEdgeBgpConfig                      = "edgeGateways/%s/routing/bgp"              // '%s' is NSX-T Edge Gateway ID
 
 	// NSX-T ALB related endpoints
 
