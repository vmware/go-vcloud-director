--- conflicted
+++ resolved
@@ -323,16 +323,11 @@
 
 // These constants allow to construct OpenAPI endpoint paths and avoid strings in code for easy replacement in future.
 const (
-<<<<<<< HEAD
 	OpenApiPathVersion1_0_0                = "1.0.0/"
 	OpenApiEndpointRoles                   = "roles/"
 	OpenApiEndpointVdcComputePolicies      = "vdcComputePolicies/"
 	OpenApiEndpointAssignedComputePolicies = "/computePolicies"
 	OpenApiEndpointVdcs                    = "vdcs/"
-=======
-	OpenApiPathVersion1_0_0           = "1.0.0/"
-	OpenApiEndpointRoles              = "roles/"
-	OpenApiEndpointVdcComputePolicies = "vdcComputePolicies/"
 )
 
 // Header keys to run operations in tenant context
@@ -341,5 +336,4 @@
 	HeaderTenantContext = "X-VMWARE-VCLOUD-TENANT-CONTEXT"
 	// HeaderAuthContext requires the Org name of the tenant
 	HeaderAuthContext = "X-VMWARE-VCLOUD-AUTH-CONTEXT"
->>>>>>> a497ca1f
 )