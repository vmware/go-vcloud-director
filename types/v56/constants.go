/*
 * Copyright 2019 VMware, Inc.  All rights reserved.  Licensed under the Apache v2 License.
 */

package types

const (
	// PublicCatalog Name
	PublicCatalog = "Public Catalog"

	// DefaultCatalog Name
	DefaultCatalog = "Default Catalog"

	// JSONMimeV57 the json mime for version 5.7 of the API
	JSONMimeV57 = "application/json;version=5.7"
	// AnyXMLMime511 the wildcard xml mime for version 5.11 of the API
	AnyXMLMime511 = "application/*+xml;version=5.11"
	AnyXMLMime    = "application/xml"
	// Version511 the 5.11 version
	Version511 = "5.11"
	// Version is the default version number
	Version = Version511
)

const (
	// MimeOrgList mime for org list
	MimeOrgList = "application/vnd.vmware.vcloud.orgList+xml"
	// MimeOrg mime for org
	MimeOrg = "application/vnd.vmware.vcloud.org+xml"
	// MimeCatalog mime for catalog
	MimeCatalog = "application/vnd.vmware.vcloud.catalog+xml"
	// MimeCatalogItem mime for catalog item
	MimeCatalogItem = "application/vnd.vmware.vcloud.catalogItem+xml"
	// MimeVDC mime for a VDC
	MimeVDC = "application/vnd.vmware.vcloud.vdc+xml"
	// MimeVDC mime for a admin VDC
	MimeAdminVDC = "application/vnd.vmware.admin.vdc+xml"
	// MimeVAppTemplate mime for a vapp template
	MimeVAppTemplate = "application/vnd.vmware.vcloud.vAppTemplate+xml"
	// MimeVApp mime for a vApp
	MimeVApp = "application/vnd.vmware.vcloud.vApp+xml"
	// MimeQueryRecords mime for the query records
	MimeQueryRecords = "application/vnd.vmware.vchs.query.records+xml"
	// MimeAPIExtensibility mime for api extensibility
	MimeAPIExtensibility = "application/vnd.vmware.vcloud.apiextensibility+xml"
	// MimeEntity mime for vcloud entity
	MimeEntity = "application/vnd.vmware.vcloud.entity+xml"
	// MimeQueryList mime for query list
	MimeQueryList = "application/vnd.vmware.vcloud.query.queryList+xml"
	// MimeSession mime for a session
	MimeSession = "application/vnd.vmware.vcloud.session+xml"
	// MimeTask mime for task
	MimeTask = "application/vnd.vmware.vcloud.task+xml"
	// MimeError mime for error
	MimeError = "application/vnd.vmware.vcloud.error+xml"
	// MimeNetwork mime for a network
	MimeNetwork = "application/vnd.vmware.vcloud.network+xml"
	//MimeDiskCreateParams mime for create independent disk
	MimeDiskCreateParams = "application/vnd.vmware.vcloud.diskCreateParams+xml"
	// Mime for VMs
	MimeVMs = "application/vnd.vmware.vcloud.vms+xml"
	// Mime for attach or detach independent disk
	MimeDiskAttachOrDetachParams = "application/vnd.vmware.vcloud.diskAttachOrDetachParams+xml"
	// Mime for Disk
	MimeDisk = "application/vnd.vmware.vcloud.disk+xml"
	// Mime for insert or eject media
	MimeMediaInsertOrEjectParams = "application/vnd.vmware.vcloud.mediaInsertOrEjectParams+xml"
	// Mime for catalog
	MimeAdminCatalog = "application/vnd.vmware.admin.catalog+xml"
	// Mime for networkConnectionSection
	MimeNetworkConnectionSection = "application/vnd.vmware.vcloud.networkConnectionSection+xml"
	// Mime for Item
	MimeRasdItem = "application/vnd.vmware.vcloud.rasdItem+xml"
	// Mime for guest customization section
	MimeGuestCustomizationSection = "application/vnd.vmware.vcloud.guestCustomizationSection+xml"
	// Mime for network config section
	MimeNetworkConfigSection = "application/vnd.vmware.vcloud.networkconfigsection+xml"
	// Mime for recompose vApp params
	MimeRecomposeVappParams = "application/vnd.vmware.vcloud.recomposeVAppParams+xml"
	// Mime for compose vApp params
	MimeComposeVappParams = "application/vnd.vmware.vcloud.composeVAppParams+xml"
	// Mime for undeploy vApp params
	MimeUndeployVappParams = "application/vnd.vmware.vcloud.undeployVAppParams+xml"
	// Mime for deploy vApp params
	MimeDeployVappParams = "application/vnd.vmware.vcloud.deployVAppParams+xml"
	// Mime for VM
	MimeVM = "application/vnd.vmware.vcloud.vm+xml"
	// Mime for instantiate vApp template params
	MimeInstantiateVappTemplateParams = "application/vnd.vmware.vcloud.instantiateVAppTemplateParams+xml"
	// Mime for product section
	MimeProductSection = "application/vnd.vmware.vcloud.productSections+xml"
	// Mime for metadata
	MimeMetaData = "application/vnd.vmware.vcloud.metadata+xml"
	// Mime for metadata value
	MimeMetaDataValue = "application/vnd.vmware.vcloud.metadata.value+xml"
	// Mime for a admin network
	MimeExtensionNetwork = "application/vnd.vmware.admin.extension.network+xml"
	// Mime for an external network
	MimeExternalNetwork = "application/vnd.vmware.admin.vmwexternalnet+xml"
	// Mime of an Org User
	MimeAdminUser = "application/vnd.vmware.admin.user+xml"
)

const (
	VMsCDResourceSubType = "vmware.cdrom.iso"
)

// https://blogs.vmware.com/vapp/2009/11/virtual-hardware-in-ovf-part-1.html

const (
	ResourceTypeOther     int = 0
	ResourceTypeProcessor int = 3
	ResourceTypeMemory    int = 4
	ResourceTypeIDE       int = 5
	ResourceTypeSCSI      int = 6
	ResourceTypeEthernet  int = 10
	ResourceTypeFloppy    int = 14
	ResourceTypeCD        int = 15
	ResourceTypeDVD       int = 16
	ResourceTypeDisk      int = 17
	ResourceTypeUSB       int = 23
)

const (
	FenceModeIsolated = "isolated"
	FenceModeBridged  = "bridged"
	FenceModeNAT      = "natRouted"
)

const (
	IPAllocationModeDHCP   = "DHCP"
	IPAllocationModeManual = "MANUAL"
	IPAllocationModeNone   = "NONE"
	IPAllocationModePool   = "POOL"
)

// NoneNetwork is a special type of network in vCD which represents a network card which is not
// attached to any network.
const (
	NoneNetwork = "none"
)

const (
	XMLNamespaceVCloud    = "http://www.vmware.com/vcloud/v1.5"
	XMLNamespaceOVF       = "http://schemas.dmtf.org/ovf/envelope/1"
	XMLNamespaceVMW       = "http://www.vmware.com/schema/ovf"
	XMLNamespaceXSI       = "http://www.w3.org/2001/XMLSchema-instance"
	XMLNamespaceRASD      = "http://schemas.dmtf.org/wbem/wscim/1/cim-schema/2/CIM_ResourceAllocationSettingData"
	XMLNamespaceVSSD      = "http://schemas.dmtf.org/wbem/wscim/1/cim-schema/2/CIM_VirtualSystemSettingData"
	XMLNamespaceExtension = "http://www.vmware.com/vcloud/extension/v1.5"
)

const (
<<<<<<< HEAD
	LBConfigPath     = "/loadbalancer/config/"
	LBMonitorPath    = "/loadbalancer/config/monitors/"
	LBServerPoolPath = "/loadbalancer/config/pools/"
	LBAppProfilePath = "/loadbalancer/config/applicationprofiles/"
=======
	LBMonitorPath       = "/loadbalancer/config/monitors/"
	LBServerPoolPath    = "/loadbalancer/config/pools/"
	LBAppProfilePath    = "/loadbalancer/config/applicationprofiles/"
	LBAppRulePath       = "/loadbalancer/config/applicationrules/"
	LBVirtualServerPath = "/loadbalancer/config/virtualservers/"
>>>>>>> 828dbc8a
)<|MERGE_RESOLUTION|>--- conflicted
+++ resolved
@@ -151,16 +151,10 @@
 )
 
 const (
-<<<<<<< HEAD
-	LBConfigPath     = "/loadbalancer/config/"
-	LBMonitorPath    = "/loadbalancer/config/monitors/"
-	LBServerPoolPath = "/loadbalancer/config/pools/"
-	LBAppProfilePath = "/loadbalancer/config/applicationprofiles/"
-=======
+	LBConfigPath        = "/loadbalancer/config/"
 	LBMonitorPath       = "/loadbalancer/config/monitors/"
 	LBServerPoolPath    = "/loadbalancer/config/pools/"
 	LBAppProfilePath    = "/loadbalancer/config/applicationprofiles/"
 	LBAppRulePath       = "/loadbalancer/config/applicationrules/"
 	LBVirtualServerPath = "/loadbalancer/config/virtualservers/"
->>>>>>> 828dbc8a
 )