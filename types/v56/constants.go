/*
 * Copyright 2019 VMware, Inc.  All rights reserved.  Licensed under the Apache v2 License.
 */

package types

const (
	// PublicCatalog Name
	PublicCatalog = "Public Catalog"

	// DefaultCatalog Name
	DefaultCatalog = "Default Catalog"

	// JSONMimeV57 the json mime for version 5.7 of the API
	JSONMimeV57 = "application/json;version=5.7"
	// AnyXMLMime511 the wildcard xml mime for version 5.11 of the API
	AnyXMLMime511 = "application/*+xml;version=5.11"
	AnyXMLMime    = "application/xml"
	// Version511 the 5.11 version
	Version511 = "5.11"
	// Version is the default version number
	Version = Version511
)

const (
	// MimeOrgList mime for org list
	MimeOrgList = "application/vnd.vmware.vcloud.orgList+xml"
	// MimeOrg mime for org
	MimeOrg = "application/vnd.vmware.vcloud.org+xml"
	// MimeCatalog mime for catalog
	MimeCatalog = "application/vnd.vmware.vcloud.catalog+xml"
	// MimeCatalogItem mime for catalog item
	MimeCatalogItem = "application/vnd.vmware.vcloud.catalogItem+xml"
	// MimeVDC mime for a VDC
	MimeVDC = "application/vnd.vmware.vcloud.vdc+xml"
	// MimeVDC mime for a admin VDC
	MimeAdminVDC = "application/vnd.vmware.admin.vdc+xml"
	// MimeVAppTemplate mime for a vapp template
	MimeVAppTemplate = "application/vnd.vmware.vcloud.vAppTemplate+xml"
	// MimeVApp mime for a vApp
	MimeVApp = "application/vnd.vmware.vcloud.vApp+xml"
	// MimeQueryRecords mime for the query records
	MimeQueryRecords = "application/vnd.vmware.vchs.query.records+xml"
	// MimeAPIExtensibility mime for api extensibility
	MimeAPIExtensibility = "application/vnd.vmware.vcloud.apiextensibility+xml"
	// MimeEntity mime for vcloud entity
	MimeEntity = "application/vnd.vmware.vcloud.entity+xml"
	// MimeQueryList mime for query list
	MimeQueryList = "application/vnd.vmware.vcloud.query.queryList+xml"
	// MimeSession mime for a session
	MimeSession = "application/vnd.vmware.vcloud.session+xml"
	// MimeTask mime for task
	MimeTask = "application/vnd.vmware.vcloud.task+xml"
	// MimeError mime for error
	MimeError = "application/vnd.vmware.vcloud.error+xml"
	// MimeNetwork mime for a network
	MimeNetwork = "application/vnd.vmware.vcloud.network+xml"
	//MimeDiskCreateParams mime for create independent disk
	MimeDiskCreateParams = "application/vnd.vmware.vcloud.diskCreateParams+xml"
	// Mime for VMs
	MimeVMs = "application/vnd.vmware.vcloud.vms+xml"
	// Mime for attach or detach independent disk
	MimeDiskAttachOrDetachParams = "application/vnd.vmware.vcloud.diskAttachOrDetachParams+xml"
	// Mime for Disk
	MimeDisk = "application/vnd.vmware.vcloud.disk+xml"
	// Mime for insert or eject media
	MimeMediaInsertOrEjectParams = "application/vnd.vmware.vcloud.mediaInsertOrEjectParams+xml"
	// Mime for catalog
	MimeAdminCatalog = "application/vnd.vmware.admin.catalog+xml"
	// Mime for virtual hardware section
	MimeVirtualHardwareSection = "application/vnd.vmware.vcloud.virtualHardwareSection+xml"
	// Mime for networkConnectionSection
	MimeNetworkConnectionSection = "application/vnd.vmware.vcloud.networkConnectionSection+xml"
	// Mime for Item
	MimeRasdItem = "application/vnd.vmware.vcloud.rasdItem+xml"
	// Mime for guest customization section
	MimeGuestCustomizationSection = "application/vnd.vmware.vcloud.guestCustomizationSection+xml"
	// Mime for guest customization status
	MimeGuestCustomizationStatus = "application/vnd.vmware.vcloud.guestcustomizationstatussection"
	// Mime for network config section
	MimeNetworkConfigSection = "application/vnd.vmware.vcloud.networkconfigsection+xml"
	// Mime for recompose vApp params
	MimeRecomposeVappParams = "application/vnd.vmware.vcloud.recomposeVAppParams+xml"
	// Mime for compose vApp params
	MimeComposeVappParams = "application/vnd.vmware.vcloud.composeVAppParams+xml"
	// Mime for undeploy vApp params
	MimeUndeployVappParams = "application/vnd.vmware.vcloud.undeployVAppParams+xml"
	// Mime for deploy vApp params
	MimeDeployVappParams = "application/vnd.vmware.vcloud.deployVAppParams+xml"
	// Mime for VM
	MimeVM = "application/vnd.vmware.vcloud.vm+xml"
	// Mime for instantiate vApp template params
	MimeInstantiateVappTemplateParams = "application/vnd.vmware.vcloud.instantiateVAppTemplateParams+xml"
	// Mime for product section
	MimeProductSection = "application/vnd.vmware.vcloud.productSections+xml"
	// Mime for metadata
	MimeMetaData = "application/vnd.vmware.vcloud.metadata+xml"
	// Mime for metadata value
	MimeMetaDataValue = "application/vnd.vmware.vcloud.metadata.value+xml"
	// Mime for a admin network
	MimeExtensionNetwork = "application/vnd.vmware.admin.extension.network+xml"
	// Mime for an external network
	MimeExternalNetwork = "application/vnd.vmware.admin.vmwexternalnet+xml"
	// Mime of an Org User
	MimeAdminUser = "application/vnd.vmware.admin.user+xml"
)

const (
	VMsCDResourceSubType = "vmware.cdrom.iso"
)

// https://blogs.vmware.com/vapp/2009/11/virtual-hardware-in-ovf-part-1.html

const (
	ResourceTypeOther     int = 0
	ResourceTypeProcessor int = 3
	ResourceTypeMemory    int = 4
	ResourceTypeIDE       int = 5
	ResourceTypeSCSI      int = 6
	ResourceTypeEthernet  int = 10
	ResourceTypeFloppy    int = 14
	ResourceTypeCD        int = 15
	ResourceTypeDVD       int = 16
	ResourceTypeDisk      int = 17
	ResourceTypeUSB       int = 23
)

const (
	FenceModeIsolated = "isolated"
	FenceModeBridged  = "bridged"
	FenceModeNAT      = "natRouted"
)

const (
	IPAllocationModeDHCP   = "DHCP"
	IPAllocationModeManual = "MANUAL"
	IPAllocationModeNone   = "NONE"
	IPAllocationModePool   = "POOL"
)

// NoneNetwork is a special type of network in vCD which represents a network card which is not
// attached to any network.
const (
	NoneNetwork = "none"
)

const (
	XMLNamespaceVCloud    = "http://www.vmware.com/vcloud/v1.5"
	XMLNamespaceOVF       = "http://schemas.dmtf.org/ovf/envelope/1"
	XMLNamespaceVMW       = "http://www.vmware.com/schema/ovf"
	XMLNamespaceXSI       = "http://www.w3.org/2001/XMLSchema-instance"
	XMLNamespaceRASD      = "http://schemas.dmtf.org/wbem/wscim/1/cim-schema/2/CIM_ResourceAllocationSettingData"
	XMLNamespaceVSSD      = "http://schemas.dmtf.org/wbem/wscim/1/cim-schema/2/CIM_VirtualSystemSettingData"
	XMLNamespaceExtension = "http://www.vmware.com/vcloud/extension/v1.5"
)

// NSX-V Edge gateway API endpoints
const (
	EdgeNatPath            = "/nat/config"
	EdgeCreateNatPath      = "/nat/config/rules"
	EdgeFirewallPath       = "/firewall/config"
	EdgeCreateFirewallPath = "/firewall/config/rules"
	EdgeVnicConfig         = "/vnics"
<<<<<<< HEAD
	EdgeVdcVnicConfig      = "/vdcNetworks"
=======
	EdgeDhcpRelayPath      = "/dhcp/config/relay"
>>>>>>> 67663ca8
	LbConfigPath           = "/loadbalancer/config/"
	LbMonitorPath          = "/loadbalancer/config/monitors/"
	LbServerPoolPath       = "/loadbalancer/config/pools/"
	LbAppProfilePath       = "/loadbalancer/config/applicationprofiles/"
	LbAppRulePath          = "/loadbalancer/config/applicationrules/"
	LbVirtualServerPath    = "/loadbalancer/config/virtualservers/"
)

// NSX-V proxied services API endpoints
const (
	NsxvIpSetServicePath = "/ipset"
)

// Guest customization statuses. These are all known possible statuses
const (
	GuestCustStatusPending       = "GC_PENDING"
	GuestCustStatusPostPending   = "POST_GC_PENDING"
	GuestCustStatusComplete      = "GC_COMPLETE"
	GuestCustStatusFailed        = "GC_FAILED"
	GuestCustStatusRebootPending = "REBOOT_PENDING"
)

// Edge gateway vNic types
const (
	EdgeGatewayVnicTypeUplink       = "uplink"
	EdgeGatewayVnicTypeInternal     = "internal"
	EdgeGatewayVnicTypeTrunk        = "trunk"
	EdgeGatewayVnicTypeSubinterface = "subinterface"
	EdgeGatewayVnicTypeAny          = "any"
)<|MERGE_RESOLUTION|>--- conflicted
+++ resolved
@@ -161,11 +161,8 @@
 	EdgeFirewallPath       = "/firewall/config"
 	EdgeCreateFirewallPath = "/firewall/config/rules"
 	EdgeVnicConfig         = "/vnics"
-<<<<<<< HEAD
 	EdgeVdcVnicConfig      = "/vdcNetworks"
-=======
 	EdgeDhcpRelayPath      = "/dhcp/config/relay"
->>>>>>> 67663ca8
 	LbConfigPath           = "/loadbalancer/config/"
 	LbMonitorPath          = "/loadbalancer/config/monitors/"
 	LbServerPoolPath       = "/loadbalancer/config/pools/"
