/*
 * Copyright 2021 VMware, Inc.  All rights reserved.  Licensed under the Apache v2 License.
 */

package types

const (
	// PublicCatalog Name
	PublicCatalog = "Public Catalog"

	// DefaultCatalog Name
	DefaultCatalog = "Default Catalog"

	// JSONMimeV57 the json mime for version 5.7 of the API
	JSONMimeV57 = "application/json;version=5.7"
	// AnyXMLMime511 the wildcard xml mime for version 5.11 of the API
	AnyXMLMime511 = "application/*+xml;version=5.11"
	AnyXMLMime    = "application/xml"
	// Version511 the 5.11 version
	Version511 = "5.11"
	// Version is the default version number
	Version = Version511
	// SoapXML mime type
	SoapXML = "application/soap+xml"
	// JSONMime
	JSONMime = "application/json"
)

const (
	// MimeOrgList mime for org list
	MimeOrgList = "application/vnd.vmware.vcloud.orgList+xml"
	// MimeOrg mime for org
	MimeOrg = "application/vnd.vmware.vcloud.org+xml"
	// MimeAdminOrg mime for admin org
	MimeAdminOrg = "application/vnd.vmware.admin.organization+xml"
	// MimeCatalog mime for catalog
	MimeCatalog = "application/vnd.vmware.vcloud.catalog+xml"
	// MimeCatalogItem mime for catalog item
	MimeCatalogItem = "application/vnd.vmware.vcloud.catalogItem+xml"
	// MimeVDC mime for a VDC
	MimeVDC = "application/vnd.vmware.vcloud.vdc+xml"
	// MimeVDC mime for a admin VDC
	MimeAdminVDC = "application/vnd.vmware.admin.vdc+xml"
	// MimeEdgeGateway mime for an Edge Gateway
	MimeEdgeGateway = "application/vnd.vmware.admin.edgeGateway+xml"
	// MimeVAppTemplate mime for a vapp template
	MimeVAppTemplate = "application/vnd.vmware.vcloud.vAppTemplate+xml"
	// MimeVApp mime for a vApp
	MimeVApp = "application/vnd.vmware.vcloud.vApp+xml"
	// MimeQueryRecords mime for the query records
	MimeQueryRecords = "application/vnd.vmware.vcloud.query.records+xml"
	// MimeAPIExtensibility mime for api extensibility
	MimeAPIExtensibility = "application/vnd.vmware.vcloud.apiextensibility+xml"
	// MimeEntity mime for vcloud entity
	MimeEntity = "application/vnd.vmware.vcloud.entity+xml"
	// MimeQueryList mime for query list
	MimeQueryList = "application/vnd.vmware.vcloud.query.queryList+xml"
	// MimeSession mime for a session
	MimeSession = "application/vnd.vmware.vcloud.session+xml"
	// MimeTask mime for task
	MimeTask = "application/vnd.vmware.vcloud.task+xml"
	// MimeError mime for error
	MimeError = "application/vnd.vmware.vcloud.error+xml"
	// MimeNetwork mime for a network
	MimeNetwork = "application/vnd.vmware.vcloud.network+xml"
	// MimeOrgVdcNetwork mime for an Org VDC network
	MimeOrgVdcNetwork = "application/vnd.vmware.vcloud.orgVdcNetwork+xml"
	//MimeDiskCreateParams mime for create independent disk
	MimeDiskCreateParams = "application/vnd.vmware.vcloud.diskCreateParams+xml"
	// Mime for VMs
	MimeVMs = "application/vnd.vmware.vcloud.vms+xml"
	// Mime for attach or detach independent disk
	MimeDiskAttachOrDetachParams = "application/vnd.vmware.vcloud.diskAttachOrDetachParams+xml"
	// Mime for Disk
	MimeDisk = "application/vnd.vmware.vcloud.disk+xml"
	// Mime for insert or eject media
	MimeMediaInsertOrEjectParams = "application/vnd.vmware.vcloud.mediaInsertOrEjectParams+xml"
	// Mime for catalog
	MimeAdminCatalog = "application/vnd.vmware.admin.catalog+xml"
	// Mime for virtual hardware section
	MimeVirtualHardwareSection = "application/vnd.vmware.vcloud.virtualHardwareSection+xml"
	// Mime for networkConnectionSection
	MimeNetworkConnectionSection = "application/vnd.vmware.vcloud.networkConnectionSection+xml"
	// Mime for Item
	MimeRasdItem = "application/vnd.vmware.vcloud.rasdItem+xml"
	// Mime for guest customization section
	MimeGuestCustomizationSection = "application/vnd.vmware.vcloud.guestCustomizationSection+xml"
	// Mime for guest customization status
	MimeGuestCustomizationStatus = "application/vnd.vmware.vcloud.guestcustomizationstatussection"
	// Mime for network config section
	MimeNetworkConfigSection = "application/vnd.vmware.vcloud.networkconfigsection+xml"
	// Mime for recompose vApp params
	MimeRecomposeVappParams = "application/vnd.vmware.vcloud.recomposeVAppParams+xml"
	// Mime for compose vApp params
	MimeComposeVappParams = "application/vnd.vmware.vcloud.composeVAppParams+xml"
	// Mime for undeploy vApp params
	MimeUndeployVappParams = "application/vnd.vmware.vcloud.undeployVAppParams+xml"
	// Mime for deploy vApp params
	MimeDeployVappParams = "application/vnd.vmware.vcloud.deployVAppParams+xml"
	// Mime for VM
	MimeVM = "application/vnd.vmware.vcloud.vm+xml"
	// Mime for instantiate vApp template params
	MimeInstantiateVappTemplateParams = "application/vnd.vmware.vcloud.instantiateVAppTemplateParams+xml"
	// Mime for product section
	MimeProductSection = "application/vnd.vmware.vcloud.productSections+xml"
	// Mime for metadata
	MimeMetaData = "application/vnd.vmware.vcloud.metadata+xml"
	// Mime for metadata value
	MimeMetaDataValue = "application/vnd.vmware.vcloud.metadata.value+xml"
	// Mime for a admin network
	MimeExtensionNetwork = "application/vnd.vmware.admin.extension.network+xml"
	// Mime for an external network
	MimeExternalNetwork = "application/vnd.vmware.admin.vmwexternalnet+xml"
	// Mime of an Org User
	MimeAdminUser = "application/vnd.vmware.admin.user+xml"
	// MimeAdminGroup specifies groups
	MimeAdminGroup = "application/vnd.vmware.admin.group+xml"
	// MimeOrgLdapSettings
	MimeOrgLdapSettings = "application/vnd.vmware.admin.organizationldapsettings+xml"
	// Mime of vApp network
	MimeVappNetwork = "application/vnd.vmware.vcloud.vAppNetwork+xml"
	// Mime of access control
	MimeControlAccess = "application/vnd.vmware.vcloud.controlAccess+xml"
	// Mime of VM capabilities
	MimeVmCapabilities = "application/vnd.vmware.vcloud.vmCapabilitiesSection+xml"
	// Mime of Vdc Compute Policy References
	MimeVdcComputePolicyReferences = "application/vnd.vmware.vcloud.vdcComputePolicyReferences+xml"
	// Mime for Storage profile
	MimeStorageProfile = "application/vnd.vmware.admin.vdcStorageProfile+xml "
	// Mime for create VM Params
	MimeCreateVmParams = "application/vnd.vmware.vcloud.CreateVmParams+xml"
	// Mime for instantiate VM Params from template
	MimeInstantiateVmTemplateParams = "application/vnd.vmware.vcloud.instantiateVmTemplateParams+xml"
	// Mime for adding or removing VDC storage profiles
	MimeUpdateVdcStorageProfiles = "application/vnd.vmware.admin.updateVdcStorageProfiles+xml"
	// Mime to modify lease settings
	MimeLeaseSettingSection = "application/vnd.vmware.vcloud.leaseSettingsSection+xml"
	// Mime to publish external catalog
	PublishExternalCatalog = "application/vnd.vmware.admin.publishExternalCatalogParams+xml"
	// Mime to subscribe to an external catalog
	MimeSubscribeToExternalCatalog = "application/vnd.vmware.admin.externalCatalogSubscriptionParams+json"
	// Mime to identify a media item
	MimeMediaItem = "application/vnd.vmware.vcloud.media+xml"
)

const (
	VMsCDResourceSubType = "vmware.cdrom.iso"
)

// https://blogs.vmware.com/vapp/2009/11/virtual-hardware-in-ovf-part-1.html

const (
	ResourceTypeOther     int = 0
	ResourceTypeProcessor int = 3
	ResourceTypeMemory    int = 4
	ResourceTypeIDE       int = 5
	ResourceTypeSCSI      int = 6
	ResourceTypeEthernet  int = 10
	ResourceTypeFloppy    int = 14
	ResourceTypeCD        int = 15
	ResourceTypeDVD       int = 16
	ResourceTypeDisk      int = 17
	ResourceTypeUSB       int = 23
)

const (
	FenceModeIsolated = "isolated"
	FenceModeBridged  = "bridged"
	FenceModeNAT      = "natRouted"
)

const (
	IPAllocationModeDHCP   = "DHCP"
	IPAllocationModeManual = "MANUAL"
	IPAllocationModeNone   = "NONE"
	IPAllocationModePool   = "POOL"
)

// NoneNetwork is a special type of network in vCD which represents a network card which is not
// attached to any network.
const (
	NoneNetwork = "none"
)

const (
	XMLNamespaceVCloud    = "http://www.vmware.com/vcloud/v1.5"
	XMLNamespaceOVF       = "http://schemas.dmtf.org/ovf/envelope/1"
	XMLNamespaceVMW       = "http://www.vmware.com/schema/ovf"
	XMLNamespaceXSI       = "http://www.w3.org/2001/XMLSchema-instance"
	XMLNamespaceRASD      = "http://schemas.dmtf.org/wbem/wscim/1/cim-schema/2/CIM_ResourceAllocationSettingData"
	XMLNamespaceVSSD      = "http://schemas.dmtf.org/wbem/wscim/1/cim-schema/2/CIM_VirtualSystemSettingData"
	XMLNamespaceExtension = "http://www.vmware.com/vcloud/extension/v1.5"
)

// NSX-V Edge gateway API endpoints
const (
	EdgeNatPath            = "/nat/config"
	EdgeCreateNatPath      = "/nat/config/rules"
	EdgeFirewallPath       = "/firewall/config"
	EdgeCreateFirewallPath = "/firewall/config/rules"
	EdgeVnicConfig         = "/vnics"
	EdgeVdcVnicConfig      = "/vdcNetworks"
	EdgeDhcpRelayPath      = "/dhcp/config/relay"
	EdgeDhcpLeasePath      = "/dhcp/leaseInfo"
	LbConfigPath           = "/loadbalancer/config/"
	LbMonitorPath          = "/loadbalancer/config/monitors/"
	LbServerPoolPath       = "/loadbalancer/config/pools/"
	LbAppProfilePath       = "/loadbalancer/config/applicationprofiles/"
	LbAppRulePath          = "/loadbalancer/config/applicationrules/"
	LbVirtualServerPath    = "/loadbalancer/config/virtualservers/"
)

// NSX-V proxied services API endpoints
const (
	NsxvIpSetServicePath = "/ipset"
)

// Guest customization statuses. These are all known possible statuses
const (
	GuestCustStatusPending       = "GC_PENDING"
	GuestCustStatusPostPending   = "POST_GC_PENDING"
	GuestCustStatusComplete      = "GC_COMPLETE"
	GuestCustStatusFailed        = "GC_FAILED"
	GuestCustStatusRebootPending = "REBOOT_PENDING"
)

// Edge gateway vNic types
const (
	EdgeGatewayVnicTypeUplink       = "uplink"
	EdgeGatewayVnicTypeInternal     = "internal"
	EdgeGatewayVnicTypeTrunk        = "trunk"
	EdgeGatewayVnicTypeSubinterface = "subinterface"
	EdgeGatewayVnicTypeAny          = "any"
)

// Names of the filters allowed in the search engine
const (
	FilterNameRegex = "name_regex" // a name, searched by regular expression
	FilterDate      = "date"       // a date expression (>|<|==|>=|<= date)
	FilterIp        = "ip"         // An IP, searched by regular expression
	FilterLatest    = "latest"     // gets the newest element
	FilterEarliest  = "earliest"   // gets the oldest element
	FilterParent    = "parent"     // matches the entity parent
	FilterParentId  = "parent_id"  // matches the entity parent ID
)

const (
	// The Qt* (Query Type) constants are the names used with Query requests to retrieve the corresponding entities
	QtVappTemplate              = "vAppTemplate"              // vApp template
	QtAdminVappTemplate         = "adminVAppTemplate"         // vApp template as admin
	QtEdgeGateway               = "edgeGateway"               // edge gateway
	QtOrgVdcNetwork             = "orgVdcNetwork"             // Org VDC network
	QtCatalog                   = "catalog"                   // catalog
	QtAdminCatalog              = "adminCatalog"              // catalog as admin
	QtCatalogItem               = "catalogItem"               // catalog item
	QtAdminCatalogItem          = "adminCatalogItem"          // catalog item as admin
	QtAdminMedia                = "adminMedia"                // media item as admin
	QtMedia                     = "media"                     // media item
	QtVm                        = "vm"                        // Virtual machine
	QtAdminVm                   = "adminVM"                   // Virtual machine as admin
	QtVapp                      = "vApp"                      // vApp
	QtAdminVapp                 = "adminVApp"                 // vApp as admin
	QtOrgVdc                    = "orgVdc"                    // Org VDC
	QtAdminOrgVdc               = "adminOrgVdc"               // Org VDC as admin
	QtOrgVdcStorageProfile      = "orgVdcStorageProfile"      // StorageProfile of VDC
	QtAdminOrgVdcStorageProfile = "adminOrgVdcStorageProfile" // StorageProfile of VDC as admin
	QtTask                      = "task"                      // Task
	QtAdminTask                 = "adminTask"                 // Task as admin
)

// AdminQueryTypes returns the corresponding "admin" query type for each regular type
var AdminQueryTypes = map[string]string{
	QtEdgeGateway:   QtEdgeGateway,   // EdgeGateway query type is the same for admin and regular users
	QtOrgVdcNetwork: QtOrgVdcNetwork, // Org VDC Network query type is the same for admin and regular users
	QtVappTemplate:  QtAdminVappTemplate,
	QtCatalog:       QtAdminCatalog,
	QtCatalogItem:   QtAdminCatalogItem,
	QtMedia:         QtAdminMedia,
	QtVm:            QtAdminVm,
	QtVapp:          QtAdminVapp,
	QtOrgVdc:        QtAdminOrgVdc,
}

const (
	// Affinity and anti affinity definitions
	PolarityAffinity     = "Affinity"
	PolarityAntiAffinity = "Anti-Affinity"
)

// VmQueryFilter defines how we search VMs
type VmQueryFilter int

const (
	// VmQueryFilterAll defines a no-filter search, i.e. will return all elements
	VmQueryFilterAll VmQueryFilter = iota

	// VmQueryFilterOnlyDeployed defines a filter for deployed VMs
	VmQueryFilterOnlyDeployed

	// VmQueryFilterOnlyTemplates defines a filter for VMs inside a template
	VmQueryFilterOnlyTemplates
)

// String converts a VmQueryFilter into the corresponding filter needed by the query to get the wanted result
func (qf VmQueryFilter) String() string {
	// Makes sure that we handle out-of-range values
	if qf < VmQueryFilterAll || qf > VmQueryFilterOnlyTemplates {
		return ""
	}
	return [...]string{
		"",                      // No filter: will not remove any items
		"isVAppTemplate==false", // Will find only the deployed VMs
		"isVAppTemplate==true",  // Will find only those VM that are inside a template
	}[qf]
}

// LDAP modes for Organization
const (
	LdapModeNone   = "NONE"
	LdapModeSystem = "SYSTEM"
	LdapModeCustom = "CUSTOM"
)

// Access control modes
const (
	ControlAccessReadOnly    = "ReadOnly"
	ControlAccessReadWrite   = "Change"
	ControlAccessFullControl = "FullControl"
)

// BodyType allows to define API body types where applicable
type BodyType int

const (
	// BodyTypeXML
	BodyTypeXML BodyType = iota

	// BodyTypeJSON
	BodyTypeJSON
)

const (
	// FiqlQueryTimestampFormat is the format accepted by Cloud API time comparison operator in FIQL query filters
	FiqlQueryTimestampFormat = "2006-01-02T15:04:05.000Z"
)

// These constants allow constructing OpenAPI endpoint paths and avoid strings in code for easy replacement in the
// future.
const (
	OpenApiPathVersion1_0_0                           = "1.0.0/"
	OpenApiPathVersion2_0_0                           = "2.0.0/"
	OpenApiEndpointRoles                              = "roles/"
	OpenApiEndpointGlobalRoles                        = "globalRoles/"
	OpenApiEndpointRights                             = "rights/"
	OpenApiEndpointRightsCategories                   = "rightsCategories/"
	OpenApiEndpointRightsBundles                      = "rightsBundles/"
	OpenApiEndpointAuditTrail                         = "auditTrail/"
	OpenApiEndpointImportableTier0Routers             = "nsxTResources/importableTier0Routers"
	OpenApiEndpointImportableSwitches                 = "/network/orgvdcnetworks/importableswitches"
	OpenApiEndpointEdgeClusters                       = "nsxTResources/edgeClusters"
	OpenApiEndpointExternalNetworks                   = "externalNetworks/"
	OpenApiEndpointVdcComputePolicies                 = "vdcComputePolicies/"
	OpenApiEndpointVdcAssignedComputePolicies         = "vdcs/%s/computePolicies"
	OpenApiEndpointVdcCapabilities                    = "vdcs/%s/capabilities"
	OpenApiEndpointVdcNetworkProfile                  = "vdcs/%s/networkProfile"
	OpenApiEndpointEdgeGateways                       = "edgeGateways/"
	OpenApiEndpointEdgeGatewayUsedIpAddresses         = "edgeGateways/%s/usedIpAddresses"
	OpenApiEndpointNsxtFirewallRules                  = "edgeGateways/%s/firewall/rules"
	OpenApiEndpointFirewallGroups                     = "firewallGroups/"
	OpenApiEndpointOrgVdcNetworks                     = "orgVdcNetworks/"
	OpenApiEndpointOrgVdcNetworksDhcp                 = "orgVdcNetworks/%s/dhcp"
	OpenApiEndpointOrgVdcNetworksDhcpBindings         = "orgVdcNetworks/%s/dhcp/bindings/"
	OpenApiEndpointNsxtNatRules                       = "edgeGateways/%s/nat/rules/"
	OpenApiEndpointAppPortProfiles                    = "applicationPortProfiles/"
	OpenApiEndpointIpSecVpnTunnel                     = "edgeGateways/%s/ipsec/tunnels/"
	OpenApiEndpointIpSecVpnTunnelConnectionProperties = "edgeGateways/%s/ipsec/tunnels/%s/connectionProperties"
	OpenApiEndpointIpSecVpnTunnelStatus               = "edgeGateways/%s/ipsec/tunnels/%s/status"
	OpenApiEndpointSSLCertificateLibrary              = "ssl/certificateLibrary/"
	OpenApiEndpointSSLCertificateLibraryOld           = "ssl/cetificateLibrary/"
	OpenApiEndpointSessionCurrent                     = "sessions/current"
	OpenApiEndpointVdcGroups                          = "vdcGroups/"
	OpenApiEndpointVdcGroupsCandidateVdcs             = "vdcGroups/networkingCandidateVdcs"
	OpenApiEndpointVdcGroupsDfwPolicies               = "vdcGroups/%s/dfwPolicies"
	OpenApiEndpointVdcGroupsDfwDefaultPolicies        = "vdcGroups/%s/dfwPolicies/default"
	OpenApiEndpointVdcGroupsDfwRules                  = "vdcGroups/%s/dfwPolicies/%s/rules"
	OpenApiEndpointLogicalVmGroups                    = "logicalVmGroups/"
	OpenApiEndpointNetworkContextProfiles             = "networkContextProfiles"
	OpenApiEndpointSecurityTags                       = "securityTags"
	OpenApiEndpointNsxtRouteAdvertisement             = "edgeGateways/%s/routing/advertisement"
	OpenApiEndpointTestConnection                     = "testConnection/"
	OpenApiEndpointEdgeBgpNeighbor                    = "edgeGateways/%s/routing/bgp/neighbors/"   // '%s' is NSX-T Edge Gateway ID
	OpenApiEndpointEdgeBgpConfigPrefixLists           = "edgeGateways/%s/routing/bgp/prefixLists/" // '%s' is NSX-T Edge Gateway ID
	OpenApiEndpointEdgeBgpConfig                      = "edgeGateways/%s/routing/bgp"              // '%s' is NSX-T Edge Gateway ID
	OpenApiEndpointRdeInterfaces                      = "interfaces/"
	OpenApiEndpointRdeEntityTypes                     = "entityTypes/"
	OpenApiEndpointRdeEntities                        = "entities/"
	OpenApiEndpointRdeEntitiesTypes                   = "entities/types/"
	OpenApiEndpointRdeEntitiesResolve                 = "entities/%s/resolve"

	// NSX-T ALB related endpoints

	OpenApiEndpointAlbController = "loadBalancer/controllers/"

	// OpenApiEndpointAlbImportableClouds endpoint requires a filter _context==urn:vcloud:loadBalancerController:aa23ef66-ba32-48b2-892f-7acdffe4587e
	OpenApiEndpointAlbImportableClouds              = "nsxAlbResources/importableClouds/"
	OpenApiEndpointAlbImportableServiceEngineGroups = "nsxAlbResources/importableServiceEngineGroups"
	OpenApiEndpointAlbCloud                         = "loadBalancer/clouds/"
	OpenApiEndpointAlbServiceEngineGroups           = "loadBalancer/serviceEngineGroups/"
	OpenApiEndpointAlbPools                         = "loadBalancer/pools/"
	// OpenApiEndpointAlbPoolSummaries returns a limited subset of data provided by OpenApiEndpointAlbPools
	// however only the summary endpoint can list all available pools for an edge gateway
	OpenApiEndpointAlbPoolSummaries                 = "edgeGateways/%s/loadBalancer/poolSummaries" // %s contains edge gateway
	OpenApiEndpointAlbVirtualServices               = "loadBalancer/virtualServices/"
	OpenApiEndpointAlbVirtualServiceSummaries       = "edgeGateways/%s/loadBalancer/virtualServiceSummaries" // %s contains edge gateway
	OpenApiEndpointAlbServiceEngineGroupAssignments = "loadBalancer/serviceEngineGroups/assignments/"
	OpenApiEndpointAlbEdgeGateway                   = "edgeGateways/%s/loadBalancer"
)

// Header keys to run operations in tenant context
const (
	// HeaderTenantContext requires the Org ID of the tenant
	HeaderTenantContext = "X-VMWARE-VCLOUD-TENANT-CONTEXT"
	// HeaderAuthContext requires the Org name of the tenant
	HeaderAuthContext = "X-VMWARE-VCLOUD-AUTH-CONTEXT"
)

const (
	// ExternalNetworkBackingTypeNsxtTier0Router defines backing type of NSX-T Tier-0 router
	ExternalNetworkBackingTypeNsxtTier0Router = "NSXT_TIER0"
	// ExternalNetworkBackingTypeNsxtVrfTier0Router defines backing type of NSX-T Tier-0 VRF router
	ExternalNetworkBackingTypeNsxtVrfTier0Router = "NSXT_VRF_TIER0"
	// ExternalNetworkBackingTypeNsxtSegment defines backing type of NSX-T Segment (supported in VCD 10.3+)
	ExternalNetworkBackingTypeNsxtSegment = "IMPORTED_T_LOGICAL_SWITCH"
	// ExternalNetworkBackingTypeNetwork defines vSwitch portgroup
	ExternalNetworkBackingTypeNetwork = "NETWORK"
	// ExternalNetworkBackingDvPortgroup refers distributed switch portgroup
	ExternalNetworkBackingDvPortgroup = "DV_PORTGROUP"
)

const (
	// OrgVdcNetworkTypeRouted can be used to create NSX-T or NSX-V routed Org Vdc network
	OrgVdcNetworkTypeRouted = "NAT_ROUTED"
	// OrgVdcNetworkTypeIsolated can be used to create NSX-T or NSX-V isolated Org Vdc network
	OrgVdcNetworkTypeIsolated = "ISOLATED"
	// OrgVdcNetworkTypeOpaque type is used to create NSX-T imported Org Vdc network
	OrgVdcNetworkTypeOpaque = "OPAQUE"
	// OrgVdcNetworkTypeDirect can be used to create NSX-V direct Org Vdc network
	OrgVdcNetworkTypeDirect = "DIRECT"
)

const (
	// VdcCapabilityNetworkProviderNsxv is a convenience constant to match VDC capability
	VdcCapabilityNetworkProviderNsxv = "NSX_V"
	// VdcCapabilityNetworkProviderNsxt is a convenience constant to match VDC capability
	VdcCapabilityNetworkProviderNsxt = "NSX_T"
)

const (
	// FirewallGroupTypeSecurityGroup can be used in types.NsxtFirewallGroup for 'TypeValue' field
	// to create Security Group
	FirewallGroupTypeSecurityGroup = "SECURITY_GROUP"
	// FirewallGroupTypeIpSet can be used in types.NsxtFirewallGroup for 'TypeValue' field to create
	// IP Set
	FirewallGroupTypeIpSet = "IP_SET"

	// FirewallGroupTypeVmCriteria can be used in types.NsxtFirewallGroup for 'TypeValue' field to
	// create Dynamic Security Group (VCD 10.3+)
	FirewallGroupTypeVmCriteria = "VM_CRITERIA"
)

// These constants can be used to pick type of NSX-T NAT Rule
const (
	NsxtNatRuleTypeDnat      = "DNAT"
	NsxtNatRuleTypeNoDnat    = "NO_DNAT"
	NsxtNatRuleTypeSnat      = "SNAT"
	NsxtNatRuleTypeNoSnat    = "NO_SNAT"
	NsxtNatRuleTypeReflexive = "REFLEXIVE" // Only in VCD 10.3+ (API V36.0)
)

// In VCD versions 10.2.2+ (API V35.2+) there is a FirewallMatch field in NAT rule with these
// options
const (
	// NsxtNatRuleFirewallMatchInternalAddress will match firewall rules based on NAT rules internal
	// address (DEFAULT)
	NsxtNatRuleFirewallMatchInternalAddress = "MATCH_INTERNAL_ADDRESS"
	// NsxtNatRuleFirewallMatchExternalAddress will match firewall rules based on NAT rule external
	// address
	NsxtNatRuleFirewallMatchExternalAddress = "MATCH_EXTERNAL_ADDRESS"
	// NsxtNatRuleFirewallMatchBypass will skip evaluating NAT rules in firewall
	NsxtNatRuleFirewallMatchBypass = "BYPASS"
)

const (
	// ApplicationPortProfileScopeSystem is a defined scope which allows user to only read (no write capability) system
	// predefined Application Port Profiles
	ApplicationPortProfileScopeSystem = "SYSTEM"
	// ApplicationPortProfileScopeProvider allows user to read and set Application Port Profiles at provider level. In
	// reality Network Provider (NSX-T Manager) must be specified while creating.
	ApplicationPortProfileScopeProvider = "PROVIDER"
	// ApplicationPortProfileScopeTenant allows user to read and set Application Port Profiles at Org VDC level.
	ApplicationPortProfileScopeTenant = "TENANT"
)

const (
	// VcloudUndefinedKey is the bundles key automatically added to new role related objects
	VcloudUndefinedKey = "com.vmware.vcloud.undefined.key"
)

const (
	// NsxtAlbCloudBackingTypeNsxtAlb is a backing type for NSX-T ALB used in types.NsxtAlbCloudBacking
	NsxtAlbCloudBackingTypeNsxtAlb = "NSXALB_NSXT"
)

const (
	// UrnTypeVdcGroup is the third segment of URN for VDC Group
	UrnTypeVdcGroup = "vdcGroup"
	// UrnTypeVdc is the third segment of URN for VDC
	UrnTypeVdc = "vdc"
)

// Metadata type constants
const (
	MetadataStringValue   string = "MetadataStringValue"
	MetadataNumberValue   string = "MetadataNumberValue"
	MetadataDateTimeValue string = "MetadataDateTimeValue"
	MetadataBooleanValue  string = "MetadataBooleanValue"

	MetadataReadOnlyVisibility  string = "READONLY"
	MetadataHiddenVisibility    string = "PRIVATE"
	MetadataReadWriteVisibility string = "READWRITE"
)

const (
	// DistributedFirewallPolicyDefault is a constant for "default" Distributed Firewall Policy
	DistributedFirewallPolicyDefault = "default"
)

// NSX-V distributed firewall

// Protocols
const (
	DFWProtocolTcp  = "TCP"
	DFWProtocolUdp  = "UDP"
	DFWProtocolIcmp = "ICMP"
)

// Action types
const (
	DFWActionAllow = "allow"
	DFWActionDeny  = "deny"
)

// Directions
const (
	DFWDirectionIn    = "in"
	DFWDirectionOut   = "out"
	DFWDirectionInout = "inout"
)

// Types of packet
const (
	DFWPacketAny  = "any"
	DFWPacketIpv4 = "ipv4"
	DFWPacketIpv6 = "ipv6"
)

// Elements of Source, Destination, and Applies-To
const (
	DFWElementVdc            = "VDC"
	DFWElementVirtualMachine = "VirtualMachine"
	DFWElementNetwork        = "Network"
	DFWElementEdge           = "Edge"
	DFWElementIpSet          = "IPSet"
	DFWElementIpv4           = "Ipv4Address"
)

// Types of service
const (
	DFWServiceTypeApplication      = "Application"
	DFWServiceTypeApplicationGroup = "ApplicationGroup"
)

var NsxvProtocolCodes = map[string]int{
	DFWProtocolTcp:  6,
	DFWProtocolUdp:  17,
	DFWProtocolIcmp: 1,
}

<<<<<<< HEAD
// NSX-T DHCP Binding Type
const (
	NsxtDhcpBindingTypeIpv4 = "IPV4"
	NsxtDhcpBindingTypeIpv6 = "IPV6"
)

const (
	OpenApiOrgVdcNetworkBackingTypeNsxv = "VIRTUAL_WIRE"
	OpenApiOrgVdcNetworkBackingTypeNsxt = "NSXT_FLEXIBLE_SEGMENT"
=======
// NSX-T IPSec VPN authentication modes
const (
	NsxtIpSecVpnAuthenticationModePSK         = "PSK"
	NsxtIpSecVpnAuthenticationModeCertificate = "CERTIFICATE"
>>>>>>> a8b99f75
)<|MERGE_RESOLUTION|>--- conflicted
+++ resolved
@@ -586,20 +586,20 @@
 	DFWProtocolIcmp: 1,
 }
 
-<<<<<<< HEAD
 // NSX-T DHCP Binding Type
 const (
 	NsxtDhcpBindingTypeIpv4 = "IPV4"
 	NsxtDhcpBindingTypeIpv6 = "IPV6"
 )
 
+// NSX-T IPSec VPN authentication modes
+const (
+	NsxtIpSecVpnAuthenticationModePSK         = "PSK"
+	NsxtIpSecVpnAuthenticationModeCertificate = "CERTIFICATE"
+)
+
+// Org VDC network backing types
 const (
 	OpenApiOrgVdcNetworkBackingTypeNsxv = "VIRTUAL_WIRE"
 	OpenApiOrgVdcNetworkBackingTypeNsxt = "NSXT_FLEXIBLE_SEGMENT"
-=======
-// NSX-T IPSec VPN authentication modes
-const (
-	NsxtIpSecVpnAuthenticationModePSK         = "PSK"
-	NsxtIpSecVpnAuthenticationModeCertificate = "CERTIFICATE"
->>>>>>> a8b99f75
 )