/*
 * Copyright 2021 VMware, Inc.  All rights reserved.  Licensed under the Apache v2 License.
 */

package types

const (
	// PublicCatalog Name
	PublicCatalog = "Public Catalog"

	// DefaultCatalog Name
	DefaultCatalog = "Default Catalog"

	// JSONMimeV57 the json mime for version 5.7 of the API
	JSONMimeV57 = "application/json;version=5.7"
	// AnyXMLMime511 the wildcard xml mime for version 5.11 of the API
	AnyXMLMime511 = "application/*+xml;version=5.11"
	AnyXMLMime    = "application/xml"
	// Version511 the 5.11 version
	Version511 = "5.11"
	// Version is the default version number
	Version = Version511
	// SoapXML mime type
	SoapXML = "application/soap+xml"
	// JSONMime
	JSONMime = "application/json"
)

const (
	// MimeOrgList mime for org list
	MimeOrgList = "application/vnd.vmware.vcloud.orgList+xml"
	// MimeOrg mime for org
	MimeOrg = "application/vnd.vmware.vcloud.org+xml"
	// MimeAdminOrg mime for admin org
	MimeAdminOrg = "application/vnd.vmware.admin.organization+xml"
	// MimeCatalog mime for catalog
	MimeCatalog = "application/vnd.vmware.vcloud.catalog+xml"
	// MimeCatalogItem mime for catalog item
	MimeCatalogItem = "application/vnd.vmware.vcloud.catalogItem+xml"
	// MimeVDC mime for a VDC
	MimeVDC = "application/vnd.vmware.vcloud.vdc+xml"
	// MimeVDC mime for a admin VDC
	MimeAdminVDC = "application/vnd.vmware.admin.vdc+xml"
	// MimeEdgeGateway mime for an Edge Gateway
	MimeEdgeGateway = "application/vnd.vmware.admin.edgeGateway+xml"
	// MimeVAppTemplate mime for a vapp template
	MimeVAppTemplate = "application/vnd.vmware.vcloud.vAppTemplate+xml"
	// MimeVApp mime for a vApp
	MimeVApp = "application/vnd.vmware.vcloud.vApp+xml"
	// MimeQueryRecords mime for the query records
	MimeQueryRecords = "application/vnd.vmware.vcloud.query.records+xml"
	// MimeAPIExtensibility mime for api extensibility
	MimeAPIExtensibility = "application/vnd.vmware.vcloud.apiextensibility+xml"
	// MimeEntity mime for vcloud entity
	MimeEntity = "application/vnd.vmware.vcloud.entity+xml"
	// MimeQueryList mime for query list
	MimeQueryList = "application/vnd.vmware.vcloud.query.queryList+xml"
	// MimeSession mime for a session
	MimeSession = "application/vnd.vmware.vcloud.session+xml"
	// MimeTask mime for task
	MimeTask = "application/vnd.vmware.vcloud.task+xml"
	// MimeError mime for error
	MimeError = "application/vnd.vmware.vcloud.error+xml"
	// MimeNetwork mime for a network
	MimeNetwork = "application/vnd.vmware.vcloud.network+xml"
	// MimeOrgVdcNetwork mime for an Org VDC network
	MimeOrgVdcNetwork = "application/vnd.vmware.vcloud.orgVdcNetwork+xml"
	//MimeDiskCreateParams mime for create independent disk
	MimeDiskCreateParams = "application/vnd.vmware.vcloud.diskCreateParams+xml"
	// Mime for VMs
	MimeVMs = "application/vnd.vmware.vcloud.vms+xml"
	// Mime for attach or detach independent disk
	MimeDiskAttachOrDetachParams = "application/vnd.vmware.vcloud.diskAttachOrDetachParams+xml"
	// Mime for Disk
	MimeDisk = "application/vnd.vmware.vcloud.disk+xml"
	// Mime for insert or eject media
	MimeMediaInsertOrEjectParams = "application/vnd.vmware.vcloud.mediaInsertOrEjectParams+xml"
	// Mime for catalog
	MimeAdminCatalog = "application/vnd.vmware.admin.catalog+xml"
	// Mime for virtual hardware section
	MimeVirtualHardwareSection = "application/vnd.vmware.vcloud.virtualHardwareSection+xml"
	// Mime for networkConnectionSection
	MimeNetworkConnectionSection = "application/vnd.vmware.vcloud.networkConnectionSection+xml"
	// Mime for Item
	MimeRasdItem = "application/vnd.vmware.vcloud.rasdItem+xml"
	// Mime for guest customization section
	MimeGuestCustomizationSection = "application/vnd.vmware.vcloud.guestCustomizationSection+xml"
	// Mime for guest customization status
	MimeGuestCustomizationStatus = "application/vnd.vmware.vcloud.guestcustomizationstatussection"
	// Mime for network config section
	MimeNetworkConfigSection = "application/vnd.vmware.vcloud.networkconfigsection+xml"
	// Mime for recompose vApp params
	MimeRecomposeVappParams = "application/vnd.vmware.vcloud.recomposeVAppParams+xml"
	// Mime for compose vApp params
	MimeComposeVappParams = "application/vnd.vmware.vcloud.composeVAppParams+xml"
	// Mime for undeploy vApp params
	MimeUndeployVappParams = "application/vnd.vmware.vcloud.undeployVAppParams+xml"
	// Mime for deploy vApp params
	MimeDeployVappParams = "application/vnd.vmware.vcloud.deployVAppParams+xml"
	// Mime for VM
	MimeVM = "application/vnd.vmware.vcloud.vm+xml"
	// Mime for instantiate vApp template params
	MimeInstantiateVappTemplateParams = "application/vnd.vmware.vcloud.instantiateVAppTemplateParams+xml"
	// Mime for product section
	MimeProductSection = "application/vnd.vmware.vcloud.productSections+xml"
	// Mime for metadata
	MimeMetaData = "application/vnd.vmware.vcloud.metadata+xml"
	// Mime for metadata value
	MimeMetaDataValue = "application/vnd.vmware.vcloud.metadata.value+xml"
	// Mime for a admin network
	MimeExtensionNetwork = "application/vnd.vmware.admin.extension.network+xml"
	// Mime for an external network
	MimeExternalNetwork = "application/vnd.vmware.admin.vmwexternalnet+xml"
	// Mime of an Org User
	MimeAdminUser = "application/vnd.vmware.admin.user+xml"
	// MimeAdminGroup specifies groups
	MimeAdminGroup = "application/vnd.vmware.admin.group+xml"
	// MimeOrgLdapSettings
	MimeOrgLdapSettings = "application/vnd.vmware.admin.organizationldapsettings+xml"
	// Mime of vApp network
	MimeVappNetwork = "application/vnd.vmware.vcloud.vAppNetwork+xml"
	// Mime of access control
	MimeControlAccess = "application/vnd.vmware.vcloud.controlAccess+xml"
	// Mime of VM capabilities
	MimeVmCapabilities = "application/vnd.vmware.vcloud.vmCapabilitiesSection+xml"
	// Mime of Vdc Compute Policy References
	MimeVdcComputePolicyReferences = "application/vnd.vmware.vcloud.vdcComputePolicyReferences+xml"
	// Mime for Storage profile
	MimeStorageProfile = "application/vnd.vmware.admin.vdcStorageProfile+xml "
	// Mime for create VM Params
	MimeCreateVmParams = "application/vnd.vmware.vcloud.CreateVmParams+xml"
	// Mime for instantiate VM Params from template
	MimeInstantiateVmTemplateParams = "application/vnd.vmware.vcloud.instantiateVmTemplateParams+xml"
	// Mime for adding or removing VDC storage profiles
	MimeUpdateVdcStorageProfiles = "application/vnd.vmware.admin.updateVdcStorageProfiles+xml"
	// Mime to modify lease settings
	MimeLeaseSettingSection = "application/vnd.vmware.vcloud.leaseSettingsSection+xml"
	// Mime to publish external catalog
	PublishExternalCatalog = "application/vnd.vmware.admin.publishExternalCatalogParams+xml"
	// Mime to subscribe to an external catalog
	MimeSubscribeToExternalCatalog = "application/vnd.vmware.admin.externalCatalogSubscriptionParams+json"
	// Mime to identify a media item
	MimeMediaItem = "application/vnd.vmware.vcloud.media+xml"
)

const (
	VMsCDResourceSubType = "vmware.cdrom.iso"
)

// https://blogs.vmware.com/vapp/2009/11/virtual-hardware-in-ovf-part-1.html

const (
	ResourceTypeOther     int = 0
	ResourceTypeProcessor int = 3
	ResourceTypeMemory    int = 4
	ResourceTypeIDE       int = 5
	ResourceTypeSCSI      int = 6
	ResourceTypeEthernet  int = 10
	ResourceTypeFloppy    int = 14
	ResourceTypeCD        int = 15
	ResourceTypeDVD       int = 16
	ResourceTypeDisk      int = 17
	ResourceTypeUSB       int = 23
)

const (
	FenceModeIsolated = "isolated"
	FenceModeBridged  = "bridged"
	FenceModeNAT      = "natRouted"
)

const (
	IPAllocationModeDHCP   = "DHCP"
	IPAllocationModeManual = "MANUAL"
	IPAllocationModeNone   = "NONE"
	IPAllocationModePool   = "POOL"
)

// NoneNetwork is a special type of network in vCD which represents a network card which is not
// attached to any network.
const (
	NoneNetwork = "none"
)

const (
	XMLNamespaceVCloud    = "http://www.vmware.com/vcloud/v1.5"
	XMLNamespaceOVF       = "http://schemas.dmtf.org/ovf/envelope/1"
	XMLNamespaceVMW       = "http://www.vmware.com/schema/ovf"
	XMLNamespaceXSI       = "http://www.w3.org/2001/XMLSchema-instance"
	XMLNamespaceRASD      = "http://schemas.dmtf.org/wbem/wscim/1/cim-schema/2/CIM_ResourceAllocationSettingData"
	XMLNamespaceVSSD      = "http://schemas.dmtf.org/wbem/wscim/1/cim-schema/2/CIM_VirtualSystemSettingData"
	XMLNamespaceExtension = "http://www.vmware.com/vcloud/extension/v1.5"
)

// NSX-V Edge gateway API endpoints
const (
	EdgeNatPath            = "/nat/config"
	EdgeCreateNatPath      = "/nat/config/rules"
	EdgeFirewallPath       = "/firewall/config"
	EdgeCreateFirewallPath = "/firewall/config/rules"
	EdgeVnicConfig         = "/vnics"
	EdgeVdcVnicConfig      = "/vdcNetworks"
	EdgeDhcpRelayPath      = "/dhcp/config/relay"
	EdgeDhcpLeasePath      = "/dhcp/leaseInfo"
	LbConfigPath           = "/loadbalancer/config/"
	LbMonitorPath          = "/loadbalancer/config/monitors/"
	LbServerPoolPath       = "/loadbalancer/config/pools/"
	LbAppProfilePath       = "/loadbalancer/config/applicationprofiles/"
	LbAppRulePath          = "/loadbalancer/config/applicationrules/"
	LbVirtualServerPath    = "/loadbalancer/config/virtualservers/"
)

// NSX-V proxied services API endpoints
const (
	NsxvIpSetServicePath = "/ipset"
)

// Guest customization statuses. These are all known possible statuses
const (
	GuestCustStatusPending       = "GC_PENDING"
	GuestCustStatusPostPending   = "POST_GC_PENDING"
	GuestCustStatusComplete      = "GC_COMPLETE"
	GuestCustStatusFailed        = "GC_FAILED"
	GuestCustStatusRebootPending = "REBOOT_PENDING"
)

// Edge gateway vNic types
const (
	EdgeGatewayVnicTypeUplink       = "uplink"
	EdgeGatewayVnicTypeInternal     = "internal"
	EdgeGatewayVnicTypeTrunk        = "trunk"
	EdgeGatewayVnicTypeSubinterface = "subinterface"
	EdgeGatewayVnicTypeAny          = "any"
)

// Names of the filters allowed in the search engine
const (
	FilterNameRegex = "name_regex" // a name, searched by regular expression
	FilterDate      = "date"       // a date expression (>|<|==|>=|<= date)
	FilterIp        = "ip"         // An IP, searched by regular expression
	FilterLatest    = "latest"     // gets the newest element
	FilterEarliest  = "earliest"   // gets the oldest element
	FilterParent    = "parent"     // matches the entity parent
	FilterParentId  = "parent_id"  // matches the entity parent ID
)

const (
	// The Qt* (Query Type) constants are the names used with Query requests to retrieve the corresponding entities
	QtVappTemplate              = "vAppTemplate"              // vApp template
	QtAdminVappTemplate         = "adminVAppTemplate"         // vApp template as admin
	QtEdgeGateway               = "edgeGateway"               // edge gateway
	QtOrgVdcNetwork             = "orgVdcNetwork"             // Org VDC network
	QtCatalog                   = "catalog"                   // catalog
	QtAdminCatalog              = "adminCatalog"              // catalog as admin
	QtCatalogItem               = "catalogItem"               // catalog item
	QtAdminCatalogItem          = "adminCatalogItem"          // catalog item as admin
	QtAdminMedia                = "adminMedia"                // media item as admin
	QtMedia                     = "media"                     // media item
	QtVm                        = "vm"                        // Virtual machine
	QtAdminVm                   = "adminVM"                   // Virtual machine as admin
	QtVapp                      = "vApp"                      // vApp
	QtAdminVapp                 = "adminVApp"                 // vApp as admin
	QtOrgVdc                    = "orgVdc"                    // Org VDC
	QtAdminOrgVdc               = "adminOrgVdc"               // Org VDC as admin
	QtOrgVdcStorageProfile      = "orgVdcStorageProfile"      // StorageProfile of VDC
	QtAdminOrgVdcStorageProfile = "adminOrgVdcStorageProfile" // StorageProfile of VDC as admin
	QtTask                      = "task"                      // Task
	QtAdminTask                 = "adminTask"                 // Task as admin
)

// AdminQueryTypes returns the corresponding "admin" query type for each regular type
var AdminQueryTypes = map[string]string{
	QtEdgeGateway:   QtEdgeGateway,   // EdgeGateway query type is the same for admin and regular users
	QtOrgVdcNetwork: QtOrgVdcNetwork, // Org VDC Network query type is the same for admin and regular users
	QtVappTemplate:  QtAdminVappTemplate,
	QtCatalog:       QtAdminCatalog,
	QtCatalogItem:   QtAdminCatalogItem,
	QtMedia:         QtAdminMedia,
	QtVm:            QtAdminVm,
	QtVapp:          QtAdminVapp,
	QtOrgVdc:        QtAdminOrgVdc,
}

const (
	// Affinity and anti affinity definitions
	PolarityAffinity     = "Affinity"
	PolarityAntiAffinity = "Anti-Affinity"
)

// VmQueryFilter defines how we search VMs
type VmQueryFilter int

const (
	// VmQueryFilterAll defines a no-filter search, i.e. will return all elements
	VmQueryFilterAll VmQueryFilter = iota

	// VmQueryFilterOnlyDeployed defines a filter for deployed VMs
	VmQueryFilterOnlyDeployed

	// VmQueryFilterOnlyTemplates defines a filter for VMs inside a template
	VmQueryFilterOnlyTemplates
)

// String converts a VmQueryFilter into the corresponding filter needed by the query to get the wanted result
func (qf VmQueryFilter) String() string {
	// Makes sure that we handle out-of-range values
	if qf < VmQueryFilterAll || qf > VmQueryFilterOnlyTemplates {
		return ""
	}
	return [...]string{
		"",                      // No filter: will not remove any items
		"isVAppTemplate==false", // Will find only the deployed VMs
		"isVAppTemplate==true",  // Will find only those VM that are inside a template
	}[qf]
}

// LDAP modes for Organization
const (
	LdapModeNone   = "NONE"
	LdapModeSystem = "SYSTEM"
	LdapModeCustom = "CUSTOM"
)

// Access control modes
const (
	ControlAccessReadOnly    = "ReadOnly"
	ControlAccessReadWrite   = "Change"
	ControlAccessFullControl = "FullControl"
)

// BodyType allows to define API body types where applicable
type BodyType int

const (
	// BodyTypeXML
	BodyTypeXML BodyType = iota

	// BodyTypeJSON
	BodyTypeJSON
)

const (
	// FiqlQueryTimestampFormat is the format accepted by Cloud API time comparison operator in FIQL query filters
	FiqlQueryTimestampFormat = "2006-01-02T15:04:05.000Z"
)

// These constants allow constructing OpenAPI endpoint paths and avoid strings in code for easy replacement in the
// future.
const (
	OpenApiPathVersion1_0_0                           = "1.0.0/"
	OpenApiPathVersion2_0_0                           = "2.0.0/"
	OpenApiEndpointRoles                              = "roles/"
	OpenApiEndpointGlobalRoles                        = "globalRoles/"
	OpenApiEndpointRights                             = "rights/"
	OpenApiEndpointRightsCategories                   = "rightsCategories/"
	OpenApiEndpointRightsBundles                      = "rightsBundles/"
	OpenApiEndpointAuditTrail                         = "auditTrail/"
	OpenApiEndpointImportableTier0Routers             = "nsxTResources/importableTier0Routers"
	OpenApiEndpointImportableSwitches                 = "/network/orgvdcnetworks/importableswitches"
	OpenApiEndpointEdgeClusters                       = "nsxTResources/edgeClusters"
	OpenApiEndpointExternalNetworks                   = "externalNetworks/"
	OpenApiEndpointVdcComputePolicies                 = "vdcComputePolicies/"
	OpenApiEndpointVdcAssignedComputePolicies         = "vdcs/%s/computePolicies"
	OpenApiEndpointVdcCapabilities                    = "vdcs/%s/capabilities"
	OpenApiEndpointVdcNetworkProfile                  = "vdcs/%s/networkProfile"
	OpenApiEndpointEdgeGateways                       = "edgeGateways/"
	OpenApiEndpointNsxtFirewallRules                  = "edgeGateways/%s/firewall/rules"
	OpenApiEndpointFirewallGroups                     = "firewallGroups/"
	OpenApiEndpointOrgVdcNetworks                     = "orgVdcNetworks/"
	OpenApiEndpointOrgVdcNetworksDhcp                 = "orgVdcNetworks/%s/dhcp"
	OpenApiEndpointNsxtNatRules                       = "edgeGateways/%s/nat/rules/"
	OpenApiEndpointAppPortProfiles                    = "applicationPortProfiles/"
	OpenApiEndpointIpSecVpnTunnel                     = "edgeGateways/%s/ipsec/tunnels/"
	OpenApiEndpointIpSecVpnTunnelConnectionProperties = "edgeGateways/%s/ipsec/tunnels/%s/connectionProperties"
	OpenApiEndpointIpSecVpnTunnelStatus               = "edgeGateways/%s/ipsec/tunnels/%s/status"
	OpenApiEndpointSSLCertificateLibrary              = "ssl/certificateLibrary/"
	OpenApiEndpointSSLCertificateLibraryOld           = "ssl/cetificateLibrary/"
	OpenApiEndpointSessionCurrent                     = "sessions/current"
	OpenApiEndpointVdcGroups                          = "vdcGroups/"
	OpenApiEndpointVdcGroupsCandidateVdcs             = "vdcGroups/networkingCandidateVdcs"
	OpenApiEndpointVdcGroupsDfwPolicies               = "vdcGroups/%s/dfwPolicies"
	OpenApiEndpointVdcGroupsDfwDefaultPolicies        = "vdcGroups/%s/dfwPolicies/default"
	OpenApiEndpointVdcGroupsDfwRules                  = "vdcGroups/%s/dfwPolicies/%s/rules"
	OpenApiEndpointLogicalVmGroups                    = "logicalVmGroups/"
	OpenApiEndpointNetworkContextProfiles             = "networkContextProfiles"
	OpenApiEndpointSecurityTags                       = "securityTags"
	OpenApiEndpointNsxtRouteAdvertisement             = "edgeGateways/%s/routing/advertisement"
	OpenApiEndpointTestConnection                     = "testConnection/"
	OpenApiEndpointEdgeBgpNeighbor                    = "edgeGateways/%s/routing/bgp/neighbors/"   // '%s' is NSX-T Edge Gateway ID
	OpenApiEndpointEdgeBgpConfigPrefixLists           = "edgeGateways/%s/routing/bgp/prefixLists/" // '%s' is NSX-T Edge Gateway ID
	OpenApiEndpointEdgeBgpConfig                      = "edgeGateways/%s/routing/bgp"              // '%s' is NSX-T Edge Gateway ID
<<<<<<< HEAD
	OpenApiEndpointInterfaces                         = "interfaces/"
	OpenApiEndpointEntityTypes                        = "entityTypes/"
	OpenApiEndpointEntities                           = "entities/"
	OpenApiEndpointEntitiesResolve                    = "entities/%s/resolve"
	OpenApiEndpointEntitiesTypes                      = "entities/types/"
=======
	OpenApiEndpointRdeInterfaces                      = "interfaces/"
	OpenApiEndpointRdeEntityTypes                     = "entityTypes/"
>>>>>>> badd48c9

	// NSX-T ALB related endpoints

	OpenApiEndpointAlbController = "loadBalancer/controllers/"

	// OpenApiEndpointAlbImportableClouds endpoint requires a filter _context==urn:vcloud:loadBalancerController:aa23ef66-ba32-48b2-892f-7acdffe4587e
	OpenApiEndpointAlbImportableClouds              = "nsxAlbResources/importableClouds/"
	OpenApiEndpointAlbImportableServiceEngineGroups = "nsxAlbResources/importableServiceEngineGroups"
	OpenApiEndpointAlbCloud                         = "loadBalancer/clouds/"
	OpenApiEndpointAlbServiceEngineGroups           = "loadBalancer/serviceEngineGroups/"
	OpenApiEndpointAlbPools                         = "loadBalancer/pools/"
	// OpenApiEndpointAlbPoolSummaries returns a limited subset of data provided by OpenApiEndpointAlbPools
	// however only the summary endpoint can list all available pools for an edge gateway
	OpenApiEndpointAlbPoolSummaries                 = "edgeGateways/%s/loadBalancer/poolSummaries" // %s contains edge gateway
	OpenApiEndpointAlbVirtualServices               = "loadBalancer/virtualServices/"
	OpenApiEndpointAlbVirtualServiceSummaries       = "edgeGateways/%s/loadBalancer/virtualServiceSummaries" // %s contains edge gateway
	OpenApiEndpointAlbServiceEngineGroupAssignments = "loadBalancer/serviceEngineGroups/assignments/"
	OpenApiEndpointAlbEdgeGateway                   = "edgeGateways/%s/loadBalancer"
)

// Header keys to run operations in tenant context
const (
	// HeaderTenantContext requires the Org ID of the tenant
	HeaderTenantContext = "X-VMWARE-VCLOUD-TENANT-CONTEXT"
	// HeaderAuthContext requires the Org name of the tenant
	HeaderAuthContext = "X-VMWARE-VCLOUD-AUTH-CONTEXT"
)

const (
	// ExternalNetworkBackingTypeNsxtTier0Router defines backing type of NSX-T Tier-0 router
	ExternalNetworkBackingTypeNsxtTier0Router = "NSXT_TIER0"
	// ExternalNetworkBackingTypeNsxtVrfTier0Router defines backing type of NSX-T Tier-0 VRF router
	ExternalNetworkBackingTypeNsxtVrfTier0Router = "NSXT_VRF_TIER0"
	// ExternalNetworkBackingTypeNsxtSegment defines backing type of NSX-T Segment (supported in VCD 10.3+)
	ExternalNetworkBackingTypeNsxtSegment = "IMPORTED_T_LOGICAL_SWITCH"
	// ExternalNetworkBackingTypeNetwork defines vSwitch portgroup
	ExternalNetworkBackingTypeNetwork = "NETWORK"
	// ExternalNetworkBackingDvPortgroup refers distributed switch portgroup
	ExternalNetworkBackingDvPortgroup = "DV_PORTGROUP"
)

const (
	// OrgVdcNetworkTypeRouted can be used to create NSX-T or NSX-V routed Org Vdc network
	OrgVdcNetworkTypeRouted = "NAT_ROUTED"
	// OrgVdcNetworkTypeIsolated can be used to create NSX-T or NSX-V isolated Org Vdc network
	OrgVdcNetworkTypeIsolated = "ISOLATED"
	// OrgVdcNetworkTypeOpaque type is used to create NSX-T imported Org Vdc network
	OrgVdcNetworkTypeOpaque = "OPAQUE"
	// OrgVdcNetworkTypeDirect can be used to create NSX-V direct Org Vdc network
	OrgVdcNetworkTypeDirect = "DIRECT"
)

const (
	// VdcCapabilityNetworkProviderNsxv is a convenience constant to match VDC capability
	VdcCapabilityNetworkProviderNsxv = "NSX_V"
	// VdcCapabilityNetworkProviderNsxt is a convenience constant to match VDC capability
	VdcCapabilityNetworkProviderNsxt = "NSX_T"
)

const (
	// FirewallGroupTypeSecurityGroup can be used in types.NsxtFirewallGroup for 'TypeValue' field
	// to create Security Group
	FirewallGroupTypeSecurityGroup = "SECURITY_GROUP"
	// FirewallGroupTypeIpSet can be used in types.NsxtFirewallGroup for 'TypeValue' field to create
	// IP Set
	FirewallGroupTypeIpSet = "IP_SET"

	// FirewallGroupTypeVmCriteria can be used in types.NsxtFirewallGroup for 'TypeValue' field to
	// create Dynamic Security Group (VCD 10.3+)
	FirewallGroupTypeVmCriteria = "VM_CRITERIA"
)

// These constants can be used to pick type of NSX-T NAT Rule
const (
	NsxtNatRuleTypeDnat      = "DNAT"
	NsxtNatRuleTypeNoDnat    = "NO_DNAT"
	NsxtNatRuleTypeSnat      = "SNAT"
	NsxtNatRuleTypeNoSnat    = "NO_SNAT"
	NsxtNatRuleTypeReflexive = "REFLEXIVE" // Only in VCD 10.3+ (API V36.0)
)

// In VCD versions 10.2.2+ (API V35.2+) there is a FirewallMatch field in NAT rule with these
// options
const (
	// NsxtNatRuleFirewallMatchInternalAddress will match firewall rules based on NAT rules internal
	// address (DEFAULT)
	NsxtNatRuleFirewallMatchInternalAddress = "MATCH_INTERNAL_ADDRESS"
	// NsxtNatRuleFirewallMatchExternalAddress will match firewall rules based on NAT rule external
	// address
	NsxtNatRuleFirewallMatchExternalAddress = "MATCH_EXTERNAL_ADDRESS"
	// NsxtNatRuleFirewallMatchBypass will skip evaluating NAT rules in firewall
	NsxtNatRuleFirewallMatchBypass = "BYPASS"
)

const (
	// ApplicationPortProfileScopeSystem is a defined scope which allows user to only read (no write capability) system
	// predefined Application Port Profiles
	ApplicationPortProfileScopeSystem = "SYSTEM"
	// ApplicationPortProfileScopeProvider allows user to read and set Application Port Profiles at provider level. In
	// reality Network Provider (NSX-T Manager) must be specified while creating.
	ApplicationPortProfileScopeProvider = "PROVIDER"
	// ApplicationPortProfileScopeTenant allows user to read and set Application Port Profiles at Org VDC level.
	ApplicationPortProfileScopeTenant = "TENANT"
)

const (
	// VcloudUndefinedKey is the bundles key automatically added to new role related objects
	VcloudUndefinedKey = "com.vmware.vcloud.undefined.key"
)

const (
	// NsxtAlbCloudBackingTypeNsxtAlb is a backing type for NSX-T ALB used in types.NsxtAlbCloudBacking
	NsxtAlbCloudBackingTypeNsxtAlb = "NSXALB_NSXT"
)

const (
	// UrnTypeVdcGroup is the third segment of URN for VDC Group
	UrnTypeVdcGroup = "vdcGroup"
	// UrnTypeVdc is the third segment of URN for VDC
	UrnTypeVdc = "vdc"
)

// Metadata type constants
const (
	MetadataStringValue   string = "MetadataStringValue"
	MetadataNumberValue   string = "MetadataNumberValue"
	MetadataDateTimeValue string = "MetadataDateTimeValue"
	MetadataBooleanValue  string = "MetadataBooleanValue"

	OpenApiMetadataStringEntry  string = "StringEntry"
	OpenApiMetadataNumberEntry  string = "NumberEntry"
	OpenApiMetadataBooleanEntry string = "BoolEntry"

	MetadataReadOnlyVisibility  string = "READONLY"
	MetadataHiddenVisibility    string = "PRIVATE"
	MetadataReadWriteVisibility string = "READWRITE"
)

const (
	// DistributedFirewallPolicyDefault is a constant for "default" Distributed Firewall Policy
	DistributedFirewallPolicyDefault = "default"
)<|MERGE_RESOLUTION|>--- conflicted
+++ resolved
@@ -389,16 +389,10 @@
 	OpenApiEndpointEdgeBgpNeighbor                    = "edgeGateways/%s/routing/bgp/neighbors/"   // '%s' is NSX-T Edge Gateway ID
 	OpenApiEndpointEdgeBgpConfigPrefixLists           = "edgeGateways/%s/routing/bgp/prefixLists/" // '%s' is NSX-T Edge Gateway ID
 	OpenApiEndpointEdgeBgpConfig                      = "edgeGateways/%s/routing/bgp"              // '%s' is NSX-T Edge Gateway ID
-<<<<<<< HEAD
-	OpenApiEndpointInterfaces                         = "interfaces/"
-	OpenApiEndpointEntityTypes                        = "entityTypes/"
-	OpenApiEndpointEntities                           = "entities/"
-	OpenApiEndpointEntitiesResolve                    = "entities/%s/resolve"
-	OpenApiEndpointEntitiesTypes                      = "entities/types/"
-=======
 	OpenApiEndpointRdeInterfaces                      = "interfaces/"
 	OpenApiEndpointRdeEntityTypes                     = "entityTypes/"
->>>>>>> badd48c9
+	OpenApiEndpointRdeEntities                        = "entities/"
+	OpenApiEndpointRdeEntitiesResolve                 = "entities/%s/resolve"
 
 	// NSX-T ALB related endpoints
 
