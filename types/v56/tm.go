package types

// RegionStoragePolicy defines a Region storage policy
type RegionStoragePolicy struct {
	ID string `json:"id,omitempty"`
	// Name for the policy. It must follow RFC 1123 Label Names to conform with Kubernetes standards
	Name string `json:"name"`
	// The Region that this policy belongs to
	Region *OpenApiReference `json:"region"`
	// Description of the policy
	Description string `json:"description,omitempty"`
	// The creation status of the region storage policy. Can be [NOT_READY, READY]
	Status string `json:"status,omitempty"`
	// Storage capacity in megabytes for this policy
	StorageCapacityMB int64 `json:"storageCapacityMB,omitempty"`
	// Consumed storage in megabytes for this policy
	StorageConsumedMB int64 `json:"storageConsumedMB,omitempty"`
}

// StorageClass defines a Storage Class
type StorageClass struct {
	ID string `json:"id,omitempty"`
	// Name for the storage class
	Name string `json:"name"`
	// The Region that this storage class belongs to
	Region *OpenApiReference `json:"region"`
	// The total storage capacity of the storage class in mebibytes
	StorageCapacityMiB int64 `json:"storageCapacityMiB,omitempty"`
	// For tenants, this represents the total storage given to all namespaces consuming from this storage class in mebibytes.
	// For providers, this represents the total storage given to tenants from this storage class in mebibytes.
	StorageConsumedMiB int64 `json:"storageConsumedMiB,omitempty"`
	// The zones available to the storage class
	Zones OpenApiReferences `json:"zones,omitempty"`
}

// VirtualDatacenterStoragePolicies represents a slice of RegionStoragePolicy
type VirtualDatacenterStoragePolicies struct {
	Values []VirtualDatacenterStoragePolicy `json:"values"`
}

// VirtualDatacenterStoragePolicy describes a Virtual Datacenter Storage Policy
type VirtualDatacenterStoragePolicy struct {
	ID                  string           `json:"id,omitempty"`
	RegionStoragePolicy OpenApiReference `json:"regionStoragePolicy"`
	StorageLimitMiB     int64            `json:"storageLimitMiB"`
	VirtualDatacenter   OpenApiReference `json:"virtualDatacenter"`
}

// ContentLibrary is an object representing a VCF Content Library
type ContentLibrary struct {
	// The name of the Content Library
	Name string `json:"name"`
	// A collection of storage class references used by this Content Library
	StorageClasses OpenApiReferences `json:"storageClasses,omitempty"`
	// For Tenant Content Libraries this field represents whether this Content Library should be automatically attached to
	// all current and future namespaces in the tenant organization. If no value is supplied during Tenant Content Library
	// creation then this field will default to true. If a value of false is supplied, then this Tenant Content Library will
	// only be attached to namespaces that explicitly request it. For Provider Content Libraries this field is not needed for
	// creation and will always be returned as true. This field cannot be updated after Content Library creation
	AutoAttach bool `json:"autoAttach,omitempty"`
	// The ISO-8601 timestamp representing when this Content Library was created
	CreationDate string `json:"creationDate,omitempty"`
	// The description of the Content Library
	Description string `json:"description,omitempty"`
	// A unique identifier for the Content library
	ID string `json:"id,omitempty"`
	// Whether this Content Library is shared with other organizations
	IsShared bool `json:"isShared,omitempty"`
	// Whether this Content Library is subscribed from an external published library
	IsSubscribed bool `json:"isSubscribed,omitempty"`
	// The type of content library:
	// - PROVIDER - Content Library that is scoped to a provider
	// - TENANT - Content Library that is scoped to a tenant organization
	LibraryType string `json:"libraryType,omitempty"`
	// The reference to the organization that the Content Library belongs to
	Org *OpenApiReference `json:"org,omitempty"`
	// An object representing subscription settings of a Content Library
	SubscriptionConfig *ContentLibrarySubscriptionConfig `json:"subscriptionConfig,omitempty"`
	// Version number of this Content library
	VersionNumber int64 `json:"versionNumber,omitempty"`
}

// ContentLibrarySubscriptionConfig represents subscription settings of a Content Library
type ContentLibrarySubscriptionConfig struct {
	// Subscription url of this Content Library. It cannot be changed once set for a Content Library
	SubscriptionUrl string `json:"subscriptionUrl"`
	// Whether to eagerly download content from publisher and store it locally
	NeedLocalCopy bool `json:"needLocalCopy,omitempty"`
	// Password to use to authenticate with the publisher
	Password string `json:"password,omitempty"`
}

// ContentLibraryItem is an object representing a VCF Content Library Item
type ContentLibraryItem struct {
	// The reference to the content library that this item belongs to
	ContentLibrary OpenApiReference `json:"contentLibrary"`
	// The name of the content library item
	Name string `json:"name"`
	// The type of content library item. This field is only required for content library upload
	ItemType string `json:"itemType"`

	// The ISO-8601 timestamp representing when this item was created
	CreationDate string `json:"creationDate,omitempty"`
	// The description of the content library item
	Description string `json:"description,omitempty"`
	// A unique identifier for the library item
	ID string `json:"id,omitempty"`
	// Virtual Machine Identifier (VMI) of the item. This is a ReadOnly field
	ImageIdentifier string `json:"imageIdentifier,omitempty"`
	// Whether this item is published
	IsPublished bool `json:"isPublished,omitempty"`
	// Whether this item is subscribed
	IsSubscribed bool `json:"isSubscribed,omitempty"`
	// The ISO-8601 timestamp representing when this item was last synced if subscribed
	LastSuccessfulSync string `json:"lastSuccessfulSync,omitempty"`
	// The reference to the organization that the item belongs to
	Org *OpenApiReference `json:"org,omitempty"`
	// Status of this content library item
	Status string `json:"status,omitempty"`
	// The version of this item. For a subscribed library, this version is same as in publisher library
	Version int `json:"version,omitempty"`
}

// ContentLibraryItemFile specifies a Content Library Item file for uploads
type ContentLibraryItemFile struct {
	ExpectedSizeBytes int64  `json:"expectedSizeBytes"`
	BytesTransferred  int64  `json:"bytesTransferred"`
	Name              string `json:"name"`
	TransferUrl       string `json:"transferUrl"`
}

// TmOrg defines structure for creating TM Organization
type TmOrg struct {
	ID string `json:"id,omitempty"`
	// Name of organization that will be used in the URL slug
	Name string `json:"name"`
	// DisplayName contains a full display name of the organization
	DisplayName string `json:"displayName"`
	// Description of the Org
	Description string `json:"description,omitempty"`

	// CanManageOrgs sets whether or not this org can manage other tenant orgs.
	// This can be toggled to true to automatically perform the following steps:
	// * Publishes the Default Sub-Provider Entitlement Rights Bundle to the org
	// * Publishes the Sub-Provider Administrator global role (if it exists) to the org
	// * Creates a Default Rights Bundle in the org containing all publishable rights that are
	// currently published to the org. Marks that Rights Bundle as publish all.
	// * Clones all default roles currently published to the org into Global Roles in the org. Marks
	// them all publish all
	// Cannot be set to false as there may be any number of Rights Bundles granting sub-provider
	// rights to this org. Instead, unpublish any rights bundles that have the Org Traverse right
	// from this org
	CanManageOrgs bool `json:"canManageOrgs,omitempty"`
	// CanPublish defines whether the organization can publish catalogs externally
	CanPublish bool `json:"canPublish,omitempty"`
	// CatalogCount withing the Org
	CatalogCount int `json:"catalogCount,omitempty"`
	// DirectlyManagedOrgCount contains the count of the orgs this org directly manages
	DirectlyManagedOrgCount int `json:"directlyManagedOrgCount,omitempty"`
	// DiskCount defines the number of disks in the Org
	DiskCount int `json:"diskCount,omitempty"`

	// IsClassicTenant defines whether the organization is a classic VRA-style tenant. This field
	// cannot be updated. Note this style is deprecated and this field exists for the purpose of VRA
	// backwards compatibility.
	IsClassicTenant bool `json:"isClassicTenant,omitempty"`
	// IsEnabled defines if the Org is enabled
	IsEnabled bool `json:"isEnabled,omitempty"`
	// ManagedBy defines the provider Org that manages this Organization
	ManagedBy *OpenApiReference `json:"managedBy,omitempty"`
	// MaskedEventTaskUsername sets username as it appears in the tenant events/tasks. Requires
	// 'Organization Edit Username Mask'
	MaskedEventTaskUsername string `json:"maskedEventTaskUsername,omitempty"`
	// OrgVdcCount contains count of VDCs assigned to the Org
	OrgVdcCount int `json:"orgVdcCount,omitempty"`
	// RunningVMCount contains count of VM running in the Org
	RunningVMCount int `json:"runningVMCount,omitempty"`
	// UserCount contains user count in the Org
	UserCount int `json:"userCount,omitempty"`
	// VappCount contains vApp count in the Org
	VappCount int `json:"vappCount,omitempty"`
}

// TmOrgNetworkingSettings defines structure for managing Org Networking Setttings
type TmOrgNetworkingSettings struct {
	// Whether this Organization has tenancy for the network domain in the backing network provider.
	// If enabled, can only be disabled after all Org VDCs and VDC Groups that have networking
	// tenancy enabled are deleted. Is disabled by default.
	NetworkingTenancyEnabled *bool `json:"networkingTenancyEnabled,omitempty"`

	// A short (8 char) display name to identify this Organization in the logs of the backing
	// network provider. Only applies if the Organization is networking tenancy enabled. This
	// identifier is globally unique.
	OrgNameForLogs string `json:"orgNameForLogs"`
}

// Region represents a collection of supervisor clusters across different VCs
type Region struct {
	ID string `json:"id,omitempty"`
	// The name of the region. It must follow RFC 1123 Label Names to conform with Kubernetes standards.
	Name string `json:"name"`
	// The description of the region.
	Description string `json:"description"`
	// The NSX manager for the region.
	NsxManager *OpenApiReference `json:"nsxManager"`
	// Total CPU resources in MHz available to this Region.
	CPUCapacityMHz int `json:"cpuCapacityMHz,omitempty"`
	// Total CPU reservation resources in MHz available to this Region.
	CPUReservationCapacityMHz int `json:"cpuReservationCapacityMHz,omitempty"`
	// Total memory resources (in mebibytes) available to this Region.
	MemoryCapacityMiB int `json:"memoryCapacityMiB,omitempty"`
	// Total memory reservation resources (in mebibytes) available to this Region.
	MemoryReservationCapacityMiB int `json:"memoryReservationCapacityMiB,omitempty"`
	// The creation status of the Provider VDC. Possible values are READY, NOT_READY, ERROR, FAILED.
	// A Region needs to be ready and enabled to be usable.
	Status string `json:"status,omitempty"`
	// A list of supervisors in a region
	Supervisors []OpenApiReference `json:"supervisors,omitempty"`
	// A list of distinct vCenter storage policy names from the vCenters taking part in this region.
	// A storage policy with the given name must exist in all the vCenters of this region otherwise
	// it will not be accepted. Only the storage policies added to a region can be published to the
	// tenant Virtual Datacenters.
	StoragePolicies []string `json:"storagePolicies,omitempty"`
}

// Supervisor represents a single Supervisor within vCenter
type Supervisor struct {
	// The immutable identifier of this supervisor.
	SupervisorID string `json:"supervisorId"`
	// The name of this supervisor.
	Name string `json:"name"`
	// The Region this Supervisor is associated with. If null, it has not been associated with a Region.
	Region *OpenApiReference `json:"region,omitempty"`
	// The vCenter this supervisor is associated with.
	VirtualCenter *OpenApiReference `json:"virtualCenter"`
}

// SupervisorZone represents a single zone within Supervisor
type SupervisorZone struct {
	ID string `json:"id"`
	// The name of this zone.
	Name string `json:"name"`
	// The supervisor this zone belongs to.
	Supervisor *OpenApiReference `json:"supervisor"`
	// The vCenter this supervisor zone is associated with.
	VirtualCenter *OpenApiReference `json:"virtualCenter"`
	// TotalMemoryCapacityMiB - the memory capacity (in mebibytes) in this zone. Total memory
	// consumption in this zone cannot cross this limit
	TotalMemoryCapacityMiB int64 `json:"totalMemoryCapacityMiB"`
	// TotalCPUCapacityMHz - the CPU capacity (in MHz) in this zone. Total CPU consumption in this
	// zone cannot cross this limit
	TotalCPUCapacityMHz int64 `json:"totalCPUCapacityMHz"`
	// MemoryUsedMiB - total memory used (in mebibytes) in this zone
	MemoryUsedMiB int64 `json:"memoryUsedMiB"`
	// CpuUsedMHz - total CPU used (in MHz) in this zone
	CpuUsedMHz int64 `json:"cpuUsedMHz"`
	// Region contains a reference to parent region
	Region *OpenApiReference `json:"region"`
}

// TmVdc defines a structure for creating VDCs using OpenAPI endpoint
type TmVdc struct {
	ID string `json:"id,omitempty"`
	// Name of the VDC
	Name string `json:"name"`
	// Description of the VDC
	Description string `json:"description,omitempty"`
	// Org reference
	Org *OpenApiReference `json:"org"`
	// Region reference
	Region *OpenApiReference `json:"region"`
	// Status contains creation status of the VDC
	Status string `json:"status,omitempty"`
	// Supervisors contain references to Supervisors
	Supervisors []OpenApiReference `json:"supervisors,omitempty"`
	// ZoneResourceAllocation contain references of each zone within Supervisor
	ZoneResourceAllocation []*TmVdcZoneResourceAllocation `json:"zoneResourceAllocation,omitempty"`
}

// TmVdcZoneResourceAllocation defines resource allocation for a single zone
type TmVdcZoneResourceAllocation struct {
	ResourceAllocation TmVdcResourceAllocation `json:"resourceAllocation"`
	Zone               *OpenApiReference       `json:"zone"`
}

// TmVdcResourceAllocation defines compute resources of single VDC
type TmVdcResourceAllocation struct {
	// CPULimitMHz defines maximum CPU consumption limit in MHz
	CPULimitMHz int `json:"cpuLimitMHz"`
	// CPUReservationMHz defines reserved CPU capacity in MHz
	CPUReservationMHz int `json:"cpuReservationMHz"`
	// MemoryLimitMiB defines maximum memory consumption limit in MiB
	MemoryLimitMiB int `json:"memoryLimitMiB"`
	// MemoryReservationMiB defines reserved memory in Mib
	MemoryReservationMiB int `json:"memoryReservationMiB"`
}

// Zone defines a Region Zone structure
type Zone struct {
	ID string `json:"id,omitempty"`
	// Name of the Region Zone
	Name string `json:"name"`
	// Region reference
	Region *OpenApiReference `json:"region"`
	// CPULimitMhz defines the total amount of reserved and unreserved CPU resources allocated in
	// MHz
	CPULimitMhz int `json:"cpuLimitMhz"`
	// CPUReservationMhz contains the total amount of CPU resources reserved in MHz
	CPUReservationMhz int `json:"cpuReservationMhz"`
	// CPUReservationUsedMhz defines the amount of CPU resources used in MHz. For Tenants, this
	// value represents the total given to all of a Tenant's Namespaces. For Providers, this value
	// represents the total given to all Tenants
	CPUReservationUsedMhz int `json:"cpuReservationUsedMhz"`
	// CPUUsedMhz defines the amount of reserved and unreserved CPU resources used in MHz. For
	// Tenants, this value represents the total given to all of a Tenant's Namespaces. For
	// Providers, this value represents the total given to all Tenants
	CPUUsedMhz int `json:"cpuUsedMhz"`
	// MemoryLimitMiB defines the total amount of reserved and unreserved memory resources allocated
	// in MiB
	MemoryLimitMiB int `json:"memoryLimitMiB"`
	// MemoryReservationMiB defines the amount of reserved memory resources reserved in MiB
	MemoryReservationMiB int `json:"memoryReservationMiB"`
	// MemoryReservationUsedMiB defines the amount of reserved memory resources used in MiB. For
	// Tenants, this value represents the total given to all of a Tenant's Namespaces. For
	// Providers, this value represents the total given to all Tenants
	MemoryReservationUsedMiB int `json:"memoryReservationUsedMiB"`
	// MemoryUsedMiB defines the total amount of reserved and unreserved memory resources used in
	// MiB. For Tenants, this value represents the total given to all of a Tenant's Namespaces. For
	// Providers, this value represents the total given to all Tenants
	MemoryUsedMiB int `json:"memoryUsedMiB"`
}

// RegionVirtualMachineClass represents virtual machine sizing configurations information including cpu, memory
type RegionVirtualMachineClass struct {
	ID                   string            `json:"id,omitempty"`
	Region               *OpenApiReference `json:"region,omitempty"`
	Name                 string            `json:"name,omitempty"`
	CpuReservationMHz    int               `json:"cpuReservationMHz,omitempty"`
	MemoryReservationMiB int               `json:"memoryReservationMiB,omitempty"`
	CpuCount             int               `json:"cpuCount,omitempty"`
	MemoryMiB            int               `json:"memoryMiB,omitempty"`
	Reserved             bool              `json:"reserved,omitempty"`
}

// RegionVirtualMachineClasses represents a slice of RegionVirtualMachineClass
type RegionVirtualMachineClasses struct {
	Values OpenApiReferences `json:"values"`
}

// TmIpSpace provides configuration of mainly the external IP Prefixes that specifies
// the accessible external networks from the data center
type TmIpSpace struct {
	ID string `json:"id,omitempty"`
	// Name of the IP Space
	Name string `json:"name"`
	// Description of the IP Space
	Description string `json:"description,omitempty"`
	// RegionRef is the region that this IP Space belongs in. Only Provider Gateways in the same Region can be
	// associated with this IP Space. This field cannot be updated
	RegionRef OpenApiReference `json:"regionRef"`
	// Default IP quota that applies to all the organizations the Ip Space is assigned to
	DefaultQuota TmIpSpaceDefaultQuota `json:"defaultQuota,omitempty"`
	// ExternalScopeCidr defines the total span of IP addresses to which the IP space has access.
	// This typically defines the span of IP addresses outside the bounds of a Data Center. For the
	// internet, this may be 0.0.0.0/0. For a WAN, this could be 10.0.0.0/8.
	ExternalScopeCidr string `json:"externalScopeCidr,omitempty"`
	// InternalScopeCidrBlocks defines the span of IP addresses used within a Data Center. For new
	// CIDR value not in the existing list, a new IP Block will be created. For existing CIDR value,
	// the IP Block's name can be updated. If an existing CIDR value is removed from the list, the
	// the IP Block is removed from the IP Space.
	InternalScopeCidrBlocks []TmIpSpaceInternalScopeCidrBlocks `json:"internalScopeCidrBlocks,omitempty"`
	// Represents current status of the networking entity. Possible values are:
	// * PENDING - Desired entity configuration has been received by system and is pending realization.
	// * CONFIGURING - The system is in process of realizing the entity.
	// * REALIZED - The entity is successfully realized in the system.
	// * REALIZATION_FAILED - There are some issues and the system is not able to realize the entity.
	// * UNKNOWN - Current state of entity is unknown.
	Status string `json:"status,omitempty"`
}

// IP Space quota defines the maximum number of IPv4 IPs and CIDRs that can be allocated and used by
// the IP Space across all its Internal Scopes
type TmIpSpaceDefaultQuota struct {
	// The maximum number of CIDRs with size maxSubnetSize or less, that can be allocated from all
	// the Internal Scopes of the IP Space. A '-1' value means no cap on the number of the CIDRs
	// used
	MaxCidrCount int `json:"maxCidrCount,omitempty"`
	// The maximum number of single floating IP addresses that can be allocated and used from all
	// the Internal Scopes of the IP Space. A '-1' value means no cap on the number of floating IP
	// Addresses
	MaxIPCount int `json:"maxIpCount,omitempty"`
	// The maximum size of the subnets, represented as a prefix length. The CIDRs that are allocated
	// from the Internal Scopes of the IP Space must be smaller or equal to the specified size. For
	// example, for a maxSubnetSize of 24, CIDRs with prefix length of 24, 28 or 30 can be
	// allocated
	MaxSubnetSize int `json:"maxSubnetSize,omitempty"`
}

// An IP Block represents a named CIDR that is backed by a network provider
type TmIpSpaceInternalScopeCidrBlocks struct {
	// Unique backing ID of the IP Block. This is not a Tenant Manager URN. This field is read-only and is ignored on create/update
	ID string `json:"id,omitempty"`
	// The name of the IP Block. If not set, a random name will be generated that will be prefixed
	// with the name of the IP Space. This property is updatable if there's an existing IP Block
	// with the CIDR value
	Name string `json:"name,omitempty"`
	// The CIDR that represents this IP Block. This property is not updatable
	Cidr string `json:"cidr,omitempty"`
}

// TmTier0Gateway represents NSX-T Tier-0 Gateway that are available for consumption in TM
type TmTier0Gateway struct {
	ID          string `json:"id"`
	Description string `json:"description"`
	DisplayName string `json:"displayName"`
	// ParentTier0ID in case this is a Tier 0 Gateway VRF
	ParentTier0ID string `json:"parentTier0Id"`
	// AlreadyImported displays if the Tier 0 Gateway is already consumed by TM
	AlreadyImported bool `json:"alreadyImported"`
}

// TmProviderGateway reflects a TM Provider Gateway
type TmProviderGateway struct {
	ID          string `json:"id,omitempty"`
	Name        string `json:"name"`
	Description string `json:"description,omitempty"`
	// OrgRef contains a reference to Org
	OrgRef     *OpenApiReference `json:"orgRef,omitempty"`
	BackingRef OpenApiReference  `json:"backingRef,omitempty"`
	// BackingType - NSX_TIER0
	BackingType string `json:"backingType,omitempty"`
	// RegionRef contains Region reference
	RegionRef OpenApiReference `json:"regionRef,omitempty"`
	// IPSpaceRefs - a list of IP Space references to create associations with.
	// NOTE. It is used _only_ for creation. Reading will return it empty, and update will not work
	// - one must use `TmIpSpaceAssociation` to update IP Space associations with Provider Gateway
	IPSpaceRefs []OpenApiReference `json:"ipSpaceRefs,omitempty"`
	// Represents current status of the networking entity. Possible values are:
	// * PENDING - Desired entity configuration has been received by system and is pending realization.
	// * CONFIGURING - The system is in process of realizing the entity.
	// * REALIZED - The entity is successfully realized in the system.
	// * REALIZATION_FAILED - There are some issues and the system is not able to realize the entity.
	// * UNKNOWN - Current state of entity is unknown.
	Status string `json:"status,omitempty"`
}

// TmIpSpaceAssociation manages IP Space and Provider Gateway associations
type TmIpSpaceAssociation struct {
	ID          string `json:"id,omitempty"`
	Description string `json:"description,omitempty"`
	Name        string `json:"name,omitempty"`
	// IPSpaceRef must contain an IP Space reference that will be associated with Provider Gateway
	IPSpaceRef *OpenApiReference `json:"ipSpaceRef"`
	// ProviderGatewayRef must contain a Provider Gateway reference that will be association with an
	// IP Space
	ProviderGatewayRef *OpenApiReference `json:"providerGatewayRef"`
	// Represents current status of the networking entity. Possible values are:
	// * PENDING - Desired entity configuration has been received by system and is pending realization.
	// * CONFIGURING - The system is in process of realizing the entity.
	// * REALIZED - The entity is successfully realized in the system.
	// * REALIZATION_FAILED - There are some issues and the system is not able to realize the entity.
	// * UNKNOWN - Current state of entity is unknown.
	Status string `json:"status,omitempty"`
}

// TmEdgeCluster defines NSX-T Edge Cluster representation structure within TM
type TmEdgeCluster struct {
	ID string `json:"id,omitempty"`
	// Display name for the Edge Cluster
	Name string `json:"name,omitempty"`
	// Description for the Edge Cluster
	Description string            `json:"description,omitempty"`
	RegionRef   *OpenApiReference `json:"regionRef,omitempty"`
	// Deployment type for transport nodes in the Edge Cluster. Possible values are:
	// * VIRTUAL_MACHINE - If all members are of type VIRTUAL_MACHINE
	// * PHYSICAL_MACHINE - If all members are of type PHYSICAL_MACHINE
	// * UNKNOWN - If there are no members or their type is not known
	DeploymentType string `json:"deploymentType,omitempty"`
	// NodeCount contains number of transport nodes in the Edge Cluster. If this information is not
	// available, nodeCount will be set to -1
	NodeCount int `json:"nodeCount,omitempty"`
	// Number of Organizations using the Edge Cluster
	OrgCount int `json:"orgCount,omitempty"`
	// Number of VPCs using the Edge Cluster
	VpcCount int `json:"vpcCount,omitempty"`
	// Average CPU utilization across all member nodes. This is inclusive of both Data plane and
	// Service CPU cores across all the member nodes
	AvgCPUUsagePercentage float64 `json:"avgCpuUsagePercentage,omitempty"`
	// Average RAM utilization across all member nodes
	AvgMemoryUsagePercentage float64 `json:"avgMemoryUsagePercentage,omitempty"`
	// The current health status of the Edge Cluster. Possible values are:
	// * UP - The Edge Cluster is healthy
	// * DOWN - The Edge Cluster is down
	// * DEGRADED - The Edge Cluster is not operating at capacity. One or more member nodes are down or inactive
	// * UNKNOWN - The Edge Cluster state is unknown. If UNKNOWN, avgMemoryUsagePercentage and avgCpuUsagePercentage will be not be set
	HealthStatus string `json:"healthStatus,omitempty"`
	// The default ingress and egress QoS config associated with this Edge Cluster. This will be
	// used to configure default QoS profiles when the cluster is associated with the organization
	// through a Regional Networking Assignment
	DefaultQosConfig TmEdgeClusterDefaultQosConfig `json:"defaultQosConfig"`
	// BackingRef contains reference to the backing NSX edge cluster
	BackingRef *OpenApiReference `json:"backingRef,omitempty"`
	// Status represents current status of the networking entity. Possible values are:
	// * PENDING - Desired entity configuration has been received by system and is pending realization
	// * CONFIGURING - The system is in process of realizing the entity
	// * REALIZED - The entity is successfully realized in the system
	// * REALIZATION_FAILED - There are some issues and the system is not able to realize the entity
	// * UNKNOWN - Current state of entity is unknown
	Status string `json:"status,omitempty"`
}

// The default ingress and egress QoS config associated with this Edge Cluster. This will be used to
// configure default QoS profiles when the cluster is associated with the organization through a
// Regional Networking Assignment
type TmEdgeClusterDefaultQosConfig struct {
	// Gateway QoS profile applicable to Ingress traffic. Setting this property to NULL results in
	// no QoS being applied for traffic in ingress direction
	IngressProfile *TmEdgeClusterQosProfile `json:"ingressProfile"`
	// Gateway QoS profile applicable to Egress traffic. Setting this property to NULL results in no
	// QoS being applied for traffic in egress direction
	EgressProfile *TmEdgeClusterQosProfile `json:"egressProfile"`
}

// TmEdgeClusterQosProfile represents the Gateway QoS profile for egress/ingress traffic
type TmEdgeClusterQosProfile struct {
	// Unique backing ID of the QoS profile in NSX manager backing the region. This is not a Tenant Manager URN
	ID string `json:"id,omitempty"`
	// Name  of the QoS profile in NSX manager backing the region
	Name string `json:"name,omitempty"`
	// Committed bandwidth specified in Mbps. Bandwidth is limited to line rate when the value
	// configured is greater than line rate. Traffic exceeding bandwidth will be dropped
	// Minimum Value: 1
	CommittedBandwidthMbps int `json:"committedBandwidthMbps,omitempty"`
	// Burst size in bytes
	// Minimum Value - 1
	BurstSizeBytes int `json:"burstSizeBytes,omitempty"`
	// Type of the referenced profile.
	// * DEFAULT: The default profile associated with the Edge Cluster
	// * CUSTOM: Custom profile for Organization workloads running within region
	// To override the values and create new profile, set the type to CUSTOM
	Type string `json:"type,omitempty"`
}

// An object representing the status of a member Transport Node of an Edge Cluster
type TmEdgeClusterTransportNodeStatus struct {
	// Average utilization of all the DPDK CPU cores in the system
	AvgDatapathCPUUsagePercentage float64 `json:"avgDatapathCpuUsagePercentage,omitempty"`
	// Average utilization of all the Service CPU cores in the system
	AvgServiceCPUUsagePercentage float64 `json:"avgServiceCpuUsagePercentage,omitempty"`
	// Number of datapath CPU cores in the system. These cores handle fast path packet processing using DPDK
	DatapathCPUCoreCount int `json:"datapathCpuCoreCount,omitempty"`
	// Percentage of memory in use by datapath processes. It is inclusive of heap memory, memory pool and resident memory
	DatapathMemoryUsagePercentage float64 `json:"datapathMemoryUsagePercentage,omitempty"`
	// The current health status of the Edge Node. Possible values are:
	// * UP - The Edge Node is healthy
	// * DOWN - The Edge Node is down
	// * DEGRADED - The Edge Node is not operating at capacity
	// * UNKNOWN - The Edge Node state is unknown
	HealthStatus string `json:"healthStatus,omitempty"`
	// The display name of this Transport Node
	NodeName string `json:"nodeName,omitempty"`
	// Number of Service CPU cores in the system. These cores handle system and layer-7 related processing
	ServiceCPUCoreCount int `json:"serviceCpuCoreCount,omitempty"`
	// Percentage of RAM in use on the edge node
	SystemMemoryUsagePercentage float64 `json:"systemMemoryUsagePercentage,omitempty"`
	// Number of CPU cores in the system
	TotalCPUCoreCount int `json:"totalCpuCoreCount,omitempty"`
}

// TmRegionalNetworkingSetting describes a Regional Networking Setting
type TmRegionalNetworkingSetting struct {
	// ID of the Regional Networking Setting in URN format.
	ID string `json:"id"`
	// Name for the Regional Networking Setting. Name can be entered manually, but will be
	// autogenerated based on org and region if left unset
	Name string `json:"name"`

	// The Organization this Regional Networking Setting belongs to
	OrgRef OpenApiReference `json:"orgRef"`

	// Reference to the associated Provider Gateway for egress
	ProviderGatewayRef OpenApiReference `json:"providerGatewayRef"`

	// The Region this Regional Networking Setting belongs to
	RegionRef OpenApiReference `json:"regionRef"`

	// Reference to the Edge cluster to use for the networking workloads configured within the
	// Region. If the Edge Cluster is not specified, the system will default to the Edge Cluster of
	// the selected Provider Gateway's backing router.
	ServiceEdgeClusterRef *OpenApiReference `json:"serviceEdgeClusterRef"`

	// Status represents current status of the networking entity. Possible values are:
	// * PENDING - Desired entity configuration has been received by system and is pending realization
	// * CONFIGURING - The system is in process of realizing the entity
	// * REALIZED - The entity is successfully realized in the system
	// * REALIZATION_FAILED - There are some issues and the system is not able to realize the entity
	// * UNKNOWN - Current state of entity is unknown
	Status string `json:"status,omitempty"`
}

<<<<<<< HEAD
// types.User

type TmUser struct {
	ID                      string              `json:"id"`
	Username                string              `json:"username"`
	Password                string              `json:"password,omitempty"`
	Enabled                 *bool               `json:"enabled,omitempty"`
	Description             string              `json:"description,omitempty"`
	EffectiveRoleEntityRefs []*OpenApiReference `json:"effectiveRoleEntityRefs,omitempty"`
	Email                   string              `json:"email,omitempty"`
	FamilyName              string              `json:"familyName,omitempty"`
	FullName                string              `json:"fullName,omitempty"`
	RoleEntityRefs          []*OpenApiReference `json:"roleEntityRefs,omitempty"`
	GivenName               string              `json:"givenName,omitempty"`
	InheritGroupRoles       bool                `json:"inheritGroupRoles,omitempty"`
	IsGroupRole             bool                `json:"isGroupRole,omitempty"`
	Locked                  bool                `json:"locked,omitempty"`
	NameInSource            string              `json:"nameInSource,omitempty"`
	OrgEntityRef            *OpenApiReference   `json:"orgEntityRef,omitempty"`
	Phone                   string              `json:"phone,omitempty"`
	ProviderType            string              `json:"providerType,omitempty"`
	StoredVMQuota           int                 `json:"storedVmQuota,omitempty"`
	Stranded                bool                `json:"stranded,omitempty"`
	DeployedVMQuota         int                 `json:"deployedVmQuota,omitempty"`
=======
// VpcConnectivityProfileQosConfig is a type alias for TmEdgeClusterDefaultQosConfig
//
// Note. The structures are identical at the moment, but they are used in different endpoints and
// might drift in future. Having a type alias will allow having different structures without breaking code.
type VpcConnectivityProfileQosConfig = TmEdgeClusterDefaultQosConfig

// VpcConnectivityProfileQosProfile is a type alias for TmEdgeClusterQosProfile
//
// Note. The structures are identical at the moment, but they are used in different endpoints and
// might drift in future. Having a type alias will allow having different structures without breaking code.
type VpcConnectivityProfileQosProfile = TmEdgeClusterQosProfile

// TmRegionalNetworkingVpcConnectivityProfile represents default VPC connectivity profile for
// networking workloads running within the region and Organization specified by Regional Networking
// Setting
type TmRegionalNetworkingVpcConnectivityProfile struct {
	Name                  string                           `json:"name,omitempty"`
	QosConfig             *VpcConnectivityProfileQosConfig `json:"qosConfig,omitempty"`
	ServiceEdgeClusterRef *OpenApiReference                `json:"serviceEdgeClusterRef,omitempty"`
	// ExternalCidrBlocks is a comma separated list of the external IP CIDRs which are available for use by the VPC.
	ExternalCidrBlocks string `json:"externalCidrBlocks,omitempty"`
>>>>>>> 6d3f5706
}<|MERGE_RESOLUTION|>--- conflicted
+++ resolved
@@ -598,8 +598,28 @@
 	Status string `json:"status,omitempty"`
 }
 
-<<<<<<< HEAD
-// types.User
+// VpcConnectivityProfileQosConfig is a type alias for TmEdgeClusterDefaultQosConfig
+//
+// Note. The structures are identical at the moment, but they are used in different endpoints and
+// might drift in future. Having a type alias will allow having different structures without breaking code.
+type VpcConnectivityProfileQosConfig = TmEdgeClusterDefaultQosConfig
+
+// VpcConnectivityProfileQosProfile is a type alias for TmEdgeClusterQosProfile
+//
+// Note. The structures are identical at the moment, but they are used in different endpoints and
+// might drift in future. Having a type alias will allow having different structures without breaking code.
+type VpcConnectivityProfileQosProfile = TmEdgeClusterQosProfile
+
+// TmRegionalNetworkingVpcConnectivityProfile represents default VPC connectivity profile for
+// networking workloads running within the region and Organization specified by Regional Networking
+// Setting
+type TmRegionalNetworkingVpcConnectivityProfile struct {
+	Name                  string                           `json:"name,omitempty"`
+	QosConfig             *VpcConnectivityProfileQosConfig `json:"qosConfig,omitempty"`
+	ServiceEdgeClusterRef *OpenApiReference                `json:"serviceEdgeClusterRef,omitempty"`
+	// ExternalCidrBlocks is a comma separated list of the external IP CIDRs which are available for use by the VPC.
+	ExternalCidrBlocks string `json:"externalCidrBlocks,omitempty"`
+}
 
 type TmUser struct {
 	ID                      string              `json:"id"`
@@ -623,27 +643,4 @@
 	StoredVMQuota           int                 `json:"storedVmQuota,omitempty"`
 	Stranded                bool                `json:"stranded,omitempty"`
 	DeployedVMQuota         int                 `json:"deployedVmQuota,omitempty"`
-=======
-// VpcConnectivityProfileQosConfig is a type alias for TmEdgeClusterDefaultQosConfig
-//
-// Note. The structures are identical at the moment, but they are used in different endpoints and
-// might drift in future. Having a type alias will allow having different structures without breaking code.
-type VpcConnectivityProfileQosConfig = TmEdgeClusterDefaultQosConfig
-
-// VpcConnectivityProfileQosProfile is a type alias for TmEdgeClusterQosProfile
-//
-// Note. The structures are identical at the moment, but they are used in different endpoints and
-// might drift in future. Having a type alias will allow having different structures without breaking code.
-type VpcConnectivityProfileQosProfile = TmEdgeClusterQosProfile
-
-// TmRegionalNetworkingVpcConnectivityProfile represents default VPC connectivity profile for
-// networking workloads running within the region and Organization specified by Regional Networking
-// Setting
-type TmRegionalNetworkingVpcConnectivityProfile struct {
-	Name                  string                           `json:"name,omitempty"`
-	QosConfig             *VpcConnectivityProfileQosConfig `json:"qosConfig,omitempty"`
-	ServiceEdgeClusterRef *OpenApiReference                `json:"serviceEdgeClusterRef,omitempty"`
-	// ExternalCidrBlocks is a comma separated list of the external IP CIDRs which are available for use by the VPC.
-	ExternalCidrBlocks string `json:"externalCidrBlocks,omitempty"`
->>>>>>> 6d3f5706
 }