package types

// RegionStoragePolicy defines a Region storage policy
type RegionStoragePolicy struct {
	Id string `json:"id,omitempty"`
	// Name for the policy. It must follow RFC 1123 Label Names to conform with Kubernetes standards
	Name string `json:"name"`
	// The Region that this policy belongs to
	Region *OpenApiReference `json:"region"`
	// Description of the policy
	Description string `json:"description,omitempty"`
	// The creation status of the region storage policy. Can be [NOT_READY, READY]
	Status string `json:"status,omitempty"`
	// Storage capacity in megabytes for this policy
	StorageCapacityMB int64 `json:"storageCapacityMB,omitempty"`
	// Consumed storage in megabytes for this policy
	StorageConsumedMB int64 `json:"storageConsumedMB,omitempty"`
}

// ContentLibrary is an object representing a VCF Content Library
type ContentLibrary struct {
	// The name of the Content Library
	Name string `json:"name"`
	// A collection of RegionStoragePolicy or VdcStoragePolicy references used by this Content Library
	StoragePolicies []OpenApiReference `json:"storagePolicies"`
	// For Tenant Content Libraries this field represents whether this Content Library should be automatically attached to
	// all current and future namespaces in the tenant organization. If no value is supplied during Tenant Content Library
	// creation then this field will default to true. If a value of false is supplied, then this Tenant Content Library will
	// only be attached to namespaces that explicitly request it. For Provider Content Libraries this field is not needed for
	// creation and will always be returned as true. This field cannot be updated after Content Library creation
	AutoAttach bool `json:"autoAttach,omitempty"`
	// The ISO-8601 timestamp representing when this Content Library was created
	CreationDate string `json:"creationDate,omitempty"`
	// The description of the Content Library
	Description string `json:"description,omitempty"`
	// A unique identifier for the Content library
	Id string `json:"id,omitempty"`
	// Whether this Content Library is shared with other organizations
	IsShared bool `json:"isShared,omitempty"`
	// Whether this Content Library is subscribed from an external published library
	IsSubscribed bool `json:"isSubscribed,omitempty"`
	// The type of content library:
	// - PROVIDER - Content Library that is scoped to a provider
	// - TENANT - Content Library that is scoped to a tenant organization
	LibraryType string `json:"libraryType,omitempty"`
	// The reference to the organization that the Content Library belongs to
	Org *OpenApiReference `json:"org,omitempty"`
	// An object representing subscription settings of a Content Library
	SubscriptionConfig *ContentLibrarySubscriptionConfig `json:"subscriptionConfig,omitempty"`
	// Version number of this Content library
	VersionNumber int64 `json:"versionNumber,omitempty"`
}

// ContentLibrarySubscriptionConfig represents subscription settings of a Content Library
type ContentLibrarySubscriptionConfig struct {
	// Subscription url of this Content Library. It cannot be changed once set for a Content Library
	SubscriptionUrl string `json:"subscriptionUrl"`
	// Whether to eagerly download content from publisher and store it locally
	NeedLocalCopy bool `json:"needLocalCopy,omitempty"`
	// Password to use to authenticate with the publisher
	Password string `json:"password,omitempty"`
}

<<<<<<< HEAD
// ContentLibraryItem is an object representing a VCF Content Library Item
type ContentLibraryItem struct {
	// The reference to the content library that this item belongs to
	ContentLibrary OpenApiReference `json:"contentLibrary"`
	// The name of the content library item
	Name string `json:"name"`

	// The ISO-8601 timestamp representing when this item was created
	CreationDate string `json:"creationDate,omitempty"`
	// The description of the content library item
	Description string `json:"description,omitempty"`
	// A unique identifier for the library item
	Id string `json:"id,omitempty"`
	// Virtual Machine Identifier (VMI) of the item. This is a ReadOnly field
	ImageIdentifier string `json:"imageIdentifier,omitempty"`
	// Whether this item is published
	IsPublished bool `json:"isPublished,omitempty"`
	// Whether this item is subscribed
	IsSubscribed bool `json:"isSubscribed,omitempty"`
	// The ISO-8601 timestamp representing when this item was last synced if subscribed
	LastSuccessfulSync string `json:"lastSuccessfulSync,omitempty"`
	// The reference to the organization that the item belongs to
	Org *OpenApiReference `json:"org,omitempty"`
	// Status of this content library item
	Status string `json:"status,omitempty"`
	// The version of this item. For a subscribed library, this version is same as in publisher library
	Version int `json:"version,omitempty"`
=======
// TmOrg defines structure for creating TM Organization
type TmOrg struct {
	ID string `json:"id,omitempty"`
	// Name of organization that will be used in the URL slug
	Name string `json:"name"`
	// DisplayName contains a full display name of the organization
	DisplayName string `json:"displayName"`
	// Description of the Org
	Description string `json:"description,omitempty"`

	// CanManageOrgs sets whether or not this org can manage other tenant orgs.
	// This can be toggled to true to automatically perform the following steps:
	// * Publishes the Default Sub-Provider Entitlement Rights Bundle to the org
	// * Publishes the Sub-Provider Administrator global role (if it exists) to the org
	// * Creates a Default Rights Bundle in the org containing all publishable rights that are
	// currently published to the org. Marks that Rights Bundle as publish all.
	// * Clones all default roles currently published to the org into Global Roles in the org. Marks
	// them all publish all
	// Cannot be set to false as there may be any number of Rights Bundles granting sub-provider
	// rights to this org. Instead, unpublish any rights bundles that have the Org Traverse right
	// from this org
	CanManageOrgs bool `json:"canManageOrgs,omitempty"`
	// CanPublish defines whether the organization can publish catalogs externally
	CanPublish bool `json:"canPublish,omitempty"`
	// CatalogCount withing the Org
	CatalogCount int `json:"catalogCount,omitempty"`
	// DirectlyManagedOrgCount contains the count of the orgs this org directly manages
	DirectlyManagedOrgCount int `json:"directlyManagedOrgCount,omitempty"`
	// DiskCount defines the number of disks in the Org
	DiskCount int `json:"diskCount,omitempty"`

	// IsClassicTenant defines whether the organization is a classic VRA-style tenant. This field
	// cannot be updated. Note this style is deprecated and this field exists for the purpose of VRA
	// backwards compatibility.
	IsClassicTenant bool `json:"isClassicTenant,omitempty"`
	// IsEnabled defines if the Org is enabled
	IsEnabled bool `json:"isEnabled,omitempty"`
	// ManagedBy defines the provider Org that manages this Organization
	ManagedBy *OpenApiReference `json:"managedBy,omitempty"`
	// MaskedEventTaskUsername sets username as it appears in the tenant events/tasks. Requires
	// 'Organization Edit Username Mask'
	MaskedEventTaskUsername string `json:"maskedEventTaskUsername,omitempty"`
	// OrgVdcCount contains count of VDCs assigned to the Org
	OrgVdcCount int `json:"orgVdcCount,omitempty"`
	// RunningVMCount contains count of VM running in the Org
	RunningVMCount int `json:"runningVMCount,omitempty"`
	// UserCount contains user count in the Org
	UserCount int `json:"userCount,omitempty"`
	// VappCount contains vApp count in the Org
	VappCount int `json:"vappCount,omitempty"`
>>>>>>> c65a7075
}<|MERGE_RESOLUTION|>--- conflicted
+++ resolved
@@ -61,7 +61,6 @@
 	Password string `json:"password,omitempty"`
 }
 
-<<<<<<< HEAD
 // ContentLibraryItem is an object representing a VCF Content Library Item
 type ContentLibraryItem struct {
 	// The reference to the content library that this item belongs to
@@ -89,7 +88,8 @@
 	Status string `json:"status,omitempty"`
 	// The version of this item. For a subscribed library, this version is same as in publisher library
 	Version int `json:"version,omitempty"`
-=======
+}
+
 // TmOrg defines structure for creating TM Organization
 type TmOrg struct {
 	ID string `json:"id,omitempty"`
@@ -140,5 +140,4 @@
 	UserCount int `json:"userCount,omitempty"`
 	// VappCount contains vApp count in the Org
 	VappCount int `json:"vappCount,omitempty"`
->>>>>>> c65a7075
 }