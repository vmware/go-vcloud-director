package types

// RegionStoragePolicy defines a Region storage policy
type RegionStoragePolicy struct {
	ID string `json:"id,omitempty"`
	// Name for the policy. It must follow RFC 1123 Label Names to conform with Kubernetes standards
	Name string `json:"name"`
	// The Region that this policy belongs to
	Region *OpenApiReference `json:"region"`
	// Description of the policy
	Description string `json:"description,omitempty"`
	// The creation status of the region storage policy. Can be [NOT_READY, READY]
	Status string `json:"status,omitempty"`
	// Storage capacity in megabytes for this policy
	StorageCapacityMB int64 `json:"storageCapacityMB,omitempty"`
	// Consumed storage in megabytes for this policy
	StorageConsumedMB int64 `json:"storageConsumedMB,omitempty"`
}

// StorageClass defines a Storage Class
type StorageClass struct {
	ID string `json:"id,omitempty"`
	// Name for the storage class
	Name string `json:"name"`
	// The Region that this storage class belongs to
	Region *OpenApiReference `json:"region"`
	// The total storage capacity of the storage class in mebibytes
	StorageCapacityMiB int64 `json:"storageCapacityMiB,omitempty"`
	// For tenants, this represents the total storage given to all namespaces consuming from this storage class in mebibytes.
	// For providers, this represents the total storage given to tenants from this storage class in mebibytes.
	StorageConsumedMiB int64 `json:"storageConsumedMiB,omitempty"`
	// The zones available to the storage class
	Zones OpenApiReferences `json:"zones,omitempty"`
}

// ContentLibrary is an object representing a VCF Content Library
type ContentLibrary struct {
	// The name of the Content Library
	Name string `json:"name"`
	// A collection of storage class references used by this Content Library
	StorageClasses OpenApiReferences `json:"storageClasses,omitempty"`
	// For Tenant Content Libraries this field represents whether this Content Library should be automatically attached to
	// all current and future namespaces in the tenant organization. If no value is supplied during Tenant Content Library
	// creation then this field will default to true. If a value of false is supplied, then this Tenant Content Library will
	// only be attached to namespaces that explicitly request it. For Provider Content Libraries this field is not needed for
	// creation and will always be returned as true. This field cannot be updated after Content Library creation
	AutoAttach bool `json:"autoAttach,omitempty"`
	// The ISO-8601 timestamp representing when this Content Library was created
	CreationDate string `json:"creationDate,omitempty"`
	// The description of the Content Library
	Description string `json:"description,omitempty"`
	// A unique identifier for the Content library
	ID string `json:"id,omitempty"`
	// Whether this Content Library is shared with other organizations
	IsShared bool `json:"isShared,omitempty"`
	// Whether this Content Library is subscribed from an external published library
	IsSubscribed bool `json:"isSubscribed,omitempty"`
	// The type of content library:
	// - PROVIDER - Content Library that is scoped to a provider
	// - TENANT - Content Library that is scoped to a tenant organization
	LibraryType string `json:"libraryType,omitempty"`
	// The reference to the organization that the Content Library belongs to
	Org *OpenApiReference `json:"org,omitempty"`
	// An object representing subscription settings of a Content Library
	SubscriptionConfig *ContentLibrarySubscriptionConfig `json:"subscriptionConfig,omitempty"`
	// Version number of this Content library
	VersionNumber int64 `json:"versionNumber,omitempty"`
}

// ContentLibrarySubscriptionConfig represents subscription settings of a Content Library
type ContentLibrarySubscriptionConfig struct {
	// Subscription url of this Content Library. It cannot be changed once set for a Content Library
	SubscriptionUrl string `json:"subscriptionUrl"`
	// Whether to eagerly download content from publisher and store it locally
	NeedLocalCopy bool `json:"needLocalCopy,omitempty"`
	// Password to use to authenticate with the publisher
	Password string `json:"password,omitempty"`
}

// ContentLibraryItem is an object representing a VCF Content Library Item
type ContentLibraryItem struct {
	// The reference to the content library that this item belongs to
	ContentLibrary OpenApiReference `json:"contentLibrary"`
	// The name of the content library item
	Name string `json:"name"`
	// The type of content library item. This field is only required for content library upload
	ItemType string `json:"itemType"`

	// The ISO-8601 timestamp representing when this item was created
	CreationDate string `json:"creationDate,omitempty"`
	// The description of the content library item
	Description string `json:"description,omitempty"`
	// A unique identifier for the library item
	ID string `json:"id,omitempty"`
	// Virtual Machine Identifier (VMI) of the item. This is a ReadOnly field
	ImageIdentifier string `json:"imageIdentifier,omitempty"`
	// Whether this item is published
	IsPublished bool `json:"isPublished,omitempty"`
	// Whether this item is subscribed
	IsSubscribed bool `json:"isSubscribed,omitempty"`
	// The ISO-8601 timestamp representing when this item was last synced if subscribed
	LastSuccessfulSync string `json:"lastSuccessfulSync,omitempty"`
	// The reference to the organization that the item belongs to
	Org *OpenApiReference `json:"org,omitempty"`
	// Status of this content library item
	Status string `json:"status,omitempty"`
	// The version of this item. For a subscribed library, this version is same as in publisher library
	Version int `json:"version,omitempty"`
}

// ContentLibraryItemFile specifies a Content Library Item file for uploads
type ContentLibraryItemFile struct {
	ExpectedSizeBytes int64  `json:"expectedSizeBytes"`
	BytesTransferred  int64  `json:"bytesTransferred"`
	Name              string `json:"name"`
	TransferUrl       string `json:"transferUrl"`
}

// TmOrg defines structure for creating TM Organization
type TmOrg struct {
	ID string `json:"id,omitempty"`
	// Name of organization that will be used in the URL slug
	Name string `json:"name"`
	// DisplayName contains a full display name of the organization
	DisplayName string `json:"displayName"`
	// Description of the Org
	Description string `json:"description,omitempty"`

	// CanManageOrgs sets whether or not this org can manage other tenant orgs.
	// This can be toggled to true to automatically perform the following steps:
	// * Publishes the Default Sub-Provider Entitlement Rights Bundle to the org
	// * Publishes the Sub-Provider Administrator global role (if it exists) to the org
	// * Creates a Default Rights Bundle in the org containing all publishable rights that are
	// currently published to the org. Marks that Rights Bundle as publish all.
	// * Clones all default roles currently published to the org into Global Roles in the org. Marks
	// them all publish all
	// Cannot be set to false as there may be any number of Rights Bundles granting sub-provider
	// rights to this org. Instead, unpublish any rights bundles that have the Org Traverse right
	// from this org
	CanManageOrgs bool `json:"canManageOrgs,omitempty"`
	// CanPublish defines whether the organization can publish catalogs externally
	CanPublish bool `json:"canPublish,omitempty"`
	// CatalogCount withing the Org
	CatalogCount int `json:"catalogCount,omitempty"`
	// DirectlyManagedOrgCount contains the count of the orgs this org directly manages
	DirectlyManagedOrgCount int `json:"directlyManagedOrgCount,omitempty"`
	// DiskCount defines the number of disks in the Org
	DiskCount int `json:"diskCount,omitempty"`

	// IsClassicTenant defines whether the organization is a classic VRA-style tenant. This field
	// cannot be updated. Note this style is deprecated and this field exists for the purpose of VRA
	// backwards compatibility.
	IsClassicTenant bool `json:"isClassicTenant,omitempty"`
	// IsEnabled defines if the Org is enabled
	IsEnabled bool `json:"isEnabled,omitempty"`
	// ManagedBy defines the provider Org that manages this Organization
	ManagedBy *OpenApiReference `json:"managedBy,omitempty"`
	// MaskedEventTaskUsername sets username as it appears in the tenant events/tasks. Requires
	// 'Organization Edit Username Mask'
	MaskedEventTaskUsername string `json:"maskedEventTaskUsername,omitempty"`
	// OrgVdcCount contains count of VDCs assigned to the Org
	OrgVdcCount int `json:"orgVdcCount,omitempty"`
	// RunningVMCount contains count of VM running in the Org
	RunningVMCount int `json:"runningVMCount,omitempty"`
	// UserCount contains user count in the Org
	UserCount int `json:"userCount,omitempty"`
	// VappCount contains vApp count in the Org
	VappCount int `json:"vappCount,omitempty"`
}

// Region represents a collection of supervisor clusters across different VCs
type Region struct {
	ID string `json:"id,omitempty"`
	// The name of the region. It must follow RFC 1123 Label Names to conform with Kubernetes standards.
	Name string `json:"name"`
	// The description of the region.
	Description string `json:"description"`
	// The NSX manager for the region.
	NsxManager *OpenApiReference `json:"nsxManager"`
	// Total CPU resources in MHz available to this Region.
	CPUCapacityMHz int `json:"cpuCapacityMHz,omitempty"`
	// Total CPU reservation resources in MHz available to this Region.
	CPUReservationCapacityMHz int `json:"cpuReservationCapacityMHz,omitempty"`
	// Whether the region is enabled or not.
	IsEnabled bool `json:"isEnabled"`
	// Total memory resources (in mebibytes) available to this Region.
	MemoryCapacityMiB int `json:"memoryCapacityMiB,omitempty"`
	// Total memory reservation resources (in mebibytes) available to this Region.
	MemoryReservationCapacityMiB int `json:"memoryReservationCapacityMiB,omitempty"`
	// The creation status of the Provider VDC. Possible values are READY, NOT_READY, ERROR, FAILED.
	// A Region needs to be ready and enabled to be usable.
	Status string `json:"status,omitempty"`
	// A list of supervisors in a region
	Supervisors []OpenApiReference `json:"supervisors,omitempty"`
	// A list of distinct vCenter storage policy names from the vCenters taking part in this region.
	// A storage policy with the given name must exist in all the vCenters of this region otherwise
	// it will not be accepted. Only the storage policies added to a region can be published to the
	// tenant Virtual Datacenters.
	StoragePolicies []string `json:"storagePolicies,omitempty"`
}

// Supervisor represents a single Supervisor within vCenter
type Supervisor struct {
	// The immutable identifier of this supervisor.
	SupervisorID string `json:"supervisorId"`
	// The name of this supervisor.
	Name string `json:"name"`
	// The Region this Supervisor is associated with. If null, it has not been associated with a Region.
	Region *OpenApiReference `json:"region,omitempty"`
	// The vCenter this supervisor is associated with.
	VirtualCenter *OpenApiReference `json:"virtualCenter"`
}

// SupervisorZone represents a single zone within Supervisor
type SupervisorZone struct {
	ID string `json:"id"`
	// The name of this zone.
	Name string `json:"name"`
	// The supervisor this zone belongs to.
	Supervisor *OpenApiReference `json:"supervisor"`
	// The vCenter this supervisor zone is associated with.
	VirtualCenter *OpenApiReference `json:"virtualCenter"`
	// TotalMemoryCapacityMiB - the memory capacity (in mebibytes) in this zone. Total memory
	// consumption in this zone cannot cross this limit
	TotalMemoryCapacityMiB int64 `json:"totalMemoryCapacityMiB"`
	// TotalCPUCapacityMHz - the CPU capacity (in MHz) in this zone. Total CPU consumption in this
	// zone cannot cross this limit
	TotalCPUCapacityMHz int64 `json:"totalCPUCapacityMHz"`
	// MemoryUsedMiB - total memory used (in mebibytes) in this zone
	MemoryUsedMiB int64 `json:"memoryUsedMiB"`
	// CpuUsedMHz - total CPU used (in MHz) in this zone
	CpuUsedMHz int64 `json:"cpuUsedMHz"`
	// Region contains a reference to parent region
	Region *OpenApiReference `json:"region"`
}

// TmVdc defines a structure for creating VDCs using OpenAPI endpoint
type TmVdc struct {
	ID string `json:"id,omitempty"`
	// Name of the VDC
	Name string `json:"name"`
	// Description of the VDC
	Description string `json:"description,omitempty"`
	// IsEnabled defines if the VDC is enabled
	IsEnabled *bool `json:"isEnabled,omitempty"`
	// Org reference
	Org *OpenApiReference `json:"org"`
	// Region reference
	Region *OpenApiReference `json:"region"`
	// Status contains creation status of the VDC
	Status string `json:"status,omitempty"`
	// Supervisors contain references to Supervisors
	Supervisors []OpenApiReference `json:"supervisors,omitempty"`
	// ZoneResourceAllocation contain references of each zone within Supervisor
	ZoneResourceAllocation []*TmVdcZoneResourceAllocation `json:"zoneResourceAllocation,omitempty"`
}

// TmVdcZoneResourceAllocation defines resource allocation for a single zone
type TmVdcZoneResourceAllocation struct {
	ResourceAllocation TmVdcResourceAllocation `json:"resourceAllocation"`
	Zone               *OpenApiReference       `json:"zone"`
}

// TmVdcResourceAllocation defines compute resources of single VDC
type TmVdcResourceAllocation struct {
	// CPULimitMHz defines maximum CPU consumption limit in MHz
	CPULimitMHz int `json:"cpuLimitMHz"`
	// CPUReservationMHz defines reserved CPU capacity in MHz
	CPUReservationMHz int `json:"cpuReservationMHz"`
	// MemoryLimitMiB defines maximum memory consumption limit in MiB
	MemoryLimitMiB int `json:"memoryLimitMiB"`
	// MemoryReservationMiB defines reserved memory in Mib
	MemoryReservationMiB int `json:"memoryReservationMiB"`
}

// Zone defines a Region Zone structure
type Zone struct {
	ID string `json:"id,omitempty"`
	// Name of the Region Zone
	Name string `json:"name"`
	// Region reference
	Region *OpenApiReference `json:"region"`
	// CPULimitMhz defines the total amount of reserved and unreserved CPU resources allocated in
	// MHz
	CPULimitMhz int `json:"cpuLimitMhz"`
	// CPUReservationMhz contains the total amount of CPU resources reserved in MHz
	CPUReservationMhz int `json:"cpuReservationMhz"`
	// CPUReservationUsedMhz defines the amount of CPU resources used in MHz. For Tenants, this
	// value represents the total given to all of a Tenant's Namespaces. For Providers, this value
	// represents the total given to all Tenants
	CPUReservationUsedMhz int `json:"cpuReservationUsedMhz"`
	// CPUUsedMhz defines the amount of reserved and unreserved CPU resources used in MHz. For
	// Tenants, this value represents the total given to all of a Tenant's Namespaces. For
	// Providers, this value represents the total given to all Tenants
	CPUUsedMhz int `json:"cpuUsedMhz"`
	// MemoryLimitMiB defines the total amount of reserved and unreserved memory resources allocated
	// in MiB
	MemoryLimitMiB int `json:"memoryLimitMiB"`
	// MemoryReservationMiB defines the amount of reserved memory resources reserved in MiB
	MemoryReservationMiB int `json:"memoryReservationMiB"`
	// MemoryReservationUsedMiB defines the amount of reserved memory resources used in MiB. For
	// Tenants, this value represents the total given to all of a Tenant's Namespaces. For
	// Providers, this value represents the total given to all Tenants
	MemoryReservationUsedMiB int `json:"memoryReservationUsedMiB"`
	// MemoryUsedMiB defines the total amount of reserved and unreserved memory resources used in
	// MiB. For Tenants, this value represents the total given to all of a Tenant's Namespaces. For
	// Providers, this value represents the total given to all Tenants
	MemoryUsedMiB int `json:"memoryUsedMiB"`
}

// TmIpSpace provides configuration of mainly the external IP Prefixes that specifies
// the accessible external networks from the data center
type TmIpSpace struct {
	ID string `json:"id,omitempty"`
	// Name of the IP Space
	Name string `json:"name"`
	// Description of the IP Space
	Description string `json:"description,omitempty"`
	// RegionRef is the region that this IP Space belongs in. Only Provider Gateways in the same Region can be
	// associated with this IP Space. This field cannot be updated
	RegionRef OpenApiReference `json:"regionRef"`
	// Default IP quota that applies to all the organizations the Ip Space is assigned to
	DefaultQuota TmIpSpaceDefaultQuota `json:"defaultQuota,omitempty"`
	// ExternalScopeCidr defines the total span of IP addresses to which the IP space has access.
	// This typically defines the span of IP addresses outside the bounds of a Data Center. For the
	// internet, this may be 0.0.0.0/0. For a WAN, this could be 10.0.0.0/8.
	ExternalScopeCidr string `json:"externalScopeCidr,omitempty"`
	// InternalScopeCidrBlocks defines the span of IP addresses used within a Data Center. For new
	// CIDR value not in the existing list, a new IP Block will be created. For existing CIDR value,
	// the IP Block's name can be updated. If an existing CIDR value is removed from the list, the
	// the IP Block is removed from the IP Space.
	InternalScopeCidrBlocks []TmIpSpaceInternalScopeCidrBlocks `json:"internalScopeCidrBlocks,omitempty"`
	// Represents current status of the networking entity. Possible values are:
	// * PENDING - Desired entity configuration has been received by system and is pending realization.
	// * CONFIGURING - The system is in process of realizing the entity.
	// * REALIZED - The entity is successfully realized in the system.
	// * REALIZATION_FAILED - There are some issues and the system is not able to realize the entity.
	// * UNKNOWN - Current state of entity is unknown.
	Status string `json:"status,omitempty"`
}

// IP Space quota defines the maximum number of IPv4 IPs and CIDRs that can be allocated and used by
// the IP Space across all its Internal Scopes
type TmIpSpaceDefaultQuota struct {
	// The maximum number of CIDRs with size maxSubnetSize or less, that can be allocated from all
	// the Internal Scopes of the IP Space. A '-1' value means no cap on the number of the CIDRs
	// used
	MaxCidrCount int `json:"maxCidrCount,omitempty"`
	// The maximum number of single floating IP addresses that can be allocated and used from all
	// the Internal Scopes of the IP Space. A '-1' value means no cap on the number of floating IP
	// Addresses
	MaxIPCount int `json:"maxIpCount,omitempty"`
	// The maximum size of the subnets, represented as a prefix length. The CIDRs that are allocated
	// from the Internal Scopes of the IP Space must be smaller or equal to the specified size. For
	// example, for a maxSubnetSize of 24, CIDRs with prefix length of 24, 28 or 30 can be
	// allocated
	MaxSubnetSize int `json:"maxSubnetSize,omitempty"`
}

// An IP Block represents a named CIDR that is backed by a network provider
type TmIpSpaceInternalScopeCidrBlocks struct {
	// Unique backing ID of the IP Block. This is not a Tenant Manager URN. This field is read-only and is ignored on create/update
	ID string `json:"id,omitempty"`
	// The name of the IP Block. If not set, a random name will be generated that will be prefixed
	// with the name of the IP Space. This property is updatable if there's an existing IP Block
	// with the CIDR value
	Name string `json:"name,omitempty"`
	// The CIDR that represents this IP Block. This property is not updatable
	Cidr string `json:"cidr,omitempty"`
}

<<<<<<< HEAD
// TmEdgeCluster defines NSX-T Edge Cluster representation structure within TM
type TmEdgeCluster struct {
	ID string `json:"id,omitempty"`
	// Display name for the Edge Cluster
	Name string `json:"name,omitempty"`
	// Description for the Edge Cluster
	Description string            `json:"description,omitempty"`
	RegionRef   *OpenApiReference `json:"regionRef,omitempty"`
	// Deployment type for transport nodes in the Edge Cluster. Possible values are:
	// * VIRTUAL_MACHINE - If all members are of type VIRTUAL_MACHINE
	// * PHYSICAL_MACHINE - If all members are of type PHYSICAL_MACHINE
	// * UNKNOWN - If there are no members or their type is not known
	DeploymentType string `json:"deploymentType,omitempty"`
	// NodeCount contains number of transport nodes in the Edge Cluster. If this information is not
	// available, nodeCount will be set to -1
	NodeCount int `json:"nodeCount,omitempty"`
	// Number of Organizations using the Edge Cluster
	OrgCount int `json:"orgCount,omitempty"`
	// Number of VPCs using the Edge Cluster
	VpcCount int `json:"vpcCount,omitempty"`
	// Average CPU utilization across all member nodes. This is inclusive of both Data plane and
	// Service CPU cores across all the member nodes
	AvgCPUUsagePercentage float64 `json:"avgCpuUsagePercentage,omitempty"`
	// Average RAM utilization across all member nodes
	AvgMemoryUsagePercentage float64 `json:"avgMemoryUsagePercentage,omitempty"`
	// The current health status of the Edge Cluster. Possible values are:
	// * UP - The Edge Cluster is healthy
	// * DOWN - The Edge Cluster is down
	// * DEGRADED - The Edge Cluster is not operating at capacity. One or more member nodes are down or inactive
	// * UNKNOWN - The Edge Cluster state is unknown. If UNKNOWN, avgMemoryUsagePercentage and avgCpuUsagePercentage will be not be set
	HealthStatus string `json:"healthStatus,omitempty"`
	// The default ingress and egress QoS config associated with this Edge Cluster. This will be
	// used to configure default QoS profiles when the cluster is associated with the organization
	// through a Regional Networking Assignment
	DefaultQosConfig TmEdgeClusterDefaultQosConfig `json:"defaultQosConfig"`
	// BackingRef contains reference to the backing NSX edge cluster
	BackingRef *OpenApiReference `json:"backingRef,omitempty"`
	// Status represents current status of the networking entity. Possible values are:
	// * PENDING - Desired entity configuration has been received by system and is pending realization
	// * CONFIGURING - The system is in process of realizing the entity
	// * REALIZED - The entity is successfully realized in the system
	// * REALIZATION_FAILED - There are some issues and the system is not able to realize the entity
	// * UNKNOWN - Current state of entity is unknown
	Status string `json:"status,omitempty"`
}

// The default ingress and egress QoS config associated with this Edge Cluster. This will be used to
// configure default QoS profiles when the cluster is associated with the organization through a
// Regional Networking Assignment
type TmEdgeClusterDefaultQosConfig struct {
	// Gateway QoS profile applicable to Ingress traffic. Setting this property to NULL results in
	// no QoS being applied for traffic in ingress direction
	IngressProfile *TmEdgeClusterQosProfile `json:"ingressProfile"`
	// Gateway QoS profile applicable to Egress traffic. Setting this property to NULL results in no
	// QoS being applied for traffic in egress direction
	EgressProfile *TmEdgeClusterQosProfile `json:"egressProfile"`
}

// TmEdgeClusterQosProfile represents the Gateway QoS profile for egress/ingress traffic
type TmEdgeClusterQosProfile struct {
	// Unique backing ID of the QoS profile in NSX manager backing the region. This is not a Tenant Manager URN
	ID string `json:"id,omitempty"`
	// Name  of the QoS profile in NSX manager backing the region
	Name string `json:"name,omitempty"`
	// Committed bandwidth specified in Mbps. Bandwidth is limited to line rate when the value
	// configured is greater than line rate. Traffic exceeding bandwidth will be dropped
	// Minimum Value: 1
	CommittedBandwidthMbps int `json:"committedBandwidthMbps,omitempty"`
	// Burst size in bytes
	// Minimum Value - 1
	BurstSizeBytes int `json:"burstSizeBytes,omitempty"`
	// Type of the referenced profile.
	// * DEFAULT: The default profile associated with the Edge Cluster
	// * CUSTOM: Custom profile for Organization workloads running within region
	// To override the values and create new profile, set the type to CUSTOM
	Type string `json:"type,omitempty"`
}

// An object representing the status of a member Transport Node of an Edge Cluster
type TmEdgeClusterTransportNodeStatus struct {
	// Average utilization of all the DPDK CPU cores in the system
	AvgDatapathCPUUsagePercentage float64 `json:"avgDatapathCpuUsagePercentage,omitempty"`
	// Average utilization of all the Service CPU cores in the system
	AvgServiceCPUUsagePercentage float64 `json:"avgServiceCpuUsagePercentage,omitempty"`
	// Number of datapath CPU cores in the system. These cores handle fast path packet processing using DPDK
	DatapathCPUCoreCount int `json:"datapathCpuCoreCount,omitempty"`
	// Percentage of memory in use by datapath processes. It is inclusive of heap memory, memory pool and resident memory
	DatapathMemoryUsagePercentage float64 `json:"datapathMemoryUsagePercentage,omitempty"`
	// The current health status of the Edge Node. Possible values are:
	// * UP - The Edge Node is healthy
	// * DOWN - The Edge Node is down
	// * DEGRADED - The Edge Node is not operating at capacity
	// * UNKNOWN - The Edge Node state is unknown
	HealthStatus string `json:"healthStatus,omitempty"`
	// The display name of this Transport Node
	NodeName string `json:"nodeName,omitempty"`
	// Number of Service CPU cores in the system. These cores handle system and layer-7 related processing
	ServiceCPUCoreCount int `json:"serviceCpuCoreCount,omitempty"`
	// Percentage of RAM in use on the edge node
	SystemMemoryUsagePercentage float64 `json:"systemMemoryUsagePercentage,omitempty"`
	// Number of CPU cores in the system
	TotalCPUCoreCount int `json:"totalCpuCoreCount,omitempty"`
=======
// TmTier0Gateway represents NSX-T Tier-0 Gateway that are available for consumption in TM
type TmTier0Gateway struct {
	ID          string `json:"id"`
	Description string `json:"description"`
	DisplayName string `json:"displayName"`
	// ParentTier0ID in case this is a Tier 0 Gateway VRF
	ParentTier0ID string `json:"parentTier0Id"`
	// AlreadyImported displays if the Tier 0 Gateway is already consumed by TM
	AlreadyImported bool `json:"alreadyImported"`
}

// TmProviderGateway reflects a TM Provider Gateway
type TmProviderGateway struct {
	ID          string `json:"id,omitempty"`
	Name        string `json:"name"`
	Description string `json:"description,omitempty"`
	// OrgRef contains a reference to Org
	OrgRef     *OpenApiReference `json:"orgRef,omitempty"`
	BackingRef OpenApiReference  `json:"backingRef,omitempty"`
	// BackingType - NSX_TIER0
	BackingType string `json:"backingType,omitempty"`
	// RegionRef contains Region reference
	RegionRef OpenApiReference `json:"regionRef,omitempty"`
	// IPSpaceRefs - a list of IP Space references to create associations with.
	// NOTE. It is used _only_ for creation. Reading will return it empty, and update will not work
	// - one must use `TmIpSpaceAssociation` to update IP Space associations with Provider Gateway
	IPSpaceRefs []OpenApiReference `json:"ipSpaceRefs,omitempty"`
	// Represents current status of the networking entity. Possible values are:
	// * PENDING - Desired entity configuration has been received by system and is pending realization.
	// * CONFIGURING - The system is in process of realizing the entity.
	// * REALIZED - The entity is successfully realized in the system.
	// * REALIZATION_FAILED - There are some issues and the system is not able to realize the entity.
	// * UNKNOWN - Current state of entity is unknown.
	Status string `json:"status,omitempty"`
}

// TmIpSpaceAssociation manages IP Space and Provider Gateway associations
type TmIpSpaceAssociation struct {
	ID          string `json:"id,omitempty"`
	Description string `json:"description,omitempty"`
	Name        string `json:"name,omitempty"`
	// IPSpaceRef must contain an IP Space reference that will be associated with Provider Gateway
	IPSpaceRef *OpenApiReference `json:"ipSpaceRef"`
	// ProviderGatewayRef must contain a Provider Gateway reference that will be association with an
	// IP Space
	ProviderGatewayRef *OpenApiReference `json:"providerGatewayRef"`
	// Represents current status of the networking entity. Possible values are:
	// * PENDING - Desired entity configuration has been received by system and is pending realization.
	// * CONFIGURING - The system is in process of realizing the entity.
	// * REALIZED - The entity is successfully realized in the system.
	// * REALIZATION_FAILED - There are some issues and the system is not able to realize the entity.
	// * UNKNOWN - Current state of entity is unknown.
	Status string `json:"status,omitempty"`
>>>>>>> 05b2e432
}<|MERGE_RESOLUTION|>--- conflicted
+++ resolved
@@ -369,7 +369,61 @@
 	Cidr string `json:"cidr,omitempty"`
 }
 
-<<<<<<< HEAD
+// TmTier0Gateway represents NSX-T Tier-0 Gateway that are available for consumption in TM
+type TmTier0Gateway struct {
+	ID          string `json:"id"`
+	Description string `json:"description"`
+	DisplayName string `json:"displayName"`
+	// ParentTier0ID in case this is a Tier 0 Gateway VRF
+	ParentTier0ID string `json:"parentTier0Id"`
+	// AlreadyImported displays if the Tier 0 Gateway is already consumed by TM
+	AlreadyImported bool `json:"alreadyImported"`
+}
+
+// TmProviderGateway reflects a TM Provider Gateway
+type TmProviderGateway struct {
+	ID          string `json:"id,omitempty"`
+	Name        string `json:"name"`
+	Description string `json:"description,omitempty"`
+	// OrgRef contains a reference to Org
+	OrgRef     *OpenApiReference `json:"orgRef,omitempty"`
+	BackingRef OpenApiReference  `json:"backingRef,omitempty"`
+	// BackingType - NSX_TIER0
+	BackingType string `json:"backingType,omitempty"`
+	// RegionRef contains Region reference
+	RegionRef OpenApiReference `json:"regionRef,omitempty"`
+	// IPSpaceRefs - a list of IP Space references to create associations with.
+	// NOTE. It is used _only_ for creation. Reading will return it empty, and update will not work
+	// - one must use `TmIpSpaceAssociation` to update IP Space associations with Provider Gateway
+	IPSpaceRefs []OpenApiReference `json:"ipSpaceRefs,omitempty"`
+	// Represents current status of the networking entity. Possible values are:
+	// * PENDING - Desired entity configuration has been received by system and is pending realization.
+	// * CONFIGURING - The system is in process of realizing the entity.
+	// * REALIZED - The entity is successfully realized in the system.
+	// * REALIZATION_FAILED - There are some issues and the system is not able to realize the entity.
+	// * UNKNOWN - Current state of entity is unknown.
+	Status string `json:"status,omitempty"`
+}
+
+// TmIpSpaceAssociation manages IP Space and Provider Gateway associations
+type TmIpSpaceAssociation struct {
+	ID          string `json:"id,omitempty"`
+	Description string `json:"description,omitempty"`
+	Name        string `json:"name,omitempty"`
+	// IPSpaceRef must contain an IP Space reference that will be associated with Provider Gateway
+	IPSpaceRef *OpenApiReference `json:"ipSpaceRef"`
+	// ProviderGatewayRef must contain a Provider Gateway reference that will be association with an
+	// IP Space
+	ProviderGatewayRef *OpenApiReference `json:"providerGatewayRef"`
+	// Represents current status of the networking entity. Possible values are:
+	// * PENDING - Desired entity configuration has been received by system and is pending realization.
+	// * CONFIGURING - The system is in process of realizing the entity.
+	// * REALIZED - The entity is successfully realized in the system.
+	// * REALIZATION_FAILED - There are some issues and the system is not able to realize the entity.
+	// * UNKNOWN - Current state of entity is unknown.
+	Status string `json:"status,omitempty"`
+}
+
 // TmEdgeCluster defines NSX-T Edge Cluster representation structure within TM
 type TmEdgeCluster struct {
 	ID string `json:"id,omitempty"`
@@ -472,59 +526,4 @@
 	SystemMemoryUsagePercentage float64 `json:"systemMemoryUsagePercentage,omitempty"`
 	// Number of CPU cores in the system
 	TotalCPUCoreCount int `json:"totalCpuCoreCount,omitempty"`
-=======
-// TmTier0Gateway represents NSX-T Tier-0 Gateway that are available for consumption in TM
-type TmTier0Gateway struct {
-	ID          string `json:"id"`
-	Description string `json:"description"`
-	DisplayName string `json:"displayName"`
-	// ParentTier0ID in case this is a Tier 0 Gateway VRF
-	ParentTier0ID string `json:"parentTier0Id"`
-	// AlreadyImported displays if the Tier 0 Gateway is already consumed by TM
-	AlreadyImported bool `json:"alreadyImported"`
-}
-
-// TmProviderGateway reflects a TM Provider Gateway
-type TmProviderGateway struct {
-	ID          string `json:"id,omitempty"`
-	Name        string `json:"name"`
-	Description string `json:"description,omitempty"`
-	// OrgRef contains a reference to Org
-	OrgRef     *OpenApiReference `json:"orgRef,omitempty"`
-	BackingRef OpenApiReference  `json:"backingRef,omitempty"`
-	// BackingType - NSX_TIER0
-	BackingType string `json:"backingType,omitempty"`
-	// RegionRef contains Region reference
-	RegionRef OpenApiReference `json:"regionRef,omitempty"`
-	// IPSpaceRefs - a list of IP Space references to create associations with.
-	// NOTE. It is used _only_ for creation. Reading will return it empty, and update will not work
-	// - one must use `TmIpSpaceAssociation` to update IP Space associations with Provider Gateway
-	IPSpaceRefs []OpenApiReference `json:"ipSpaceRefs,omitempty"`
-	// Represents current status of the networking entity. Possible values are:
-	// * PENDING - Desired entity configuration has been received by system and is pending realization.
-	// * CONFIGURING - The system is in process of realizing the entity.
-	// * REALIZED - The entity is successfully realized in the system.
-	// * REALIZATION_FAILED - There are some issues and the system is not able to realize the entity.
-	// * UNKNOWN - Current state of entity is unknown.
-	Status string `json:"status,omitempty"`
-}
-
-// TmIpSpaceAssociation manages IP Space and Provider Gateway associations
-type TmIpSpaceAssociation struct {
-	ID          string `json:"id,omitempty"`
-	Description string `json:"description,omitempty"`
-	Name        string `json:"name,omitempty"`
-	// IPSpaceRef must contain an IP Space reference that will be associated with Provider Gateway
-	IPSpaceRef *OpenApiReference `json:"ipSpaceRef"`
-	// ProviderGatewayRef must contain a Provider Gateway reference that will be association with an
-	// IP Space
-	ProviderGatewayRef *OpenApiReference `json:"providerGatewayRef"`
-	// Represents current status of the networking entity. Possible values are:
-	// * PENDING - Desired entity configuration has been received by system and is pending realization.
-	// * CONFIGURING - The system is in process of realizing the entity.
-	// * REALIZED - The entity is successfully realized in the system.
-	// * REALIZATION_FAILED - There are some issues and the system is not able to realize the entity.
-	// * UNKNOWN - Current state of entity is unknown.
-	Status string `json:"status,omitempty"`
->>>>>>> 05b2e432
 }