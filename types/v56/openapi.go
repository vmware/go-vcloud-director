package types

import (
	"encoding/json"
	"fmt"
)

// OpenApiPages unwraps pagination for "Get All" endpoints in OpenAPI. Values kept in json.RawMessage helps to decouple
// marshalling paging related information from exact type related information. Paging can be handled dynamically this
// way while values can be marshaled into exact types.
type OpenApiPages struct {
	// ResultTotal reports total results available
	ResultTotal int `json:"resultTotal,omitempty"`
	// PageCount reports total result pages available
	PageCount int `json:"pageCount,omitempty"`
	// Page reports current page of result
	Page int `json:"page,omitempty"`
	// PageSize reports page size
	PageSize int `json:"pageSize,omitempty"`
	// Associations ...
	Associations interface{} `json:"associations,omitempty"`
	// Values holds types depending on the endpoint therefore `json.RawMessage` is used to dynamically unmarshal into
	// specific type as required
	Values json.RawMessage `json:"values,omitempty"`
}

// OpenApiError helps to marshal and provider meaningful `Error` for
type OpenApiError struct {
	MinorErrorCode string `json:"minorErrorCode"`
	Message        string `json:"message"`
	StackTrace     string `json:"stackTrace"`
}

// Error method implements Go's default `error` interface for CloudAPI errors formats them for human readable output.
func (openApiError OpenApiError) Error() string {
	return fmt.Sprintf("%s - %s", openApiError.MinorErrorCode, openApiError.Message)
}

// ErrorWithStack is the same as `Error()`, but also includes stack trace returned by API which is usually lengthy.
func (openApiError OpenApiError) ErrorWithStack() string {
	return fmt.Sprintf("%s - %s. Stack: %s", openApiError.MinorErrorCode, openApiError.Message,
		openApiError.StackTrace)
}

// Role defines access roles in VCD
type Role struct {
	ID          string `json:"id,omitempty"`
	Name        string `json:"name,omitempty"`
	Description string `json:"description,omitempty"`
	BundleKey   string `json:"bundleKey,omitempty"`
	ReadOnly    bool   `json:"readOnly,omitempty"`
}

// NsxtTier0Router defines NSX-T Tier 0 router
type NsxtTier0Router struct {
	ID          string `json:"id,omitempty"`
	Description string `json:"description"`
	DisplayName string `json:"displayName"`
}

// NsxtEdgeCluster is a struct to represent logical grouping of NSX-T Edge virtual machines.
type NsxtEdgeCluster struct {
	// ID contains edge cluster ID (UUID format)
	ID          string `json:"id"`
	Name        string `json:"name"`
	Description string `json:"description"`
	// NodeCount shows number of nodes in the edge cluster
	NodeCount int `json:"nodeCount"`
	// NodeType usually holds "EDGE_NODE"
	NodeType string `json:"nodeType"`
	// DeploymentType (e.g. "VIRTUAL_MACHINE")
	DeploymentType string `json:"deploymentType"`
}

// ExternalNetworkV2 defines a struct for OpenAPI endpoint which is capable of creating NSX-V or
// NSX-T external network based on provided NetworkBackings.
type ExternalNetworkV2 struct {
	// ID is unique for the network. This field is read-only.
	ID string `json:"id,omitempty"`
	// Name of the network.
	Name string `json:"name"`
	// Description of the network
	Description string `json:"description"`
	// Subnets define one or more subnets and IP allocation pools in edge gateway
	Subnets ExternalNetworkV2Subnets `json:"subnets,omitempty"`
	// NetworkBackings for this external network. Describes if this external network is backed by
	// port groups, vCenter standard switch or an NSX-T Tier-0 router.
	NetworkBackings ExternalNetworkV2Backings `json:"networkBackings"`

	// UsingIpSpace indicates whether the external network is using IP Spaces or not. This field is
	// applicable only to the external networks backed by NSX-T Tier-0 router.
	// This field is only available in VCD 10.4.1+
	UsingIpSpace *bool `json:"usingIpSpace,omitempty"`

	// DedicatedEdgeGateway contains reference to the Edge Gateway that this external network is
	// dedicated to. This is null if this is not a dedicated external network. This field is unset
	// if external network is using IP Spaces.
	DedicatedEdgeGateway *OpenApiReference `json:"dedicatedEdgeGateway,omitempty"`

	// DedicatedOrg specifies the Organization that this external network belongs to. This is unset
	// for the external networks which are available to more than one organization.
	//
	// If this external network is dedicated to an Edge Gateway, this field is read-only and will be
	// set to the Organization of the Edge Gateway.
	//
	// If this external network is using IP Spaces, this field can
	// be used to dedicate this external network to the specified Organization.
	DedicatedOrg *OpenApiReference `json:"dedicatedOrg,omitempty"`

	// TotalIpCount contains the number of IP addresses defined by the static ip pools. If the
	// network contains any IPv6 subnets, the total ip count will be null.
	TotalIpCount *int `json:"totalIpCount,omitempty"`

	// UsedIpCount holds the number of IP address used from the static ip pools.
	UsedIpCount *int `json:"usedIpCount,omitempty"`
}

// OpenApiIPRangeValues defines allocated IP pools for a subnet in external network
type OpenApiIPRangeValues struct {
	// StartAddress holds starting IP address in the range
	StartAddress string `json:"startAddress"`
	// EndAddress holds ending IP address in the range
	EndAddress string `json:"endAddress"`
}

// ExternalNetworkV2IPRanges contains slice of ExternalNetworkV2IPRange
type OpenApiIPRanges struct {
	Values []OpenApiIPRangeValues `json:"values"`
}

// ExternalNetworkV2Subnets contains slice of ExternalNetworkV2Subnet
type ExternalNetworkV2Subnets struct {
	Values []ExternalNetworkV2Subnet `json:"values"`
}

// ExternalNetworkV2Subnet defines one subnet for external network with assigned static IP ranges
type ExternalNetworkV2Subnet struct {
	// Gateway for the subnet
	Gateway string `json:"gateway"`
	// PrefixLength holds prefix length of the subnet
	PrefixLength int `json:"prefixLength"`
	// DNSSuffix is the DNS suffix that VMs attached to this network will use (NSX-V only)
	DNSSuffix string `json:"dnsSuffix"`
	// DNSServer1 - first DNS server that VMs attached to this network will use (NSX-V only)
	DNSServer1 string `json:"dnsServer1"`
	// DNSServer2 - second DNS server that VMs attached to this network will use (NSX-V only)
	DNSServer2 string `json:"dnsServer2"`
	// Enabled indicates whether the external network subnet is currently enabled
	Enabled bool `json:"enabled"`
	// UsedIPCount shows number of IP addresses defined by the static IP ranges
	UsedIPCount int `json:"usedIpCount,omitempty"`
	// TotalIPCount shows number of IP address used from the static IP ranges
	TotalIPCount int `json:"totalIpCount,omitempty"`
	// IPRanges define allocated static IP pools allocated from a defined subnet
	IPRanges ExternalNetworkV2IPRanges `json:"ipRanges"`
}

type ExternalNetworkV2Backings struct {
	Values []ExternalNetworkV2Backing `json:"values"`
}

// ExternalNetworkV2Backing defines which networking subsystem is used for external network (NSX-T or NSX-V)
type ExternalNetworkV2Backing struct {
	// BackingID must contain either Tier-0 router ID for NSX-T or PortGroup ID for NSX-V
	BackingID string `json:"backingId"`
	Name      string `json:"name,omitempty"`
	// BackingType can be either ExternalNetworkBackingTypeNsxtTier0Router in case of NSX-T or one
	// of ExternalNetworkBackingTypeNetwork or ExternalNetworkBackingDvPortgroup in case of NSX-V
	// Deprecated in favor of BackingTypeValue in API V35.0
	BackingType string `json:"backingType,omitempty"`

	// BackingTypeValue replaces BackingType in API V35.0 and adds support for additional network backing type
	// ExternalNetworkBackingTypeNsxtSegment
	BackingTypeValue string `json:"backingTypeValue,omitempty"`
	// NetworkProvider defines backing network manager
	NetworkProvider NetworkProvider `json:"networkProvider"`
}

// NetworkProvider can be NSX-T manager or vCenter. ID is sufficient for creation purpose.
type NetworkProvider struct {
	Name string `json:"name,omitempty"`
	ID   string `json:"id"`
}

// VdcComputePolicy contains VDC specific configuration for workloads. (version 1.0.0)
// Deprecated: Use VdcComputePolicyV2 instead (version 2.0.0)
type VdcComputePolicy struct {
	ID                         string   `json:"id,omitempty"`
	Description                *string  `json:"description"` // It's a not-omitempty pointer to be able to send "null" values for empty descriptions.
	Name                       string   `json:"name"`
	CPUSpeed                   *int     `json:"cpuSpeed,omitempty"`
	Memory                     *int     `json:"memory,omitempty"`
	CPUCount                   *int     `json:"cpuCount,omitempty"`
	CoresPerSocket             *int     `json:"coresPerSocket,omitempty"`
	MemoryReservationGuarantee *float64 `json:"memoryReservationGuarantee,omitempty"`
	CPUReservationGuarantee    *float64 `json:"cpuReservationGuarantee,omitempty"`
	CPULimit                   *int     `json:"cpuLimit,omitempty"`
	MemoryLimit                *int     `json:"memoryLimit,omitempty"`
	CPUShares                  *int     `json:"cpuShares,omitempty"`
	MemoryShares               *int     `json:"memoryShares,omitempty"`
	ExtraConfigs               *struct {
		AdditionalProp1 string `json:"additionalProp1,omitempty"`
		AdditionalProp2 string `json:"additionalProp2,omitempty"`
		AdditionalProp3 string `json:"additionalProp3,omitempty"`
	} `json:"extraConfigs,omitempty"`
	PvdcComputePolicyRef     *OpenApiReference   `json:"pvdcComputePolicyRef,omitempty"`
	PvdcComputePolicy        *OpenApiReference   `json:"pvdcComputePolicy,omitempty"`
	CompatibleVdcTypes       []string            `json:"compatibleVdcTypes,omitempty"`
	IsSizingOnly             bool                `json:"isSizingOnly,omitempty"`
	PvdcID                   string              `json:"pvdcId,omitempty"`
	NamedVMGroups            []OpenApiReferences `json:"namedVmGroups,omitempty"`
	LogicalVMGroupReferences OpenApiReferences   `json:"logicalVmGroupReferences,omitempty"`
	IsAutoGenerated          bool                `json:"isAutoGenerated,omitempty"`
}

// VdcComputePolicyV2 contains VDC specific configuration for workloads (version 2.0.0)
// https://developer.vmware.com/apis/vmware-cloud-director/latest/data-structures/VdcComputePolicy2/
type VdcComputePolicyV2 struct {
	VdcComputePolicy
	PolicyType             string                   `json:"policyType"` // Required. Can be "VdcVmPolicy" or "VdcKubernetesPolicy"
	IsVgpuPolicy           bool                     `json:"isVgpuPolicy,omitempty"`
	PvdcNamedVmGroupsMap   []PvdcNamedVmGroupsMap   `json:"pvdcNamedVmGroupsMap,omitempty"`
	PvdcLogicalVmGroupsMap []PvdcLogicalVmGroupsMap `json:"pvdcLogicalVmGroupsMap,omitempty"`
	PvdcVgpuClustersMap    []PvdcVgpuClustersMap    `json:"pvdcVgpuClustersMap,omitempty"`
	VgpuProfiles           []VgpuProfile            `json:"vgpuProfiles,omitempty"`
}

// PvdcNamedVmGroupsMap is a combination of a reference to a Provider VDC and a list of references to Named VM Groups.
// This is used for VM Placement Policies (see VdcComputePolicyV2)
type PvdcNamedVmGroupsMap struct {
	NamedVmGroups []OpenApiReferences `json:"namedVmGroups,omitempty"`
	Pvdc          OpenApiReference    `json:"pvdc,omitempty"`
}

// PvdcLogicalVmGroupsMap is a combination of a reference to a Provider VDC and a list of references to Logical VM Groups.
// This is used for VM Placement Policies (see VdcComputePolicyV2)
type PvdcLogicalVmGroupsMap struct {
	LogicalVmGroups OpenApiReferences `json:"logicalVmGroups,omitempty"`
	Pvdc            OpenApiReference  `json:"pvdc,omitempty"`
}

type PvdcVgpuClustersMap struct {
	Clusters []string         `json:"clusters,omitempty"`
	Pvdc     OpenApiReference `json:"pvdc,omitempty"`
}

// OpenApiReference is a generic reference type commonly used throughout OpenAPI endpoints
type OpenApiReference struct {
	Name string `json:"name,omitempty"`
	ID   string `json:"id,omitempty"`
}

type OpenApiReferences []OpenApiReference

// VdcCapability can be used to determine VDC capabilities, including such:
// * Is it backed by NSX-T or NSX-V pVdc
// * Does it support BGP routing
type VdcCapability struct {
	// Name of capability
	Name string `json:"name"`
	// Description of capability
	Description string `json:"description"`
	// Value can be any value. Sometimes it is a JSON bool (true, false), sometimes it is a JSON array (["custom", "default"])
	// and sometimes just a string ("NSX_V"). It is up for the consumer to handle values as per the Type field.
	Value interface{} `json:"value"`
	// Type of field (e.g. "Boolean", "String", "List")
	Type string `json:"type"`
	// Category of capability (e.g. "Security", "EdgeGateway", "OrgVdcNetwork")
	Category string `json:"category"`
}

// A Right is a component of a role, a global role, or a rights bundle.
// In this view, roles, global roles, and rights bundles are collections of rights.
// Note that the rights are not stored in the above collection structures, but retrieved separately
type Right struct {
	Name             string             `json:"name"`
	ID               string             `json:"id"`
	Description      string             `json:"description,omitempty"`
	BundleKey        string             `json:"bundleKey,omitempty"`        // key used for internationalization
	Category         string             `json:"category,omitempty"`         // Category ID
	ServiceNamespace string             `json:"serviceNamespace,omitempty"` // Not used
	RightType        string             `json:"rightType,omitempty"`        // VIEW or MODIFY
	ImpliedRights    []OpenApiReference `json:"impliedRights,omitempty"`
}

// RightsCategory defines the category to which the Right belongs
type RightsCategory struct {
	Name        string `json:"name"`
	Id          string `json:"id"`
	BundleKey   string `json:"bundleKey"` // key used for internationalization
	Parent      string `json:"parent"`
	RightsCount struct {
		View   int `json:"view"`
		Modify int `json:"modify"`
	} `json:"rightsCount"`
	SubCategories []string `json:"subCategories"`
}

// RightsBundle is a collection of Rights to be assigned to a tenant(= organization).
// Changing a rights bundle and publishing it for a given tenant will limit
// the rights that the global roles implement in such tenant.
type RightsBundle struct {
	Name        string `json:"name"`
	Id          string `json:"id"`
	Description string `json:"description,omitempty"`
	BundleKey   string `json:"bundleKey,omitempty"` // key used for internationalization
	ReadOnly    bool   `json:"readOnly"`
	PublishAll  *bool  `json:"publishAll"`
}

// GlobalRole is a Role definition implemented in the provider that is passed on to tenants (=organizations)
// Modifying an existing global role has immediate effect on the corresponding roles in the tenants (no need
// to re-publish) while creating a new GlobalRole is only passed to the tenants if it is published.
type GlobalRole struct {
	Name        string `json:"name"`
	Id          string `json:"id"`
	Description string `json:"description,omitempty"`
	BundleKey   string `json:"bundleKey,omitempty"` // key used for internationalization
	ReadOnly    bool   `json:"readOnly"`
	PublishAll  *bool  `json:"publishAll"`
}

// OpenApiItems defines the input when multiple items need to be passed to a POST or PUT operation
// All the fields are optional, except Values
// This structure is the same as OpenApiPages, except for the type of Values, which is explicitly
// defined as a collection of name+ID structures
type OpenApiItems struct {
	ResultTotal  int                `json:"resultTotal,omitempty"`
	PageCount    int                `json:"pageCount,omitempty"`
	Page         int                `json:"page,omitempty"`
	PageSize     int                `json:"pageSize,omitempty"`
	Associations interface{}        `json:"associations,omitempty"`
	Values       []OpenApiReference `json:"values"` // a collection of items defined by an ID + a name
}

// CertificateLibraryItem is a Certificate Library definition of stored Certificate details
type CertificateLibraryItem struct {
	Alias                string `json:"alias"`
	Id                   string `json:"id,omitempty"`
	Certificate          string `json:"certificate"` // PEM encoded certificate
	Description          string `json:"description,omitempty"`
	PrivateKey           string `json:"privateKey,omitempty"`           // PEM encoded private key. Required if providing a certificate chain
	PrivateKeyPassphrase string `json:"privateKeyPassphrase,omitempty"` // passphrase for the private key. Required if the private key is encrypted
}

// CurrentSessionInfo gives information about the current session
type CurrentSessionInfo struct {
	ID                        string            `json:"id"`                        // Session ID
	User                      OpenApiReference  `json:"user"`                      // Name of the user associated with this session
	Org                       OpenApiReference  `json:"org"`                       // Organization for this connection
	Location                  string            `json:"location"`                  // Location ID: unknown usage
	Roles                     []string          `json:"roles"`                     // Roles associated with the session user
	RoleRefs                  OpenApiReferences `json:"roleRefs"`                  // Roles references for the session user
	SessionIdleTimeoutMinutes int               `json:"sessionIdleTimeoutMinutes"` // session idle timeout
}

// VdcGroup is a VDC group definition
type VdcGroup struct {
	Description                string                 `json:"description,omitempty"`                // The description of this group.
	DfwEnabled                 bool                   `json:"dfwEnabled,omitempty"`                 // Whether Distributed Firewall is enabled for this vDC Group. Only applicable for NSX_T vDC Groups.
	ErrorMessage               string                 `json:"errorMessage,omitempty"`               // If the group has an error status, a more detailed error message is set here.
	Id                         string                 `json:"id,omitempty"`                         // The unique ID for the vDC Group (read-only).
	LocalEgress                bool                   `json:"localEgress,omitempty"`                // Determines whether local egress is enabled for a universal router belonging to a universal vDC group. This value is used on create if universalNetworkingEnabled is set to true. This cannot be updated. This value is always false for local vDC groups.
	Name                       string                 `json:"name"`                                 // The name of this group. The name must be unique.
	NetworkPoolId              string                 `json:"networkPoolId,omitempty"`              // ID of network pool to use if creating a local vDC group router. Must be set if creating a local group. Ignored if creating a universal group.
	NetworkPoolUniversalId     string                 `json:"networkPoolUniversalId,omitempty"`     // The network provider’s universal id that is backing the universal network pool. This field is read-only and is derived from the list of participating vDCs if a universal vDC group is created. For universal vDC groups, each participating vDC should have a universal network pool that is backed by this same id.
	NetworkProviderType        string                 `json:"networkProviderType,omitempty"`        // The values currently supported are NSX_V and NSX_T. Defines the networking provider backing the vDC Group. This is used on create. If not specified, NSX_V value will be used. NSX_V is used for existing vDC Groups and vDC Groups where Cross-VC NSX is used for the underlying technology. NSX_T is used when the networking provider type for the Organization vDCs in the group is NSX-T. NSX_T only supports groups of type LOCAL (single site).
	OrgId                      string                 `json:"orgId"`                                // The organization that this group belongs to.
	ParticipatingOrgVdcs       []ParticipatingOrgVdcs `json:"participatingOrgVdcs"`                 // The list of organization vDCs that are participating in this group.
	Status                     string                 `json:"status,omitempty"`                     // The status that the group can be in. Possible values are: SAVING, SAVED, CONFIGURING, REALIZED, REALIZATION_FAILED, DELETING, DELETE_FAILED, OBJECT_NOT_FOUND, UNCONFIGURED
	Type                       string                 `json:"type,omitempty"`                       // Defines the group as LOCAL or UNIVERSAL. This cannot be changed. Local vDC Groups can have networks stretched across multiple vDCs in a single Cloud Director instance. Local vDC Groups share the same broadcast domain/transport zone and network provider scope. Universal vDC groups can have networks stretched across multiple vDCs in a single or multiple Cloud Director instance(s). Universal vDC groups are backed by a broadcast domain/transport zone that strectches across a single or multiple Cloud Director instance(s). Local vDC groups are supported for both NSX-V and NSX-T Network Provider Types. Universal vDC Groups are supported for only NSX_V Network Provider Type. Possible values are: LOCAL , UNIVERSAL
	UniversalNetworkingEnabled bool                   `json:"universalNetworkingEnabled,omitempty"` // True means that a vDC group router has been created. If set to true for vdc group creation, a universal router will also be created.
}

// ParticipatingOrgVdcs is a participating Org VDCs definition
type ParticipatingOrgVdcs struct {
	FaultDomainTag       string           `json:"faultDomainTag,omitempty"`       // Represents the fault domain of a given organization vDC. For NSX_V backed organization vDCs, this is the network provider scope. For NSX_T backed organization vDCs, this can vary (for example name of the provider vDC or compute provider scope).
	NetworkProviderScope string           `json:"networkProviderScope,omitempty"` // Read-only field that specifies the network provider scope of the vDC.
	OrgRef               OpenApiReference `json:"orgRef,omitempty"`               // Read-only field that specifies what organization this vDC is in.
	RemoteOrg            bool             `json:"remoteOrg,omitempty"`            // Read-only field that specifies whether the vDC is local to this VCD site.
	SiteRef              OpenApiReference `json:"siteRef,omitempty"`              // The site ID that this vDC belongs to. Required for universal vDC groups.
	Status               string           `json:"status,omitempty"`               // The status that the vDC can be in. An example is if the vDC has been deleted from the system but is still part of the group. Possible values are: SAVING, SAVED, CONFIGURING, REALIZED, REALIZATION_FAILED, DELETING, DELETE_FAILED, OBJECT_NOT_FOUND, UNCONFIGURED
	VdcRef               OpenApiReference `json:"vdcRef"`                         // The reference to the vDC that is part of this a vDC group.
}

// CandidateVdc defines possible candidate VDCs for VDC group
type CandidateVdc struct {
	FaultDomainTag       string           `json:"faultDomainTag"`
	Id                   string           `json:"id"`
	Name                 string           `json:"name"`
	NetworkProviderScope string           `json:"networkProviderScope"`
	OrgRef               OpenApiReference `json:"orgRef"`
	SiteRef              OpenApiReference `json:"siteRef"`
}

// DfwPolicies defines Distributed firewall policies
type DfwPolicies struct {
	Enabled       bool           `json:"enabled"`
	DefaultPolicy *DefaultPolicy `json:"defaultPolicy,omitempty"`
}

// DefaultPolicy defines Default policy for Distributed firewall
type DefaultPolicy struct {
	Description string        `json:"description,omitempty"` // Description for the security policy.
	Enabled     *bool         `json:"enabled,omitempty"`     // Whether this security policy is enabled.
	Id          string        `json:"id,omitempty"`          // The unique id of this security policy. On updates, the id is required for the policy, while for create a new id will be generated. This id is not a VCD URN.
	Name        string        `json:"name"`                  // Name for the security policy.
	Version     *VersionField `json:"version,omitempty"`     // This property describes the current version of the entity. To prevent clients from overwriting each other’s changes, update operations must include the version which can be obtained by issuing a GET operation. If the version number on an update call is missing, the operation will be rejected. This is only needed on update calls.
}

// VersionField defines Version
type VersionField struct {
	Version int `json:"version"`
}

// TestConnection defines the parameters used when testing a connection, including SSL handshake and hostname verification.
type TestConnection struct {
	Host                          string               `json:"host"`                                    // The host (or IP address) to connect to.
	Port                          int                  `json:"port"`                                    // The port to use when connecting.
	Secure                        *bool                `json:"secure,omitempty"`                        // If the connection should use https.
	Timeout                       int                  `json:"timeout,omitempty"`                       // Maximum time (in seconds) any step in the test should wait for a response.
	HostnameVerificationAlgorithm string               `json:"hostnameVerificationAlgorithm,omitempty"` // Endpoint/Hostname verification algorithm to be used during SSL/TLS/DTLS handshake.
	AdditionalCAIssuers           []string             `json:"additionalCAIssuers,omitempty"`           // A list of URLs being authorized by the user to retrieve additional CA certificates from, if necessary, to complete the certificate chain to its trust anchor.
	ProxyConnection               *ProxyTestConnection `json:"proxyConnection,omitempty"`               // Proxy connection to use for test. Only one of proxyConnection and preConfiguredProxy can be specified.
	PreConfiguredProxy            string               `json:"preConfiguredProxy,omitempty"`            // The URN of a ProxyConfiguration to use for the test. Only one of proxyConnection or preConfiguredProxy can be specified. If neither is specified then no proxy is used to test the connection.
}

// ProxyTestConnection defines the proxy connection to use for TestConnection (if any).
type ProxyTestConnection struct {
	ProxyHost     string `json:"proxyHost"`               // The host (or IP address) of the proxy.
	ProxyPort     int    `json:"proxyPort"`               // The port to use when connecting to the proxy.
	ProxyUsername string `json:"proxyUsername,omitempty"` // Username to authenticate to the proxy.
	ProxyPassword string `json:"proxyPassword,omitempty"` // Password to authenticate to the proxy.
	ProxySecure   *bool  `json:"proxySecure,omitempty"`   // If the connection to the proxy should use https.
}

// TestConnectionResult is the result of a connection test.
type TestConnectionResult struct {
	TargetProbe *ProbeResult `json:"targetProbe,omitempty"` // Results of a connection test to a specific endpoint.
	ProxyProbe  *ProbeResult `json:"proxyProbe,omitempty"`  // Results of a connection test to a specific endpoint.
}

// ProbeResult results of a connection test to a specific endpoint.
type ProbeResult struct {
	Result              string   `json:"result,omitempty"`              // Localized message describing the connection result stating success or an error message with a brief summary.
	ResolvedIp          string   `json:"resolvedIp,omitempty"`          // The IP address the host was resolved to, if not going through a proxy.
	CanConnect          bool     `json:"canConnect,omitempty"`          // If vCD can establish a connection on the specified port.
	SSLHandshake        bool     `json:"sslHandshake,omitempty"`        // If an SSL Handshake succeeded (secure requests only).
	ConnectionResult    string   `json:"connectionResult,omitempty"`    // A code describing the result of establishing a connection. It can be either SUCCESS, ERROR_CANNOT_RESOLVE_IP or ERROR_CANNOT_CONNECT.
	SSLResult           string   `json:"sslResult,omitempty"`           // A code describing the result of the SSL handshake. It can be either SUCCESS, ERROR_SSL_ERROR, ERROR_UNTRUSTED_CERTIFICATE, ERROR_CANNOT_VERIFY_HOSTNAME or null.
	CertificateChain    string   `json:"certificateChain,omitempty"`    // The SSL certificate chain presented by the server if a secure connection was made.
	AdditionalCAIssuers []string `json:"additionalCAIssuers,omitempty"` // URLs supplied by Certificate Authorities to retrieve signing certificates, when those certificates are not included in the chain.
}

// LogicalVmGroup is used to create VM Placement Policies in VCD.
type LogicalVmGroup struct {
	Name                   string            `json:"name,omitempty"` // Display name
	Description            string            `json:"description,omitempty"`
	ID                     string            `json:"id,omitempty"`                     // UUID for LogicalVmGroup. This is immutable
	NamedVmGroupReferences OpenApiReferences `json:"namedVmGroupReferences,omitempty"` // List of named VM Groups associated with LogicalVmGroup.
	PvdcID                 string            `json:"pvdcId,omitempty"`                 // URN for Provider VDC
}

// DefinedInterface defines a interface for a defined entity. The combination of nss+version+vendor should be unique
type DefinedInterface struct {
	ID         string `json:"id,omitempty"`       // The id of the defined interface type in URN format
	Name       string `json:"name,omitempty"`     // The name of the defined interface
	Nss        string `json:"nss,omitempty"`      // A unique namespace associated with the interface
	Version    string `json:"version,omitempty"`  // The interface's version. The version should follow semantic versioning rules
	Vendor     string `json:"vendor,omitempty"`   // The vendor name
	IsReadOnly bool   `json:"readonly,omitempty"` // True if the entity type cannot be modified
}

// Behavior defines a concept similar to a "procedure" that lives inside Defined Interfaces or Defined Entity Types as overrides.
type Behavior struct {
	ID          string                 `json:"id,omitempty"`          // The Behavior ID is generated and is an output-only property
	Description string                 `json:"description,omitempty"` // A description specifying the contract of the Behavior
	Execution   map[string]interface{} `json:"execution,omitempty"`   // The Behavior execution mechanism. Can be defined both in an Interface and in a Defined Entity Type as an override
	Ref         string                 `json:"ref,omitempty"`         // The Behavior invocation reference to be used for polymorphic behavior invocations. It is generated and is an output-only property
	Name        string                 `json:"name,omitempty"`
}

// BehaviorAccess defines the access control configuration of a Behavior.
type BehaviorAccess struct {
	AccessLevelId string `json:"accessLevelId,omitempty"` // The ID of an AccessLevel
	BehaviorId    string `json:"behaviorId,omitempty"`    // The ID of the Behavior. It can be both a behavior-interface or an overridden behavior-type ID
}

// BehaviorInvocation is an invocation of a Behavior on a Defined Entity instance. Currently, the Behavior interfaces are key-value maps specified in the Behavior description.
type BehaviorInvocation struct {
	Arguments interface{} `json:"arguments,omitempty"`
	Metadata  interface{} `json:"metadata,omitempty"`
}

// DefinedEntityType describes what a Defined Entity Type should look like.
type DefinedEntityType struct {
	ID               string                 `json:"id,omitempty"`               // The id of the defined entity type in URN format
	Name             string                 `json:"name,omitempty"`             // The name of the defined entity type
	Nss              string                 `json:"nss,omitempty"`              // A unique namespace specific string. The combination of nss and version must be unique
	Version          string                 `json:"version,omitempty"`          // The version of the defined entity. The combination of nss and version must be unique. The version string must follow semantic versioning rules
	Description      string                 `json:"description,omitempty"`      // Description of the defined entity
	ExternalId       string                 `json:"externalId,omitempty"`       // An external entity’s id that this definition may apply to
	Hooks            map[string]string      `json:"hooks,omitempty"`            // A mapping defining which behaviors should be invoked upon specific lifecycle events, like PostCreate, PostUpdate, PreDelete. For example: "hooks": { "PostCreate": "urn:vcloud:behavior-interface:postCreateHook:vendorA:containerCluster:1.0.0" }. Added in 36.0
	InheritedVersion string                 `json:"inheritedVersion,omitempty"` // To be used when creating a new version of a defined entity type. Specifies the version of the type that will be the template for the authorization configuration of the new version. The Type ACLs and the access requirements of the Type Behaviors of the new version will be copied from those of the inherited version. If the value of this property is ‘0’, then the new type version will not inherit another version and will have the default authorization settings, just like the first version of a new type. Added in 36.0
	Interfaces       []string               `json:"interfaces,omitempty"`       // List of interface IDs that this defined entity type is referenced by
	MaxImplicitRight string                 `json:"maxImplicitRight,omitempty"` // The maximum Type Right level that will be implied from the user’s Type ACLs if this field is defined. For example, “maxImplicitRight”: “urn:vcloud:accessLevel:ReadWrite” would mean that a user with RO , RW, and FC ACLs to the Type would implicitly get the “Read: ” and “Write: ” rights, but not the “Full Control: ” right. The valid values are “urn:vcloud:accessLevel:ReadOnly”, “urn:vcloud:accessLevel:ReadWrite”, “urn:vcloud:accessLevel:FullControl”
	IsReadOnly       bool                   `json:"readonly,omitempty"`         // `true` if the entity type cannot be modified
	Schema           map[string]interface{} `json:"schema,omitempty"`           // The JSON-Schema valid definition of the defined entity type. If no JSON Schema version is specified, version 4 will be assumed
	Vendor           string                 `json:"vendor,omitempty"`           // The vendor name
}

// DefinedEntity describes an instance of a defined entity type.
type DefinedEntity struct {
	ID         string                 `json:"id,omitempty"`         // The id of the defined entity in URN format
	EntityType string                 `json:"entityType,omitempty"` // The URN ID of the defined entity type that the entity is an instance of. This is a read-only field
	Name       string                 `json:"name,omitempty"`       // The name of the defined entity
	ExternalId string                 `json:"externalId,omitempty"` // An external entity's id that this entity may have a relation to.
	Entity     map[string]interface{} `json:"entity,omitempty"`     // A JSON value representation. The JSON will be validated against the schema of the DefinedEntityType that the entity is an instance of
	State      *string                `json:"state,omitempty"`      // Every entity is created in the "PRE_CREATED" state. Once an entity is ready to be validated against its schema, it will transition in another state - RESOLVED, if the entity is valid according to the schema, or RESOLUTION_ERROR otherwise. If an entity in an "RESOLUTION_ERROR" state is updated, it will transition to the inital "PRE_CREATED" state without performing any validation. If its in the "RESOLVED" state, then it will be validated against the entity type schema and throw an exception if its invalid
	Owner      *OpenApiReference      `json:"owner,omitempty"`      // The owner of the defined entity
	Org        *OpenApiReference      `json:"org,omitempty"`        // The organization of the defined entity.
}

type VSphereVirtualCenter struct {
	VcId                      string `json:"vcId"`
	Name                      string `json:"name"`
	Description               string `json:"description"`
	Username                  string `json:"username"`
	Password                  string `json:"password"`
	Url                       string `json:"url"`
	IsEnabled                 bool   `json:"isEnabled"`
	VsphereWebClientServerUrl string `json:"vsphereWebClientServerUrl"`
	HasProxy                  bool   `json:"hasProxy"`
	RootFolder                string `json:"rootFolder"`
	VcNoneNetwork             string `json:"vcNoneNetwork"`
	TenantVisibleName         string `json:"tenantVisibleName"`
	IsConnected               bool   `json:"isConnected"`
	Mode                      string `json:"mode"`
	ListenerState             string `json:"listenerState"`
	ClusterHealthStatus       string `json:"clusterHealthStatus"`
	VcVersion                 string `json:"vcVersion"`
	BuildNumber               string `json:"buildNumber"`
	Uuid                      string `json:"uuid"`
	NsxVManager               struct {
		Username        string `json:"username"`
		Password        string `json:"password"`
		Url             string `json:"url"`
		SoftwareVersion string `json:"softwareVersion"`
	} `json:"nsxVManager"`
	ProxyConfigurationUrn string `json:"proxyConfigurationUrn"`
}

type ResourcePoolSummary struct {
	Associations []struct {
		EntityId      string `json:"entityId"`
		AssociationId string `json:"associationId"`
	} `json:"associations"`
	Values []ResourcePool `json:"values"`
}

// ResourcePool defines a vSphere Resource Pool
type ResourcePool struct {
	Moref             string `json:"moref"`
	ClusterMoref      string `json:"clusterMoref"`
	Name              string `json:"name"`
	VcId              string `json:"vcId"`
	Eligible          bool   `json:"eligible"`
	KubernetesEnabled bool   `json:"kubernetesEnabled"`
	VgpuEnabled       bool   `json:"vgpuEnabled"`
}

// OpenApiSupportedHardwareVersions is the list of versions supported by a given resource
type OpenApiSupportedHardwareVersions struct {
	Versions          []string `json:"versions"`
	SupportedVersions []struct {
		IsDefault bool   `json:"isDefault"`
		Name      string `json:"name"`
	} `json:"supportedVersions"`
}

// NetworkPool is the full data retrieved for a provider network pool
type NetworkPool struct {
	Status             string             `json:"status,omitempty"`
	Id                 string             `json:"id,omitempty"`
	Name               string             `json:"name"`
	Description        string             `json:"description"`
	PoolType           string             `json:"poolType"`
	PromiscuousMode    bool               `json:"promiscuousMode,omitempty"`
	TotalBackingsCount int                `json:"totalBackingsCount,omitempty"`
	UsedBackingsCount  int                `json:"usedBackingsCount,omitempty"`
	ManagingOwnerRef   OpenApiReference   `json:"managingOwnerRef"`
	Backing            NetworkPoolBacking `json:"backing"`
}

// NetworkPoolBacking is the definition of the objects supporting the network pool
type NetworkPoolBacking struct {
	VlanIdRanges     VlanIdRanges       `json:"vlanIdRanges,omitempty"`
	VdsRefs          []OpenApiReference `json:"vdsRefs,omitempty"`
	PortGroupRefs    []OpenApiReference `json:"portGroupRefs,omitempty"`
	TransportZoneRef OpenApiReference   `json:"transportZoneRef,omitempty"`
	ProviderRef      OpenApiReference   `json:"providerRef"`
}

type VlanIdRanges struct {
	Values []VlanIdRange `json:"values"`
}

// VlanIdRange is a component of a network pool of type VLAN
type VlanIdRange struct {
	StartId int `json:"startId"`
	EndId   int `json:"endId"`
}

// OpenApiStorageProfile defines a storage profile before it is assigned to a provider VDC
type OpenApiStorageProfile struct {
	Moref string `json:"moref"`
	Name  string `json:"name"`
}

// UIPluginMetadata gives meta information about a UI Plugin
type UIPluginMetadata struct {
	ID             string `json:"id,omitempty"`
	Vendor         string `json:"vendor,omitempty"`
	License        string `json:"license,omitempty"`
	Link           string `json:"link,omitempty"`
	PluginName     string `json:"pluginName,omitempty"`
	Version        string `json:"version,omitempty"`
	Description    string `json:"description,omitempty"`
	ProviderScoped bool   `json:"provider_scoped,omitempty"`
	TenantScoped   bool   `json:"tenant_scoped,omitempty"`
	Enabled        bool   `json:"enabled,omitempty"`
	PluginStatus   string `json:"plugin_status,omitempty"`
}

// UploadSpec gives information about an upload
type UploadSpec struct {
	FileName     string `json:"fileName,omitempty"`
	Size         int64  `json:"size,omitempty"`
	Checksum     string `json:"checksum,omitempty"`
	ChecksumAlgo string `json:"checksumAlgo,omitempty"`
}

type TransportZones struct {
	Values []*TransportZone `json:"values"`
}

// TransportZone is a backing component of a network pool of type 'GENEVE' (NSX-T backed)
type TransportZone struct {
	Id              string `json:"id"`
	Name            string `json:"name"`
	Type            string `json:"type,omitempty"`
	AlreadyImported bool   `json:"alreadyImported"`
}

// VcenterDistributedSwitch is a backing component of a network pool of type VLAN
type VcenterDistributedSwitch struct {
	BackingRef    OpenApiReference `json:"backingRef"`
	VirtualCenter OpenApiReference `json:"virtualCenter"`
}

<<<<<<< HEAD
// VgpuProfile uniquely represents a type of vGPU
// vGPU Profiles are fetched from your NVIDIA GRID GPU enabled Clusters in vCenter.
type VgpuProfile struct {
	Id                 string `json:"id"`
	Name               string `json:"name"`
	TenantFacingName   string `json:"tenantFacingName"`
	Instructions       string `json:"instructions,omitempty"`
	AllowMultiplePerVm bool   `json:"allowMultiplePerVm"`
	Count              int    `json:"count,omitempty"`
=======
// OpenApiMetadataEntry represents a metadata entry in VCD.
type OpenApiMetadataEntry struct {
	ID           string                  `json:"id,omitempty"`         // UUID for OpenApiMetadataEntry. This is immutable
	IsPersistent bool                    `json:"persistent,omitempty"` // Persistent entries can be copied over on some entity operation, for example: Creating a copy of an Org VDC, capturing a vApp to a template, instantiating a catalog item as a VM, etc.
	IsReadOnly   bool                    `json:"readOnly,omitempty"`   // The kind of level of access organizations of the entry’s domain have
	KeyValue     OpenApiMetadataKeyValue `json:"keyValue,omitempty"`   // Contains core metadata entry data
}

// OpenApiMetadataKeyValue contains core metadata entry data.
type OpenApiMetadataKeyValue struct {
	Domain    string                    `json:"domain,omitempty"`    // Only meaningful for providers. Allows them to share entries with their tenants. Currently, accepted values are: `TENANT`, `PROVIDER`, where that is the ascending sort order of the enumeration.
	Key       string                    `json:"key,omitempty"`       // Key of the metadata entry
	Value     OpenApiMetadataTypedValue `json:"value,omitempty"`     // Value of the metadata entry
	Namespace string                    `json:"namespace,omitempty"` // Namespace of the metadata entry
}

// OpenApiMetadataTypedValue the type and value of the metadata entry.
type OpenApiMetadataTypedValue struct {
	Value interface{} `json:"value,omitempty"` // The Value is anything because it depends on the Type field.
	Type  string      `json:"type,omitempty"`
>>>>>>> d3f64e44
}<|MERGE_RESOLUTION|>--- conflicted
+++ resolved
@@ -658,7 +658,28 @@
 	VirtualCenter OpenApiReference `json:"virtualCenter"`
 }
 
-<<<<<<< HEAD
+// OpenApiMetadataEntry represents a metadata entry in VCD.
+type OpenApiMetadataEntry struct {
+	ID           string                  `json:"id,omitempty"`         // UUID for OpenApiMetadataEntry. This is immutable
+	IsPersistent bool                    `json:"persistent,omitempty"` // Persistent entries can be copied over on some entity operation, for example: Creating a copy of an Org VDC, capturing a vApp to a template, instantiating a catalog item as a VM, etc.
+	IsReadOnly   bool                    `json:"readOnly,omitempty"`   // The kind of level of access organizations of the entry’s domain have
+	KeyValue     OpenApiMetadataKeyValue `json:"keyValue,omitempty"`   // Contains core metadata entry data
+}
+
+// OpenApiMetadataKeyValue contains core metadata entry data.
+type OpenApiMetadataKeyValue struct {
+	Domain    string                    `json:"domain,omitempty"`    // Only meaningful for providers. Allows them to share entries with their tenants. Currently, accepted values are: `TENANT`, `PROVIDER`, where that is the ascending sort order of the enumeration.
+	Key       string                    `json:"key,omitempty"`       // Key of the metadata entry
+	Value     OpenApiMetadataTypedValue `json:"value,omitempty"`     // Value of the metadata entry
+	Namespace string                    `json:"namespace,omitempty"` // Namespace of the metadata entry
+}
+
+// OpenApiMetadataTypedValue the type and value of the metadata entry.
+type OpenApiMetadataTypedValue struct {
+	Value interface{} `json:"value,omitempty"` // The Value is anything because it depends on the Type field.
+	Type  string      `json:"type,omitempty"`
+}
+
 // VgpuProfile uniquely represents a type of vGPU
 // vGPU Profiles are fetched from your NVIDIA GRID GPU enabled Clusters in vCenter.
 type VgpuProfile struct {
@@ -668,26 +689,4 @@
 	Instructions       string `json:"instructions,omitempty"`
 	AllowMultiplePerVm bool   `json:"allowMultiplePerVm"`
 	Count              int    `json:"count,omitempty"`
-=======
-// OpenApiMetadataEntry represents a metadata entry in VCD.
-type OpenApiMetadataEntry struct {
-	ID           string                  `json:"id,omitempty"`         // UUID for OpenApiMetadataEntry. This is immutable
-	IsPersistent bool                    `json:"persistent,omitempty"` // Persistent entries can be copied over on some entity operation, for example: Creating a copy of an Org VDC, capturing a vApp to a template, instantiating a catalog item as a VM, etc.
-	IsReadOnly   bool                    `json:"readOnly,omitempty"`   // The kind of level of access organizations of the entry’s domain have
-	KeyValue     OpenApiMetadataKeyValue `json:"keyValue,omitempty"`   // Contains core metadata entry data
-}
-
-// OpenApiMetadataKeyValue contains core metadata entry data.
-type OpenApiMetadataKeyValue struct {
-	Domain    string                    `json:"domain,omitempty"`    // Only meaningful for providers. Allows them to share entries with their tenants. Currently, accepted values are: `TENANT`, `PROVIDER`, where that is the ascending sort order of the enumeration.
-	Key       string                    `json:"key,omitempty"`       // Key of the metadata entry
-	Value     OpenApiMetadataTypedValue `json:"value,omitempty"`     // Value of the metadata entry
-	Namespace string                    `json:"namespace,omitempty"` // Namespace of the metadata entry
-}
-
-// OpenApiMetadataTypedValue the type and value of the metadata entry.
-type OpenApiMetadataTypedValue struct {
-	Value interface{} `json:"value,omitempty"` // The Value is anything because it depends on the Type field.
-	Type  string      `json:"type,omitempty"`
->>>>>>> d3f64e44
 }