package types

import (
	"encoding/json"
	"fmt"
)

// OpenApiPages unwraps pagination for "Get All" endpoints in OpenAPI. Values kept in json.RawMessage helps to decouple
// marshalling paging related information from exact type related information. Paging can be handled dynamically this
// way while values can be marshaled into exact types.
type OpenApiPages struct {
	// ResultTotal reports total results available
	ResultTotal int `json:"resultTotal,omitempty"`
	// PageCount reports total result pages available
	PageCount int `json:"pageCount,omitempty"`
	// Page reports current page of result
	Page int `json:"page,omitempty"`
	// PageSize reports page size
	PageSize int `json:"pageSize,omitempty"`
	// Associations ...
	Associations interface{} `json:"associations,omitempty"`
	// Values holds types depending on the endpoint therefore `json.RawMessage` is used to dynamically unmarshal into
	// specific type as required
	Values json.RawMessage `json:"values,omitempty"`
}

// OpenApiError helps to marshal and provider meaningful `Error` for
type OpenApiError struct {
	MinorErrorCode string `json:"minorErrorCode"`
	Message        string `json:"message"`
	StackTrace     string `json:"stackTrace"`
}

// Error method implements Go's default `error` interface for CloudAPI errors formats them for human readable output.
func (openApiError OpenApiError) Error() string {
	return fmt.Sprintf("%s - %s", openApiError.MinorErrorCode, openApiError.Message)
}

// ErrorWithStack is the same as `Error()`, but also includes stack trace returned by API which is usually lengthy.
func (openApiError OpenApiError) ErrorWithStack() string {
	return fmt.Sprintf("%s - %s. Stack: %s", openApiError.MinorErrorCode, openApiError.Message,
		openApiError.StackTrace)
}

// Role defines access roles in VCD
type Role struct {
	ID          string `json:"id,omitempty"`
	Name        string `json:"name"`
	Description string `json:"description"`
	BundleKey   string `json:"bundleKey"`
	ReadOnly    bool   `json:"readOnly"`
}

// NsxtTier0Router defines NSX-T Tier 0 router
type NsxtTier0Router struct {
	ID          string `json:"id,omitempty"`
	Description string `json:"description"`
	DisplayName string `json:"displayName"`
}

// NsxtEdgeCluster is a struct to represent logical grouping of NSX-T Edge virtual machines.
type NsxtEdgeCluster struct {
	// ID contains edge cluster ID (UUID format)
	ID          string `json:"id"`
	Name        string `json:"name"`
	Description string `json:"description"`
	// NodeCount shows number of nodes in the edge cluster
	NodeCount int `json:"nodeCount"`
	// NodeType usually holds "EDGE_NODE"
	NodeType string `json:"nodeType"`
	// DeploymentType (e.g. "VIRTUAL_MACHINE")
	DeploymentType string `json:"deploymentType"`
}

// ExternalNetworkV2 defines a struct for OpenAPI endpoint which is capable of creating NSX-V or
// NSX-T external network based on provided NetworkBackings.
type ExternalNetworkV2 struct {
	// ID is unique for the network. This field is read-only.
	ID string `json:"id,omitempty"`
	// Name of the network.
	Name string `json:"name"`
	// Description of the network
	Description string `json:"description"`
	// Subnets define one or more subnets and IP allocation pools in edge gateway
	Subnets ExternalNetworkV2Subnets `json:"subnets"`
	// NetworkBackings for this external network. Describes if this external network is backed by
	// port groups, vCenter standard switch or an NSX-T Tier-0 router.
	NetworkBackings ExternalNetworkV2Backings `json:"networkBackings"`
}

// ExternalNetworkV2IPRange defines allocated IP pools for a subnet in external network
type ExternalNetworkV2IPRange struct {
	// StartAddress holds starting IP address in the range
	StartAddress string `json:"startAddress"`
	// EndAddress holds ending IP address in the range
	EndAddress string `json:"endAddress"`
}

// ExternalNetworkV2IPRanges contains slice of ExternalNetworkV2IPRange
type ExternalNetworkV2IPRanges struct {
	Values []ExternalNetworkV2IPRange `json:"values"`
}

// ExternalNetworkV2Subnets contains slice of ExternalNetworkV2Subnet
type ExternalNetworkV2Subnets struct {
	Values []ExternalNetworkV2Subnet `json:"values"`
}

// ExternalNetworkV2Subnet defines one subnet for external network with assigned static IP ranges
type ExternalNetworkV2Subnet struct {
	// Gateway for the subnet
	Gateway string `json:"gateway"`
	// PrefixLength holds prefix length of the subnet
	PrefixLength int `json:"prefixLength"`
	// DNSSuffix is the DNS suffix that VMs attached to this network will use (NSX-V only)
	DNSSuffix string `json:"dnsSuffix"`
	// DNSServer1 - first DNS server that VMs attached to this network will use (NSX-V only)
	DNSServer1 string `json:"dnsServer1"`
	// DNSServer2 - second DNS server that VMs attached to this network will use (NSX-V only)
	DNSServer2 string `json:"dnsServer2"`
	// Enabled indicates whether the external network subnet is currently enabled
	Enabled bool `json:"enabled"`
	// UsedIPCount shows number of IP addresses defined by the static IP ranges
	UsedIPCount int `json:"usedIpCount,omitempty"`
	// TotalIPCount shows number of IP address used from the static IP ranges
	TotalIPCount int `json:"totalIpCount,omitempty"`
	// IPRanges define allocated static IP pools allocated from a defined subnet
	IPRanges ExternalNetworkV2IPRanges `json:"ipRanges"`
}

type ExternalNetworkV2Backings struct {
	Values []ExternalNetworkV2Backing `json:"values"`
}

// ExternalNetworkV2Backing defines which networking subsystem is used for external network (NSX-T or NSX-V)
type ExternalNetworkV2Backing struct {
	// BackingID must contain either Tier-0 router ID for NSX-T or PortGroup ID for NSX-V
	BackingID string `json:"backingId"`
	Name      string `json:"name,omitempty"`
	// BackingType can be either ExternalNetworkBackingTypeNsxtTier0Router in case of NSX-T or one
	// of ExternalNetworkBackingTypeNetwork or ExternalNetworkBackingDvPortgroup in case of NSX-V
	// Deprecated in favor of BackingTypeValue in API V35.0
	BackingType string `json:"backingType,omitempty"`

	// BackingTypeValue replaces BackingType in API V35.0 and adds support for additional network backing type
	// ExternalNetworkBackingTypeNsxtSegment
	BackingTypeValue string `json:"backingTypeValue,omitempty"`
	// NetworkProvider defines backing network manager
	NetworkProvider NetworkProvider `json:"networkProvider"`
}

// NetworkProvider can be NSX-T manager or vCenter. ID is sufficient for creation purpose.
type NetworkProvider struct {
	Name string `json:"name,omitempty"`
	ID   string `json:"id"`
}

// VdcComputePolicy is represented as VM sizing policy in UI
type VdcComputePolicy struct {
	ID                         string   `json:"id,omitempty"`
	Description                string   `json:"description,omitempty"`
	Name                       string   `json:"name"`
	CPUSpeed                   *int     `json:"cpuSpeed,omitempty"`
	Memory                     *int     `json:"memory,omitempty"`
	CPUCount                   *int     `json:"cpuCount,omitempty"`
	CoresPerSocket             *int     `json:"coresPerSocket,omitempty"`
	MemoryReservationGuarantee *float64 `json:"memoryReservationGuarantee,omitempty"`
	CPUReservationGuarantee    *float64 `json:"cpuReservationGuarantee,omitempty"`
	CPULimit                   *int     `json:"cpuLimit,omitempty"`
	MemoryLimit                *int     `json:"memoryLimit,omitempty"`
	CPUShares                  *int     `json:"cpuShares,omitempty"`
	MemoryShares               *int     `json:"memoryShares,omitempty"`
	ExtraConfigs               *struct {
		AdditionalProp1 string `json:"additionalProp1,omitempty"`
		AdditionalProp2 string `json:"additionalProp2,omitempty"`
		AdditionalProp3 string `json:"additionalProp3,omitempty"`
	} `json:"extraConfigs,omitempty"`
	PvdcComputePolicyRef *struct {
		Name string `json:"name,omitempty"`
		ID   string `json:"id,omitempty"`
	} `json:"pvdcComputePolicyRef,omitempty"`
	PvdcComputePolicy *struct {
		Name string `json:"name,omitempty"`
		ID   string `json:"id,omitempty"`
	} `json:"pvdcComputePolicy,omitempty"`
	CompatibleVdcTypes []string `json:"compatibleVdcTypes,omitempty"`
	IsSizingOnly       bool     `json:"isSizingOnly,omitempty"`
	PvdcID             string   `json:"pvdcId,omitempty"`
	NamedVMGroups      [][]struct {
		Name string `json:"name,omitempty"`
		ID   string `json:"id,omitempty"`
	} `json:"namedVmGroups,omitempty"`
	LogicalVMGroupReferences []struct {
		Name string `json:"name,omitempty"`
		ID   string `json:"id,omitempty"`
	} `json:"logicalVmGroupReferences,omitempty"`
	IsAutoGenerated bool `json:"isAutoGenerated,omitempty"`
}

// OpenApiReference is a generic reference type commonly used throughout OpenAPI endpoints
type OpenApiReference struct {
	Name string `json:"name,omitempty"`
	ID   string `json:"id,omitempty"`
}

type OpenApiReferences []OpenApiReference

// VdcCapability can be used to determine VDC capabilities, including such:
// * Is it backed by NSX-T or NSX-V pVdc
// * Does it support BGP routing
type VdcCapability struct {
	// Name of capability
	Name string `json:"name"`
	// Description of capability
	Description string `json:"description"`
	// Value can be any value. Sometimes it is a JSON bool (true, false), sometimes it is a JSON array (["custom", "default"])
	// and sometimes just a string ("NSX_V"). It is up for the consumer to handle values as per the Type field.
	Value interface{} `json:"value"`
	// Type of field (e.g. "Boolean", "String", "List")
	Type string `json:"type"`
	// Category of capability (e.g. "Security", "EdgeGateway", "OrgVdcNetwork")
	Category string `json:"category"`
}

// A Right is a component of a role, a global role, or a rights bundle.
// In this view, roles, global roles, and rights bundles are collections of rights.
// Note that the rights are not stored in the above collection structures, but retrieved separately
type Right struct {
	Name             string             `json:"name"`
	ID               string             `json:"id"`
	Description      string             `json:"description,omitempty"`
	BundleKey        string             `json:"bundleKey,omitempty"`        // key used for internationalization
	Category         string             `json:"category,omitempty"`         // Category ID
	ServiceNamespace string             `json:"serviceNamespace,omitempty"` // Not used
	RightType        string             `json:"rightType,omitempty"`        // VIEW or MODIFY
	ImpliedRights    []OpenApiReference `json:"impliedRights,omitempty"`
}

// RightsCategory defines the category to which the Right belongs
type RightsCategory struct {
	Name        string `json:"name"`
	Id          string `json:"id"`
	BundleKey   string `json:"bundleKey"` // key used for internationalization
	Parent      string `json:"parent"`
	RightsCount struct {
		View   int `json:"view"`
		Modify int `json:"modify"`
	} `json:"rightsCount"`
	SubCategories []string `json:"subCategories"`
}

// RightsBundle is a collection of Rights to be assigned to a tenant(= organization).
// Changing a rights bundle and publishing it for a given tenant will limit
// the rights that the global roles implement in such tenant.
type RightsBundle struct {
	Name        string `json:"name"`
	Id          string `json:"id"`
	Description string `json:"description,omitempty"`
	BundleKey   string `json:"bundleKey,omitempty"` // key used for internationalization
	ReadOnly    bool   `json:"readOnly"`
	PublishAll  *bool  `json:"publishAll"`
}

// GlobalRole is a Role definition implemented in the provider that is passed on to tenants (=organizations)
// Modifying an existing global role has immediate effect on the corresponding roles in the tenants (no need
// to re-publish) while creating a new GlobalRole is only passed to the tenants if it is published.
type GlobalRole struct {
	Name        string `json:"name"`
	Id          string `json:"id"`
	Description string `json:"description,omitempty"`
	BundleKey   string `json:"bundleKey,omitempty"` // key used for internationalization
	ReadOnly    bool   `json:"readOnly"`
	PublishAll  *bool  `json:"publishAll"`
}

// OpenApiItems defines the input when multiple items need to be passed to a POST or PUT operation
// All the fields are optional, except Values
// This structure is the same as OpenApiPages, except for the type of Values, which is explicitly
// defined as a collection of name+ID structures
type OpenApiItems struct {
	ResultTotal  int                `json:"resultTotal,omitempty"`
	PageCount    int                `json:"pageCount,omitempty"`
	Page         int                `json:"page,omitempty"`
	PageSize     int                `json:"pageSize,omitempty"`
	Associations interface{}        `json:"associations,omitempty"`
	Values       []OpenApiReference `json:"values"` // a collection of items defined by an ID + a name
}

// CertificateLibraryItem is a Certificate Library definition of stored Certificate details
type CertificateLibraryItem struct {
	Alias                string `json:"alias"`
	Id                   string `json:"id,omitempty"`
	Certificate          string `json:"certificate"` // PEM encoded certificate
	Description          string `json:"description,omitempty"`
	PrivateKey           string `json:"privateKey,omitempty"`           // PEM encoded private key. Required if providing a certificate chain
	PrivateKeyPassphrase string `json:"privateKeyPassphrase,omitempty"` // passphrase for the private key. Required if the private key is encrypted
}

<<<<<<< HEAD
// VdcGroup is a VDC group definition
type VdcGroup struct {
	Description                string                 `json:"description,omitempty"`                // The description of this group.
	DfwEnabled                 bool                   `json:"dfwEnabled,omitempty"`                 // Whether Distributed Firewall is enabled for this vDC Group. Only applicable for NSX_T vDC Groups.
	ErrorMessage               string                 `json:"errorMessage,omitempty"`               // If the group has an error status, a more detailed error message is set here.
	Id                         string                 `json:"id,omitempty"`                         // The unique ID for the vDC Group (read-only).
	LocalEgress                bool                   `json:"localEgress,omitempty"`                // Determines whether local egress is enabled for a universal router belonging to a universal vDC group. This value is used on create if universalNetworkingEnabled is set to true. This cannot be updated. This value is always false for local vDC groups.
	Name                       string                 `json:"name"`                                 // The name of this group. The name must be unique.
	NetworkPoolId              string                 `json:"networkPoolId,omitempty"`              // ID of network pool to use if creating a local vDC group router. Must be set if creating a local group. Ignored if creating a universal group.
	NetworkPoolUniversalId     string                 `json:"networkPoolUniversalId,omitempty"`     // The network provider’s universal id that is backing the universal network pool. This field is read-only and is derived from the list of participating vDCs if a universal vDC group is created. For universal vDC groups, each participating vDC should have a universal network pool that is backed by this same id.
	NetworkProviderType        string                 `json:"networkProviderType,omitempty"`        // The values currently supported are NSX_V and NSX_T. Defines the networking provider backing the vDC Group. This is used on create. If not specified, NSX_V value will be used. NSX_V is used for existing vDC Groups and vDC Groups where Cross-VC NSX is used for the underlying technology. NSX_T is used when the networking provider type for the Organization vDCs in the group is NSX-T. NSX_T only supports groups of type LOCAL (single site).
	OrgId                      string                 `json:"orgId"`                                // The organization that this group belongs to.
	ParticipatingOrgVdcs       []ParticipatingOrgVdcs `json:"participatingOrgVdcs"`                 // The list of organization vDCs that are participating in this group.
	Status                     string                 `json:"status,omitempty"`                     // The status that the group can be in. Possible values are: SAVING, SAVED, CONFIGURING, REALIZED, REALIZATION_FAILED, DELETING, DELETE_FAILED, OBJECT_NOT_FOUND, UNCONFIGURED
	Type                       string                 `json:"type,omitempty"`                       // Defines the group as LOCAL or UNIVERSAL. This cannot be changed. Local vDC Groups can have networks stretched across multiple vDCs in a single Cloud Director instance. Local vDC Groups share the same broadcast domain/transport zone and network provider scope. Universal vDC groups can have networks stretched across multiple vDCs in a single or multiple Cloud Director instance(s). Universal vDC groups are backed by a broadcast domain/transport zone that strectches across a single or multiple Cloud Director instance(s). Local vDC groups are supported for both NSX-V and NSX-T Network Provider Types. Universal vDC Groups are supported for only NSX_V Network Provider Type. Possible values are: LOCAL , UNIVERSAL
	UniversalNetworkingEnabled bool                   `json:"universalNetworkingEnabled,omitempty"` // True means that a vDC group router has been created. If set to true for vdc group creation, a universal router will also be created.
}

type ParticipatingOrgVdcs struct {
	FaultDomainTag       string           `json:"faultDomainTag,omitempty"`       // Represents the fault domain of a given organization vDC. For NSX_V backed organization vDCs, this is the network provider scope. For NSX_T backed organization vDCs, this can vary (for example name of the provider vDC or compute provider scope).
	NetworkProviderScope string           `json:"networkProviderScope,omitempty"` // Read-only field that specifies the network provider scope of the vDC.
	OrgRef               OpenApiReference `json:"orgRef,omitempty"`               // Read-only field that specifies what organization this vDC is in.
	RemoteOrg            bool             `json:"remoteOrg,omitempty"`            // Read-only field that specifies whether the vDC is local to this VCD site.
	SiteRef              OpenApiReference `json:"siteRef,omitempty"`              // The site ID that this vDC belongs to. Required for universal vDC groups.
	Status               string           `json:"status,omitempty"`               // The status that the vDC can be in. An example is if the vDC has been deleted from the system but is still part of the group. Possible values are: SAVING, SAVED, CONFIGURING, REALIZED, REALIZATION_FAILED, DELETING, DELETE_FAILED, OBJECT_NOT_FOUND, UNCONFIGURED
	VdcRef               OpenApiReference `json:"vdcRef"`                         // The reference to the vDC that is part of this a vDC group.
}

type CandidateVdc struct {
	FaultDomainTag       string           `json:"faultDomainTag"`
	Id                   string           `json:"id"`
	Name                 string           `json:"name"`
	NetworkProviderScope string           `json:"networkProviderScope"`
	OrgRef               OpenApiReference `json:"orgRef"`
	SiteRef              OpenApiReference `json:"siteRef"`
}

type DfwPolicies struct {
	Enabled       bool           `json:"enabled"`
	DefaultPolicy *DefaultPolicy `json:"defaultPolicy,omitempty"`
}

type DefaultPolicy struct {
	Description string        `json:"description,omitempty"` // Description for the security policy.
	Enabled     *bool         `json:"enabled,omitempty"`     // Whether this security policy is enabled.
	Id          string        `json:"id,omitempty"`          // The unique id of this security policy. On updates, the id is required for the policy, while for create a new id will be generated. This id is not a VCD URN.
	Name        string        `json:"name"`                  // Name for the security policy.
	Version     *VersionField `json:"version,omitempty"`     // This property describes the current version of the entity. To prevent clients from overwriting each other’s changes, update operations must include the version which can be obtained by issuing a GET operation. If the version number on an update call is missing, the operation will be rejected. This is only needed on update calls.
}

type VersionField struct {
	Version int `json:"version"`
=======
// CurrentSessionInfo gives information about the current session
type CurrentSessionInfo struct {
	ID                        string            `json:"id"`                        // Session ID
	User                      OpenApiReference  `json:"user"`                      // Name of the user associated with this session
	Org                       OpenApiReference  `json:"org"`                       // Organization for this connection
	Location                  string            `json:"location"`                  // Location ID: unknown usage
	Roles                     []string          `json:"roles"`                     // Roles associated with the session user
	RoleRefs                  OpenApiReferences `json:"roleRefs"`                  // Roles references for the session user
	SessionIdleTimeoutMinutes int               `json:"sessionIdleTimeoutMinutes"` // session idle timeout
>>>>>>> 8c0217f3
}<|MERGE_RESOLUTION|>--- conflicted
+++ resolved
@@ -296,7 +296,17 @@
 	PrivateKeyPassphrase string `json:"privateKeyPassphrase,omitempty"` // passphrase for the private key. Required if the private key is encrypted
 }
 
-<<<<<<< HEAD
+// CurrentSessionInfo gives information about the current session
+type CurrentSessionInfo struct {
+	ID                        string            `json:"id"`                        // Session ID
+	User                      OpenApiReference  `json:"user"`                      // Name of the user associated with this session
+	Org                       OpenApiReference  `json:"org"`                       // Organization for this connection
+	Location                  string            `json:"location"`                  // Location ID: unknown usage
+	Roles                     []string          `json:"roles"`                     // Roles associated with the session user
+	RoleRefs                  OpenApiReferences `json:"roleRefs"`                  // Roles references for the session user
+	SessionIdleTimeoutMinutes int               `json:"sessionIdleTimeoutMinutes"` // session idle timeout
+}
+
 // VdcGroup is a VDC group definition
 type VdcGroup struct {
 	Description                string                 `json:"description,omitempty"`                // The description of this group.
@@ -349,15 +359,4 @@
 
 type VersionField struct {
 	Version int `json:"version"`
-=======
-// CurrentSessionInfo gives information about the current session
-type CurrentSessionInfo struct {
-	ID                        string            `json:"id"`                        // Session ID
-	User                      OpenApiReference  `json:"user"`                      // Name of the user associated with this session
-	Org                       OpenApiReference  `json:"org"`                       // Organization for this connection
-	Location                  string            `json:"location"`                  // Location ID: unknown usage
-	Roles                     []string          `json:"roles"`                     // Roles associated with the session user
-	RoleRefs                  OpenApiReferences `json:"roleRefs"`                  // Roles references for the session user
-	SessionIdleTimeoutMinutes int               `json:"sessionIdleTimeoutMinutes"` // session idle timeout
->>>>>>> 8c0217f3
 }