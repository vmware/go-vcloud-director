package types

// OpenAPIEdgeGateway structure supports marshalling both - NSX-V and NSX-T edge gateways as returned by OpenAPI
// endpoint (cloudapi/1.0.0edgeGateways/), but the endpoint only allows users to create NSX-T edge gateways.
type OpenAPIEdgeGateway struct {
	Status string `json:"status,omitempty"`
	ID     string `json:"id,omitempty"`
	// Name of edge gateway
	Name string `json:"name"`
	// Description of edge gateway
	Description string `json:"description"`
	// OwnerRef defines Org VDC or VDC Group that this network belongs to. If the ownerRef is set to a VDC Group, this
	// network will be available across all the VDCs in the vDC Group. If the VDC Group is backed by a NSX-V network
	// provider, the Org VDC network is automatically connected to the distributed router associated with the VDC Group
	// and the "connection" field does not need to be set. For API version 35.0 and above, this field should be set for
	// network creation.
	OwnerRef *OpenApiReference `json:"ownerRef,omitempty"`
	// OrgVdc holds the organization vDC or vDC Group that this edge gateway belongs to. If the ownerRef is set to a VDC
	// Group, this gateway will be available across all the participating Organization vDCs in the VDC Group.
	OrgVdc *OpenApiReference `json:"orgVdc,omitempty"`
	// Org holds the organization to which the gateway belongs.
	Org *OpenApiReference `json:"orgRef,omitempty"`
	// EdgeGatewayUplink defines uplink connections for the edge gateway.
	EdgeGatewayUplinks []EdgeGatewayUplinks `json:"edgeGatewayUplinks"`
	// DistributedRoutingEnabled is a flag indicating whether distributed routing is enabled or not. The default is false.
	DistributedRoutingEnabled *bool `json:"distributedRoutingEnabled,omitempty"`
	// EdgeClusterConfig holds Edge Cluster Configuration for the Edge Gateway. Can be specified if a gateway needs to be
	// placed on a specific set of Edge Clusters. For NSX-T Edges, user should specify the ID of the NSX-T edge cluster as
	// the value of primaryEdgeCluster's backingId. The gateway defaults to the Edge Cluster of the connected External
	// Network's backing Tier-0 router, if nothing is specified.
	//
	// Note. The value of secondaryEdgeCluster will be set to NULL for NSX-T edge gateways. For NSX-V Edges, this is
	// read-only and the legacy API must be used for edge specific placement.
	EdgeClusterConfig *OpenAPIEdgeGatewayEdgeClusterConfig `json:"edgeClusterConfig,omitempty"`
	// OrgVdcNetworkCount holds the number of Org VDC networks connected to the gateway.
	OrgVdcNetworkCount *int `json:"orgVdcNetworkCount,omitempty"`
	// GatewayBacking must contain backing details of the edge gateway only if importing an NSX-T router.
	GatewayBacking *OpenAPIEdgeGatewayBacking `json:"gatewayBacking,omitempty"`

	// ServiceNetworkDefinition holds network definition in CIDR form that DNS and DHCP service on an NSX-T edge will run
	// on. The subnet prefix length must be 27. This property applies to creating or importing an NSX-T Edge. This is not
	// supported for VMC. If nothing is set, the default is 192.168.255.225/27. The DHCP listener IP network is on
	// 192.168.255.225/30. The DNS listener IP network is on 192.168.255.228/32. This field cannot be updated.
	ServiceNetworkDefinition string `json:"serviceNetworkDefinition,omitempty"`
}

// EdgeGatewayUplink defines uplink connections for the edge gateway.
type EdgeGatewayUplinks struct {
	// UplinkID contains ID of external network
	UplinkID string `json:"uplinkId,omitempty"`
	// UplinkID contains Name of external network
	UplinkName string `json:"uplinkName,omitempty"`
	// Subnets contain subnets to be used on edge gateway
	Subnets   OpenAPIEdgeGatewaySubnets `json:"subnets,omitempty"`
	Connected bool                      `json:"connected,omitempty"`
	// QuickAddAllocatedIPCount allows users to allocate additional IPs during update
	QuickAddAllocatedIPCount int `json:"quickAddAllocatedIpCount,omitempty"`
	// Dedicated defines if the external network is dedicated. Dedicating the External Network will enable Route
	// Advertisement for this Edge Gateway
	Dedicated bool `json:"dedicated,omitempty"`
}

// OpenApiIPRanges is a type alias to reuse the same definitions with appropriate names
type OpenApiIPRanges = ExternalNetworkV2IPRanges

// OpenApiIPRangeValues is a type alias to reuse the same definitions with appropriate names
type OpenApiIPRangeValues = ExternalNetworkV2IPRange

// OpenAPIEdgeGatewaySubnets lists slice of OpenAPIEdgeGatewaySubnetValue values
type OpenAPIEdgeGatewaySubnets struct {
	Values []OpenAPIEdgeGatewaySubnetValue `json:"values"`
}

// OpenAPIEdgeGatewaySubnetValue holds one subnet definition in external network
type OpenAPIEdgeGatewaySubnetValue struct {
	// Gateway specified subnet gateway
	Gateway string `json:"gateway"`
	// PrefixLength from CIDR format (e.g. 24 from 192.168.1.1/24)
	PrefixLength int `json:"prefixLength"`
	// DNSSuffix can only be used for reading NSX-V edge gateway
	DNSSuffix string `json:"dnsSuffix,omitempty"`
	// DNSServer1 can only be used for reading NSX-V edge gateway
	DNSServer1 string `json:"dnsServer1,omitempty"`
	// DNSServer2 can only be used for reading NSX-V edge gateway
	DNSServer2 string `json:"dnsServer2,omitempty"`
	// IPRanges contain IP allocations
	IPRanges *OpenApiIPRanges `json:"ipRanges,omitempty"`
	// Enabled toggles if the subnet is enabled
	Enabled              bool   `json:"enabled"`
	TotalIPCount         int    `json:"totalIpCount,omitempty"`
	UsedIPCount          int    `json:"usedIpCount,omitempty"`
	PrimaryIP            string `json:"primaryIp,omitempty"`
	AutoAllocateIPRanges bool   `json:"autoAllocateIpRanges,omitempty"`
}

// OpenAPIEdgeGatewayBacking specifies edge gateway backing details
type OpenAPIEdgeGatewayBacking struct {
	BackingID       string          `json:"backingId,omitempty"`
	GatewayType     string          `json:"gatewayType,omitempty"`
	NetworkProvider NetworkProvider `json:"networkProvider"`
}

// OpenAPIEdgeGatewayEdgeCluster allows users to specify edge cluster reference
type OpenAPIEdgeGatewayEdgeCluster struct {
	EdgeClusterRef OpenApiReference `json:"edgeClusterRef"`
	BackingID      string           `json:"backingId"`
}

type OpenAPIEdgeGatewayEdgeClusterConfig struct {
	PrimaryEdgeCluster   OpenAPIEdgeGatewayEdgeCluster `json:"primaryEdgeCluster,omitempty"`
	SecondaryEdgeCluster OpenAPIEdgeGatewayEdgeCluster `json:"secondaryEdgeCluster,omitempty"`
}

// OpenApiOrgVdcNetwork allows users to manage Org Vdc networks
type OpenApiOrgVdcNetwork struct {
	ID          string `json:"id,omitempty"`
	Name        string `json:"name"`
	Description string `json:"description"`
	Status      string `json:"status,omitempty"`
	// OwnerRef defines Org VDC or VDC Group that this network belongs to. If the ownerRef is set to a VDC Group, this
	// network will be available across all the VDCs in the vDC Group. If the VDC Group is backed by a NSX-V network
	// provider, the Org VDC network is automatically connected to the distributed router associated with the VDC Group
	// and the "connection" field does not need to be set. For API version 35.0 and above, this field should be set for
	// network creation.
	//
	// Note. In lower API versions (i.e. 32.0) this field is not recognized and OrgVdc should be used instead
	OwnerRef *OpenApiReference `json:"ownerRef,omitempty"`

	OrgVdc *OpenApiReference `json:"orgVdc,omitempty"`

	// NetworkType describes type of Org Vdc network. ('NAT_ROUTED', 'ISOLATED')
	NetworkType string `json:"networkType"`

	// Connection specifies the edge gateway this network is connected to.
	//
	// Note. When NetworkType == ISOLATED, there is no uplink connection.
	Connection *Connection `json:"connection,omitempty"`

	// backingNetworkId contains the NSX ID of the backing network.
	BackingNetworkId string `json:"backingNetworkId,omitempty"`
	// backingNetworkType contains object type of the backing network. ('VIRTUAL_WIRE' for NSX-V, 'NSXT_FLEXIBLE_SEGMENT'
	// for NSX-T)
	BackingNetworkType string `json:"backingNetworkType,omitempty"`

	// ParentNetwork should have external network ID specified when creating NSX-V direct network
	ParentNetwork *OpenApiReference `json:"parentNetworkId"`

	// GuestVlanTaggingAllowed specifies whether guest VLAN tagging is allowed
	GuestVlanTaggingAllowed *bool `json:"guestVlanTaggingAllowed"`

	// Subnets contains list of subnets defined on
	Subnets OrgVdcNetworkSubnets `json:"subnets"`

	// SecurityGroups defines a list of firewall groups of type SECURITY_GROUP that are assigned to the Org VDC Network.
	// These groups can then be used in firewall rules to protect the Org VDC Network and allow/deny traffic.
	SecurityGroups *OpenApiReferences `json:"securityGroups,omitempty"`

	// RouteAdvertised reports if this network is advertised so that it can be routed out to the external networks. This
	// applies only to network backed by NSX-T. Value will be unset if route advertisement is not applicable.
	RouteAdvertised *bool `json:"routeAdvertised,omitempty"`

	// TotalIpCount is a read only attribute reporting total number of IPs available in network
	TotalIpCount *int `json:"totalIpCount"`

	// UsedIpCount is a read only attribute reporting number of used IPs in network
	UsedIpCount *int `json:"usedIpCount"`

	// Shared shares network with other VDCs in the organization
	Shared *bool `json:"shared,omitempty"`
}

// OrgVdcNetworkSubnetIPRanges is a type alias to reuse the same definitions with appropriate names
type OrgVdcNetworkSubnetIPRanges = ExternalNetworkV2IPRanges

// OrgVdcNetworkSubnetIPRangeValues is a type alias to reuse the same definitions with appropriate names
type OrgVdcNetworkSubnetIPRangeValues = ExternalNetworkV2IPRange

//OrgVdcNetworkSubnets
type OrgVdcNetworkSubnets struct {
	Values []OrgVdcNetworkSubnetValues `json:"values"`
}

type OrgVdcNetworkSubnetValues struct {
	Gateway      string                      `json:"gateway"`
	PrefixLength int                         `json:"prefixLength"`
	DNSServer1   string                      `json:"dnsServer1"`
	DNSServer2   string                      `json:"dnsServer2"`
	DNSSuffix    string                      `json:"dnsSuffix"`
	IPRanges     OrgVdcNetworkSubnetIPRanges `json:"ipRanges"`
}

// Connection specifies the edge gateway this network is connected to
type Connection struct {
	RouterRef      OpenApiReference `json:"routerRef"`
	ConnectionType string           `json:"connectionType,omitempty"`
}

// NsxtImportableSwitch is a type alias with better name for holding NSX-T Segments (Logical Switches) which can be used
// to back NSX-T imported Org VDC network
type NsxtImportableSwitch = OpenApiReference

// OpenApiOrgVdcNetworkDhcp allows users to manage DHCP configuration for Org VDC networks by using OpenAPI endpoint
type OpenApiOrgVdcNetworkDhcp struct {
	Enabled   *bool                           `json:"enabled,omitempty"`
	LeaseTime *int                            `json:"leaseTime,omitempty"`
	DhcpPools []OpenApiOrgVdcNetworkDhcpPools `json:"dhcpPools,omitempty"`
	// Mode describes how the DHCP service is configured for this network. Once a DHCP service has been created, the mode
	// attribute cannot be changed. The mode field will default to 'EDGE' if it is not provided. This field only applies
	// to networks backed by an NSX-T network provider.
	//
	// The supported values are EDGE (default) and NETWORK.
	// * If EDGE is specified, the DHCP service of the edge is used to obtain DHCP IPs.
	// * If NETWORK is specified, a DHCP server is created for use by this network. (To use NETWORK
	//
	// In order to use DHCP for IPV6, NETWORK mode must be used. Routed networks which are using NETWORK DHCP services can
	// be disconnected from the edge gateway and still retain their DHCP configuration, however network using EDGE DHCP
	// cannot be disconnected from the gateway until DHCP has been disabled.
	Mode string `json:"mode,omitempty"`
	// IPAddress is only applicable when mode=NETWORK. This will specify IP address of DHCP server in network.
	IPAddress string `json:"ipAddress,omitempty"`

	// New fields starting with 36.1

	// DnsServers are the IPs to be assigned by this DHCP service. The IP type must match the IP type of the subnet on
	// which the DHCP config is being created.
	DnsServers []string `json:"dnsServers,omitempty"`
}

// OpenApiOrgVdcNetworkDhcpIpRange is a type alias to fit naming
type OpenApiOrgVdcNetworkDhcpIpRange = ExternalNetworkV2IPRange

type OpenApiOrgVdcNetworkDhcpPools struct {
	// Enabled defines if the DHCP pool is enabled or not
	Enabled *bool `json:"enabled,omitempty"`
	// IPRange holds IP ranges
	IPRange OpenApiOrgVdcNetworkDhcpIpRange `json:"ipRange"`
	// MaxLeaseTime is the maximum lease time that can be accepted on clients request
	// This applies for NSX-V Isolated network
	MaxLeaseTime *int `json:"maxLeaseTime,omitempty"`
	// DefaultLeaseTime is the lease time that clients get if they do not specify particular lease time
	// This applies for NSX-V Isolated network
	DefaultLeaseTime *int `json:"defaultLeaseTime,omitempty"`
}

// NsxtFirewallGroup allows users to set either SECURITY_GROUP or IP_SET which is defined by Type field.
// SECURITY_GROUP (constant types.FirewallGroupTypeSecurityGroup) is a dynamic structure which
// allows users to add Routed Org VDC networks
//
// IP_SET (constant FirewallGroupTypeIpSet) allows users to enter static IPs and later on firewall rules
// can be created both of these objects
//
// When the type is SECURITY_GROUP 'Members' field is used to specify Org VDC networks
// When the type is IP_SET 'IpAddresses' field is used to specify IP addresses or ranges
// field is used
type NsxtFirewallGroup struct {
	// ID contains Firewall Group ID (URN format)
	// e.g. urn:vcloud:firewallGroup:d7f4e0b4-b83f-4a07-9f22-d242c9c0987a
	ID string `json:"id,omitempty"`
	// Name of Firewall Group. Name are unique per 'Type'. There cannot be two SECURITY_GROUP or two
	// IP_SET objects with the same name, but there can be one object of Type SECURITY_GROUP and one
	// of Type IP_SET named the same.
	Name        string `json:"name"`
	Description string `json:"description"`
	// IP Addresses included in the group. This is only applicable for IP_SET Firewall Groups. This
	// can support IPv4 and IPv6 addresses in single, range, and CIDR formats.
	// E.g [
	//     "12.12.12.1",
	//     "10.10.10.0/24",
	//     "11.11.11.1-11.11.11.2",
	//     "2001:db8::/48",
	//	   "2001:db6:0:0:0:0:0:0-2001:db6:0:ffff:ffff:ffff:ffff:ffff",
	// ],
	IpAddresses []string `json:"ipAddresses,omitempty"`

	// Members define list of Org VDC networks belonging to this Firewall Group (only for Security
	// groups )
	Members []OpenApiReference `json:"members,omitempty"`

	// VmCriteria (VCD 10.3+) defines list of dynamic criteria that determines whether a VM belongs
	// to a dynamic firewall group. A VM needs to meet at least one criteria to belong to the
	// firewall group. In other words, the logical AND is used for rules within a single criteria
	// and the logical OR is used in between each criteria. This is only applicable for Dynamic
	// Security Groups (VM_CRITERIA Firewall Groups).
	VmCriteria []NsxtFirewallGroupVmCriteria `json:"vmCriteria,omitempty"`

	// OwnerRef replaces EdgeGatewayRef in API V35.0+ and can accept both - NSX-T Edge Gateway or a
	// VDC group ID
	// Sample VDC Group URN - urn:vcloud:vdcGroup:89a53000-ef41-474d-80dc-82431ff8a020
	// Sample Edge Gateway URN - urn:vcloud:gateway:71df3e4b-6da9-404d-8e44-0865751c1c38
	//
	// Note. Using API V34.0 Firewall Groups can be created for VDC groups, but on a GET operation
	// there will be no VDC group ID returned.
	OwnerRef *OpenApiReference `json:"ownerRef,omitempty"`

	// EdgeGatewayRef is a deprecated field (use OwnerRef) for setting value, but during read the
	// value is only populated in this field (not OwnerRef)
	EdgeGatewayRef *OpenApiReference `json:"edgeGatewayRef,omitempty"`

	// Type is deprecated starting with API 36.0 (VCD 10.3+)
	Type string `json:"type,omitempty"`

	// TypeValue replaces Type starting with API 36.0 (VCD 10.3+) and can be one of:
	// SECURITY_GROUP, IP_SET, VM_CRITERIA(VCD 10.3+ only)
	// Constants `types.FirewallGroupTypeSecurityGroup`, `types.FirewallGroupTypeIpSet`,
	// `types.FirewallGroupTypeVmCriteria` can be used to set the value.
	TypeValue string `json:"typeValue,omitempty"`
}

// NsxtFirewallGroupVmCriteria defines list of rules where criteria represents boolean OR for
// matching There can be up to 3 criteria
type NsxtFirewallGroupVmCriteria struct {
	// VmCriteria is a list of rules where each rule represents boolean AND for matching VMs
	VmCriteriaRule []NsxtFirewallGroupVmCriteriaRule `json:"rules,omitempty"`
}

// NsxtFirewallGroupVmCriteriaRule defines a single rule for matching VM
// There can be up to 4 rules in a single criteria
type NsxtFirewallGroupVmCriteriaRule struct {
	AttributeType  string `json:"attributeType,omitempty"`
	AttributeValue string `json:"attributeValue,omitempty"`
	Operator       string `json:"operator,omitempty"`
}

// NsxtFirewallGroupMemberVms is a structure to read NsxtFirewallGroup associated VMs when its type
// is SECURITY_GROUP
type NsxtFirewallGroupMemberVms struct {
	VmRef *OpenApiReference `json:"vmRef"`
	// VappRef will be empty if it is a standalone VM (although hidden vApp exists)
	VappRef *OpenApiReference `json:"vappRef"`
	VdcRef  *OpenApiReference `json:"vdcRef"`
	OrgRef  *OpenApiReference `json:"orgRef"`
}

// NsxtFirewallRule defines single NSX-T Firewall Rule
type NsxtFirewallRule struct {
	// ID contains UUID (e.g. d0bf5d51-f83a-489a-9323-1661024874b8)
	ID string `json:"id,omitempty"`
	// Name - API does not enforce uniqueness
	Name string `json:"name"`
	// Action 'ALLOW', 'DROP'
	Action string `json:"action"`
	// Enabled allows to enable or disable the rule
	Enabled bool `json:"enabled"`
	// SourceFirewallGroups contains a list of references to Firewall Groups. Empty list means 'Any'
	SourceFirewallGroups []OpenApiReference `json:"sourceFirewallGroups,omitempty"`
	// DestinationFirewallGroups contains a list of references to Firewall Groups. Empty list means 'Any'
	DestinationFirewallGroups []OpenApiReference `json:"destinationFirewallGroups,omitempty"`
	// ApplicationPortProfiles contains a list of references to Application Port Profiles. Empty list means 'Any'
	ApplicationPortProfiles []OpenApiReference `json:"applicationPortProfiles,omitempty"`
	// IpProtocol 'IPV4', 'IPV6', 'IPV4_IPV6'
	IpProtocol string `json:"ipProtocol"`
	Logging    bool   `json:"logging"`
	// Direction 'IN_OUT', 'OUT', 'IN'
	Direction string `json:"direction"`
	// Version of firewall rule. Must not be set when creating.
	Version *struct {
		// Version is incremented after each update
		Version *int `json:"version,omitempty"`
	} `json:"version,omitempty"`
}

// NsxtFirewallRuleContainer wraps NsxtFirewallRule for user-defined and default and system Firewall Rules suitable for
// API. Only UserDefinedRules are writeable. Others are read-only.
type NsxtFirewallRuleContainer struct {
	// SystemRules contain ordered list of system defined edge firewall rules. System rules are applied before user
	// defined rules in the order in which they are returned.
	SystemRules []*NsxtFirewallRule `json:"systemRules"`
	// DefaultRules contain ordered list of user defined edge firewall rules. Users are allowed to add/modify/delete rules
	// only to this list.
	DefaultRules []*NsxtFirewallRule `json:"defaultRules"`
	// UserDefinedRules ordered list of default edge firewall rules. Default rules are applied after the user defined
	// rules in the order in which they are returned.
	UserDefinedRules []*NsxtFirewallRule `json:"userDefinedRules"`
}

// NsxtAppPortProfile allows user to set custom application port definitions so that these can later be used
// in NSX-T Firewall rules in combination with IP Sets and Security Groups.
type NsxtAppPortProfile struct {
	ID string `json:"id,omitempty"`
	// Name must be unique per Scope
	Name        string `json:"name,omitempty"`
	Description string `json:"description,omitempty"`
	// ApplicationPorts contains one or more protocol and port definitions
	ApplicationPorts []NsxtAppPortProfilePort `json:"applicationPorts,omitempty"`
	// OrgRef must contain at least Org ID when SCOPE==TENANT
	OrgRef *OpenApiReference `json:"orgRef,omitempty"`
	// ContextEntityId must contain:
	// * NSX-T Manager URN (when scope==PROVIDER)
	// * VDC or VDC Group ID (when scope==TENANT)
	ContextEntityId string `json:"contextEntityId,omitempty"`
	// Scope can be one of the following:
	// * SYSTEM - Read-only (The ones that are provided by SYSTEM). Constant `types.ApplicationPortProfileScopeSystem`
	// * PROVIDER - Created by Provider on a particular network provider (NSX-T manager). Constant `types.ApplicationPortProfileScopeProvider`
	// * TENANT (Created by Tenant at Org VDC level). Constant `types.ApplicationPortProfileScopeTenant`
	//
	// When scope==PROVIDER:
	//   OrgRef is not required
	//   ContextEntityId must have NSX-T Managers URN
	// When scope==TENANT
	//   OrgRef ID must be specified
	//   ContextEntityId must be set to VDC or VDC group URN
	Scope string `json:"scope,omitempty"`
}

// NsxtAppPortProfilePort allows user to set protocol and one or more ports
type NsxtAppPortProfilePort struct {
	// Protocol can be one of the following:
	// * "ICMPv4"
	// * "ICMPv6"
	// * "TCP"
	// * "UDP"
	Protocol string `json:"protocol"`
	// DestinationPorts is optional, but can define list of ports ("1000", "1500") or port ranges ("1200-1400")
	DestinationPorts []string `json:"destinationPorts,omitempty"`
}

// NsxtNatRule describes a single NAT rule of 4 diferent RuleTypes - DNAT`, `NO_DNAT`, `SNAT`, `NO_SNAT`.
//
// A SNAT or a DNAT rule on an Edge Gateway in the VMware Cloud Director environment, you always configure the rule
// from the perspective of your organization VDC.
// DNAT and NO_DNAT - outside traffic going inside
// SNAT and NO_SNAT - inside traffic going outside
// More docs in https://docs.vmware.com/en/VMware-Cloud-Director/10.2/VMware-Cloud-Director-Tenant-Portal-Guide/GUID-9E43E3DC-C028-47B3-B7CA-59F0ED40E0A6.html
type NsxtNatRule struct {
	ID string `json:"id,omitempty"`
	// Name holds a meaningful name for the rule. (API does not enforce uniqueness)
	Name string `json:"name"`
	// Description holds optional description for the rule
	Description string `json:"description"`
	// Enabled defines if the rule is active
	Enabled bool `json:"enabled"`

	// RuleType - one of the following: `DNAT`, `NO_DNAT`, `SNAT`, `NO_SNAT`
	// * An SNAT rule translates an internal IP to an external IP and is used for outbound traffic
	// * A NO SNAT rule prevents the translation of the internal IP address of packets sent from an organization VDC out
	// to an external network or to another organization VDC network.
	// * A DNAT rule translates the external IP to an internal IP and is used for inbound traffic.
	// * A NO DNAT rule prevents the translation of the external IP address of packets received by an organization VDC
	// from an external network or from another organization VDC network.
	// Deprecated in API V36.0
	RuleType string `json:"ruleType,omitempty"`
	// Type replaces RuleType in V36.0 and adds a new Rule - REFLEXIVE
	Type string `json:"type,omitempty"`

	// ExternalAddresses
	// * SNAT - enter the public IP address of the edge gateway for which you are configuring the SNAT rule.
	// * NO_SNAT - leave empty (but field cannot be skipped at all, therefore it does not have 'omitempty' tag)
	//
	// * DNAT - public IP address of the edge gateway for which you are configuring the DNAT rule. The IP
	// addresses that you enter must belong to the suballocated IP range of the edge gateway.
	// * NO_DNAT - leave empty
	ExternalAddresses string `json:"externalAddresses"`

	// InternalAddresses
	// * SNAT - the IP address or a range of IP addresses of the virtual machines for which you are configuring SNAT, so
	// that they can send traffic to the external network.
	//
	// * DNAT - enter the IP address or a range of IP addresses of the virtual machines for which you are configuring
	// DNAT, so that they can receive traffic from the external network.
	// * NO_DNAT - leave empty
	InternalAddresses      string            `json:"internalAddresses"`
	ApplicationPortProfile *OpenApiReference `json:"applicationPortProfile,omitempty"`

	// InternalPort specifies port number or port range for incoming network traffic. If Any Traffic is selected for the
	// Application Port Profile, the default internal port is "ANY".
	// Deprecated since API V35.0 and is replaced by DnatExternalPort
	InternalPort string `json:"internalPort,omitempty"`

	// DnatExternalPort can set a port into which the DNAT rule is translating for the packets inbound to the virtual
	// machines.
	DnatExternalPort string `json:"dnatExternalPort,omitempty"`

	// SnatDestinationAddresses applies only for RuleTypes `SNAT`, `NO_SNAT`
	// If you want the rule to apply only for traffic to a specific domain, enter an IP address for this domain or an IP
	// address range in CIDR format. If you leave this text box blank, the SNAT rule applies to all destinations outside
	// of the local subnet.
	SnatDestinationAddresses string `json:"snatDestinationAddresses,omitempty"`

	// Logging enabled or disabled logging of that rule
	Logging bool `json:"logging"`

	// Below two fields are only supported in VCD 10.2.2+ (API v35.2)

	// FirewallMatch determines how the firewall matches the address during NATing if firewall stage is not skipped.
	// * MATCH_INTERNAL_ADDRESS indicates the firewall will be applied to internal address of a NAT rule. For SNAT, the
	// internal address is the original source address before NAT is done. For DNAT, the internal address is the translated
	// destination address after NAT is done. For REFLEXIVE, to egress traffic, the internal address is the original
	// source address before NAT is done; to ingress traffic, the internal address is the translated destination address
	// after NAT is done.
	// * MATCH_EXTERNAL_ADDRESS indicates the firewall will be applied to external address of a NAT rule. For SNAT, the
	// external address is the translated source address after NAT is done. For DNAT, the external address is the original
	// destination address before NAT is done. For REFLEXIVE, to egress traffic, the external address is the translated
	// internal address after NAT is done; to ingress traffic, the external address is the original destination address
	// before NAT is done.
	// * BYPASS firewall stage will be skipped.
	FirewallMatch string `json:"firewallMatch,omitempty"`
	// Priority helps to select rule with highest priority if an address has multiple NAT rules. A lower value means a
	// higher precedence for this rule. Maximum value 2147481599
	Priority *int `json:"priority,omitempty"`

	// Version of NAT rule. Must not be set when creating.
	Version *struct {
		// Version is incremented after each update
		Version *int `json:"version,omitempty"`
	} `json:"version,omitempty"`
}

// NsxtIpSecVpnTunnel defines the IPsec VPN Tunnel configuration
// Some of the fields like AuthenticationMode and ConnectorInitiationMode are meant for future, because they have only
// one default value at the moment.
type NsxtIpSecVpnTunnel struct {
	// ID unique for IPsec VPN tunnel. On updates, the ID is required for the tunnel, while for create a new ID will be
	// generated.
	ID string `json:"id,omitempty"`
	// Name for the IPsec VPN Tunnel
	Name string `json:"name"`
	// Description for the IPsec VPN Tunnel
	Description string `json:"description,omitempty"`
	// Enabled describes whether the IPsec VPN Tunnel is enabled or not. The default is true.
	Enabled bool `json:"enabled"`
	// LocalEndpoint which corresponds to the Edge Gateway the IPsec VPN Tunnel is being configured on. Local Endpoint
	// requires an IP. That IP must be sub-allocated to the edge gateway
	LocalEndpoint NsxtIpSecVpnTunnelLocalEndpoint `json:"localEndpoint"`
	// RemoteEndpoint corresponds to the device on the remote site terminating the VPN tunnel
	RemoteEndpoint NsxtIpSecVpnTunnelRemoteEndpoint `json:"remoteEndpoint"`
	// PreSharedKey is key used for authentication. It must be the same on the other end of IPsec VPN Tunnel
	PreSharedKey string `json:"preSharedKey"`
	// SecurityType is the security type used for the IPsec VPN Tunnel. If nothing is specified, this will be set to
	// DEFAULT in which the default settings in NSX will be used. For custom settings, one should use the
	// NsxtIpSecVpnTunnelSecurityProfile and UpdateTunnelConnectionProperties(), GetTunnelConnectionProperties() endpoint to
	// specify custom settings. The security type will then appropriately reflect itself as CUSTOM.
	// To revert back to system default, this field must be set to "DEFAULT"
	SecurityType string `json:"securityType,omitempty"`
	// Logging sets whether logging for the tunnel is enabled or not. The default is false.
	Logging bool `json:"logging"`

	// AuthenticationMode is authentication mode this IPsec tunnel will use to authenticate with the peer endpoint. The
	// default is a pre-shared key (PSK).
	// * PSK - A known key is shared between each site before the tunnel is established.
	// * CERTIFICATE - Incoming connections are required to present an identifying digital certificate, which VCD verifies
	// has been signed by a trusted certificate authority.
	//
	// Note. Up to version 10.3 VCD only supports PSK
	AuthenticationMode string `json:"authenticationMode,omitempty"`

	// ConnectorInitiationMode is the mode used by the local endpoint to establish an IKE Connection with the remote site.
	// The default is INITIATOR.
	// Possible values are: INITIATOR , RESPOND_ONLY , ON_DEMAND
	//
	// Note. Up to version 10.3 VCD only supports INITIATOR
	ConnectorInitiationMode string `json:"connectorInitiationMode,omitempty"`

	// Version of IPsec VPN Tunnel configuration. Must not be set when creating, but required for updates
	Version *struct {
		// Version is incremented after each update
		Version *int `json:"version,omitempty"`
	} `json:"version,omitempty"`
}

// NsxtIpSecVpnTunnelLocalEndpoint which corresponds to the Edge Gateway the IPsec VPN Tunnel is being configured on.
// Local Endpoint requires an IP. That IP must be sub-allocated to the edge gateway
type NsxtIpSecVpnTunnelLocalEndpoint struct {
	// LocalId is the optional local identifier for the endpoint. It is usually the same as LocalAddress
	LocalId string `json:"localId,omitempty"`
	// LocalAddress is the IPv4 Address for the endpoint. This has to be a sub-allocated IP on the Edge Gateway. This is
	// required
	LocalAddress string `json:"localAddress"`
	// LocalNetworks is the list of local networks. These must be specified in normal Network CIDR format. At least one is
	// required
	LocalNetworks []string `json:"localNetworks,omitempty"`
}

// NsxtIpSecVpnTunnelRemoteEndpoint corresponds to the device on the remote site terminating the VPN tunnel
type NsxtIpSecVpnTunnelRemoteEndpoint struct {
	// RemoteId is needed to uniquely identify the peer site. If this tunnel is using PSK authentication,
	// the Remote ID is the public IP Address of the remote device terminating the VPN Tunnel. When NAT is configured on
	// the Remote ID, enter the private IP Address of the Remote Site. If the remote ID is not set, VCD will set the
	// remote ID to the remote address.
	RemoteId string `json:"remoteId,omitempty"`
	// RemoteAddress is IPv4 Address of the remote endpoint on the remote site. This is the Public IPv4 Address of the
	// remote device terminating the IPsec VPN Tunnel connection. This is required
	RemoteAddress string `json:"remoteAddress"`
	// RemoteNetworks is the list of remote networks. These must be specified in normal Network CIDR format.
	// Specifying no value is interpreted as 0.0.0.0/0
	RemoteNetworks []string `json:"remoteNetworks,omitempty"`
}

// NsxtIpSecVpnTunnelStatus helps to read IPsec VPN Tunnel Status
type NsxtIpSecVpnTunnelStatus struct {
	// TunnelStatus gives the overall IPsec VPN Tunnel Status. If IKE is properly set and the tunnel is up, the tunnel
	// status will be UP
	TunnelStatus string `json:"tunnelStatus"`
	IkeStatus    struct {
		// IkeServiceStatus status for the actual IKE Session for the given tunnel.
		IkeServiceStatus string `json:"ikeServiceStatus"`
		// FailReason contains more details of failure if the IKE service is not UP
		FailReason string `json:"failReason"`
	} `json:"ikeStatus"`
}

// NsxtIpSecVpnTunnelSecurityProfile specifies the given security profile/connection properties of a given IP Sec VPN
// Tunnel, such as Dead Probe Interval and IKE settings. If a security type is set to 'CUSTOM', then ike, tunnel, and/or
// dpd configurations can be specified. Otherwise, those fields are read only and are set to the values based on the
// specific security type.
type NsxtIpSecVpnTunnelSecurityProfile struct {
	// SecurityType is the security type used for the IPSec Tunnel. If nothing is specified, this will be set to DEFAULT
	// in which the default settings in NSX will be used. If CUSTOM is specified, then IKE, Tunnel, and DPD
	// configurations can be set.
	// To "RESET" configuration to DEFAULT, the NsxtIpSecVpnTunnel.SecurityType field should be changed instead of this
	SecurityType string `json:"securityType,omitempty"`
	// IkeConfiguration is the IKE Configuration to be used for the tunnel. If nothing is explicitly set, the system
	// defaults will be used.
	IkeConfiguration NsxtIpSecVpnTunnelProfileIkeConfiguration `json:"ikeConfiguration,omitempty"`
	// TunnelConfiguration contains parameters such as encryption algorithm to be used. If nothing is explicitly set,
	// the system defaults will be used.
	TunnelConfiguration NsxtIpSecVpnTunnelProfileTunnelConfiguration `json:"tunnelConfiguration,omitempty"`
	// DpdConfiguration contains Dead Peer Detection configuration. If nothing is explicitly set, the system defaults
	// will be used.
	DpdConfiguration NsxtIpSecVpnTunnelProfileDpdConfiguration `json:"dpdConfiguration,omitempty"`
}

// NsxtIpSecVpnTunnelProfileIkeConfiguration is the Internet Key Exchange (IKE) profiles provide information about the
// algorithms that are used to authenticate, encrypt, and establish a shared secret between network sites when you
// establish an IKE tunnel.
//
// Note. While quite a few fields accepts a []string it actually supports single values only.
type NsxtIpSecVpnTunnelProfileIkeConfiguration struct {
	// IkeVersion IKE Protocol Version to use.
	// The default is IKE_V2.
	//
	// Possible values are: IKE_V1 , IKE_V2 , IKE_FLEX
	IkeVersion string `json:"ikeVersion"`
	// EncryptionAlgorithms contains list of Encryption algorithms for IKE. This is used during IKE negotiation.
	// Default is AES_128.
	//
	// Possible values are: AES_128 , AES_256 , AES_GCM_128 , AES_GCM_192 , AES_GCM_256
	EncryptionAlgorithms []string `json:"encryptionAlgorithms"`
	// DigestAlgorithms contains list of Digest algorithms - secure hashing algorithms to use during the IKE negotiation.
	//
	// Default is SHA2_256.
	//
	// Possible values are: SHA1 , SHA2_256 , SHA2_384 , SHA2_512
	DigestAlgorithms []string `json:"digestAlgorithms"`
	// DhGroups contains list of Diffie-Hellman groups to be used if Perfect Forward Secrecy is enabled. These are
	// cryptography schemes that allows the peer site and the edge gateway to establish a shared secret over an insecure
	// communications channel
	//
	// Default is GROUP14.
	//
	// Possible values are: GROUP2, GROUP5, GROUP14, GROUP15, GROUP16, GROUP19, GROUP20, GROUP21
	DhGroups []string `json:"dhGroups"`
	// SaLifeTime is the Security Association life time in seconds. It is number of seconds before the IPsec tunnel needs
	// to reestablish
	//
	// Default is 86400 seconds (1 day).
	SaLifeTime *int `json:"saLifeTime"`
}

// NsxtIpSecVpnTunnelProfileTunnelConfiguration adjusts IPsec VPN Tunnel settings
//
// Note. While quite a few fields accepts a []string it actually supports single values only.
type NsxtIpSecVpnTunnelProfileTunnelConfiguration struct {
	// PerfectForwardSecrecyEnabled enabled or disabled. PFS (Perfect Forward Secrecy) ensures the same key will not be
	// generated and used again, and because of this, the VPN peers negotiate a new Diffie-Hellman key exchange. This
	// would ensure if a hacker\criminal was to compromise the private key, they would only be able to access data in
	// transit protected by that key. Any future data will not be compromised, as future data would not be associated
	// with that compromised key. Both sides of the VPN must be able to support PFS in order for PFS to work.
	//
	// The default value is true.
	PerfectForwardSecrecyEnabled bool `json:"perfectForwardSecrecyEnabled"`
	// DfPolicy Policy for handling defragmentation bit. The default is COPY.
	//
	// Possible values are: COPY, CLEAR
	// * COPY Copies the defragmentation bit from the inner IP packet to the outer packet.
	// * CLEAR Ignores the defragmentation bit present in the inner packet.
	DfPolicy string `json:"dfPolicy"`

	// EncryptionAlgorithms contains list of Encryption algorithms to use in IPSec tunnel establishment.
	// Default is AES_GCM_128.
	// * NO_ENCRYPTION_AUTH_AES_GMAC_XX (XX is 128, 192, 256) enables authentication on input data without encryption.
	// If one of these options is used, digest algorithm should be empty.
	//
	// Possible values are: AES_128, AES_256, AES_GCM_128, AES_GCM_192, AES_GCM_256, NO_ENCRYPTION_AUTH_AES_GMAC_128,
	// NO_ENCRYPTION_AUTH_AES_GMAC_192, NO_ENCRYPTION_AUTH_AES_GMAC_256, NO_ENCRYPTION
	EncryptionAlgorithms []string `json:"encryptionAlgorithms"`

	// DigestAlgorithms contains list of Digest algorithms to be used for message digest. The default digest algorithm is
	// implicitly covered by default encryption algorithm AES_GCM_128.
	//
	// Possible values are: SHA1 , SHA2_256 , SHA2_384 , SHA2_512
	// Note. Only one value can be set inside the slice
	DigestAlgorithms []string `json:"digestAlgorithms"`

	// DhGroups contains list of Diffie-Hellman groups to be used is PFS is enabled. Default is GROUP14.
	//
	// Possible values are: GROUP2, GROUP5, GROUP14, GROUP15, GROUP16, GROUP19, GROUP20, GROUP21
	// Note. Only one value can be set inside the slice
	DhGroups []string `json:"dhGroups"`

	// SaLifeTime is the Security Association life time in seconds.
	//
	// Default is 3600 seconds.
	SaLifeTime *int `json:"saLifeTime"`
}

// NsxtIpSecVpnTunnelProfileDpdConfiguration specifies the Dead Peer Detection Profile. This configurations determines
// the number of seconds to wait in time between probes to detect if an IPSec peer is alive or not. The default value
// for the DPD probe interval is 60 seconds.
type NsxtIpSecVpnTunnelProfileDpdConfiguration struct {
	// ProbeInternal is value of the probe interval in seconds. This defines a periodic interval for DPD probes. The
	// minimum is 3 seconds and the maximum is 60 seconds.
	ProbeInterval int `json:"probeInterval"`
}

// NsxtAlbController helps to integrate VMware Cloud Director with NSX-T Advanced Load Balancer deployment.
// Controller instances are registered with VMware Cloud Director instance. Controller instances serve as a central
// control plane for the load-balancing services provided by NSX-T Advanced Load Balancer.
// To configure an NSX-T ALB one needs to supply AVI Controller endpoint, credentials and license to be used.
type NsxtAlbController struct {
	// ID holds URN for load balancer controller (e.g. urn:vcloud:loadBalancerController:aa23ef66-ba32-48b2-892f-7acdffe4587e)
	ID string `json:"id,omitempty"`
	// Name as shown in VCD
	Name string `json:"name"`
	// Description as shown in VCD
	Description string `json:"description,omitempty"`
	// Url of ALB controller
	Url string `json:"url"`
	// Username of user
	Username string `json:"username"`
	// Password (will not be returned on read)
	Password string `json:"password,omitempty"`
	// LicenseType By enabling this feature, the provider acknowledges that they have independently licensed the
	// enterprise version of the NSX AVI LB.
	// Possible options: 'BASIC', 'ENTERPRISE'
	LicenseType string `json:"licenseType,omitempty"`
	// Version of ALB (e.g. 20.1.3). Read-only
	Version string `json:"version,omitempty"`
}

// NsxtAlbImportableCloud allows user to list importable NSX-T ALB Clouds. Each importable cloud can only be imported
// once. It has a flag AlreadyImported which hints if it is already consumed or not.
type NsxtAlbImportableCloud struct {
	// ID (e.g. 'cloud-43726181-f73e-41f2-bf1d-8a9609502586')
	ID string `json:"id"`

	DisplayName string `json:"displayName"`
	// AlreadyImported shows if this ALB Cloud is already imported
	AlreadyImported bool `json:"alreadyImported"`

	// NetworkPoolRef contains a reference to NSX-T network pool
	NetworkPoolRef OpenApiReference `json:"networkPoolRef"`

	// TransportZoneName contains transport zone name
	TransportZoneName string `json:"transportZoneName"`
}

// NsxtAlbCloud helps to use the virtual infrastructure provided by NSX Advanced Load Balancer, register NSX-T Cloud
// instances with VMware Cloud Director by consuming NsxtAlbImportableCloud.
type NsxtAlbCloud struct {
	// ID (e.g. 'urn:vcloud:loadBalancerCloud:947ea2ba-e448-4249-91f7-1432b3d2fcbf')
	ID     string `json:"id,omitempty"`
	Status string `json:"status,omitempty"`
	// Name of NSX-T ALB Cloud
	Name string `json:"name"`
	// Description of NSX-T ALB Cloud
	Description string `json:"description,omitempty"`
	// LoadBalancerCloudBacking uniquely identifies a Load Balancer Cloud configured within a Load Balancer Controller. At
	// the present, VCD only supports NSX-T Clouds configured within an NSX-ALB Controller deployment.
	LoadBalancerCloudBacking NsxtAlbCloudBacking `json:"loadBalancerCloudBacking"`
	// NetworkPoolRef for the Network Pool associated with this Cloud
	NetworkPoolRef *OpenApiReference `json:"networkPoolRef"`
	// HealthStatus contains status of the Load Balancer Cloud. Possible values are:
	// UP - The cloud is healthy and ready to enable Load Balancer for an Edge Gateway.
	// DOWN - The cloud is in a failure state. Enabling Load balancer on an Edge Gateway may not be possible.
	// RUNNING - The cloud is currently processing. An example is if it's enabling a Load Balancer for an Edge Gateway.
	// UNAVAILABLE - The cloud is unavailable.
	// UNKNOWN - The cloud state is unknown.
	HealthStatus string `json:"healthStatus,omitempty"`
	// DetailedHealthMessage contains detailed message on the health of the Cloud.
	DetailedHealthMessage string `json:"detailedHealthMessage,omitempty"`
}

// NsxtAlbCloudBacking is embedded into NsxtAlbCloud
type NsxtAlbCloudBacking struct {
	// BackingId is the ID of NsxtAlbImportableCloud
	BackingId string `json:"backingId"`
	// BackingType contains type of ALB (The only supported now is 'NSXALB_NSXT')
	BackingType string `json:"backingType,omitempty"`
	// LoadBalancerControllerRef contains reference to NSX-T ALB Controller
	LoadBalancerControllerRef OpenApiReference `json:"loadBalancerControllerRef"`
}

// NsxtAlbServiceEngineGroup provides virtual service management capabilities for tenants. This entity can be created
// by referencing a backing importable service engine group - NsxtAlbImportableServiceEngineGroups.
//
// A service engine group is an isolation domain that also defines shared service engine properties, such as size,
// network access, and failover. Resources in a service engine group can be used for different virtual services,
// depending on your tenant needs. These resources cannot be shared between different service engine groups.
type NsxtAlbServiceEngineGroup struct {
	// ID of the Service Engine Group
	ID string `json:"id,omitempty"`
	// Name of the Service Engine Group
	Name string `json:"name"`
	// Description of the Service Engine Group
	Description string `json:"description"`
	// ServiceEngineGroupBacking holds backing details that uniquely identifies a Load Balancer Service Engine Group
	// configured within a load balancer cloud.
	ServiceEngineGroupBacking ServiceEngineGroupBacking `json:"serviceEngineGroupBacking"`
	// HaMode defines High Availability Mode for Service Engine Group
	// * ELASTIC_N_PLUS_M_BUFFER - Service Engines will scale out to N active nodes with M nodes as buffer.
	// * ELASTIC_ACTIVE_ACTIVE - Active-Active with scale out.
	// * LEGACY_ACTIVE_STANDBY - Traditional single Active-Standby configuration
	HaMode string `json:"haMode,omitempty"`
	// ReservationType can be `DEDICATED` or `SHARED`
	// * DEDICATED - Dedicated to a single Edge Gateway and can only be assigned to a single Edge Gateway
	// * SHARED - Shared between multiple Edge Gateways. Can be assigned to multiple Edge Gateways
	ReservationType string `json:"reservationType"`
	// MaxVirtualServices holds  maximum number of virtual services supported on the Load Balancer Service Engine Group
	MaxVirtualServices *int `json:"maxVirtualServices,omitempty"`
	// NumDeployedVirtualServices shows number of virtual services currently deployed on the Load Balancer Service Engine
	// Group
	NumDeployedVirtualServices *int `json:"numDeployedVirtualServices,omitempty"`
	// ReservedVirtualServices holds number of virtual services already reserved on the Load Balancer Service Engine Group.
	// This value is the sum of the guaranteed virtual services given to Edge Gateways assigned to the Load Balancer
	// Service Engine Group.
	ReservedVirtualServices *int `json:"reservedVirtualServices,omitempty"`
	// OverAllocated indicates whether the maximum number of virtual services supported on the Load Balancer Service
	// Engine Group has been surpassed by the current number of reserved virtual services.
	OverAllocated *bool `json:"overAllocated,omitempty"`
}

type ServiceEngineGroupBacking struct {
	BackingId            string            `json:"backingId"`
	BackingType          string            `json:"backingType,omitempty"`
	LoadBalancerCloudRef *OpenApiReference `json:"loadBalancerCloudRef"`
}

// NsxtAlbImportableServiceEngineGroups provides capability to list all Importable Service Engine Groups available in
// ALB Controller so that they can be consumed by NsxtAlbServiceEngineGroup
//
// Note. The API does not return Importable Service Engine Group once it is consumed.
type NsxtAlbImportableServiceEngineGroups struct {
	// ID (e.g. 'serviceenginegroup-b633f16f-2733-4bf5-b552-3a6c4949caa4')
	ID string `json:"id"`
	// DisplayName is the name of
	DisplayName string `json:"displayName"`
	// HaMode (e.g. 'ELASTIC_N_PLUS_M_BUFFER')
	HaMode string `json:"haMode"`
}

// NsxtAlbConfig describes Load Balancer Service configuration on an NSX-T Edge Gateway
type NsxtAlbConfig struct {
	// Enabled is a mandatory flag indicating whether Load Balancer Service is enabled or not
	Enabled bool `json:"enabled"`
	// LicenseType of the backing Load Balancer Cloud.
	// * BASIC - Basic edition of the NSX Advanced Load Balancer.
	// * ENTERPRISE - Full featured edition of the NSX Advanced Load Balancer.
	LicenseType string `json:"licenseType,omitempty"`
	// LoadBalancerCloudRef
	LoadBalancerCloudRef *OpenApiReference `json:"loadBalancerCloudRef,omitempty"`

	// ServiceNetworkDefinition in Gateway CIDR format which will be used by Load Balancer service. All the load balancer
	// service engines associated with the Service Engine Group will be attached to this network. The subnet prefix length
	// must be 25. If nothing is set, the default is 192.168.255.1/25. Default CIDR can be configured. This field cannot
	// be updated.
	ServiceNetworkDefinition string `json:"serviceNetworkDefinition,omitempty"`
}

// NsxtAlbServiceEngineGroupAssignment configures Service Engine Group assignments to Edge Gateway. The only mandatory
// fields are `GatewayRef` and `ServiceEngineGroupRef`. `MinVirtualServices` and `MaxVirtualServices` are only available
// for SHARED Service Engine Groups.
type NsxtAlbServiceEngineGroupAssignment struct {
	ID string `json:"id,omitempty"`
	// GatewayRef contains reference to Edge Gateway
	GatewayRef *OpenApiReference `json:"gatewayRef"`
	// ServiceEngineGroupRef contains a reference to Service Engine Group
	ServiceEngineGroupRef *OpenApiReference `json:"serviceEngineGroupRef"`
	// GatewayOrgRef optional Org reference for gateway
	GatewayOrgRef *OpenApiReference `json:"gatewayOrgRef,omitempty"`
	// GatewayOwnerRef can be a VDC or VDC group
	GatewayOwnerRef    *OpenApiReference `json:"gatewayOwnerRef,omitempty"`
	MaxVirtualServices *int              `json:"maxVirtualServices,omitempty"`
	MinVirtualServices *int              `json:"minVirtualServices,omitempty"`
	// NumDeployedVirtualServices is a read only value
	NumDeployedVirtualServices int `json:"numDeployedVirtualServices,omitempty"`
}

// NsxtAlbPool defines configuration of a single NSX-T ALB Pool. Pools maintain the list of servers assigned to them and
// perform health monitoring, load balancing, persistence. A pool may only be used or referenced by only one virtual
// service at a time.
type NsxtAlbPool struct {
	ID string `json:"id,omitempty"`
	// Name is mandatory
	Name string `json:"name"`
	// Description is optional
	Description string `json:"description,omitempty"`

	// GatewayRef is mandatory and associates NSX-T Edge Gateway with this Load Balancer Pool.
	GatewayRef OpenApiReference `json:"gatewayRef"`

	// Enabled defines if the Pool is enabled
	Enabled *bool `json:"enabled,omitempty"`

	// Algorithm for choosing a member within the pools list of available members for each new connection.
	// Default value is LEAST_CONNECTIONS
	// Supported algorithms are:
	// * LEAST_CONNECTIONS
	// * ROUND_ROBIN
	// * CONSISTENT_HASH (uses Source IP Address hash)
	// * FASTEST_RESPONSE
	// * LEAST_LOAD
	// * FEWEST_SERVERS
	// * RANDOM
	// * FEWEST_TASKS
	// * CORE_AFFINITY
	Algorithm string `json:"algorithm,omitempty"`

	// DefaultPort defines destination server port used by the traffic sent to the member.
	DefaultPort *int `json:"defaultPort,omitempty"`

	// GracefulTimeoutPeriod sets maximum time (in minutes) to gracefully disable a member. Virtual service waits for the
	// specified time before terminating the existing connections to the pool members that are disabled.
	//
	// Special values: 0 represents Immediate, -1 represents Infinite.
	GracefulTimeoutPeriod *int `json:"gracefulTimeoutPeriod,omitempty"`

	// PassiveMonitoringEnabled sets if client traffic should be used to check if pool member is up or down.
	PassiveMonitoringEnabled *bool `json:"passiveMonitoringEnabled,omitempty"`

	// HealthMonitors check member servers health. It can be monitored by using one or more health monitors. Active
	// monitors generate synthetic traffic and mark a server up or down based on the response.
	HealthMonitors []NsxtAlbPoolHealthMonitor `json:"healthMonitors,omitempty"`

	// Members field defines list of destination servers which are used by the Load Balancer Pool to direct load balanced
	// traffic.
	Members []NsxtAlbPoolMember `json:"members,omitempty"`

	// CaCertificateRefs point to root certificates to use when validating certificates presented by the pool members.
	CaCertificateRefs []OpenApiReference `json:"caCertificateRefs,omitempty"`

	// CommonNameCheckEnabled specifies whether to check the common name of the certificate presented by the pool member.
	// This cannot be enabled if no caCertificateRefs are specified.
	CommonNameCheckEnabled *bool `json:"commonNameCheckEnabled,omitempty"`

	// DomainNames holds a list of domain names which will be used to verify the common names or subject alternative
	// names presented by the pool member certificates. It is performed only when common name check
	// (CommonNameCheckEnabled) is enabled. If common name check is enabled, but domain names are not specified then the
	// incoming host header will be used to check the certificate.
	DomainNames []string `json:"domainNames,omitempty"`

	// PersistenceProfile of a Load Balancer Pool. Persistence profile will ensure that the same user sticks to the same
	// server for a desired duration of time. If the persistence profile is unmanaged by Cloud Director, updates that
	// leave the values unchanged will continue to use the same unmanaged profile. Any changes made to the persistence
	// profile will cause Cloud Director to switch the pool to a profile managed by Cloud Director.
	PersistenceProfile *NsxtAlbPoolPersistenceProfile `json:"persistenceProfile,omitempty"`

	// MemberCount is a read only value that reports number of members added
	MemberCount int `json:"memberCount,omitempty"`

	// EnabledMemberCount is a read only value that reports number of enabled members
	EnabledMemberCount int `json:"enabledMemberCount,omitempty"`

	// UpMemberCount is a read only value that reports number of members that are serving traffic
	UpMemberCount int `json:"upMemberCount,omitempty"`

	// HealthMessage shows a pool health status (e.g. "The pool is unassigned.")
	HealthMessage string `json:"healthMessage,omitempty"`

	// VirtualServiceRefs holds list of Load Balancer Virtual Services associated with this Load balancer Pool.
	VirtualServiceRefs []OpenApiReference `json:"virtualServiceRefs,omitempty"`
}

// NsxtAlbPoolHealthMonitor checks member servers health. Active monitor generates synthetic traffic and mark a server
// up or down based on the response.
type NsxtAlbPoolHealthMonitor struct {
	Name string `json:"name,omitempty"`
	// SystemDefined is a boolean value
	SystemDefined bool `json:"systemDefined,omitempty"`
	// Type
	// * HTTP - HTTP request/response is used to validate health.
	// * HTTPS - Used against HTTPS encrypted web servers to validate health.
	// * TCP - TCP connection is used to validate health.
	// * UDP - A UDP datagram is used to validate health.
	// * PING - An ICMP ping is used to validate health.
	Type string `json:"type"`
}

// NsxtAlbPoolMember defines a single destination server which is used by the Load Balancer Pool to direct load balanced
// traffic.
type NsxtAlbPoolMember struct {
	// Enabled defines if member is enabled (will receive incoming requests) or not
	Enabled bool `json:"enabled"`
	// IpAddress of the Load Balancer Pool member.
	IpAddress string `json:"ipAddress"`

	// Port number of the Load Balancer Pool member. If unset, the port that the client used to connect will be used.
	Port int `json:"port,omitempty"`

	// Ratio of selecting eligible servers in the pool.
	Ratio *int `json:"ratio,omitempty"`

	// MarkedDownBy gives the names of the health monitors that marked the member as down when it is DOWN. If a monitor
	// cannot be determined, the value will be UNKNOWN.
	MarkedDownBy []string `json:"markedDownBy,omitempty"`

	// HealthStatus of the pool member. Possible values are:
	// * UP - The member is operational
	// * DOWN - The member is down
	// * DISABLED - The member is disabled
	// * UNKNOWN - The state is unknown
	HealthStatus string `json:"healthStatus,omitempty"`

	// DetailedHealthMessage contains non-localized detailed message on the health of the pool member.
	DetailedHealthMessage string `json:"detailedHealthMessage,omitempty"`
}

// NsxtAlbPoolPersistenceProfile holds Persistence Profile of a Load Balancer Pool. Persistence profile will ensure that
// the same user sticks to the same server for a desired duration of time. If the persistence profile is unmanaged by
// Cloud Director, updates that leave the values unchanged will continue to use the same unmanaged profile. Any changes
// made to the persistence profile will cause Cloud Director to switch the pool to a profile managed by Cloud Director.
type NsxtAlbPoolPersistenceProfile struct {
	// Name field is tricky. It remains empty in some case, but if it is sent it can become computed.
	// (e.g. setting 'CUSTOM_HTTP_HEADER' results in value being
	// 'VCD-LoadBalancer-3510eae9-53bb-49f1-b7aa-7aedf5ce3a77-CUSTOM_HTTP_HEADER')
	Name string `json:"name,omitempty"`

	// Type of persistence strategy to use. Supported values are:
	//  * CLIENT_IP - The clients IP is used as the identifier and mapped to the server
	//  * HTTP_COOKIE - Load Balancer inserts a cookie into HTTP responses. Cookie name must be provided as value
	//  * CUSTOM_HTTP_HEADER - Custom, static mappings of header values to specific servers are used. Header name must be
	// provided as value
	//  * APP_COOKIE - Load Balancer reads existing server cookies or URI embedded data such as JSessionID. Cookie name
	// must be provided as value
	//  * TLS - Information is embedded in the client's SSL/TLS ticket ID. This will use default system profile
	// System-Persistence-TLS
	Type string `json:"type,omitempty"`

	// Value of attribute based on selected persistence type.
	// This is required for HTTP_COOKIE, CUSTOM_HTTP_HEADER and APP_COOKIE persistence types.
	//
	// HTTP_COOKIE, APP_COOKIE must have cookie name set as the value and CUSTOM_HTTP_HEADER must have header name set as
	// the value.
	Value string `json:"value,omitempty"`
}

// NsxtAlbVirtualService combines Load Balancer Pools with Service Engine Groups and exposes a virtual service on
// defined VIP (virtual IP address) while optionally allowing to use encrypted traffic
type NsxtAlbVirtualService struct {
	ID string `json:"id,omitempty"`

	// Name contains meaningful name
	Name string `json:"name,omitempty"`

	// Description is optional
	Description string `json:"description,omitempty"`

	// Enabled defines if the virtual service is enabled to accept traffic
	Enabled *bool `json:"enabled"`

	// ApplicationProfile sets protocol for load balancing by using NsxtAlbVirtualServiceApplicationProfile
	ApplicationProfile NsxtAlbVirtualServiceApplicationProfile `json:"applicationProfile"`

	// GatewayRef contains NSX-T Edge Gateway reference
	GatewayRef OpenApiReference `json:"gatewayRef"`
	//LoadBalancerPoolRef contains Pool reference
	LoadBalancerPoolRef OpenApiReference `json:"loadBalancerPoolRef"`
	// ServiceEngineGroupRef points to service engine group (which must be assigned to NSX-T Edge Gateway)
	ServiceEngineGroupRef OpenApiReference `json:"serviceEngineGroupRef"`

	// CertificateRef contains certificate reference if serving encrypted traffic
	CertificateRef *OpenApiReference `json:"certificateRef,omitempty"`

	// ServicePorts define one or more ports (or port ranges) of the virtual service
	ServicePorts []NsxtAlbVirtualServicePort `json:"servicePorts"`

	// VirtualIpAddress to be used for exposing this virtual service
	VirtualIpAddress string `json:"virtualIpAddress"`

	// HealthStatus contains status of the Load Balancer Cloud. Possible values are:
	// UP - The cloud is healthy and ready to enable Load Balancer for an Edge Gateway.
	// DOWN - The cloud is in a failure state. Enabling Load balancer on an Edge Gateway may not be possible.
	// RUNNING - The cloud is currently processing. An example is if it's enabling a Load Balancer for an Edge Gateway.
	// UNAVAILABLE - The cloud is unavailable.
	// UNKNOWN - The cloud state is unknown.
	HealthStatus string `json:"healthStatus,omitempty"`

	// HealthMessage shows a pool health status (e.g. "The pool is unassigned.")
	HealthMessage string `json:"healthMessage,omitempty"`

	// DetailedHealthMessage containes a more in depth health message
	DetailedHealthMessage string `json:"detailedHealthMessage,omitempty"`
}

// NsxtAlbVirtualServicePort port (or port ranges) of the virtual service
type NsxtAlbVirtualServicePort struct {
	// PortStart is always required
	PortStart *int `json:"portStart"`
	// PortEnd is only required if a port range is specified. For single port cases PortStart is sufficient
	PortEnd *int `json:"portEnd,omitempty"`
	// SslEnabled defines if traffic is served as secure. CertificateRef must be specified in NsxtAlbVirtualService when
	// true
	SslEnabled *bool `json:"sslEnabled,omitempty"`
	// TcpUdpProfile defines
	TcpUdpProfile *NsxtAlbVirtualServicePortTcpUdpProfile `json:"tcpUdpProfile,omitempty"`
}

// NsxtAlbVirtualServicePortTcpUdpProfile profile determines the type and settings of the network protocol that a
// subscribing virtual service will use. It sets a number of parameters, such as whether the virtual service is a TCP
// proxy versus a pass-through via fast path. A virtual service can have both TCP and UDP enabled, which is useful for
// protocols such as DNS or syslog.
type NsxtAlbVirtualServicePortTcpUdpProfile struct {
	SystemDefined bool `json:"systemDefined"`
	// Type defines L4 or L4_TLS profiles:
	// * TCP_PROXY (the only possible type when L4_TLS is used). Enabling TCP Proxy causes ALB to terminate an inbound
	// connection from a client. Any application data from the client that is destined for a server is forwarded to that
	// server over a new TCP connection. Separating (or proxying) the client-to-server connections enables ALB to provide
	// enhanced security, such as TCP protocol sanitization or DoS mitigation. It also provides better client and server
	// performance, such as maximizing client and server TCP MSS or window sizes independently and buffering server
	// responses. One must use a TCP/UDP profile with the type set to Proxy for application profiles such as HTTP.
	//
	// * TCP_FAST_PATH profile does not proxy TCP connections - rather, it directly connects clients to the
	// destination server and translates the client's destination virtual service address with the chosen destination
	// server's IP address. The client's source IP address is still translated to the Service Engine address to ensure
	// that server response traffic returns symmetrically.
	//
	// * UDP_FAST_PATH profile enables a virtual service to support UDP. Avi Vantage translates the client's destination
	// virtual service address to the destination server and rewrites the client's source IP address to the Service
	// Engine's address when forwarding the packet to the server. This ensures that server response traffic traverses
	// symmetrically through the original SE.
	Type string `json:"type"`
}

// NsxtAlbVirtualServiceApplicationProfile sets protocol for load balancing. Type field defines possible options.
type NsxtAlbVirtualServiceApplicationProfile struct {
	SystemDefined bool `json:"systemDefined,omitempty"`
	// Type defines Traffic
	// * HTTP
	// * HTTPS (certificate reference is mandatory)
	// * L4
	// * L4 TLS (certificate reference is mandatory)
	Type string `json:"type"`
}

// DistributedFirewallRule represents a single Distributed Firewall rule
type DistributedFirewallRule struct {
	ID   string `json:"id,omitempty"`
	Name string `json:"name"`

	// Action field. Deprecated in favor of ActionValue in VCD 10.2.2+ (API V35.2)
	Action string `json:"action,omitempty"`

	// Description field is not shown in UI. 'Comments' field was introduced in 10.3.2 and is shown
	// in UI.
	Description string `json:"description,omitempty"`

	// ApplicationPortProfiles contains a list of references to Application Port Profiles. Empty
	// list means 'Any'
	ApplicationPortProfiles []OpenApiReference `json:"applicationPortProfiles,omitempty"`

	// SourceFirewallGroups contains a list of references to Firewall Groups. Empty list means 'Any'
	SourceFirewallGroups []OpenApiReference `json:"sourceFirewallGroups,omitempty"`
	// DestinationFirewallGroups contains a list of references to Firewall Groups. Empty list means
	// 'Any'
	DestinationFirewallGroups []OpenApiReference `json:"destinationFirewallGroups,omitempty"`

	// Direction 'IN_OUT', 'OUT', 'IN'
	Direction string `json:"direction"`
	Enabled   bool   `json:"enabled"`

	// IpProtocol 'IPV4', 'IPV6', 'IPV4_IPV6'
	IpProtocol string `json:"ipProtocol"`

	Logging bool `json:"logging"`

	// NetworkContextProfiles sets  list of layer 7 network context profiles where this firewall
	// rule is applicable. Null value or an empty list will be treated as 'ANY' which means rule
	// applies to all applications and domains.
	NetworkContextProfiles []OpenApiReference `json:"networkContextProfiles,omitempty"`

	// Version describes the current version of the entity. To prevent clients from overwriting each
	// other's changes, update operations must include the version which can be obtained by issuing
	// a GET operation. If the version number on an update call is missing, the operation will be
	// rejected. This is only needed on update calls.
	Version *DistributedFirewallRuleVersion `json:"version,omitempty"`

	// New fields starting with 35.2

	// ActionValue replaces deprecated field Action and defines action to be applied to all the
	// traffic that meets the firewall rule criteria. It determines if the rule permits or blocks
	// traffic. Property is required if action is not set. Below are valid values:
	// * ALLOW permits traffic to go through the firewall.
	// * DROP blocks the traffic at the firewall. No response is sent back to the source.
	// * REJECT blocks the traffic at the firewall. A response is sent back to the source.
	ActionValue string `json:"actionValue,omitempty"`

	// New fields starting with 36.2

	// Comments permits setting text for user entered comments on the firewall rule. Length cannot
	// exceed 2048 characters. Comments are shown in UI for 10.3.2+.
	Comments string `json:"comments,omitempty"`

	// SourceGroupsExcluded reverses the list specified in SourceFirewallGroups and the rule gets
	// applied on all the groups that are NOT part of the SourceFirewallGroups. If false, the rule
	// applies to the all the groups including the source groups.
	SourceGroupsExcluded *bool `json:"sourceGroupsExcluded,omitempty"`

	// DestinationGroupsExcluded reverses the list specified in DestinationFirewallGroups and the
	// rule gets applied on all the groups that are NOT part of the DestinationFirewallGroups. If
	// false, the rule applies to the all the groups in DestinationFirewallGroups.
	DestinationGroupsExcluded *bool `json:"destinationGroupsExcluded,omitempty"`
}

type DistributedFirewallRules struct {
	Values []*DistributedFirewallRule `json:"values"`
}

type DistributedFirewallRuleVersion struct {
	Version int `json:"version"`
}

type NsxtNetworkContextProfile struct {
	OrgRef               *OpenApiReference `json:"orgRef"`
	ContextEntityID      interface{}       `json:"contextEntityId"`
	NetworkProviderScope interface{}       `json:"networkProviderScope"`
	ID                   string            `json:"id"`
	Name                 string            `json:"name"`
	Description          string            `json:"description"`

	// Scope of NSX-T Network Context Profile
	// SYSTEM profiles are available to all tenants. They are default profiles from the backing networking provider.
	// PROVIDER profiles are available to all tenants. They are defined by the provider at a system level.
	// TENANT profiles are available only to the specific tenant organization. They are defined by the tenant or by a provider on behalf of a tenant.
	Scope      string                                `json:"scope"`
	Attributes []NsxtNetworkContextProfileAttributes `json:"attributes"`
}
type NsxtNetworkContextProfileAttributes struct {
	Type          string      `json:"type"`
	Values        []string    `json:"values"`
	SubAttributes interface{} `json:"subAttributes"`
}

// SecurityTag represents An individual security tag
type SecurityTag struct {
	// Entities are the list of entities to tag in urn format.
	Entities []string `json:"entities"`
	// Tag is the tag name to use.
	Tag string `json:"tag"`
}

// SecurityTaggedEntity is an entity that has a tag.
type SecurityTaggedEntity struct {
	// EntityType is the type of entity. Currently, only “vm” is supported.
	EntityType string `json:"entityType"`
	// ID is the unique identifier of the entity in URN format.
	ID string `json:"id"`
	// Name of the entity.
	Name string `json:"name"`
	// OwnerRef is the owner of the specified entity such as vDC or vDC Group. If not applicable, field is not set.
	OwnerRef *OpenApiReference `json:"ownerRef"`
	// ParentRef is the parent of the entity such as vApp if the entity is a VM. If not applicable, field is not set.
	ParentRef *OpenApiReference `json:"parentRef"`
}

// SecurityTagValue describes the most basic tag structure: its value.
type SecurityTagValue struct {
	// Tag is the value of the tag. The value is case-agnostic and will be converted to lower-case.
	Tag string `json:"tag"`
}

// EntitySecurityTags is a list of a tags assigned to a specific entity
type EntitySecurityTags struct {
	// Tags is the list of tags. The value is case-agnostic and will be converted to lower-case.
	Tags []string `json:"tags"`
}

// RouteAdvertisement lists the subnets that will be advertised so that the Edge Gateway can route out to the
// connected external network.
type RouteAdvertisement struct {
	// Enable if true, means that the subnets will be advertised.
	Enable bool `json:"enable"`
	// Subnets is the list of subnets that will be advertised so that the Edge Gateway can route out to the connected
	// external network.
	Subnets []string `json:"subnets"`
}

<<<<<<< HEAD
// EdgeBgpIpPrefixList holds BGP IP Prefix List configuration for NSX-T Edge Gateways
type EdgeBgpIpPrefixList struct {
	// ID is the unique identifier of the entity in URN format.
	ID string `json:"id,omitempty"`

	// Name of the entity
	Name string `json:"name"`

	// Description of the entity
	Description string `json:"description,omitempty"`

	// Prefixes is the list of prefixes that will be advertised so that the Edge Gateway can route out to the
	// connected external network.
	Prefixes []EdgeBgpConfigPrefixListPrefixes `json:"prefixes,omitempty"`
}

// EdgeBgpConfigPrefixListPrefixes is a list of prefixes that will be advertised so that the Edge Gateway can route out to the
// connected external network.
type EdgeBgpConfigPrefixListPrefixes struct {
	// Network is the network address of the prefix
	Network string `json:"network,omitempty"`

	// Action is the action to be taken on the prefix. Can be 'PERMIT' or 'DENY'
	Action string `json:"action,omitempty"`

	// GreateerThan is the the value which the prefix length must be greater than or equal to. Must
	// be less than or equal to 'LessThanEqualTo'
	GreaterThanEqualTo int `json:"greaterThanEqualTo,omitempty"`

	// The value which the prefix length must be less than or equal to. Must be greater than or
	// equal to 'GreaterThanEqualTo'
	LessThanEqualTo int `json:"lessThanEqualTo,omitempty"`
=======
// EdgeBgpConfig defines BGP configuration on NSX-T Edge Gateways (Tier1 NSX-T Gateways)
type EdgeBgpConfig struct {
	// A flag indicating whether BGP configuration is enabled or not.
	Enabled bool `json:"enabled"`

	// Ecmp A flag indicating whether ECMP is enabled or not.
	Ecmp bool `json:"ecmp"`

	// BGP AS (Autonomous system) number to advertise to BGP peers. BGP AS number can be specified
	// in either ASPLAIN or ASDOT formats, like ASPLAIN format :- '65546', ASDOT format :- '1.10'.
	//
	// Read only if using a VRF-Lite backed external network.
	LocalASNumber string `json:"localASNumber,omitempty"`

	// BGP Graceful Restart configuration. Not specifying a value results in default bahavior.
	//
	// Read only if using a VRF-Lite backed external network.
	GracefulRestart *EdgeBgpGracefulRestartConfig `json:"gracefulRestart,omitempty"`

	// This property describes the current version of the entity. To prevent clients from
	// overwriting each other's changes, update operations must include the version which can be
	// obtained by issuing a GET operation. If the version number on an update call is missing, the
	// operation will be rejected. This is only needed on update calls.
	Version EdgeBgpConfigVersion `json:"version"`
}

// EdgeBgpGracefulRestartConfig describes current graceful restart configuration mode and timer for
// BGP configuration on an edge gateway.
type EdgeBgpGracefulRestartConfig struct {
	// Mode describes Graceful Restart configuration Modes for BGP configuration on an edge gateway.
	// HELPER_ONLY mode is the ability for a BGP speaker to indicate its ability to preserve
	// forwarding state during BGP restart. GRACEFUL_RESTART mode is the ability of a BGP speaker to
	// advertise its restart to its peers.
	//
	// DISABLE - Both graceful restart and helper modes are disabled.
	// HELPER_ONLY - Only helper mode is enabled.
	// GRACEFUL_AND_HELPER - Both graceful restart and helper modes are enabled.
	//
	// Possible values are: DISABLE , HELPER_ONLY , GRACEFUL_AND_HELPER
	Mode string `json:"mode"`

	// RestartTimer specifies maximum time taken (in seconds) for a BGP session to be established
	// after a restart. If the session is not re-established within this timer, the receiving
	// speaker will delete all the stale routes from that peer.
	RestartTimer int `json:"restartTimer"`

	// StaleRouteTimer defines maximum time (in seconds) before stale routes are removed when BGP
	// restarts.
	StaleRouteTimer int `json:"staleRouteTimer"`
}

// EdgeBgpConfigVersion is part of EdgeBgpConfig type and describes current version of the entity
// being modified
type EdgeBgpConfigVersion struct {
	Version int `json:"version"`
>>>>>>> 25776879
}<|MERGE_RESOLUTION|>--- conflicted
+++ resolved
@@ -1283,7 +1283,6 @@
 	Subnets []string `json:"subnets"`
 }
 
-<<<<<<< HEAD
 // EdgeBgpIpPrefixList holds BGP IP Prefix List configuration for NSX-T Edge Gateways
 type EdgeBgpIpPrefixList struct {
 	// ID is the unique identifier of the entity in URN format.
@@ -1316,7 +1315,8 @@
 	// The value which the prefix length must be less than or equal to. Must be greater than or
 	// equal to 'GreaterThanEqualTo'
 	LessThanEqualTo int `json:"lessThanEqualTo,omitempty"`
-=======
+}
+
 // EdgeBgpConfig defines BGP configuration on NSX-T Edge Gateways (Tier1 NSX-T Gateways)
 type EdgeBgpConfig struct {
 	// A flag indicating whether BGP configuration is enabled or not.
@@ -1372,5 +1372,4 @@
 // being modified
 type EdgeBgpConfigVersion struct {
 	Version int `json:"version"`
->>>>>>> 25776879
 }