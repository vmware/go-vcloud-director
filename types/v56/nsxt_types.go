package types

// OpenAPIEdgeGateway structure supports marshalling both - NSX-V and NSX-T edge gateways as returned by OpenAPI
// endpoint (cloudapi/1.0.0edgeGateways/), but the endpoint only allows users to create NSX-T edge gateways.
type OpenAPIEdgeGateway struct {
	Status string `json:"status,omitempty"`
	ID     string `json:"id,omitempty"`
	// Name of edge gateway

	Name string `json:"name"`

	// Description of edge gateway
	Description string `json:"description"`

	// OwnerRef defines Org VDC or VDC Group that this network belongs to. If the ownerRef is set to a VDC Group, this
	// network will be available across all the VDCs in the vDC Group. If the VDC Group is backed by a NSX-V network
	// provider, the Org VDC network is automatically connected to the distributed router associated with the VDC Group
	// and the "connection" field does not need to be set. For API version 35.0 and above, this field should be set for
	// network creation.
	OwnerRef *OpenApiReference `json:"ownerRef,omitempty"`

	// OrgVdc holds the organization vDC or vDC Group that this edge gateway belongs to. If the ownerRef is set to a VDC
	// Group, this gateway will be available across all the participating Organization vDCs in the VDC Group.
	OrgVdc *OpenApiReference `json:"orgVdc,omitempty"`

	// Org holds the organization to which the gateway belongs.
	Org *OpenApiReference `json:"orgRef,omitempty"`

	// EdgeGatewayUplink defines uplink connections for the edge gateway.
	EdgeGatewayUplinks []EdgeGatewayUplinks `json:"edgeGatewayUplinks"`

	// DistributedRoutingEnabled is a flag indicating whether distributed routing is enabled or not. The default is false.
	DistributedRoutingEnabled *bool `json:"distributedRoutingEnabled,omitempty"`

	// EdgeClusterConfig holds Edge Cluster Configuration for the Edge Gateway. Can be specified if a gateway needs to be
	// placed on a specific set of Edge Clusters. For NSX-T Edges, user should specify the ID of the NSX-T edge cluster as
	// the value of primaryEdgeCluster's backingId. The gateway defaults to the Edge Cluster of the connected External
	// Network's backing Tier-0 router, if nothing is specified.
	//
	// Note. The value of secondaryEdgeCluster will be set to NULL for NSX-T edge gateways. For NSX-V Edges, this is
	// read-only and the legacy API must be used for edge specific placement.
	EdgeClusterConfig *OpenAPIEdgeGatewayEdgeClusterConfig `json:"edgeClusterConfig,omitempty"`

	// OrgVdcNetworkCount holds the number of Org VDC networks connected to the gateway.
	OrgVdcNetworkCount *int `json:"orgVdcNetworkCount,omitempty"`

	// GatewayBacking must contain backing details of the edge gateway only if importing an NSX-T router.
	GatewayBacking *OpenAPIEdgeGatewayBacking `json:"gatewayBacking,omitempty"`

	// ServiceNetworkDefinition holds network definition in CIDR form that DNS and DHCP service on an NSX-T edge will run
	// on. The subnet prefix length must be 27. This property applies to creating or importing an NSX-T Edge. This is not
	// supported for VMC. If nothing is set, the default is 192.168.255.225/27. The DHCP listener IP network is on
	// 192.168.255.225/30. The DNS listener IP network is on 192.168.255.228/32. This field cannot be updated.
	ServiceNetworkDefinition string `json:"serviceNetworkDefinition,omitempty"`

	// UsingIpSpace is a boolean flag to indicate whether the edge gateway is using IP space or not.
	UsingIpSpace *bool `json:"usingIpSpace,omitempty"`
}

// EdgeGatewayUplink defines uplink connections for the edge gateway.
type EdgeGatewayUplinks struct {
	// UplinkID contains ID of external network
	UplinkID string `json:"uplinkId,omitempty"`
	// UplinkID contains Name of external network
	UplinkName string `json:"uplinkName,omitempty"`
	// Subnets contain subnets to be used on edge gateway
	Subnets   OpenAPIEdgeGatewaySubnets `json:"subnets,omitempty"`
	Connected bool                      `json:"connected,omitempty"`
	// QuickAddAllocatedIPCount allows users to allocate additional IPs during update
	QuickAddAllocatedIPCount int `json:"quickAddAllocatedIpCount,omitempty"`
	// Dedicated defines if the external network is dedicated. Dedicating the External Network will enable Route
	// Advertisement for this Edge Gateway
	Dedicated bool `json:"dedicated,omitempty"`

	// UsingIpSpace is a boolean flag showing if the uplink uses IP Space
	UsingIpSpace *bool `json:"usingIpSpace,omitempty"`
}

// ExternalNetworkV2IPRanges is a type alias to reuse the same definitions with appropriate names
type ExternalNetworkV2IPRanges = OpenApiIPRanges

// ExternalNetworkV2IPRange is a type alias to reuse the same definitions with appropriate names
type ExternalNetworkV2IPRange = OpenApiIPRangeValues

// OpenAPIEdgeGatewaySubnets lists slice of OpenAPIEdgeGatewaySubnetValue values
type OpenAPIEdgeGatewaySubnets struct {
	Values []OpenAPIEdgeGatewaySubnetValue `json:"values"`
}

// OpenAPIEdgeGatewaySubnetValue holds one subnet definition in external network
type OpenAPIEdgeGatewaySubnetValue struct {
	// Gateway specified subnet gateway
	Gateway string `json:"gateway"`
	// PrefixLength from CIDR format (e.g. 24 from 192.168.1.1/24)
	PrefixLength int `json:"prefixLength"`
	// DNSSuffix can only be used for reading NSX-V edge gateway
	DNSSuffix string `json:"dnsSuffix,omitempty"`
	// DNSServer1 can only be used for reading NSX-V edge gateway
	DNSServer1 string `json:"dnsServer1,omitempty"`
	// DNSServer2 can only be used for reading NSX-V edge gateway
	DNSServer2 string `json:"dnsServer2,omitempty"`
	// IPRanges contain IP allocations
	IPRanges *OpenApiIPRanges `json:"ipRanges,omitempty"`
	// Enabled toggles if the subnet is enabled
	Enabled bool `json:"enabled"`
	// TotalIPCount specified total allocated IP count
	TotalIPCount *int `json:"totalIpCount,omitempty"`

	// UsedIPCount specifies used IP count
	UsedIPCount int `json:"usedIpCount,omitempty"`

	// PrimaryIP of the Edge Gateway. Can only be one per Edge (from all subnets)
	PrimaryIP string `json:"primaryIp,omitempty"`

	// AutoAllocateIPRanges provides a way to automatically allocate
	AutoAllocateIPRanges bool `json:"autoAllocateIpRanges,omitempty"`
}

// OpenAPIEdgeGatewayBacking specifies edge gateway backing details
type OpenAPIEdgeGatewayBacking struct {
	BackingID       string          `json:"backingId,omitempty"`
	GatewayType     string          `json:"gatewayType,omitempty"`
	NetworkProvider NetworkProvider `json:"networkProvider"`
}

// OpenAPIEdgeGatewayEdgeCluster allows users to specify edge cluster reference
type OpenAPIEdgeGatewayEdgeCluster struct {
	EdgeClusterRef OpenApiReference `json:"edgeClusterRef"`
	BackingID      string           `json:"backingId"`
}

type OpenAPIEdgeGatewayEdgeClusterConfig struct {
	PrimaryEdgeCluster   OpenAPIEdgeGatewayEdgeCluster `json:"primaryEdgeCluster,omitempty"`
	SecondaryEdgeCluster OpenAPIEdgeGatewayEdgeCluster `json:"secondaryEdgeCluster,omitempty"`
}

// GatewayUsedIpAddress defines used IP address on edge gateway
type GatewayUsedIpAddress struct {
	Category   string           `json:"category"`
	IPAddress  string           `json:"ipAddress"`
	NetworkRef OpenApiReference `json:"networkRef"`
}

// OpenApiOrgVdcNetwork allows users to manage Org Vdc networks
type OpenApiOrgVdcNetwork struct {
	ID          string `json:"id,omitempty"`
	Name        string `json:"name"`
	Description string `json:"description"`
	Status      string `json:"status,omitempty"`
	// OwnerRef defines Org VDC or VDC Group that this network belongs to. If the ownerRef is set to a VDC Group, this
	// network will be available across all the VDCs in the vDC Group. If the VDC Group is backed by a NSX-V network
	// provider, the Org VDC network is automatically connected to the distributed router associated with the VDC Group
	// and the "connection" field does not need to be set. For API version 35.0 and above, this field should be set for
	// network creation.
	//
	// Note. In lower API versions (i.e. 32.0) this field is not recognized and OrgVdc should be used instead
	OwnerRef *OpenApiReference `json:"ownerRef,omitempty"`

	OrgVdc *OpenApiReference `json:"orgVdc,omitempty"`

	// NetworkType describes type of Org Vdc network. ('NAT_ROUTED', 'ISOLATED')
	NetworkType string `json:"networkType"`

	// OrgVdcIsNsxTBacked is a read only flag that indicates whether the Org VDC is backed by NSX-T or not
	// Note. It returns `false` if Org VDC network is withing an NSX-T VDC Group
	OrgVdcIsNsxTBacked bool `json:"orgVdcIsNsxTBacked,omitempty"`

	// Connection specifies the edge gateway this network is connected to.
	//
	// Note. When NetworkType == ISOLATED, there is no uplink connection.
	Connection *Connection `json:"connection,omitempty"`

	// backingNetworkId contains the NSX ID of the backing network.
	BackingNetworkId string `json:"backingNetworkId,omitempty"`
	// backingNetworkType contains object type of the backing network.
	// * 'VIRTUAL_WIRE' for NSX-V'
	// * 'NSXT_FLEXIBLE_SEGMENT' for NSX-T networks
	// * 'DV_PORTGROUP' for NSX-T Imported network backed by DV Portgroup
	BackingNetworkType string `json:"backingNetworkType,omitempty"`

	// ParentNetwork should have external network ID specified when creating NSX-V direct network
	ParentNetwork *OpenApiReference `json:"parentNetworkId"`

	// GuestVlanTaggingAllowed specifies whether guest VLAN tagging is allowed
	GuestVlanTaggingAllowed *bool `json:"guestVlanTaggingAllowed"`

	// Subnets contains list of subnets defined on
	Subnets OrgVdcNetworkSubnets `json:"subnets"`

	// SecurityGroups defines a list of firewall groups of type SECURITY_GROUP that are assigned to the Org VDC Network.
	// These groups can then be used in firewall rules to protect the Org VDC Network and allow/deny traffic.
	SecurityGroups *OpenApiReferences `json:"securityGroups,omitempty"`

	// RouteAdvertised reports if this network is advertised so that it can be routed out to the external networks. This
	// applies only to network backed by NSX-T. Value will be unset if route advertisement is not applicable.
	RouteAdvertised *bool `json:"routeAdvertised,omitempty"`

	// TotalIpCount is a read only attribute reporting total number of IPs available in network
	TotalIpCount *int `json:"totalIpCount"`

	// UsedIpCount is a read only attribute reporting number of used IPs in network
	UsedIpCount *int `json:"usedIpCount"`

	// Shared shares network with other VDCs in the organization
	Shared *bool `json:"shared,omitempty"`

	// EnableDualSubnetNetwork defines whether or not this network will support two subnets (IPv4
	// and IPv6)
	EnableDualSubnetNetwork *bool `json:"enableDualSubnetNetwork,omitempty"`
}

// OrgVdcNetworkSubnetIPRanges is a type alias to reuse the same definitions with appropriate names
type OrgVdcNetworkSubnetIPRanges = ExternalNetworkV2IPRanges

// OrgVdcNetworkSubnetIPRangeValues is a type alias to reuse the same definitions with appropriate names
type OrgVdcNetworkSubnetIPRangeValues = ExternalNetworkV2IPRange

// OrgVdcNetworkSubnets
type OrgVdcNetworkSubnets struct {
	Values []OrgVdcNetworkSubnetValues `json:"values"`
}

type OrgVdcNetworkSubnetValues struct {
	Gateway      string                      `json:"gateway"`
	PrefixLength int                         `json:"prefixLength"`
	DNSServer1   string                      `json:"dnsServer1"`
	DNSServer2   string                      `json:"dnsServer2"`
	DNSSuffix    string                      `json:"dnsSuffix"`
	IPRanges     OrgVdcNetworkSubnetIPRanges `json:"ipRanges"`
}

// Connection specifies the edge gateway this network is connected to
type Connection struct {
	RouterRef      OpenApiReference `json:"routerRef"`
	ConnectionType string           `json:"connectionType,omitempty"`
}

// NsxtImportableSwitch is a type alias with better name for holding NSX-T Segments (Logical Switches) which can be used
// to back NSX-T imported Org VDC network
type NsxtImportableSwitch = OpenApiReference

// OpenApiOrgVdcNetworkDhcp allows users to manage DHCP configuration for Org VDC networks by using OpenAPI endpoint
type OpenApiOrgVdcNetworkDhcp struct {
	Enabled *bool `json:"enabled,omitempty"`

	// LeaseTime specifies the amount of time in seconds of how long a DHCP IP will be leased out
	// for. The minimum is 60s while the maximum is 4,294,967,295s, which is roughly 49,710 days.
	LeaseTime *int                            `json:"leaseTime,omitempty"`
	DhcpPools []OpenApiOrgVdcNetworkDhcpPools `json:"dhcpPools,omitempty"`

	// Mode describes how the DHCP service is configured for this network. Once a DHCP service has been created, the mode
	// attribute cannot be changed. The mode field will default to 'EDGE' if it is not provided. This field only applies
	// to networks backed by an NSX-T network provider.
	//
	// The supported values are EDGE, NETWORK and RELAY (VCD 10.3.1+, API 36.1+).
	// * If EDGE is specified, the DHCP service of the edge is used to obtain DHCP IPs.
	// * If NETWORK is specified, a DHCP server is created for use by this network.
	// * If RELAY is specified, all the DHCP client requests will be relayed to Gateway DHCP
	//   Forwarder service. This mode is only supported for Routed Org vDC Networks.
	//
	// In order to use DHCP for IPV6, NETWORK mode must be used. Routed networks which are using
	// NETWORK DHCP services can be disconnected from the edge gateway and still retain their DHCP
	// configuration, however DHCP configuration will be removed during connection change for
	// networks using EDGE or RELAY DHCP mode.
	Mode string `json:"mode,omitempty"`

	// IPAddress is only applicable when mode=NETWORK. This will specify IP address of DHCP server in network.
	IPAddress string `json:"ipAddress,omitempty"`

	// New fields starting with 36.1

	// DnsServers are the IPs to be assigned by this DHCP service. The IP type must match the IP
	// type of the subnet on which the DHCP config is being created.
	DnsServers []string `json:"dnsServers,omitempty"`
}

// OpenApiOrgVdcNetworkDhcpBinding defines configuration of NSX-T DHCP binding in Org VDC network
type OpenApiOrgVdcNetworkDhcpBinding struct {
	// ID of DHCP binding
	ID string `json:"id,omitempty"`

	// Name contains display name for the DHCP binding
	Name string `json:"name"`

	// Description of the DHCP binding
	Description string `json:"description,omitempty"`

	// BindingType holds the type of DHCP binding:
	// * IPV4 - an IPv4 DHCP binding (`types.NsxtDhcpBindingTypeIpv4`)
	// * IPV6 - an IPv6 DHCP binding (`types.NsxtDhcpBindingTypeIpv6`)
	BindingType string `json:"bindingType"`

	// MacAddress for the host
	MacAddress string `json:"macAddress"`

	// DhcpV4BindingConfig contains additional configuration for IPv4 DHCP binding.
	// Note. This is ignored for IPV6 binding.
	DhcpV4BindingConfig *DhcpV4BindingConfig `json:"dhcpV4BindingConfig,omitempty"`

	// DhcpV6BindingConfig contains additional configuration for IPv6 DHCP binding.
	// Note. This is ignored for IPV4 binding.
	DhcpV6BindingConfig *DhcpV6BindingConfig `json:"dhcpV6BindingConfig,omitempty"`

	// DnsServers to be set on the host. Maximum 2 DNS, order is important.
	DnsServers []string `json:"dnsServers,omitempty"`

	// IpAddress assigned to host. This address must belong to the subnet of Org VDC network. For
	// IPv4, this is required. For IPv6, when not specified, Stateless Address Autoconfiguration
	// (SLAAC) is used to auto-assign an IPv6 address to the DHCPv6 clients.
	IpAddress string `json:"ipAddress"`

	// Lease time in seconds defines how long a DHCP IP will be leased out for. The minimum is 60s
	// while the maximum is 4,294,967,295s, which is roughly 49,710 days. Default is 24 hours.
	LeaseTime *int `json:"leaseTime,omitempty"`

	// Version describes the current version of the entity. To prevent clients from overwriting each
	// other's changes, update operations must include the version which can be obtained by issuing
	// a GET operation. If the version number on an update call is missing, the operation will be
	// rejected. This is only needed on update calls.
	Version OpenApiOrgVdcNetworkDhcpBindingVersion `json:"version"`
}

// DhcpV4BindingConfig describes additional configuration for IPv6 DHCP Binding of an Org VDC
// Network.
type DhcpV4BindingConfig struct {
	// GatewayIPAddress contains optional Gateway IP Address. When not specified, Gateway IP of Org
	// vDC network will be used.
	GatewayIPAddress string `json:"gatewayIpAddress,omitempty"`
	// HostName to assign to the host.
	HostName string `json:"hostName,omitempty"`
}

// DhcpV6BindingConfig describes additional configuration for IPv6 DHCP Binding of an Org VDC
// Network.
type DhcpV6BindingConfig struct {
	// DomainNames to be assigned to client host.
	DomainNames []string `json:"domainNames,omitempty"`

	// SntpServers contains IP addresses of SNTP servers
	SntpServers []string `json:"sntpServers,omitempty"`
}

// OpenApiOrgVdcNetworkDhcpBindingVersion describes the current version of the entity. To prevent
// clients from overwriting each other's changes, update operations must include the version which
// can be obtained by issuing a GET operation. If the version number on an update call is missing,
// the operation will be rejected. This is only needed on update calls.
type OpenApiOrgVdcNetworkDhcpBindingVersion struct {
	Version int `json:"version"`
}

// OpenApiOrgVdcNetworkDhcpIpRange is a type alias to fit naming
type OpenApiOrgVdcNetworkDhcpIpRange = ExternalNetworkV2IPRange

type OpenApiOrgVdcNetworkDhcpPools struct {
	// Enabled defines if the DHCP pool is enabled or not
	Enabled *bool `json:"enabled,omitempty"`
	// IPRange holds IP ranges
	IPRange OpenApiOrgVdcNetworkDhcpIpRange `json:"ipRange"`
	// MaxLeaseTime is the maximum lease time that can be accepted on clients request
	// This applies for NSX-V Isolated network
	MaxLeaseTime *int `json:"maxLeaseTime,omitempty"`
	// DefaultLeaseTime is the lease time that clients get if they do not specify particular lease time
	// This applies for NSX-V Isolated network
	DefaultLeaseTime *int `json:"defaultLeaseTime,omitempty"`
}

// NsxtFirewallGroup allows users to set either SECURITY_GROUP or IP_SET which is defined by Type field.
// SECURITY_GROUP (constant types.FirewallGroupTypeSecurityGroup) is a dynamic structure which
// allows users to add Routed Org VDC networks
//
// IP_SET (constant FirewallGroupTypeIpSet) allows users to enter static IPs and later on firewall rules
// can be created both of these objects
//
// When the type is SECURITY_GROUP 'Members' field is used to specify Org VDC networks
// When the type is IP_SET 'IpAddresses' field is used to specify IP addresses or ranges
// field is used
type NsxtFirewallGroup struct {
	// ID contains Firewall Group ID (URN format)
	// e.g. urn:vcloud:firewallGroup:d7f4e0b4-b83f-4a07-9f22-d242c9c0987a
	ID string `json:"id,omitempty"`
	// Name of Firewall Group. Name are unique per 'Type'. There cannot be two SECURITY_GROUP or two
	// IP_SET objects with the same name, but there can be one object of Type SECURITY_GROUP and one
	// of Type IP_SET named the same.
	Name        string `json:"name"`
	Description string `json:"description"`
	// IP Addresses included in the group. This is only applicable for IP_SET Firewall Groups. This
	// can support IPv4 and IPv6 addresses in single, range, and CIDR formats.
	// E.g [
	//     "12.12.12.1",
	//     "10.10.10.0/24",
	//     "11.11.11.1-11.11.11.2",
	//     "2001:db8::/48",
	//	   "2001:db6:0:0:0:0:0:0-2001:db6:0:ffff:ffff:ffff:ffff:ffff",
	// ],
	IpAddresses []string `json:"ipAddresses,omitempty"`

	// Members define list of Org VDC networks belonging to this Firewall Group (only for Security
	// groups )
	Members []OpenApiReference `json:"members,omitempty"`

	// VmCriteria (VCD 10.3+) defines list of dynamic criteria that determines whether a VM belongs
	// to a dynamic firewall group. A VM needs to meet at least one criteria to belong to the
	// firewall group. In other words, the logical AND is used for rules within a single criteria
	// and the logical OR is used in between each criteria. This is only applicable for Dynamic
	// Security Groups (VM_CRITERIA Firewall Groups).
	VmCriteria []NsxtFirewallGroupVmCriteria `json:"vmCriteria,omitempty"`

	// OwnerRef replaces EdgeGatewayRef in API V35.0+ and can accept both - NSX-T Edge Gateway or a
	// VDC group ID
	// Sample VDC Group URN - urn:vcloud:vdcGroup:89a53000-ef41-474d-80dc-82431ff8a020
	// Sample Edge Gateway URN - urn:vcloud:gateway:71df3e4b-6da9-404d-8e44-0865751c1c38
	//
	// Note. Using API V34.0 Firewall Groups can be created for VDC groups, but on a GET operation
	// there will be no VDC group ID returned.
	OwnerRef *OpenApiReference `json:"ownerRef,omitempty"`

	// EdgeGatewayRef is a deprecated field (use OwnerRef) for setting value, but during read the
	// value is only populated in this field (not OwnerRef)
	EdgeGatewayRef *OpenApiReference `json:"edgeGatewayRef,omitempty"`

	// Type is deprecated starting with API 36.0 (VCD 10.3+)
	Type string `json:"type,omitempty"`

	// TypeValue replaces Type starting with API 36.0 (VCD 10.3+) and can be one of:
	// SECURITY_GROUP, IP_SET, VM_CRITERIA(VCD 10.3+ only)
	// Constants `types.FirewallGroupTypeSecurityGroup`, `types.FirewallGroupTypeIpSet`,
	// `types.FirewallGroupTypeVmCriteria` can be used to set the value.
	TypeValue string `json:"typeValue,omitempty"`
}

// NsxtFirewallGroupVmCriteria defines list of rules where criteria represents boolean OR for
// matching There can be up to 3 criteria
type NsxtFirewallGroupVmCriteria struct {
	// VmCriteria is a list of rules where each rule represents boolean AND for matching VMs
	VmCriteriaRule []NsxtFirewallGroupVmCriteriaRule `json:"rules,omitempty"`
}

// NsxtFirewallGroupVmCriteriaRule defines a single rule for matching VM
// There can be up to 4 rules in a single criteria
type NsxtFirewallGroupVmCriteriaRule struct {
	AttributeType  string `json:"attributeType,omitempty"`
	AttributeValue string `json:"attributeValue,omitempty"`
	Operator       string `json:"operator,omitempty"`
}

// NsxtFirewallGroupMemberVms is a structure to read NsxtFirewallGroup associated VMs when its type
// is SECURITY_GROUP
type NsxtFirewallGroupMemberVms struct {
	VmRef *OpenApiReference `json:"vmRef"`
	// VappRef will be empty if it is a standalone VM (although hidden vApp exists)
	VappRef *OpenApiReference `json:"vappRef"`
	VdcRef  *OpenApiReference `json:"vdcRef"`
	OrgRef  *OpenApiReference `json:"orgRef"`
}

// NsxtFirewallRule defines single NSX-T Firewall Rule
type NsxtFirewallRule struct {
	// ID contains UUID (e.g. d0bf5d51-f83a-489a-9323-1661024874b8)
	ID string `json:"id,omitempty"`
	// Name - API does not enforce uniqueness
	Name string `json:"name"`
	// Action 'ALLOW', 'DROP'
	Action string `json:"action"`
	// Enabled allows to enable or disable the rule
	Enabled bool `json:"enabled"`
	// SourceFirewallGroups contains a list of references to Firewall Groups. Empty list means 'Any'
	SourceFirewallGroups []OpenApiReference `json:"sourceFirewallGroups,omitempty"`
	// DestinationFirewallGroups contains a list of references to Firewall Groups. Empty list means 'Any'
	DestinationFirewallGroups []OpenApiReference `json:"destinationFirewallGroups,omitempty"`
	// ApplicationPortProfiles contains a list of references to Application Port Profiles. Empty list means 'Any'
	ApplicationPortProfiles []OpenApiReference `json:"applicationPortProfiles,omitempty"`
	// IpProtocol 'IPV4', 'IPV6', 'IPV4_IPV6'
	IpProtocol string `json:"ipProtocol"`
	Logging    bool   `json:"logging"`
	// Direction 'IN_OUT', 'OUT', 'IN'
	Direction string `json:"direction"`
	// Version of firewall rule. Must not be set when creating.
	Version *struct {
		// Version is incremented after each update
		Version *int `json:"version,omitempty"`
	} `json:"version,omitempty"`
}

// NsxtFirewallRuleContainer wraps NsxtFirewallRule for user-defined and default and system Firewall Rules suitable for
// API. Only UserDefinedRules are writeable. Others are read-only.
type NsxtFirewallRuleContainer struct {
	// SystemRules contain ordered list of system defined edge firewall rules. System rules are applied before user
	// defined rules in the order in which they are returned.
	SystemRules []*NsxtFirewallRule `json:"systemRules"`
	// DefaultRules contain ordered list of user defined edge firewall rules. Users are allowed to add/modify/delete rules
	// only to this list.
	DefaultRules []*NsxtFirewallRule `json:"defaultRules"`
	// UserDefinedRules ordered list of default edge firewall rules. Default rules are applied after the user defined
	// rules in the order in which they are returned.
	UserDefinedRules []*NsxtFirewallRule `json:"userDefinedRules"`
}

// NsxtAppPortProfile allows user to set custom application port definitions so that these can later be used
// in NSX-T Firewall rules in combination with IP Sets and Security Groups.
type NsxtAppPortProfile struct {
	ID string `json:"id,omitempty"`
	// Name must be unique per Scope
	Name        string `json:"name,omitempty"`
	Description string `json:"description,omitempty"`
	// ApplicationPorts contains one or more protocol and port definitions
	ApplicationPorts []NsxtAppPortProfilePort `json:"applicationPorts,omitempty"`
	// OrgRef must contain at least Org ID when SCOPE==TENANT
	OrgRef *OpenApiReference `json:"orgRef,omitempty"`
	// ContextEntityId must contain:
	// * NSX-T Manager URN (when scope==PROVIDER)
	// * VDC or VDC Group ID (when scope==TENANT)
	ContextEntityId string `json:"contextEntityId,omitempty"`
	// Scope can be one of the following:
	// * SYSTEM - Read-only (The ones that are provided by SYSTEM). Constant `types.ApplicationPortProfileScopeSystem`
	// * PROVIDER - Created by Provider on a particular network provider (NSX-T manager). Constant `types.ApplicationPortProfileScopeProvider`
	// * TENANT (Created by Tenant at Org VDC level). Constant `types.ApplicationPortProfileScopeTenant`
	//
	// When scope==PROVIDER:
	//   OrgRef is not required
	//   ContextEntityId must have NSX-T Managers URN
	// When scope==TENANT
	//   OrgRef ID must be specified
	//   ContextEntityId must be set to VDC or VDC group URN
	Scope string `json:"scope,omitempty"`
}

// NsxtAppPortProfilePort allows user to set protocol and one or more ports
type NsxtAppPortProfilePort struct {
	// Protocol can be one of the following:
	// * "ICMPv4"
	// * "ICMPv6"
	// * "TCP"
	// * "UDP"
	Protocol string `json:"protocol"`
	// DestinationPorts is optional, but can define list of ports ("1000", "1500") or port ranges ("1200-1400")
	DestinationPorts []string `json:"destinationPorts,omitempty"`
}

// NsxtNatRule describes a single NAT rule of 4 diferent RuleTypes - DNAT`, `NO_DNAT`, `SNAT`, `NO_SNAT`.
//
// A SNAT or a DNAT rule on an Edge Gateway in the VMware Cloud Director environment, you always configure the rule
// from the perspective of your organization VDC.
// DNAT and NO_DNAT - outside traffic going inside
// SNAT and NO_SNAT - inside traffic going outside
// More docs in https://docs.vmware.com/en/VMware-Cloud-Director/10.2/VMware-Cloud-Director-Tenant-Portal-Guide/GUID-9E43E3DC-C028-47B3-B7CA-59F0ED40E0A6.html
type NsxtNatRule struct {
	ID string `json:"id,omitempty"`
	// Name holds a meaningful name for the rule. (API does not enforce uniqueness)
	Name string `json:"name"`
	// Description holds optional description for the rule
	Description string `json:"description"`
	// Enabled defines if the rule is active
	Enabled bool `json:"enabled"`

	// RuleType - one of the following: `DNAT`, `NO_DNAT`, `SNAT`, `NO_SNAT`
	// * An SNAT rule translates an internal IP to an external IP and is used for outbound traffic
	// * A NO SNAT rule prevents the translation of the internal IP address of packets sent from an organization VDC out
	// to an external network or to another organization VDC network.
	// * A DNAT rule translates the external IP to an internal IP and is used for inbound traffic.
	// * A NO DNAT rule prevents the translation of the external IP address of packets received by an organization VDC
	// from an external network or from another organization VDC network.
	// Deprecated in API V36.0
	RuleType string `json:"ruleType,omitempty"`
	// Type replaces RuleType in V36.0 and adds a new Rule - REFLEXIVE
	Type string `json:"type,omitempty"`

	// ExternalAddresses
	// * SNAT - enter the public IP address of the edge gateway for which you are configuring the SNAT rule.
	// * NO_SNAT - leave empty (but field cannot be skipped at all, therefore it does not have 'omitempty' tag)
	//
	// * DNAT - public IP address of the edge gateway for which you are configuring the DNAT rule. The IP
	// addresses that you enter must belong to the suballocated IP range of the edge gateway.
	// * NO_DNAT - leave empty
	ExternalAddresses string `json:"externalAddresses"`

	// InternalAddresses
	// * SNAT - the IP address or a range of IP addresses of the virtual machines for which you are configuring SNAT, so
	// that they can send traffic to the external network.
	//
	// * DNAT - enter the IP address or a range of IP addresses of the virtual machines for which you are configuring
	// DNAT, so that they can receive traffic from the external network.
	// * NO_DNAT - leave empty
	InternalAddresses      string            `json:"internalAddresses"`
	ApplicationPortProfile *OpenApiReference `json:"applicationPortProfile,omitempty"`

	// InternalPort specifies port number or port range for incoming network traffic. If Any Traffic is selected for the
	// Application Port Profile, the default internal port is "ANY".
	// Deprecated since API V35.0 and is replaced by DnatExternalPort
	InternalPort string `json:"internalPort,omitempty"`

	// DnatExternalPort can set a port into which the DNAT rule is translating for the packets inbound to the virtual
	// machines.
	DnatExternalPort string `json:"dnatExternalPort,omitempty"`

	// SnatDestinationAddresses applies only for RuleTypes `SNAT`, `NO_SNAT`
	// If you want the rule to apply only for traffic to a specific domain, enter an IP address for this domain or an IP
	// address range in CIDR format. If you leave this text box blank, the SNAT rule applies to all destinations outside
	// of the local subnet.
	SnatDestinationAddresses string `json:"snatDestinationAddresses,omitempty"`

	// Logging enabled or disabled logging of that rule
	Logging bool `json:"logging"`

	// Below two fields are only supported in VCD 10.2.2+ (API v35.2)

	// FirewallMatch determines how the firewall matches the address during NATing if firewall stage is not skipped.
	// * MATCH_INTERNAL_ADDRESS indicates the firewall will be applied to internal address of a NAT rule. For SNAT, the
	// internal address is the original source address before NAT is done. For DNAT, the internal address is the translated
	// destination address after NAT is done. For REFLEXIVE, to egress traffic, the internal address is the original
	// source address before NAT is done; to ingress traffic, the internal address is the translated destination address
	// after NAT is done.
	// * MATCH_EXTERNAL_ADDRESS indicates the firewall will be applied to external address of a NAT rule. For SNAT, the
	// external address is the translated source address after NAT is done. For DNAT, the external address is the original
	// destination address before NAT is done. For REFLEXIVE, to egress traffic, the external address is the translated
	// internal address after NAT is done; to ingress traffic, the external address is the original destination address
	// before NAT is done.
	// * BYPASS firewall stage will be skipped.
	FirewallMatch string `json:"firewallMatch,omitempty"`
	// Priority helps to select rule with highest priority if an address has multiple NAT rules. A lower value means a
	// higher precedence for this rule. Maximum value 2147481599
	Priority *int `json:"priority,omitempty"`

	// Version of NAT rule. Must not be set when creating.
	Version *struct {
		// Version is incremented after each update
		Version *int `json:"version,omitempty"`
	} `json:"version,omitempty"`
}

// NsxtIpSecVpnTunnel defines the IPsec VPN Tunnel configuration
// Some of the fields like AuthenticationMode and ConnectorInitiationMode are meant for future, because they have only
// one default value at the moment.
type NsxtIpSecVpnTunnel struct {
	// ID unique for IPsec VPN tunnel. On updates, the ID is required for the tunnel, while for create a new ID will be
	// generated.
	ID string `json:"id,omitempty"`
	// Name for the IPsec VPN Tunnel
	Name string `json:"name"`
	// Description for the IPsec VPN Tunnel
	Description string `json:"description,omitempty"`
	// Enabled describes whether the IPsec VPN Tunnel is enabled or not. The default is true.
	Enabled bool `json:"enabled"`
	// LocalEndpoint which corresponds to the Edge Gateway the IPsec VPN Tunnel is being configured on. Local Endpoint
	// requires an IP. That IP must be sub-allocated to the edge gateway
	LocalEndpoint NsxtIpSecVpnTunnelLocalEndpoint `json:"localEndpoint"`
	// RemoteEndpoint corresponds to the device on the remote site terminating the VPN tunnel
	RemoteEndpoint NsxtIpSecVpnTunnelRemoteEndpoint `json:"remoteEndpoint"`
	// PreSharedKey is key used for authentication. It must be the same on the other end of IPsec VPN Tunnel
	PreSharedKey string `json:"preSharedKey"`
	// SecurityType is the security type used for the IPsec VPN Tunnel. If nothing is specified, this will be set to
	// DEFAULT in which the default settings in NSX will be used. For custom settings, one should use the
	// NsxtIpSecVpnTunnelSecurityProfile and UpdateTunnelConnectionProperties(), GetTunnelConnectionProperties() endpoint to
	// specify custom settings. The security type will then appropriately reflect itself as CUSTOM.
	// To revert back to system default, this field must be set to "DEFAULT"
	SecurityType string `json:"securityType,omitempty"`
	// Logging sets whether logging for the tunnel is enabled or not. The default is false.
	Logging bool `json:"logging"`

	// AuthenticationMode is authentication mode this IPsec tunnel will use to authenticate with the peer endpoint. The
	// default is a pre-shared key (PSK).
	// * PSK - A known key is shared between each site before the tunnel is established.
	// * CERTIFICATE - Incoming connections are required to present an identifying digital certificate, which VCD verifies
	// has been signed by a trusted certificate authority.
	//
	// Note. Up to version 10.3 VCD only supports PSK
	AuthenticationMode string `json:"authenticationMode,omitempty"`

	// ConnectorInitiationMode is the mode used by the local endpoint to establish an IKE Connection with the remote site.
	// The default is INITIATOR.
	// Possible values are: INITIATOR , RESPOND_ONLY , ON_DEMAND
	//
	// Note. Up to version 10.3 VCD only supports INITIATOR
	ConnectorInitiationMode string `json:"connectorInitiationMode,omitempty"`

	// CertificateRef points server certificate which will be used to secure the tunnel's local
	// endpoint. The certificate must be the end-entity certificate (leaf) for the local endpoint.
	CertificateRef *OpenApiReference `json:"certificateRef,omitempty"`

	// CaCertificateRef points to certificate authority used to verify the remote endpoint's
	// certificate. The selected CA must be a root or intermediate CA. The selected CA should be
	// able to directly verify the remote endpoint's certificate.
	CaCertificateRef *OpenApiReference `json:"caCertificateRef,omitempty"`

	// Version of IPsec VPN Tunnel configuration. Must not be set when creating, but required for updates
	Version *struct {
		// Version is incremented after each update
		Version *int `json:"version,omitempty"`
	} `json:"version,omitempty"`
}

// NsxtIpSecVpnTunnelLocalEndpoint which corresponds to the Edge Gateway the IPsec VPN Tunnel is being configured on.
// Local Endpoint requires an IP. That IP must be sub-allocated to the edge gateway
type NsxtIpSecVpnTunnelLocalEndpoint struct {
	// LocalId is the optional local identifier for the endpoint. It is usually the same as LocalAddress
	LocalId string `json:"localId,omitempty"`
	// LocalAddress is the IPv4 Address for the endpoint. This has to be a sub-allocated IP on the Edge Gateway. This is
	// required
	LocalAddress string `json:"localAddress"`
	// LocalNetworks is the list of local networks. These must be specified in normal Network CIDR format. At least one is
	// required
	LocalNetworks []string `json:"localNetworks,omitempty"`
}

// NsxtIpSecVpnTunnelRemoteEndpoint corresponds to the device on the remote site terminating the VPN tunnel
type NsxtIpSecVpnTunnelRemoteEndpoint struct {
	// This Remote ID is needed to uniquely identify the peer site. If the remote ID is not set, it
	// will default to the remote IP address. The requirement for remote id depends on the
	// authentication mode for the tunnel:
	// * PSK - The Remote ID is the public IP Address of the remote device terminating the VPN
	// Tunnel. When NAT is configured on the Remote ID, enter the private IP Address of the Remote
	// Site.
	// * CERTIFICATE - The remote ID needs to match the certificate SAN (Subject Alternative Name)
	// if available. If the remote certificate does not contain a SAN, the remote ID must match the
	// the distinguished name of the certificate used to secure the remote endpoint (for example,
	// C=US,ST=Massachusetts,O=VMware,OU=VCD,CN=Edge1).
	RemoteId string `json:"remoteId,omitempty"`
	// RemoteAddress is IPv4 Address of the remote endpoint on the remote site. This is the Public IPv4 Address of the
	// remote device terminating the IPsec VPN Tunnel connection. This is required
	RemoteAddress string `json:"remoteAddress"`
	// RemoteNetworks is the list of remote networks. These must be specified in normal Network CIDR format.
	// Specifying no value is interpreted as 0.0.0.0/0
	RemoteNetworks []string `json:"remoteNetworks,omitempty"`
}

// NsxtIpSecVpnTunnelStatus helps to read IPsec VPN Tunnel Status
type NsxtIpSecVpnTunnelStatus struct {
	// TunnelStatus gives the overall IPsec VPN Tunnel Status. If IKE is properly set and the tunnel is up, the tunnel
	// status will be UP
	TunnelStatus string `json:"tunnelStatus"`
	IkeStatus    struct {
		// IkeServiceStatus status for the actual IKE Session for the given tunnel.
		IkeServiceStatus string `json:"ikeServiceStatus"`
		// FailReason contains more details of failure if the IKE service is not UP
		FailReason string `json:"failReason"`
	} `json:"ikeStatus"`
}

// NsxtIpSecVpnTunnelSecurityProfile specifies the given security profile/connection properties of a given IP Sec VPN
// Tunnel, such as Dead Probe Interval and IKE settings. If a security type is set to 'CUSTOM', then ike, tunnel, and/or
// dpd configurations can be specified. Otherwise, those fields are read only and are set to the values based on the
// specific security type.
type NsxtIpSecVpnTunnelSecurityProfile struct {
	// SecurityType is the security type used for the IPSec Tunnel. If nothing is specified, this will be set to DEFAULT
	// in which the default settings in NSX will be used. If CUSTOM is specified, then IKE, Tunnel, and DPD
	// configurations can be set.
	// To "RESET" configuration to DEFAULT, the NsxtIpSecVpnTunnel.SecurityType field should be changed instead of this
	SecurityType string `json:"securityType,omitempty"`
	// IkeConfiguration is the IKE Configuration to be used for the tunnel. If nothing is explicitly set, the system
	// defaults will be used.
	IkeConfiguration NsxtIpSecVpnTunnelProfileIkeConfiguration `json:"ikeConfiguration,omitempty"`
	// TunnelConfiguration contains parameters such as encryption algorithm to be used. If nothing is explicitly set,
	// the system defaults will be used.
	TunnelConfiguration NsxtIpSecVpnTunnelProfileTunnelConfiguration `json:"tunnelConfiguration,omitempty"`
	// DpdConfiguration contains Dead Peer Detection configuration. If nothing is explicitly set, the system defaults
	// will be used.
	DpdConfiguration NsxtIpSecVpnTunnelProfileDpdConfiguration `json:"dpdConfiguration,omitempty"`
}

// NsxtIpSecVpnTunnelProfileIkeConfiguration is the Internet Key Exchange (IKE) profiles provide information about the
// algorithms that are used to authenticate, encrypt, and establish a shared secret between network sites when you
// establish an IKE tunnel.
//
// Note. While quite a few fields accepts a []string it actually supports single values only.
type NsxtIpSecVpnTunnelProfileIkeConfiguration struct {
	// IkeVersion IKE Protocol Version to use.
	// The default is IKE_V2.
	//
	// Possible values are: IKE_V1 , IKE_V2 , IKE_FLEX
	IkeVersion string `json:"ikeVersion"`
	// EncryptionAlgorithms contains list of Encryption algorithms for IKE. This is used during IKE negotiation.
	// Default is AES_128.
	//
	// Possible values are: AES_128 , AES_256 , AES_GCM_128 , AES_GCM_192 , AES_GCM_256
	EncryptionAlgorithms []string `json:"encryptionAlgorithms"`
	// DigestAlgorithms contains list of Digest algorithms - secure hashing algorithms to use during the IKE negotiation.
	//
	// Default is SHA2_256.
	//
	// Possible values are: SHA1 , SHA2_256 , SHA2_384 , SHA2_512
	DigestAlgorithms []string `json:"digestAlgorithms"`
	// DhGroups contains list of Diffie-Hellman groups to be used if Perfect Forward Secrecy is enabled. These are
	// cryptography schemes that allows the peer site and the edge gateway to establish a shared secret over an insecure
	// communications channel
	//
	// Default is GROUP14.
	//
	// Possible values are: GROUP2, GROUP5, GROUP14, GROUP15, GROUP16, GROUP19, GROUP20, GROUP21
	DhGroups []string `json:"dhGroups"`
	// SaLifeTime is the Security Association life time in seconds. It is number of seconds before the IPsec tunnel needs
	// to reestablish
	//
	// Default is 86400 seconds (1 day).
	SaLifeTime *int `json:"saLifeTime"`
}

// NsxtIpSecVpnTunnelProfileTunnelConfiguration adjusts IPsec VPN Tunnel settings
//
// Note. While quite a few fields accepts a []string it actually supports single values only.
type NsxtIpSecVpnTunnelProfileTunnelConfiguration struct {
	// PerfectForwardSecrecyEnabled enabled or disabled. PFS (Perfect Forward Secrecy) ensures the same key will not be
	// generated and used again, and because of this, the VPN peers negotiate a new Diffie-Hellman key exchange. This
	// would ensure if a hacker\criminal was to compromise the private key, they would only be able to access data in
	// transit protected by that key. Any future data will not be compromised, as future data would not be associated
	// with that compromised key. Both sides of the VPN must be able to support PFS in order for PFS to work.
	//
	// The default value is true.
	PerfectForwardSecrecyEnabled bool `json:"perfectForwardSecrecyEnabled"`
	// DfPolicy Policy for handling defragmentation bit. The default is COPY.
	//
	// Possible values are: COPY, CLEAR
	// * COPY Copies the defragmentation bit from the inner IP packet to the outer packet.
	// * CLEAR Ignores the defragmentation bit present in the inner packet.
	DfPolicy string `json:"dfPolicy"`

	// EncryptionAlgorithms contains list of Encryption algorithms to use in IPSec tunnel establishment.
	// Default is AES_GCM_128.
	// * NO_ENCRYPTION_AUTH_AES_GMAC_XX (XX is 128, 192, 256) enables authentication on input data without encryption.
	// If one of these options is used, digest algorithm should be empty.
	//
	// Possible values are: AES_128, AES_256, AES_GCM_128, AES_GCM_192, AES_GCM_256, NO_ENCRYPTION_AUTH_AES_GMAC_128,
	// NO_ENCRYPTION_AUTH_AES_GMAC_192, NO_ENCRYPTION_AUTH_AES_GMAC_256, NO_ENCRYPTION
	EncryptionAlgorithms []string `json:"encryptionAlgorithms"`

	// DigestAlgorithms contains list of Digest algorithms to be used for message digest. The default digest algorithm is
	// implicitly covered by default encryption algorithm AES_GCM_128.
	//
	// Possible values are: SHA1 , SHA2_256 , SHA2_384 , SHA2_512
	// Note. Only one value can be set inside the slice
	DigestAlgorithms []string `json:"digestAlgorithms"`

	// DhGroups contains list of Diffie-Hellman groups to be used is PFS is enabled. Default is GROUP14.
	//
	// Possible values are: GROUP2, GROUP5, GROUP14, GROUP15, GROUP16, GROUP19, GROUP20, GROUP21
	// Note. Only one value can be set inside the slice
	DhGroups []string `json:"dhGroups"`

	// SaLifeTime is the Security Association life time in seconds.
	//
	// Default is 3600 seconds.
	SaLifeTime *int `json:"saLifeTime"`
}

// NsxtIpSecVpnTunnelProfileDpdConfiguration specifies the Dead Peer Detection Profile. This configurations determines
// the number of seconds to wait in time between probes to detect if an IPSec peer is alive or not. The default value
// for the DPD probe interval is 60 seconds.
type NsxtIpSecVpnTunnelProfileDpdConfiguration struct {
	// ProbeInternal is value of the probe interval in seconds. This defines a periodic interval for DPD probes. The
	// minimum is 3 seconds and the maximum is 60 seconds.
	ProbeInterval int `json:"probeInterval"`
}

// NsxtAlbController helps to integrate VMware Cloud Director with NSX-T Advanced Load Balancer deployment.
// Controller instances are registered with VMware Cloud Director instance. Controller instances serve as a central
// control plane for the load-balancing services provided by NSX-T Advanced Load Balancer.
// To configure an NSX-T ALB one needs to supply AVI Controller endpoint, credentials and license to be used.
type NsxtAlbController struct {
	// ID holds URN for load balancer controller (e.g. urn:vcloud:loadBalancerController:aa23ef66-ba32-48b2-892f-7acdffe4587e)
	ID string `json:"id,omitempty"`
	// Name as shown in VCD
	Name string `json:"name"`
	// Description as shown in VCD
	Description string `json:"description,omitempty"`
	// Url of ALB controller
	Url string `json:"url"`
	// Username of user
	Username string `json:"username"`
	// Password (will not be returned on read)
	Password string `json:"password,omitempty"`
	// LicenseType By enabling this feature, the provider acknowledges that they have independently licensed the
	// enterprise version of the NSX AVI LB.
	// Possible options: 'BASIC', 'ENTERPRISE'
	// This field was removed since VCD 10.4.0 (v37.0) in favor of NsxtAlbServiceEngineGroup.SupportedFeatureSet
	LicenseType string `json:"licenseType,omitempty"`
	// Version of ALB (e.g. 20.1.3). Read-only
	Version string `json:"version,omitempty"`
}

// NsxtAlbImportableCloud allows user to list importable NSX-T ALB Clouds. Each importable cloud can only be imported
// once. It has a flag AlreadyImported which hints if it is already consumed or not.
type NsxtAlbImportableCloud struct {
	// ID (e.g. 'cloud-43726181-f73e-41f2-bf1d-8a9609502586')
	ID string `json:"id"`

	DisplayName string `json:"displayName"`
	// AlreadyImported shows if this ALB Cloud is already imported
	AlreadyImported bool `json:"alreadyImported"`

	// NetworkPoolRef contains a reference to NSX-T network pool
	NetworkPoolRef OpenApiReference `json:"networkPoolRef"`

	// TransportZoneName contains transport zone name
	TransportZoneName string `json:"transportZoneName"`
}

// NsxtAlbCloud helps to use the virtual infrastructure provided by NSX Advanced Load Balancer, register NSX-T Cloud
// instances with VMware Cloud Director by consuming NsxtAlbImportableCloud.
type NsxtAlbCloud struct {
	// ID (e.g. 'urn:vcloud:loadBalancerCloud:947ea2ba-e448-4249-91f7-1432b3d2fcbf')
	ID     string `json:"id,omitempty"`
	Status string `json:"status,omitempty"`
	// Name of NSX-T ALB Cloud
	Name string `json:"name"`
	// Description of NSX-T ALB Cloud
	Description string `json:"description,omitempty"`
	// LoadBalancerCloudBacking uniquely identifies a Load Balancer Cloud configured within a Load Balancer Controller. At
	// the present, VCD only supports NSX-T Clouds configured within an NSX-ALB Controller deployment.
	LoadBalancerCloudBacking NsxtAlbCloudBacking `json:"loadBalancerCloudBacking"`
	// NetworkPoolRef for the Network Pool associated with this Cloud
	NetworkPoolRef *OpenApiReference `json:"networkPoolRef"`
	// HealthStatus contains status of the Load Balancer Cloud. Possible values are:
	// UP - The cloud is healthy and ready to enable Load Balancer for an Edge Gateway.
	// DOWN - The cloud is in a failure state. Enabling Load balancer on an Edge Gateway may not be possible.
	// RUNNING - The cloud is currently processing. An example is if it's enabling a Load Balancer for an Edge Gateway.
	// UNAVAILABLE - The cloud is unavailable.
	// UNKNOWN - The cloud state is unknown.
	HealthStatus string `json:"healthStatus,omitempty"`
	// DetailedHealthMessage contains detailed message on the health of the Cloud.
	DetailedHealthMessage string `json:"detailedHealthMessage,omitempty"`
}

// NsxtAlbCloudBacking is embedded into NsxtAlbCloud
type NsxtAlbCloudBacking struct {
	// BackingId is the ID of NsxtAlbImportableCloud
	BackingId string `json:"backingId"`
	// BackingType contains type of ALB (The only supported now is 'NSXALB_NSXT')
	BackingType string `json:"backingType,omitempty"`
	// LoadBalancerControllerRef contains reference to NSX-T ALB Controller
	LoadBalancerControllerRef OpenApiReference `json:"loadBalancerControllerRef"`
}

// NsxtAlbServiceEngineGroup provides virtual service management capabilities for tenants. This entity can be created
// by referencing a backing importable service engine group - NsxtAlbImportableServiceEngineGroups.
//
// A service engine group is an isolation domain that also defines shared service engine properties, such as size,
// network access, and failover. Resources in a service engine group can be used for different virtual services,
// depending on your tenant needs. These resources cannot be shared between different service engine groups.
type NsxtAlbServiceEngineGroup struct {
	// ID of the Service Engine Group
	ID string `json:"id,omitempty"`
	// Name of the Service Engine Group
	Name string `json:"name"`
	// Description of the Service Engine Group
	Description string `json:"description"`
	// ServiceEngineGroupBacking holds backing details that uniquely identifies a Load Balancer Service Engine Group
	// configured within a load balancer cloud.
	ServiceEngineGroupBacking ServiceEngineGroupBacking `json:"serviceEngineGroupBacking"`
	// HaMode defines High Availability Mode for Service Engine Group
	// * ELASTIC_N_PLUS_M_BUFFER - Service Engines will scale out to N active nodes with M nodes as buffer.
	// * ELASTIC_ACTIVE_ACTIVE - Active-Active with scale out.
	// * LEGACY_ACTIVE_STANDBY - Traditional single Active-Standby configuration
	HaMode string `json:"haMode,omitempty"`
	// ReservationType can be `DEDICATED` or `SHARED`
	// * DEDICATED - Dedicated to a single Edge Gateway and can only be assigned to a single Edge Gateway
	// * SHARED - Shared between multiple Edge Gateways. Can be assigned to multiple Edge Gateways
	ReservationType string `json:"reservationType"`
	// MaxVirtualServices holds  maximum number of virtual services supported on the Load Balancer Service Engine Group
	MaxVirtualServices *int `json:"maxVirtualServices,omitempty"`
	// NumDeployedVirtualServices shows number of virtual services currently deployed on the Load Balancer Service Engine
	// Group
	NumDeployedVirtualServices *int `json:"numDeployedVirtualServices,omitempty"`
	// ReservedVirtualServices holds number of virtual services already reserved on the Load Balancer Service Engine Group.
	// This value is the sum of the guaranteed virtual services given to Edge Gateways assigned to the Load Balancer
	// Service Engine Group.
	ReservedVirtualServices *int `json:"reservedVirtualServices,omitempty"`
	// OverAllocated indicates whether the maximum number of virtual services supported on the Load Balancer Service
	// Engine Group has been surpassed by the current number of reserved virtual services.
	OverAllocated *bool `json:"overAllocated,omitempty"`
	// SupportedFeatureSet was added in VCD 10.4.0 (v37.0) as substitute of NsxtAlbController.LicenseType.
	// Possible values are: "STANDARD", "PREMIUM".
	SupportedFeatureSet string `json:"supportedFeatureSet,omitempty"`
}

type ServiceEngineGroupBacking struct {
	BackingId            string            `json:"backingId"`
	BackingType          string            `json:"backingType,omitempty"`
	LoadBalancerCloudRef *OpenApiReference `json:"loadBalancerCloudRef"`
}

// NsxtAlbImportableServiceEngineGroups provides capability to list all Importable Service Engine Groups available in
// ALB Controller so that they can be consumed by NsxtAlbServiceEngineGroup
//
// Note. The API does not return Importable Service Engine Group once it is consumed.
type NsxtAlbImportableServiceEngineGroups struct {
	// ID (e.g. 'serviceenginegroup-b633f16f-2733-4bf5-b552-3a6c4949caa4')
	ID string `json:"id"`
	// DisplayName is the name of
	DisplayName string `json:"displayName"`
	// HaMode (e.g. 'ELASTIC_N_PLUS_M_BUFFER')
	HaMode string `json:"haMode"`
}

// NsxtAlbConfig describes Load Balancer Service configuration on an NSX-T Edge Gateway
type NsxtAlbConfig struct {
	// Enabled is a mandatory flag indicating whether Load Balancer Service is enabled or not
	Enabled bool `json:"enabled"`
	// LicenseType of the backing Load Balancer Cloud.
	// * BASIC - Basic edition of the NSX Advanced Load Balancer.
	// * ENTERPRISE - Full featured edition of the NSX Advanced Load Balancer.
	// This field was removed since VCD 10.4.0 (v37.0) in favor of NsxtAlbConfig.SupportedFeatureSet
	LicenseType string `json:"licenseType,omitempty"`
	// SupportedFeatureSet was added in VCD 10.4.0 (v37.0) as substitute of NsxtAlbConfig.LicenseType.
	// Possible values are: "STANDARD", "PREMIUM".
	SupportedFeatureSet string `json:"supportedFeatureSet,omitempty"`
	// LoadBalancerCloudRef
	LoadBalancerCloudRef *OpenApiReference `json:"loadBalancerCloudRef,omitempty"`
	// ServiceNetworkDefinition in Gateway CIDR format which will be used by Load Balancer service. All the load balancer
	// service engines associated with the Service Engine Group will be attached to this network. The subnet prefix length
	// must be 25. If nothing is set, the default is 192.168.255.1/25. Default CIDR can be configured. This field cannot
	// be updated.
	ServiceNetworkDefinition string `json:"serviceNetworkDefinition,omitempty"`

	// The IPv6 network definition in Gateway CIDR format which will be used by Load Balancer
	// service on Edge. All the load balancer service engines associated with the Service Engine
	// Group will be attached to this network.
	// Once set, this field cannot be updated. The default
	// IPv4 service network will be used if both the serviceNetworkDefinition and
	// ipv6ServiceNetworkDefinition properties are unset. If both are set, it will still be one
	// service network with a dual IPv4 and IPv6 stack.
	// This field is only available for VCD 10.4.0+ (v37.0+)
	Ipv6ServiceNetworkDefinition string `json:"ipv6ServiceNetworkDefinition,omitempty"`

	// TransparentModeEnabled allows to configure Preserve Client IP on a Virtual Service
	// This field is only available for VCD 10.4.1+ (v37.1+)
	TransparentModeEnabled *bool `json:"transparentModeEnabled,omitempty"`
}

// NsxtAlbServiceEngineGroupAssignment configures Service Engine Group assignments to Edge Gateway. The only mandatory
// fields are `GatewayRef` and `ServiceEngineGroupRef`. `MinVirtualServices` and `MaxVirtualServices` are only available
// for SHARED Service Engine Groups.
type NsxtAlbServiceEngineGroupAssignment struct {
	ID string `json:"id,omitempty"`
	// GatewayRef contains reference to Edge Gateway
	GatewayRef *OpenApiReference `json:"gatewayRef"`
	// ServiceEngineGroupRef contains a reference to Service Engine Group
	ServiceEngineGroupRef *OpenApiReference `json:"serviceEngineGroupRef"`
	// GatewayOrgRef optional Org reference for gateway
	GatewayOrgRef *OpenApiReference `json:"gatewayOrgRef,omitempty"`
	// GatewayOwnerRef can be a VDC or VDC group
	GatewayOwnerRef    *OpenApiReference `json:"gatewayOwnerRef,omitempty"`
	MaxVirtualServices *int              `json:"maxVirtualServices,omitempty"`
	MinVirtualServices *int              `json:"minVirtualServices,omitempty"`
	// NumDeployedVirtualServices is a read only value
	NumDeployedVirtualServices int `json:"numDeployedVirtualServices,omitempty"`
}

// NsxtAlbPool defines configuration of a single NSX-T ALB Pool. Pools maintain the list of servers assigned to them and
// perform health monitoring, load balancing, persistence. A pool may only be used or referenced by only one virtual
// service at a time.
type NsxtAlbPool struct {
	ID string `json:"id,omitempty"`
	// Name is mandatory
	Name string `json:"name"`
	// Description is optional
	Description string `json:"description,omitempty"`

	// GatewayRef is mandatory and associates NSX-T Edge Gateway with this Load Balancer Pool.
	GatewayRef OpenApiReference `json:"gatewayRef"`

	// Enabled defines if the Pool is enabled
	Enabled *bool `json:"enabled,omitempty"`

	// Algorithm for choosing a member within the pools list of available members for each new connection.
	// Default value is LEAST_CONNECTIONS
	// Supported algorithms are:
	// * LEAST_CONNECTIONS
	// * ROUND_ROBIN
	// * CONSISTENT_HASH (uses Source IP Address hash)
	// * FASTEST_RESPONSE
	// * LEAST_LOAD
	// * FEWEST_SERVERS
	// * RANDOM
	// * FEWEST_TASKS
	// * CORE_AFFINITY
	Algorithm string `json:"algorithm,omitempty"`

	// DefaultPort defines destination server port used by the traffic sent to the member.
	DefaultPort *int `json:"defaultPort,omitempty"`

	// GracefulTimeoutPeriod sets maximum time (in minutes) to gracefully disable a member. Virtual service waits for the
	// specified time before terminating the existing connections to the pool members that are disabled.
	//
	// Special values: 0 represents Immediate, -1 represents Infinite.
	GracefulTimeoutPeriod *int `json:"gracefulTimeoutPeriod,omitempty"`

	// PassiveMonitoringEnabled sets if client traffic should be used to check if pool member is up or down.
	PassiveMonitoringEnabled *bool `json:"passiveMonitoringEnabled,omitempty"`

	// HealthMonitors check member servers health. It can be monitored by using one or more health monitors. Active
	// monitors generate synthetic traffic and mark a server up or down based on the response.
	HealthMonitors []NsxtAlbPoolHealthMonitor `json:"healthMonitors,omitempty"`

	// Members field defines list of destination servers which are used by the Load Balancer Pool to direct load balanced
	// traffic.
	//
	// Note. Only one of Members or MemberGroupRef can be specified
	Members []NsxtAlbPoolMember `json:"members,omitempty"`

	// MemberGroupRef contains reference to the Edge Firewall Group (`types.NsxtFirewallGroup`)
	// representing destination servers which are used by the Load Balancer Pool to direct load
	// balanced traffic.
	//
	// This field is only available in VCD 10.4.1+ (v37.1+)
	// Note. Only one of Members or MemberGroupRef can be specified
	MemberGroupRef *OpenApiReference `json:"memberGroupRef,omitempty"`

	// CaCertificateRefs point to root certificates to use when validating certificates presented by the pool members.
	CaCertificateRefs []OpenApiReference `json:"caCertificateRefs,omitempty"`

	// CommonNameCheckEnabled specifies whether to check the common name of the certificate presented by the pool member.
	// This cannot be enabled if no caCertificateRefs are specified.
	CommonNameCheckEnabled *bool `json:"commonNameCheckEnabled,omitempty"`

	// DomainNames holds a list of domain names which will be used to verify the common names or subject alternative
	// names presented by the pool member certificates. It is performed only when common name check
	// (CommonNameCheckEnabled) is enabled. If common name check is enabled, but domain names are not specified then the
	// incoming host header will be used to check the certificate.
	DomainNames []string `json:"domainNames,omitempty"`

	// PersistenceProfile of a Load Balancer Pool. Persistence profile will ensure that the same user sticks to the same
	// server for a desired duration of time. If the persistence profile is unmanaged by Cloud Director, updates that
	// leave the values unchanged will continue to use the same unmanaged profile. Any changes made to the persistence
	// profile will cause Cloud Director to switch the pool to a profile managed by Cloud Director.
	PersistenceProfile *NsxtAlbPoolPersistenceProfile `json:"persistenceProfile,omitempty"`

	// MemberCount is a read only value that reports number of members added
	MemberCount int `json:"memberCount,omitempty"`

	// EnabledMemberCount is a read only value that reports number of enabled members
	EnabledMemberCount int `json:"enabledMemberCount,omitempty"`

	// UpMemberCount is a read only value that reports number of members that are serving traffic
	UpMemberCount int `json:"upMemberCount,omitempty"`

	// HealthMessage shows a pool health status (e.g. "The pool is unassigned.")
	HealthMessage string `json:"healthMessage,omitempty"`

	// VirtualServiceRefs holds list of Load Balancer Virtual Services associated with this Load balancer Pool.
	VirtualServiceRefs []OpenApiReference `json:"virtualServiceRefs,omitempty"`
}

// NsxtAlbPoolHealthMonitor checks member servers health. Active monitor generates synthetic traffic and mark a server
// up or down based on the response.
type NsxtAlbPoolHealthMonitor struct {
	Name string `json:"name,omitempty"`
	// SystemDefined is a boolean value
	SystemDefined bool `json:"systemDefined,omitempty"`
	// Type
	// * HTTP - HTTP request/response is used to validate health.
	// * HTTPS - Used against HTTPS encrypted web servers to validate health.
	// * TCP - TCP connection is used to validate health.
	// * UDP - A UDP datagram is used to validate health.
	// * PING - An ICMP ping is used to validate health.
	Type string `json:"type"`
}

// NsxtAlbPoolMember defines a single destination server which is used by the Load Balancer Pool to direct load balanced
// traffic.
type NsxtAlbPoolMember struct {
	// Enabled defines if member is enabled (will receive incoming requests) or not
	Enabled bool `json:"enabled"`
	// IpAddress of the Load Balancer Pool member.
	IpAddress string `json:"ipAddress"`

	// Port number of the Load Balancer Pool member. If unset, the port that the client used to connect will be used.
	Port int `json:"port,omitempty"`

	// Ratio of selecting eligible servers in the pool.
	Ratio *int `json:"ratio,omitempty"`

	// MarkedDownBy gives the names of the health monitors that marked the member as down when it is DOWN. If a monitor
	// cannot be determined, the value will be UNKNOWN.
	MarkedDownBy []string `json:"markedDownBy,omitempty"`

	// HealthStatus of the pool member. Possible values are:
	// * UP - The member is operational
	// * DOWN - The member is down
	// * DISABLED - The member is disabled
	// * UNKNOWN - The state is unknown
	HealthStatus string `json:"healthStatus,omitempty"`

	// DetailedHealthMessage contains non-localized detailed message on the health of the pool member.
	DetailedHealthMessage string `json:"detailedHealthMessage,omitempty"`
}

// NsxtAlbPoolPersistenceProfile holds Persistence Profile of a Load Balancer Pool. Persistence profile will ensure that
// the same user sticks to the same server for a desired duration of time. If the persistence profile is unmanaged by
// Cloud Director, updates that leave the values unchanged will continue to use the same unmanaged profile. Any changes
// made to the persistence profile will cause Cloud Director to switch the pool to a profile managed by Cloud Director.
type NsxtAlbPoolPersistenceProfile struct {
	// Name field is tricky. It remains empty in some case, but if it is sent it can become computed.
	// (e.g. setting 'CUSTOM_HTTP_HEADER' results in value being
	// 'VCD-LoadBalancer-3510eae9-53bb-49f1-b7aa-7aedf5ce3a77-CUSTOM_HTTP_HEADER')
	Name string `json:"name,omitempty"`

	// Type of persistence strategy to use. Supported values are:
	//  * CLIENT_IP - The clients IP is used as the identifier and mapped to the server
	//  * HTTP_COOKIE - Load Balancer inserts a cookie into HTTP responses. Cookie name must be provided as value
	//  * CUSTOM_HTTP_HEADER - Custom, static mappings of header values to specific servers are used. Header name must be
	// provided as value
	//  * APP_COOKIE - Load Balancer reads existing server cookies or URI embedded data such as JSessionID. Cookie name
	// must be provided as value
	//  * TLS - Information is embedded in the client's SSL/TLS ticket ID. This will use default system profile
	// System-Persistence-TLS
	Type string `json:"type,omitempty"`

	// Value of attribute based on selected persistence type.
	// This is required for HTTP_COOKIE, CUSTOM_HTTP_HEADER and APP_COOKIE persistence types.
	//
	// HTTP_COOKIE, APP_COOKIE must have cookie name set as the value and CUSTOM_HTTP_HEADER must have header name set as
	// the value.
	Value string `json:"value,omitempty"`
}

// NsxtAlbVirtualService combines Load Balancer Pools with Service Engine Groups and exposes a virtual service on
// defined VIP (virtual IP address) while optionally allowing to use encrypted traffic
type NsxtAlbVirtualService struct {
	ID string `json:"id,omitempty"`

	// Name contains meaningful name
	Name string `json:"name,omitempty"`

	// Description is optional
	Description string `json:"description,omitempty"`

	// Enabled defines if the virtual service is enabled to accept traffic
	Enabled *bool `json:"enabled"`

	// ApplicationProfile sets protocol for load balancing by using NsxtAlbVirtualServiceApplicationProfile
	ApplicationProfile NsxtAlbVirtualServiceApplicationProfile `json:"applicationProfile"`

	// GatewayRef contains NSX-T Edge Gateway reference
	GatewayRef OpenApiReference `json:"gatewayRef"`
	//LoadBalancerPoolRef contains Pool reference
	LoadBalancerPoolRef OpenApiReference `json:"loadBalancerPoolRef"`
	// ServiceEngineGroupRef points to service engine group (which must be assigned to NSX-T Edge Gateway)
	ServiceEngineGroupRef OpenApiReference `json:"serviceEngineGroupRef"`

	// CertificateRef contains certificate reference if serving encrypted traffic
	CertificateRef *OpenApiReference `json:"certificateRef,omitempty"`

	// ServicePorts define one or more ports (or port ranges) of the virtual service
	ServicePorts []NsxtAlbVirtualServicePort `json:"servicePorts"`

	// VirtualIpAddress to be used for exposing this virtual service
	VirtualIpAddress string `json:"virtualIpAddress"`

	// IPv6VirtualIpAddress defined IPv6 address to be used for this virtual service
	// This field is only available in VCD 10.4.0 (v37.0+)
	IPv6VirtualIpAddress string `json:"ipv6VirtualIpAddress,omitempty"`

	// TransparentModeEnabled allows to configure Preserve Client IP on a Virtual Service
	// This field is only available for VCD 10.4.1+ (v37.1+)
	// Note. `types.NsxtAlbConfig.TransparentModeEnabled` must be set to `true` for this field to be
	// available.
	TransparentModeEnabled *bool `json:"transparentModeEnabled,omitempty"`

	// HealthStatus contains status of the Load Balancer Cloud. Possible values are:
	// UP - The cloud is healthy and ready to enable Load Balancer for an Edge Gateway.
	// DOWN - The cloud is in a failure state. Enabling Load balancer on an Edge Gateway may not be possible.
	// RUNNING - The cloud is currently processing. An example is if it's enabling a Load Balancer for an Edge Gateway.
	// UNAVAILABLE - The cloud is unavailable.
	// UNKNOWN - The cloud state is unknown.
	HealthStatus string `json:"healthStatus,omitempty"`

	// HealthMessage shows a pool health status (e.g. "The pool is unassigned.")
	HealthMessage string `json:"healthMessage,omitempty"`

	// DetailedHealthMessage containes a more in depth health message
	DetailedHealthMessage string `json:"detailedHealthMessage,omitempty"`
}

// NsxtAlbVirtualServicePort port (or port ranges) of the virtual service
type NsxtAlbVirtualServicePort struct {
	// PortStart is always required
	PortStart *int `json:"portStart"`
	// PortEnd is only required if a port range is specified. For single port cases PortStart is sufficient
	PortEnd *int `json:"portEnd,omitempty"`
	// SslEnabled defines if traffic is served as secure. CertificateRef must be specified in NsxtAlbVirtualService when
	// true
	SslEnabled *bool `json:"sslEnabled,omitempty"`
	// TcpUdpProfile defines
	TcpUdpProfile *NsxtAlbVirtualServicePortTcpUdpProfile `json:"tcpUdpProfile,omitempty"`
}

// NsxtAlbVirtualServicePortTcpUdpProfile profile determines the type and settings of the network protocol that a
// subscribing virtual service will use. It sets a number of parameters, such as whether the virtual service is a TCP
// proxy versus a pass-through via fast path. A virtual service can have both TCP and UDP enabled, which is useful for
// protocols such as DNS or syslog.
type NsxtAlbVirtualServicePortTcpUdpProfile struct {
	SystemDefined bool `json:"systemDefined"`
	// Type defines L4 or L4_TLS profiles:
	// * TCP_PROXY (the only possible type when L4_TLS is used). Enabling TCP Proxy causes ALB to terminate an inbound
	// connection from a client. Any application data from the client that is destined for a server is forwarded to that
	// server over a new TCP connection. Separating (or proxying) the client-to-server connections enables ALB to provide
	// enhanced security, such as TCP protocol sanitization or DoS mitigation. It also provides better client and server
	// performance, such as maximizing client and server TCP MSS or window sizes independently and buffering server
	// responses. One must use a TCP/UDP profile with the type set to Proxy for application profiles such as HTTP.
	//
	// * TCP_FAST_PATH profile does not proxy TCP connections - rather, it directly connects clients to the
	// destination server and translates the client's destination virtual service address with the chosen destination
	// server's IP address. The client's source IP address is still translated to the Service Engine address to ensure
	// that server response traffic returns symmetrically.
	//
	// * UDP_FAST_PATH profile enables a virtual service to support UDP. Avi Vantage translates the client's destination
	// virtual service address to the destination server and rewrites the client's source IP address to the Service
	// Engine's address when forwarding the packet to the server. This ensures that server response traffic traverses
	// symmetrically through the original SE.
	Type string `json:"type"`
}

// NsxtAlbVirtualServiceApplicationProfile sets protocol for load balancing. Type field defines possible options.
type NsxtAlbVirtualServiceApplicationProfile struct {
	SystemDefined bool `json:"systemDefined,omitempty"`
	// Type defines Traffic
	// * HTTP
	// * HTTPS (certificate reference is mandatory)
	// * L4
	// * L4 TLS (certificate reference is mandatory)
	Type string `json:"type"`
}

// DistributedFirewallRule represents a single Distributed Firewall rule
type DistributedFirewallRule struct {
	ID   string `json:"id,omitempty"`
	Name string `json:"name"`

	// Action field. Deprecated in favor of ActionValue in VCD 10.2.2+ (API V35.2)
	Action string `json:"action,omitempty"`

	// Description field is not shown in UI. 'Comments' field was introduced in 10.3.2 and is shown
	// in UI.
	Description string `json:"description,omitempty"`

	// ApplicationPortProfiles contains a list of references to Application Port Profiles. Empty
	// list means 'Any'
	ApplicationPortProfiles []OpenApiReference `json:"applicationPortProfiles,omitempty"`

	// SourceFirewallGroups contains a list of references to Firewall Groups. Empty list means 'Any'
	SourceFirewallGroups []OpenApiReference `json:"sourceFirewallGroups,omitempty"`
	// DestinationFirewallGroups contains a list of references to Firewall Groups. Empty list means
	// 'Any'
	DestinationFirewallGroups []OpenApiReference `json:"destinationFirewallGroups,omitempty"`

	// Direction 'IN_OUT', 'OUT', 'IN'
	Direction string `json:"direction"`
	Enabled   bool   `json:"enabled"`

	// IpProtocol 'IPV4', 'IPV6', 'IPV4_IPV6'
	IpProtocol string `json:"ipProtocol"`

	Logging bool `json:"logging"`

	// NetworkContextProfiles sets  list of layer 7 network context profiles where this firewall
	// rule is applicable. Null value or an empty list will be treated as 'ANY' which means rule
	// applies to all applications and domains.
	NetworkContextProfiles []OpenApiReference `json:"networkContextProfiles,omitempty"`

	// Version describes the current version of the entity. To prevent clients from overwriting each
	// other's changes, update operations must include the version which can be obtained by issuing
	// a GET operation. If the version number on an update call is missing, the operation will be
	// rejected. This is only needed on update calls.
	Version *DistributedFirewallRuleVersion `json:"version,omitempty"`

	// New fields starting with 35.2

	// ActionValue replaces deprecated field Action and defines action to be applied to all the
	// traffic that meets the firewall rule criteria. It determines if the rule permits or blocks
	// traffic. Property is required if action is not set. Below are valid values:
	// * ALLOW permits traffic to go through the firewall.
	// * DROP blocks the traffic at the firewall. No response is sent back to the source.
	// * REJECT blocks the traffic at the firewall. A response is sent back to the source.
	ActionValue string `json:"actionValue,omitempty"`

	// New fields starting with 36.2

	// Comments permits setting text for user entered comments on the firewall rule. Length cannot
	// exceed 2048 characters. Comments are shown in UI for 10.3.2+.
	Comments string `json:"comments,omitempty"`

	// SourceGroupsExcluded reverses the list specified in SourceFirewallGroups and the rule gets
	// applied on all the groups that are NOT part of the SourceFirewallGroups. If false, the rule
	// applies to the all the groups including the source groups.
	SourceGroupsExcluded *bool `json:"sourceGroupsExcluded,omitempty"`

	// DestinationGroupsExcluded reverses the list specified in DestinationFirewallGroups and the
	// rule gets applied on all the groups that are NOT part of the DestinationFirewallGroups. If
	// false, the rule applies to the all the groups in DestinationFirewallGroups.
	DestinationGroupsExcluded *bool `json:"destinationGroupsExcluded,omitempty"`
}

type DistributedFirewallRules struct {
	Values []*DistributedFirewallRule `json:"values"`
}

type DistributedFirewallRuleVersion struct {
	Version int `json:"version"`
}

type NsxtNetworkContextProfile struct {
	OrgRef               *OpenApiReference `json:"orgRef"`
	ContextEntityID      interface{}       `json:"contextEntityId"`
	NetworkProviderScope interface{}       `json:"networkProviderScope"`
	ID                   string            `json:"id"`
	Name                 string            `json:"name"`
	Description          string            `json:"description"`

	// Scope of NSX-T Network Context Profile
	// SYSTEM profiles are available to all tenants. They are default profiles from the backing networking provider.
	// PROVIDER profiles are available to all tenants. They are defined by the provider at a system level.
	// TENANT profiles are available only to the specific tenant organization. They are defined by the tenant or by a provider on behalf of a tenant.
	Scope      string                                `json:"scope"`
	Attributes []NsxtNetworkContextProfileAttributes `json:"attributes"`
}
type NsxtNetworkContextProfileAttributes struct {
	Type          string      `json:"type"`
	Values        []string    `json:"values"`
	SubAttributes interface{} `json:"subAttributes"`
}

// SecurityTag represents An individual security tag
type SecurityTag struct {
	// Entities are the list of entities to tag in urn format.
	Entities []string `json:"entities"`
	// Tag is the tag name to use.
	Tag string `json:"tag"`
}

// SecurityTaggedEntity is an entity that has a tag.
type SecurityTaggedEntity struct {
	// EntityType is the type of entity. Currently, only 'vm' is supported.
	EntityType string `json:"entityType"`
	// ID is the unique identifier of the entity in URN format.
	ID string `json:"id"`
	// Name of the entity.
	Name string `json:"name"`
	// OwnerRef is the owner of the specified entity such as vDC or vDC Group. If not applicable, field is not set.
	OwnerRef *OpenApiReference `json:"ownerRef"`
	// ParentRef is the parent of the entity such as vApp if the entity is a VM. If not applicable, field is not set.
	ParentRef *OpenApiReference `json:"parentRef"`
}

// SecurityTagValue describes the most basic tag structure: its value.
type SecurityTagValue struct {
	// Tag is the value of the tag. The value is case-agnostic and will be converted to lower-case.
	Tag string `json:"tag"`
}

// EntitySecurityTags is a list of a tags assigned to a specific entity
type EntitySecurityTags struct {
	// Tags is the list of tags. The value is case-agnostic and will be converted to lower-case.
	Tags []string `json:"tags"`
}

// RouteAdvertisement lists the subnets that will be advertised so that the Edge Gateway can route out to the
// connected external network.
type RouteAdvertisement struct {
	// Enable if true, means that the subnets will be advertised.
	Enable bool `json:"enable"`
	// Subnets is the list of subnets that will be advertised so that the Edge Gateway can route out to the connected
	// external network.
	Subnets []string `json:"subnets"`
}

// EdgeBgpNeighbor represents a BGP neighbor on the NSX-T Edge Gateway
type EdgeBgpNeighbor struct {
	ID string `json:"id,omitempty"`

	// NeighborAddress holds IP address of the BGP neighbor. Both IPv4 and IPv6 formats are supported.
	//
	// Note. Uniqueness is enforced by NeighborAddress
	NeighborAddress string `json:"neighborAddress"`

	// RemoteASNumber specified Autonomous System (AS) number of a BGP neighbor in ASPLAIN format.
	RemoteASNumber string `json:"remoteASNumber"`

	// KeepAliveTimer specifies the time interval (in seconds) between keep alive messages sent to
	// peer.
	KeepAliveTimer int `json:"keepAliveTimer,omitempty"`

	// HoldDownTimer specifies the time interval (in seconds) before declaring a peer dead.
	HoldDownTimer int `json:"holdDownTimer,omitempty"`

	// NeighborPassword for BGP neighbor authentication. Empty string ("") clears existing password.
	// Not specifying a value will be treated as "no password".
	NeighborPassword string `json:"neighborPassword"`

	// AllowASIn is a flag indicating whether BGP neighbors can receive routes with same AS.
	AllowASIn bool `json:"allowASIn,omitempty"`

	// GracefulRestartMode Describes Graceful Restart configuration Modes for BGP configuration on
	// an Edge Gateway.
	//
	// Possible values are: DISABLE , HELPER_ONLY , GRACEFUL_AND_HELPER
	// * DISABLE - Both graceful restart and helper modes are disabled.
	// * HELPER_ONLY - Only helper mode is enabled. (ability for a BGP speaker to indicate its ability to preserve
	//   forwarding state during BGP restart
	// * GRACEFUL_AND_HELPER - Both graceful restart and helper modes are enabled.  Ability of a BGP
	//	 speaker to advertise its restart to its peers.
	GracefulRestartMode string `json:"gracefulRestartMode,omitempty"`

	// IpAddressTypeFiltering specifies IP address type based filtering in each direction. Setting
	// the value to "DISABLED" will disable address family based filtering.
	//
	// Possible values are: IPV4 , IPV6 , DISABLED
	IpAddressTypeFiltering string `json:"ipAddressTypeFiltering,omitempty"`

	// InRoutesFilterRef specifies route filtering configuration for the BGP neighbor in 'IN'
	// direction. It is the reference to the prefix list, indicating which routes to filter for IN
	// direction. Not specifying a value will be treated as "no IN route filters".
	InRoutesFilterRef *OpenApiReference `json:"inRoutesFilterRef,omitempty"`

	// OutRoutesFilterRef specifies route filtering configuration for the BGP neighbor in 'OUT'
	// direction. It is the reference to the prefix list, indicating which routes to filter for OUT
	// direction. Not specifying a value will be treated as "no OUT route filters".
	OutRoutesFilterRef *OpenApiReference `json:"outRoutesFilterRef,omitempty"`

	// Specifies the BFD (Bidirectional Forwarding Detection) configuration for failure detection. Not specifying a value
	// results in default behavior.
	Bfd *EdgeBgpNeighborBfd `json:"bfd,omitempty"`
}

// EdgeBgpNeighborBfd describes BFD (Bidirectional Forwarding Detection) configuration for failure detection.
type EdgeBgpNeighborBfd struct {
	// A flag indicating whether BFD configuration is enabled or not.
	Enabled bool `json:"enabled"`

	// BfdInterval specifies the time interval (in milliseconds) between heartbeat packets.
	BfdInterval int `json:"bfdInterval,omitempty"`

	// DeclareDeadMultiple specifies number of times heartbeat packet is missed before BFD declares
	// that the neighbor is down.
	DeclareDeadMultiple int `json:"declareDeadMultiple,omitempty"`
	// EdgeBgpIpPrefixList holds BGP IP Prefix List configuration for NSX-T Edge Gateways

}

type EdgeBgpIpPrefixList struct {
	// ID is the unique identifier of the entity in URN format.
	ID string `json:"id,omitempty"`

	// Name of the entity
	Name string `json:"name"`

	// Description of the entity
	Description string `json:"description,omitempty"`

	// Prefixes is the list of prefixes that will be advertised so that the Edge Gateway can route out to the
	// connected external network.
	Prefixes []EdgeBgpConfigPrefixListPrefixes `json:"prefixes,omitempty"`
}

// EdgeBgpConfigPrefixListPrefixes is a list of prefixes that will be advertised so that the Edge Gateway can route out to the
// connected external network.
type EdgeBgpConfigPrefixListPrefixes struct {
	// Network is the network address of the prefix
	Network string `json:"network,omitempty"`

	// Action is the action to be taken on the prefix. Can be 'PERMIT' or 'DENY'
	Action string `json:"action,omitempty"`

	// GreateerThan is the the value which the prefix length must be greater than or equal to. Must
	// be less than or equal to 'LessThanEqualTo'
	GreaterThanEqualTo int `json:"greaterThanEqualTo,omitempty"`

	// The value which the prefix length must be less than or equal to. Must be greater than or
	// equal to 'GreaterThanEqualTo'
	LessThanEqualTo int `json:"lessThanEqualTo,omitempty"`
}

// EdgeBgpConfig defines BGP configuration on NSX-T Edge Gateways (Tier1 NSX-T Gateways)
type EdgeBgpConfig struct {
	// A flag indicating whether BGP configuration is enabled or not.
	Enabled bool `json:"enabled"`

	// Ecmp A flag indicating whether ECMP is enabled or not.
	Ecmp bool `json:"ecmp"`

	// BGP AS (Autonomous system) number to advertise to BGP peers. BGP AS number can be specified
	// in either ASPLAIN or ASDOT formats, like ASPLAIN format :- '65546', ASDOT format :- '1.10'.
	//
	// Read only if using a VRF-Lite backed external network.
	LocalASNumber string `json:"localASNumber,omitempty"`

	// BGP Graceful Restart configuration. Not specifying a value results in default bahavior.
	//
	// Read only if using a VRF-Lite backed external network.
	GracefulRestart *EdgeBgpGracefulRestartConfig `json:"gracefulRestart,omitempty"`

	// This property describes the current version of the entity. To prevent clients from
	// overwriting each other's changes, update operations must include the version which can be
	// obtained by issuing a GET operation. If the version number on an update call is missing, the
	// operation will be rejected. This is only needed on update calls.
	Version EdgeBgpConfigVersion `json:"version"`
}

// EdgeBgpGracefulRestartConfig describes current graceful restart configuration mode and timer for
// BGP configuration on an edge gateway.
type EdgeBgpGracefulRestartConfig struct {
	// Mode describes Graceful Restart configuration Modes for BGP configuration on an edge gateway.
	// HELPER_ONLY mode is the ability for a BGP speaker to indicate its ability to preserve
	// forwarding state during BGP restart. GRACEFUL_RESTART mode is the ability of a BGP speaker to
	// advertise its restart to its peers.
	//
	// DISABLE - Both graceful restart and helper modes are disabled.
	// HELPER_ONLY - Only helper mode is enabled.
	// GRACEFUL_AND_HELPER - Both graceful restart and helper modes are enabled.
	//
	// Possible values are: DISABLE , HELPER_ONLY , GRACEFUL_AND_HELPER
	Mode string `json:"mode"`

	// RestartTimer specifies maximum time taken (in seconds) for a BGP session to be established
	// after a restart. If the session is not re-established within this timer, the receiving
	// speaker will delete all the stale routes from that peer.
	RestartTimer int `json:"restartTimer"`

	// StaleRouteTimer defines maximum time (in seconds) before stale routes are removed when BGP
	// restarts.
	StaleRouteTimer int `json:"staleRouteTimer"`
}

// EdgeBgpConfigVersion is part of EdgeBgpConfig type and describes current version of the entity
// being modified
type EdgeBgpConfigVersion struct {
	Version int `json:"version"`
}

// VdcNetworkProfile defines a VDC Network Profile.
//
// All fields are optional, but omiting them will reset value. The general approach while updating
// VdcNetworkProfile should be to retrieve existing configuration and mutate it.
type VdcNetworkProfile struct {
	// PrimaryEdgeCluster defines NSX-V Edge Cluster where the primary appliance for an NSX-V Edge
	// Gateway will be deployed. (NSX-V only)
	PrimaryEdgeCluster *OpenApiReference `json:"primaryEdgeCluster,omitempty"`

	// SecondaryEdgeCluster defines NSX-V Edge Cluster where the secondary appliance for an NSX-V
	// Edge Gateway will be deployed if HA is enabled on the Edge. (NSX-V only)
	SecondaryEdgeCluster *OpenApiReference `json:"secondaryEdgeCluster,omitempty"`

	// ServicesEdgeCluster contains NSX-T Edge Cluster where the DHCP server profile will be stored
	// for NSX-T networks using NETWORK mode DHCP. (NSX-T only)
	ServicesEdgeCluster *VdcNetworkProfileServicesEdgeCluster `json:"servicesEdgeCluster,omitempty"`

	// VappNetworkSegmentProfileTemplateRef defines vApp Network Segment Profile Template that is to
	// be used when any new vApp Network is created under this VDC. Setting this will override any
	// global level vApp Network Segment Profile Template. This field is only applicable for (NSX-T
	// only)
	// VCD 10.3.2+ (API 36.2+)
	VappNetworkSegmentProfileTemplateRef *OpenApiReference `json:"vappNetworkSegmentProfileTemplateRef,omitempty"`

	// VdcNetworkSegmentProfileTemplateRef defines Org vDC Network Segment Profile Template that is
	// to be used when any new Org vDC Network is created under this VDC. Setting this will override
	// any global level Org vDC Network Segment Profile Template. (NSX-T only)
	// VCD 10.3.2+ (API 36.2+)
	VdcNetworkSegmentProfileTemplateRef *OpenApiReference `json:"vdcNetworkSegmentProfileTemplateRef,omitempty"`
}

// VdcNetworkProfileServicesEdgeCluster contains reference to NSX-T Edge Cluster used in
// VdcNetworkProfile
type VdcNetworkProfileServicesEdgeCluster struct {
	BackingID      string            `json:"backingId"`
	EdgeClusterRef *OpenApiReference `json:"edgeClusterRef,omitempty"`
}

// NsxtEdgeGatewayQosProfiles defines a Gateway QoS Profile Object (structure comes from NSX-T)
// This is a read-only entity in VCD
type NsxtEdgeGatewayQosProfile struct {
	// ID of the gateway QoS profile.
	ID string `json:"id"`

	DisplayName string `json:"displayName"`
	Description string `json:"description"`

	//BurstSize defines burst size in bytes.
	BurstSize int `json:"burstSize"`

	// CommittedBandwidth defines committed bandwidth in both directions specificd in Mb/s.
	// Bandwidth is limited to line rate when the value configured is greater than line rate.
	CommittedBandwidth int `json:"committedBandwidth"`

	// ExcessAction defines action on traffic exceeding bandwidth.
	ExcessAction string `json:"excessAction"`

	// NsxTManagerRef contains reference to the originating NSX-T manager
	NsxTManagerRef *OpenApiReference `json:"nsxTManagerRef"`
}

// NsxtEdgeGatewayQos provides Rate Limiting (QoS) configuration on an Edge Gateway by defining QoS
// profiles in ingress and egress directions.
//
// Note. Sending `null` for either ingressProfile or egressProfile will reset the value to default
// (unlimited)
type NsxtEdgeGatewayQos struct {
	EgressProfile  *OpenApiReference `json:"egressProfile"`
	IngressProfile *OpenApiReference `json:"ingressProfile"`
}

// NsxtEdgeGatewayDhcpForwarder provides DHCP forwarding configuration on an Edge Gateway by defining
// DHCP servers
type NsxtEdgeGatewayDhcpForwarder struct {
	Enabled     bool         `json:"enabled"`
	DhcpServers []string     `json:"dhcpServers"`
	Version     VersionField `json:"version,omitempty"`
}

// VcenterImportableDvpg defines a Distributed Port Group that can be imported into VCD
// from a vCenter Server.
//
// Note. This is a read-only structure.
type VcenterImportableDvpg struct {
	BackingRef *OpenApiReference `json:"backingRef"`
	DvSwitch   struct {
		BackingRef    *OpenApiReference `json:"backingRef"`
		VirtualCenter *OpenApiReference `json:"virtualCenter"`
	} `json:"dvSwitch"`
	VirtualCenter *OpenApiReference `json:"virtualCenter"`
	Vlan          string            `json:"vlan"`
}

<<<<<<< HEAD
// NsxtEdgeGatewaySlaacProfile provides configuration for NSX-T Edge Gateway IPv6 configuration
type NsxtEdgeGatewaySlaacProfile struct {
	Enabled bool `json:"enabled"`
	// Mode is 'SLAAC' ,'DHCPv6', 'DISABLED'
	Mode string `json:"mode"`
	// DNSConfig provides additional configuration when Mode is set to 'SLAAC'
	DNSConfig NsxtEdgeGatewaySlaacProfileDNSConfig `json:"dnsConfig,omitempty"`
}

// NsxtEdgeGatewaySlaacProfileDNSConfig contains additional NSX-T Edge Gateway IPv6 configuration
// when it is configured for 'SLAAC' mode
type NsxtEdgeGatewaySlaacProfileDNSConfig struct {
	DNSServerIpv6Addresses []string `json:"dnsServerIpv6Addresses,omitempty"`
	DomainNames            []string `json:"domainNames,omitempty"`
=======
// NsxtEdgeGatewayStaticRoute provides configuration structure for NSX-T Edge Gateway static route
// configuration
type NsxtEdgeGatewayStaticRoute struct {
	// ID of this static route. On updates, the ID is required for the object, while for create a
	// new ID will be generated. This ID is not a VCD URN
	ID   string `json:"id,omitempty"`
	Name string `json:"name"`
	// Description
	Description string `json:"description,omitempty"`
	// NetworkCidr contains network prefix in CIDR format. Both IPv4 and IPv6 formats are supported
	NetworkCidr string `json:"networkCidr"`
	// NextHops contains the list of next hops to use within the static route. List must contain at
	// least one valid next hop
	NextHops []NsxtEdgeGatewayStaticRouteNextHops `json:"nextHops"`

	// SystemOwned contains a read-only flag whether this static route is managed by the system
	SystemOwned *bool `json:"systemOwned,omitempty"`
	// Version property describes the current version of the entity. To prevent clients from
	// overwriting each other's changes, update operations must include the version which can be
	// obtained by issuing a GET operation. If the version number on an update call is missing, the
	// operation will be rejected. This is only needed on update calls.
	Version string `json:"version,omitempty"`
}

// NsxtEdgeGatewayStaticRouteNextHops sets one next hop entry for the list
type NsxtEdgeGatewayStaticRouteNextHops struct {
	// AdminDistance for the next hop
	AdminDistance int `json:"adminDistance"`
	// IPAddress for next hop gateway IP Address for the static route.
	IPAddress string `json:"ipAddress"`
	// Scope holds a reference to an entity where the next hop of a static route is reachable. In
	// general, the reference should be an org vDC network or segment backed external network, but
	// scope could also reference a SYSTEM_OWNED entity if the next hop is configured outside of
	// VCD.
	Scope *NsxtEdgeGatewayStaticRouteNextHopScope `json:"scope,omitempty"`
}

// NsxtEdgeGatewayStaticRouteNextHopScope for a single NsxtEdgeGatewayStaticRouteNextHops entry
type NsxtEdgeGatewayStaticRouteNextHopScope struct {
	// ID of this scoped entity.
	ID string `json:"id"`
	// Name of the scoped entity.
	Name string `json:"name"`
	// ScopeType of this entity. This can be an network or a system-owned entity if the static
	// route is SYSTEM_OWNED. Supported types are:
	// * NETWORK
	// * SYSTEM_OWNED
	ScopeType string `json:"scopeType"`
>>>>>>> a329d75a
}<|MERGE_RESOLUTION|>--- conflicted
+++ resolved
@@ -1717,7 +1717,6 @@
 	Vlan          string            `json:"vlan"`
 }
 
-<<<<<<< HEAD
 // NsxtEdgeGatewaySlaacProfile provides configuration for NSX-T Edge Gateway IPv6 configuration
 type NsxtEdgeGatewaySlaacProfile struct {
 	Enabled bool `json:"enabled"`
@@ -1732,7 +1731,8 @@
 type NsxtEdgeGatewaySlaacProfileDNSConfig struct {
 	DNSServerIpv6Addresses []string `json:"dnsServerIpv6Addresses,omitempty"`
 	DomainNames            []string `json:"domainNames,omitempty"`
-=======
+}
+
 // NsxtEdgeGatewayStaticRoute provides configuration structure for NSX-T Edge Gateway static route
 // configuration
 type NsxtEdgeGatewayStaticRoute struct {
@@ -1781,5 +1781,4 @@
 	// * NETWORK
 	// * SYSTEM_OWNED
 	ScopeType string `json:"scopeType"`
->>>>>>> a329d75a
 }