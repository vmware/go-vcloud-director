package types

// OpenAPIEdgeGateway structure supports marshalling both - NSX-V and NSX-T edge gateways as returned by OpenAPI
// endpoint (cloudapi/1.0.0edgeGateways/), but the endpoint only allows users to create NSX-T edge gateways.
type OpenAPIEdgeGateway struct {
	Status string `json:"status,omitempty"`
	ID     string `json:"id,omitempty"`
	// Name of edge gateway

	Name string `json:"name"`

	// Description of edge gateway
	Description string `json:"description"`

	// OwnerRef defines Org VDC or VDC Group that this network belongs to. If the ownerRef is set to a VDC Group, this
	// network will be available across all the VDCs in the vDC Group. If the VDC Group is backed by a NSX-V network
	// provider, the Org VDC network is automatically connected to the distributed router associated with the VDC Group
	// and the "connection" field does not need to be set. For API version 35.0 and above, this field should be set for
	// network creation.
	OwnerRef *OpenApiReference `json:"ownerRef,omitempty"`

	// OrgVdc holds the organization vDC or vDC Group that this edge gateway belongs to. If the ownerRef is set to a VDC
	// Group, this gateway will be available across all the participating Organization vDCs in the VDC Group.
	OrgVdc *OpenApiReference `json:"orgVdc,omitempty"`

	// Org holds the organization to which the gateway belongs.
	Org *OpenApiReference `json:"orgRef,omitempty"`

	// EdgeGatewayUplink defines uplink connections for the edge gateway.
	EdgeGatewayUplinks []EdgeGatewayUplinks `json:"edgeGatewayUplinks"`

	// DistributedRoutingEnabled is a flag indicating whether distributed routing is enabled or not. The default is false.
	DistributedRoutingEnabled *bool `json:"distributedRoutingEnabled,omitempty"`

	// EdgeClusterConfig holds Edge Cluster Configuration for the Edge Gateway. Can be specified if a gateway needs to be
	// placed on a specific set of Edge Clusters. For NSX-T Edges, user should specify the ID of the NSX-T edge cluster as
	// the value of primaryEdgeCluster's backingId. The gateway defaults to the Edge Cluster of the connected External
	// Network's backing Tier-0 router, if nothing is specified.
	//
	// Note. The value of secondaryEdgeCluster will be set to NULL for NSX-T edge gateways. For NSX-V Edges, this is
	// read-only and the legacy API must be used for edge specific placement.
	EdgeClusterConfig *OpenAPIEdgeGatewayEdgeClusterConfig `json:"edgeClusterConfig,omitempty"`

	// OrgVdcNetworkCount holds the number of Org VDC networks connected to the gateway.
	OrgVdcNetworkCount *int `json:"orgVdcNetworkCount,omitempty"`

	// GatewayBacking must contain backing details of the edge gateway only if importing an NSX-T router.
	GatewayBacking *OpenAPIEdgeGatewayBacking `json:"gatewayBacking,omitempty"`

	// ServiceNetworkDefinition holds network definition in CIDR form that DNS and DHCP service on an NSX-T edge will run
	// on. The subnet prefix length must be 27. This property applies to creating or importing an NSX-T Edge. This is not
	// supported for VMC. If nothing is set, the default is 192.168.255.225/27. The DHCP listener IP network is on
	// 192.168.255.225/30. The DNS listener IP network is on 192.168.255.228/32. This field cannot be updated.
	ServiceNetworkDefinition string `json:"serviceNetworkDefinition,omitempty"`

	// UsingIpSpace is a boolean flag to indicate whether the edge gateway is using IP space or not.
	UsingIpSpace *bool `json:"usingIpSpace,omitempty"`
}

// EdgeGatewayUplink defines uplink connections for the edge gateway.
type EdgeGatewayUplinks struct {
	// UplinkID contains ID of external network
	UplinkID string `json:"uplinkId,omitempty"`
	// UplinkID contains Name of external network
	UplinkName string `json:"uplinkName,omitempty"`
	// Subnets contain subnets to be used on edge gateway
	Subnets   OpenAPIEdgeGatewaySubnets `json:"subnets,omitempty"`
	Connected bool                      `json:"connected,omitempty"`
	// QuickAddAllocatedIPCount allows users to allocate additional IPs during update
	QuickAddAllocatedIPCount int `json:"quickAddAllocatedIpCount,omitempty"`
	// Dedicated defines if the external network is dedicated. Dedicating the External Network will enable Route
	// Advertisement for this Edge Gateway
	Dedicated bool `json:"dedicated,omitempty"`
}

// ExternalNetworkV2IPRanges is a type alias to reuse the same definitions with appropriate names
type ExternalNetworkV2IPRanges = OpenApiIPRanges

// ExternalNetworkV2IPRange is a type alias to reuse the same definitions with appropriate names
type ExternalNetworkV2IPRange = OpenApiIPRangeValues

// OpenAPIEdgeGatewaySubnets lists slice of OpenAPIEdgeGatewaySubnetValue values
type OpenAPIEdgeGatewaySubnets struct {
	Values []OpenAPIEdgeGatewaySubnetValue `json:"values"`
}

// OpenAPIEdgeGatewaySubnetValue holds one subnet definition in external network
type OpenAPIEdgeGatewaySubnetValue struct {
	// Gateway specified subnet gateway
	Gateway string `json:"gateway"`
	// PrefixLength from CIDR format (e.g. 24 from 192.168.1.1/24)
	PrefixLength int `json:"prefixLength"`
	// DNSSuffix can only be used for reading NSX-V edge gateway
	DNSSuffix string `json:"dnsSuffix,omitempty"`
	// DNSServer1 can only be used for reading NSX-V edge gateway
	DNSServer1 string `json:"dnsServer1,omitempty"`
	// DNSServer2 can only be used for reading NSX-V edge gateway
	DNSServer2 string `json:"dnsServer2,omitempty"`
	// IPRanges contain IP allocations
	IPRanges *OpenApiIPRanges `json:"ipRanges,omitempty"`
	// Enabled toggles if the subnet is enabled
	Enabled bool `json:"enabled"`
	// TotalIPCount specified total allocated IP count
	TotalIPCount *int `json:"totalIpCount,omitempty"`

	// UsedIPCount specifies used IP count
	UsedIPCount int `json:"usedIpCount,omitempty"`

	// PrimaryIP of the Edge Gateway. Can only be one per Edge (from all subnets)
	PrimaryIP string `json:"primaryIp,omitempty"`

	// AutoAllocateIPRanges provides a way to automatically allocate
	AutoAllocateIPRanges bool `json:"autoAllocateIpRanges,omitempty"`
}

// OpenAPIEdgeGatewayBacking specifies edge gateway backing details
type OpenAPIEdgeGatewayBacking struct {
	BackingID       string          `json:"backingId,omitempty"`
	GatewayType     string          `json:"gatewayType,omitempty"`
	NetworkProvider NetworkProvider `json:"networkProvider"`
}

// OpenAPIEdgeGatewayEdgeCluster allows users to specify edge cluster reference
type OpenAPIEdgeGatewayEdgeCluster struct {
	EdgeClusterRef OpenApiReference `json:"edgeClusterRef"`
	BackingID      string           `json:"backingId"`
}

type OpenAPIEdgeGatewayEdgeClusterConfig struct {
	PrimaryEdgeCluster   OpenAPIEdgeGatewayEdgeCluster `json:"primaryEdgeCluster,omitempty"`
	SecondaryEdgeCluster OpenAPIEdgeGatewayEdgeCluster `json:"secondaryEdgeCluster,omitempty"`
}

// GatewayUsedIpAddress defines used IP address on edge gateway
type GatewayUsedIpAddress struct {
	Category   string           `json:"category"`
	IPAddress  string           `json:"ipAddress"`
	NetworkRef OpenApiReference `json:"networkRef"`
}

// OpenApiOrgVdcNetwork allows users to manage Org Vdc networks
type OpenApiOrgVdcNetwork struct {
	ID          string `json:"id,omitempty"`
	Name        string `json:"name"`
	Description string `json:"description"`
	Status      string `json:"status,omitempty"`
	// OwnerRef defines Org VDC or VDC Group that this network belongs to. If the ownerRef is set to a VDC Group, this
	// network will be available across all the VDCs in the vDC Group. If the VDC Group is backed by a NSX-V network
	// provider, the Org VDC network is automatically connected to the distributed router associated with the VDC Group
	// and the "connection" field does not need to be set. For API version 35.0 and above, this field should be set for
	// network creation.
	//
	// Note. In lower API versions (i.e. 32.0) this field is not recognized and OrgVdc should be used instead
	OwnerRef *OpenApiReference `json:"ownerRef,omitempty"`

	OrgVdc *OpenApiReference `json:"orgVdc,omitempty"`

	// NetworkType describes type of Org Vdc network. ('NAT_ROUTED', 'ISOLATED')
	NetworkType string `json:"networkType"`

	// OrgVdcIsNsxTBacked is a read only flag that indicates whether the Org VDC is backed by NSX-T or not
	// Note. It returns `false` if Org VDC network is withing an NSX-T VDC Group
	OrgVdcIsNsxTBacked bool `json:"orgVdcIsNsxTBacked,omitempty"`

	// Connection specifies the edge gateway this network is connected to.
	//
	// Note. When NetworkType == ISOLATED, there is no uplink connection.
	Connection *Connection `json:"connection,omitempty"`

	// backingNetworkId contains the NSX ID of the backing network.
	BackingNetworkId string `json:"backingNetworkId,omitempty"`
	// backingNetworkType contains object type of the backing network.
	// * 'VIRTUAL_WIRE' for NSX-V'
	// * 'NSXT_FLEXIBLE_SEGMENT' for NSX-T networks
	// * 'DV_PORTGROUP' for NSX-T Imported network backed by DV Portgroup
	BackingNetworkType string `json:"backingNetworkType,omitempty"`

	// ParentNetwork should have external network ID specified when creating NSX-V direct network
	ParentNetwork *OpenApiReference `json:"parentNetworkId"`

	// GuestVlanTaggingAllowed specifies whether guest VLAN tagging is allowed
	GuestVlanTaggingAllowed *bool `json:"guestVlanTaggingAllowed"`

	// Subnets contains list of subnets defined on
	Subnets OrgVdcNetworkSubnets `json:"subnets"`

	// SecurityGroups defines a list of firewall groups of type SECURITY_GROUP that are assigned to the Org VDC Network.
	// These groups can then be used in firewall rules to protect the Org VDC Network and allow/deny traffic.
	SecurityGroups *OpenApiReferences `json:"securityGroups,omitempty"`

	// RouteAdvertised reports if this network is advertised so that it can be routed out to the external networks. This
	// applies only to network backed by NSX-T. Value will be unset if route advertisement is not applicable.
	RouteAdvertised *bool `json:"routeAdvertised,omitempty"`

	// TotalIpCount is a read only attribute reporting total number of IPs available in network
	TotalIpCount *int `json:"totalIpCount"`

	// UsedIpCount is a read only attribute reporting number of used IPs in network
	UsedIpCount *int `json:"usedIpCount"`

	// Shared shares network with other VDCs in the organization
	Shared *bool `json:"shared,omitempty"`
}

// OrgVdcNetworkSubnetIPRanges is a type alias to reuse the same definitions with appropriate names
type OrgVdcNetworkSubnetIPRanges = ExternalNetworkV2IPRanges

// OrgVdcNetworkSubnetIPRangeValues is a type alias to reuse the same definitions with appropriate names
type OrgVdcNetworkSubnetIPRangeValues = ExternalNetworkV2IPRange

// OrgVdcNetworkSubnets
type OrgVdcNetworkSubnets struct {
	Values []OrgVdcNetworkSubnetValues `json:"values"`
}

type OrgVdcNetworkSubnetValues struct {
	Gateway      string                      `json:"gateway"`
	PrefixLength int                         `json:"prefixLength"`
	DNSServer1   string                      `json:"dnsServer1"`
	DNSServer2   string                      `json:"dnsServer2"`
	DNSSuffix    string                      `json:"dnsSuffix"`
	IPRanges     OrgVdcNetworkSubnetIPRanges `json:"ipRanges"`
}

// Connection specifies the edge gateway this network is connected to
type Connection struct {
	RouterRef      OpenApiReference `json:"routerRef"`
	ConnectionType string           `json:"connectionType,omitempty"`
}

// NsxtImportableSwitch is a type alias with better name for holding NSX-T Segments (Logical Switches) which can be used
// to back NSX-T imported Org VDC network
type NsxtImportableSwitch = OpenApiReference

// OpenApiOrgVdcNetworkDhcp allows users to manage DHCP configuration for Org VDC networks by using OpenAPI endpoint
type OpenApiOrgVdcNetworkDhcp struct {
	Enabled *bool `json:"enabled,omitempty"`

	// LeaseTime specifies the amount of time in seconds of how long a DHCP IP will be leased out
	// for. The minimum is 60s while the maximum is 4,294,967,295s, which is roughly 49,710 days.
	LeaseTime *int                            `json:"leaseTime,omitempty"`
	DhcpPools []OpenApiOrgVdcNetworkDhcpPools `json:"dhcpPools,omitempty"`

	// Mode describes how the DHCP service is configured for this network. Once a DHCP service has been created, the mode
	// attribute cannot be changed. The mode field will default to 'EDGE' if it is not provided. This field only applies
	// to networks backed by an NSX-T network provider.
	//
	// The supported values are EDGE, NETWORK and RELAY (VCD 10.3.1+, API 36.1+).
	// * If EDGE is specified, the DHCP service of the edge is used to obtain DHCP IPs.
	// * If NETWORK is specified, a DHCP server is created for use by this network.
	// * If RELAY is specified, all the DHCP client requests will be relayed to Gateway DHCP
	//   Forwarder service. This mode is only supported for Routed Org vDC Networks.
	//
	// In order to use DHCP for IPV6, NETWORK mode must be used. Routed networks which are using
	// NETWORK DHCP services can be disconnected from the edge gateway and still retain their DHCP
	// configuration, however DHCP configuration will be removed during connection change for
	// networks using EDGE or RELAY DHCP mode.
	Mode string `json:"mode,omitempty"`

	// IPAddress is only applicable when mode=NETWORK. This will specify IP address of DHCP server in network.
	IPAddress string `json:"ipAddress,omitempty"`

	// New fields starting with 36.1

	// DnsServers are the IPs to be assigned by this DHCP service. The IP type must match the IP
	// type of the subnet on which the DHCP config is being created.
	DnsServers []string `json:"dnsServers,omitempty"`
}

// OpenApiOrgVdcNetworkDhcpBinding defines configuration of NSX-T DHCP binding in Org VDC network
type OpenApiOrgVdcNetworkDhcpBinding struct {
	// ID of DHCP binding
	ID string `json:"id,omitempty"`

	// Name contains display name for the DHCP binding
	Name string `json:"name"`

	// Description of the DHCP binding
	Description string `json:"description,omitempty"`

	// BindingType holds the type of DHCP binding:
	// * IPV4 - an IPv4 DHCP binding (`types.NsxtDhcpBindingTypeIpv4`)
	// * IPV6 - an IPv6 DHCP binding (`types.NsxtDhcpBindingTypeIpv6`)
	BindingType string `json:"bindingType"`

	// MacAddress for the host
	MacAddress string `json:"macAddress"`

	// DhcpV4BindingConfig contains additional configuration for IPv4 DHCP binding.
	// Note. This is ignored for IPV6 binding.
	DhcpV4BindingConfig *DhcpV4BindingConfig `json:"dhcpV4BindingConfig,omitempty"`

	// DhcpV6BindingConfig contains additional configuration for IPv6 DHCP binding.
	// Note. This is ignored for IPV4 binding.
	DhcpV6BindingConfig *DhcpV6BindingConfig `json:"dhcpV6BindingConfig,omitempty"`

	// DnsServers to be set on the host. Maximum 2 DNS, order is important.
	DnsServers []string `json:"dnsServers,omitempty"`

	// IpAddress assigned to host. This address must belong to the subnet of Org VDC network. For
	// IPv4, this is required. For IPv6, when not specified, Stateless Address Autoconfiguration
	// (SLAAC) is used to auto-assign an IPv6 address to the DHCPv6 clients.
	IpAddress string `json:"ipAddress"`

	// Lease time in seconds defines how long a DHCP IP will be leased out for. The minimum is 60s
	// while the maximum is 4,294,967,295s, which is roughly 49,710 days. Default is 24 hours.
	LeaseTime *int `json:"leaseTime,omitempty"`

	// Version describes the current version of the entity. To prevent clients from overwriting each
	// other's changes, update operations must include the version which can be obtained by issuing
	// a GET operation. If the version number on an update call is missing, the operation will be
	// rejected. This is only needed on update calls.
	Version OpenApiOrgVdcNetworkDhcpBindingVersion `json:"version"`
}

// DhcpV4BindingConfig describes additional configuration for IPv6 DHCP Binding of an Org VDC
// Network.
type DhcpV4BindingConfig struct {
	// GatewayIPAddress contains optional Gateway IP Address. When not specified, Gateway IP of Org
	// vDC network will be used.
	GatewayIPAddress string `json:"gatewayIpAddress,omitempty"`
	// HostName to assign to the host.
	HostName string `json:"hostName,omitempty"`
}

// DhcpV6BindingConfig describes additional configuration for IPv6 DHCP Binding of an Org VDC
// Network.
type DhcpV6BindingConfig struct {
	// DomainNames to be assigned to client host.
	DomainNames []string `json:"domainNames,omitempty"`

	// SntpServers contains IP addresses of SNTP servers
	SntpServers []string `json:"sntpServers,omitempty"`
}

// OpenApiOrgVdcNetworkDhcpBindingVersion describes the current version of the entity. To prevent
// clients from overwriting each other's changes, update operations must include the version which
// can be obtained by issuing a GET operation. If the version number on an update call is missing,
// the operation will be rejected. This is only needed on update calls.
type OpenApiOrgVdcNetworkDhcpBindingVersion struct {
	Version int `json:"version"`
}

// OpenApiOrgVdcNetworkDhcpIpRange is a type alias to fit naming
type OpenApiOrgVdcNetworkDhcpIpRange = ExternalNetworkV2IPRange

type OpenApiOrgVdcNetworkDhcpPools struct {
	// Enabled defines if the DHCP pool is enabled or not
	Enabled *bool `json:"enabled,omitempty"`
	// IPRange holds IP ranges
	IPRange OpenApiOrgVdcNetworkDhcpIpRange `json:"ipRange"`
	// MaxLeaseTime is the maximum lease time that can be accepted on clients request
	// This applies for NSX-V Isolated network
	MaxLeaseTime *int `json:"maxLeaseTime,omitempty"`
	// DefaultLeaseTime is the lease time that clients get if they do not specify particular lease time
	// This applies for NSX-V Isolated network
	DefaultLeaseTime *int `json:"defaultLeaseTime,omitempty"`
}

// NsxtFirewallGroup allows users to set either SECURITY_GROUP or IP_SET which is defined by Type field.
// SECURITY_GROUP (constant types.FirewallGroupTypeSecurityGroup) is a dynamic structure which
// allows users to add Routed Org VDC networks
//
// IP_SET (constant FirewallGroupTypeIpSet) allows users to enter static IPs and later on firewall rules
// can be created both of these objects
//
// When the type is SECURITY_GROUP 'Members' field is used to specify Org VDC networks
// When the type is IP_SET 'IpAddresses' field is used to specify IP addresses or ranges
// field is used
type NsxtFirewallGroup struct {
	// ID contains Firewall Group ID (URN format)
	// e.g. urn:vcloud:firewallGroup:d7f4e0b4-b83f-4a07-9f22-d242c9c0987a
	ID string `json:"id,omitempty"`
	// Name of Firewall Group. Name are unique per 'Type'. There cannot be two SECURITY_GROUP or two
	// IP_SET objects with the same name, but there can be one object of Type SECURITY_GROUP and one
	// of Type IP_SET named the same.
	Name        string `json:"name"`
	Description string `json:"description"`
	// IP Addresses included in the group. This is only applicable for IP_SET Firewall Groups. This
	// can support IPv4 and IPv6 addresses in single, range, and CIDR formats.
	// E.g [
	//     "12.12.12.1",
	//     "10.10.10.0/24",
	//     "11.11.11.1-11.11.11.2",
	//     "2001:db8::/48",
	//	   "2001:db6:0:0:0:0:0:0-2001:db6:0:ffff:ffff:ffff:ffff:ffff",
	// ],
	IpAddresses []string `json:"ipAddresses,omitempty"`

	// Members define list of Org VDC networks belonging to this Firewall Group (only for Security
	// groups )
	Members []OpenApiReference `json:"members,omitempty"`

	// VmCriteria (VCD 10.3+) defines list of dynamic criteria that determines whether a VM belongs
	// to a dynamic firewall group. A VM needs to meet at least one criteria to belong to the
	// firewall group. In other words, the logical AND is used for rules within a single criteria
	// and the logical OR is used in between each criteria. This is only applicable for Dynamic
	// Security Groups (VM_CRITERIA Firewall Groups).
	VmCriteria []NsxtFirewallGroupVmCriteria `json:"vmCriteria,omitempty"`

	// OwnerRef replaces EdgeGatewayRef in API V35.0+ and can accept both - NSX-T Edge Gateway or a
	// VDC group ID
	// Sample VDC Group URN - urn:vcloud:vdcGroup:89a53000-ef41-474d-80dc-82431ff8a020
	// Sample Edge Gateway URN - urn:vcloud:gateway:71df3e4b-6da9-404d-8e44-0865751c1c38
	//
	// Note. Using API V34.0 Firewall Groups can be created for VDC groups, but on a GET operation
	// there will be no VDC group ID returned.
	OwnerRef *OpenApiReference `json:"ownerRef,omitempty"`

	// EdgeGatewayRef is a deprecated field (use OwnerRef) for setting value, but during read the
	// value is only populated in this field (not OwnerRef)
	EdgeGatewayRef *OpenApiReference `json:"edgeGatewayRef,omitempty"`

	// Type is deprecated starting with API 36.0 (VCD 10.3+)
	Type string `json:"type,omitempty"`

	// TypeValue replaces Type starting with API 36.0 (VCD 10.3+) and can be one of:
	// SECURITY_GROUP, IP_SET, VM_CRITERIA(VCD 10.3+ only)
	// Constants `types.FirewallGroupTypeSecurityGroup`, `types.FirewallGroupTypeIpSet`,
	// `types.FirewallGroupTypeVmCriteria` can be used to set the value.
	TypeValue string `json:"typeValue,omitempty"`
}

// NsxtFirewallGroupVmCriteria defines list of rules where criteria represents boolean OR for
// matching There can be up to 3 criteria
type NsxtFirewallGroupVmCriteria struct {
	// VmCriteria is a list of rules where each rule represents boolean AND for matching VMs
	VmCriteriaRule []NsxtFirewallGroupVmCriteriaRule `json:"rules,omitempty"`
}

// NsxtFirewallGroupVmCriteriaRule defines a single rule for matching VM
// There can be up to 4 rules in a single criteria
type NsxtFirewallGroupVmCriteriaRule struct {
	AttributeType  string `json:"attributeType,omitempty"`
	AttributeValue string `json:"attributeValue,omitempty"`
	Operator       string `json:"operator,omitempty"`
}

// NsxtFirewallGroupMemberVms is a structure to read NsxtFirewallGroup associated VMs when its type
// is SECURITY_GROUP
type NsxtFirewallGroupMemberVms struct {
	VmRef *OpenApiReference `json:"vmRef"`
	// VappRef will be empty if it is a standalone VM (although hidden vApp exists)
	VappRef *OpenApiReference `json:"vappRef"`
	VdcRef  *OpenApiReference `json:"vdcRef"`
	OrgRef  *OpenApiReference `json:"orgRef"`
}

// NsxtFirewallRule defines single NSX-T Firewall Rule
type NsxtFirewallRule struct {
	// ID contains UUID (e.g. d0bf5d51-f83a-489a-9323-1661024874b8)
	ID string `json:"id,omitempty"`
	// Name - API does not enforce uniqueness
	Name string `json:"name"`
	// Action 'ALLOW', 'DROP'
	Action string `json:"action"`
	// Enabled allows to enable or disable the rule
	Enabled bool `json:"enabled"`
	// SourceFirewallGroups contains a list of references to Firewall Groups. Empty list means 'Any'
	SourceFirewallGroups []OpenApiReference `json:"sourceFirewallGroups,omitempty"`
	// DestinationFirewallGroups contains a list of references to Firewall Groups. Empty list means 'Any'
	DestinationFirewallGroups []OpenApiReference `json:"destinationFirewallGroups,omitempty"`
	// ApplicationPortProfiles contains a list of references to Application Port Profiles. Empty list means 'Any'
	ApplicationPortProfiles []OpenApiReference `json:"applicationPortProfiles,omitempty"`
	// IpProtocol 'IPV4', 'IPV6', 'IPV4_IPV6'
	IpProtocol string `json:"ipProtocol"`
	Logging    bool   `json:"logging"`
	// Direction 'IN_OUT', 'OUT', 'IN'
	Direction string `json:"direction"`
	// Version of firewall rule. Must not be set when creating.
	Version *struct {
		// Version is incremented after each update
		Version *int `json:"version,omitempty"`
	} `json:"version,omitempty"`
}

// NsxtFirewallRuleContainer wraps NsxtFirewallRule for user-defined and default and system Firewall Rules suitable for
// API. Only UserDefinedRules are writeable. Others are read-only.
type NsxtFirewallRuleContainer struct {
	// SystemRules contain ordered list of system defined edge firewall rules. System rules are applied before user
	// defined rules in the order in which they are returned.
	SystemRules []*NsxtFirewallRule `json:"systemRules"`
	// DefaultRules contain ordered list of user defined edge firewall rules. Users are allowed to add/modify/delete rules
	// only to this list.
	DefaultRules []*NsxtFirewallRule `json:"defaultRules"`
	// UserDefinedRules ordered list of default edge firewall rules. Default rules are applied after the user defined
	// rules in the order in which they are returned.
	UserDefinedRules []*NsxtFirewallRule `json:"userDefinedRules"`
}

// NsxtAppPortProfile allows user to set custom application port definitions so that these can later be used
// in NSX-T Firewall rules in combination with IP Sets and Security Groups.
type NsxtAppPortProfile struct {
	ID string `json:"id,omitempty"`
	// Name must be unique per Scope
	Name        string `json:"name,omitempty"`
	Description string `json:"description,omitempty"`
	// ApplicationPorts contains one or more protocol and port definitions
	ApplicationPorts []NsxtAppPortProfilePort `json:"applicationPorts,omitempty"`
	// OrgRef must contain at least Org ID when SCOPE==TENANT
	OrgRef *OpenApiReference `json:"orgRef,omitempty"`
	// ContextEntityId must contain:
	// * NSX-T Manager URN (when scope==PROVIDER)
	// * VDC or VDC Group ID (when scope==TENANT)
	ContextEntityId string `json:"contextEntityId,omitempty"`
	// Scope can be one of the following:
	// * SYSTEM - Read-only (The ones that are provided by SYSTEM). Constant `types.ApplicationPortProfileScopeSystem`
	// * PROVIDER - Created by Provider on a particular network provider (NSX-T manager). Constant `types.ApplicationPortProfileScopeProvider`
	// * TENANT (Created by Tenant at Org VDC level). Constant `types.ApplicationPortProfileScopeTenant`
	//
	// When scope==PROVIDER:
	//   OrgRef is not required
	//   ContextEntityId must have NSX-T Managers URN
	// When scope==TENANT
	//   OrgRef ID must be specified
	//   ContextEntityId must be set to VDC or VDC group URN
	Scope string `json:"scope,omitempty"`
}

// NsxtAppPortProfilePort allows user to set protocol and one or more ports
type NsxtAppPortProfilePort struct {
	// Protocol can be one of the following:
	// * "ICMPv4"
	// * "ICMPv6"
	// * "TCP"
	// * "UDP"
	Protocol string `json:"protocol"`
	// DestinationPorts is optional, but can define list of ports ("1000", "1500") or port ranges ("1200-1400")
	DestinationPorts []string `json:"destinationPorts,omitempty"`
}

// NsxtNatRule describes a single NAT rule of 4 diferent RuleTypes - DNAT`, `NO_DNAT`, `SNAT`, `NO_SNAT`.
//
// A SNAT or a DNAT rule on an Edge Gateway in the VMware Cloud Director environment, you always configure the rule
// from the perspective of your organization VDC.
// DNAT and NO_DNAT - outside traffic going inside
// SNAT and NO_SNAT - inside traffic going outside
// More docs in https://docs.vmware.com/en/VMware-Cloud-Director/10.2/VMware-Cloud-Director-Tenant-Portal-Guide/GUID-9E43E3DC-C028-47B3-B7CA-59F0ED40E0A6.html
type NsxtNatRule struct {
	ID string `json:"id,omitempty"`
	// Name holds a meaningful name for the rule. (API does not enforce uniqueness)
	Name string `json:"name"`
	// Description holds optional description for the rule
	Description string `json:"description"`
	// Enabled defines if the rule is active
	Enabled bool `json:"enabled"`

	// RuleType - one of the following: `DNAT`, `NO_DNAT`, `SNAT`, `NO_SNAT`
	// * An SNAT rule translates an internal IP to an external IP and is used for outbound traffic
	// * A NO SNAT rule prevents the translation of the internal IP address of packets sent from an organization VDC out
	// to an external network or to another organization VDC network.
	// * A DNAT rule translates the external IP to an internal IP and is used for inbound traffic.
	// * A NO DNAT rule prevents the translation of the external IP address of packets received by an organization VDC
	// from an external network or from another organization VDC network.
	// Deprecated in API V36.0
	RuleType string `json:"ruleType,omitempty"`
	// Type replaces RuleType in V36.0 and adds a new Rule - REFLEXIVE
	Type string `json:"type,omitempty"`

	// ExternalAddresses
	// * SNAT - enter the public IP address of the edge gateway for which you are configuring the SNAT rule.
	// * NO_SNAT - leave empty (but field cannot be skipped at all, therefore it does not have 'omitempty' tag)
	//
	// * DNAT - public IP address of the edge gateway for which you are configuring the DNAT rule. The IP
	// addresses that you enter must belong to the suballocated IP range of the edge gateway.
	// * NO_DNAT - leave empty
	ExternalAddresses string `json:"externalAddresses"`

	// InternalAddresses
	// * SNAT - the IP address or a range of IP addresses of the virtual machines for which you are configuring SNAT, so
	// that they can send traffic to the external network.
	//
	// * DNAT - enter the IP address or a range of IP addresses of the virtual machines for which you are configuring
	// DNAT, so that they can receive traffic from the external network.
	// * NO_DNAT - leave empty
	InternalAddresses      string            `json:"internalAddresses"`
	ApplicationPortProfile *OpenApiReference `json:"applicationPortProfile,omitempty"`

	// InternalPort specifies port number or port range for incoming network traffic. If Any Traffic is selected for the
	// Application Port Profile, the default internal port is "ANY".
	// Deprecated since API V35.0 and is replaced by DnatExternalPort
	InternalPort string `json:"internalPort,omitempty"`

	// DnatExternalPort can set a port into which the DNAT rule is translating for the packets inbound to the virtual
	// machines.
	DnatExternalPort string `json:"dnatExternalPort,omitempty"`

	// SnatDestinationAddresses applies only for RuleTypes `SNAT`, `NO_SNAT`
	// If you want the rule to apply only for traffic to a specific domain, enter an IP address for this domain or an IP
	// address range in CIDR format. If you leave this text box blank, the SNAT rule applies to all destinations outside
	// of the local subnet.
	SnatDestinationAddresses string `json:"snatDestinationAddresses,omitempty"`

	// Logging enabled or disabled logging of that rule
	Logging bool `json:"logging"`

	// Below two fields are only supported in VCD 10.2.2+ (API v35.2)

	// FirewallMatch determines how the firewall matches the address during NATing if firewall stage is not skipped.
	// * MATCH_INTERNAL_ADDRESS indicates the firewall will be applied to internal address of a NAT rule. For SNAT, the
	// internal address is the original source address before NAT is done. For DNAT, the internal address is the translated
	// destination address after NAT is done. For REFLEXIVE, to egress traffic, the internal address is the original
	// source address before NAT is done; to ingress traffic, the internal address is the translated destination address
	// after NAT is done.
	// * MATCH_EXTERNAL_ADDRESS indicates the firewall will be applied to external address of a NAT rule. For SNAT, the
	// external address is the translated source address after NAT is done. For DNAT, the external address is the original
	// destination address before NAT is done. For REFLEXIVE, to egress traffic, the external address is the translated
	// internal address after NAT is done; to ingress traffic, the external address is the original destination address
	// before NAT is done.
	// * BYPASS firewall stage will be skipped.
	FirewallMatch string `json:"firewallMatch,omitempty"`
	// Priority helps to select rule with highest priority if an address has multiple NAT rules. A lower value means a
	// higher precedence for this rule. Maximum value 2147481599
	Priority *int `json:"priority,omitempty"`

	// Version of NAT rule. Must not be set when creating.
	Version *struct {
		// Version is incremented after each update
		Version *int `json:"version,omitempty"`
	} `json:"version,omitempty"`
}

// NsxtIpSecVpnTunnel defines the IPsec VPN Tunnel configuration
// Some of the fields like AuthenticationMode and ConnectorInitiationMode are meant for future, because they have only
// one default value at the moment.
type NsxtIpSecVpnTunnel struct {
	// ID unique for IPsec VPN tunnel. On updates, the ID is required for the tunnel, while for create a new ID will be
	// generated.
	ID string `json:"id,omitempty"`
	// Name for the IPsec VPN Tunnel
	Name string `json:"name"`
	// Description for the IPsec VPN Tunnel
	Description string `json:"description,omitempty"`
	// Enabled describes whether the IPsec VPN Tunnel is enabled or not. The default is true.
	Enabled bool `json:"enabled"`
	// LocalEndpoint which corresponds to the Edge Gateway the IPsec VPN Tunnel is being configured on. Local Endpoint
	// requires an IP. That IP must be sub-allocated to the edge gateway
	LocalEndpoint NsxtIpSecVpnTunnelLocalEndpoint `json:"localEndpoint"`
	// RemoteEndpoint corresponds to the device on the remote site terminating the VPN tunnel
	RemoteEndpoint NsxtIpSecVpnTunnelRemoteEndpoint `json:"remoteEndpoint"`
	// PreSharedKey is key used for authentication. It must be the same on the other end of IPsec VPN Tunnel
	PreSharedKey string `json:"preSharedKey"`
	// SecurityType is the security type used for the IPsec VPN Tunnel. If nothing is specified, this will be set to
	// DEFAULT in which the default settings in NSX will be used. For custom settings, one should use the
	// NsxtIpSecVpnTunnelSecurityProfile and UpdateTunnelConnectionProperties(), GetTunnelConnectionProperties() endpoint to
	// specify custom settings. The security type will then appropriately reflect itself as CUSTOM.
	// To revert back to system default, this field must be set to "DEFAULT"
	SecurityType string `json:"securityType,omitempty"`
	// Logging sets whether logging for the tunnel is enabled or not. The default is false.
	Logging bool `json:"logging"`

	// AuthenticationMode is authentication mode this IPsec tunnel will use to authenticate with the peer endpoint. The
	// default is a pre-shared key (PSK).
	// * PSK - A known key is shared between each site before the tunnel is established.
	// * CERTIFICATE - Incoming connections are required to present an identifying digital certificate, which VCD verifies
	// has been signed by a trusted certificate authority.
	//
	// Note. Up to version 10.3 VCD only supports PSK
	AuthenticationMode string `json:"authenticationMode,omitempty"`

	// ConnectorInitiationMode is the mode used by the local endpoint to establish an IKE Connection with the remote site.
	// The default is INITIATOR.
	// Possible values are: INITIATOR , RESPOND_ONLY , ON_DEMAND
	//
	// Note. Up to version 10.3 VCD only supports INITIATOR
	ConnectorInitiationMode string `json:"connectorInitiationMode,omitempty"`

	// CertificateRef points server certificate which will be used to secure the tunnel's local
	// endpoint. The certificate must be the end-entity certificate (leaf) for the local endpoint.
	CertificateRef *OpenApiReference `json:"certificateRef,omitempty"`

	// CaCertificateRef points to certificate authority used to verify the remote endpoint's
	// certificate. The selected CA must be a root or intermediate CA. The selected CA should be
	// able to directly verify the remote endpoint's certificate.
	CaCertificateRef *OpenApiReference `json:"caCertificateRef,omitempty"`

	// Version of IPsec VPN Tunnel configuration. Must not be set when creating, but required for updates
	Version *struct {
		// Version is incremented after each update
		Version *int `json:"version,omitempty"`
	} `json:"version,omitempty"`
}

// NsxtIpSecVpnTunnelLocalEndpoint which corresponds to the Edge Gateway the IPsec VPN Tunnel is being configured on.
// Local Endpoint requires an IP. That IP must be sub-allocated to the edge gateway
type NsxtIpSecVpnTunnelLocalEndpoint struct {
	// LocalId is the optional local identifier for the endpoint. It is usually the same as LocalAddress
	LocalId string `json:"localId,omitempty"`
	// LocalAddress is the IPv4 Address for the endpoint. This has to be a sub-allocated IP on the Edge Gateway. This is
	// required
	LocalAddress string `json:"localAddress"`
	// LocalNetworks is the list of local networks. These must be specified in normal Network CIDR format. At least one is
	// required
	LocalNetworks []string `json:"localNetworks,omitempty"`
}

// NsxtIpSecVpnTunnelRemoteEndpoint corresponds to the device on the remote site terminating the VPN tunnel
type NsxtIpSecVpnTunnelRemoteEndpoint struct {
	// This Remote ID is needed to uniquely identify the peer site. If the remote ID is not set, it
	// will default to the remote IP address. The requirement for remote id depends on the
	// authentication mode for the tunnel:
	// * PSK - The Remote ID is the public IP Address of the remote device terminating the VPN
	// Tunnel. When NAT is configured on the Remote ID, enter the private IP Address of the Remote
	// Site.
	// * CERTIFICATE - The remote ID needs to match the certificate SAN (Subject Alternative Name)
	// if available. If the remote certificate does not contain a SAN, the remote ID must match the
	// the distinguished name of the certificate used to secure the remote endpoint (for example,
	// C=US,ST=Massachusetts,O=VMware,OU=VCD,CN=Edge1).
	RemoteId string `json:"remoteId,omitempty"`
	// RemoteAddress is IPv4 Address of the remote endpoint on the remote site. This is the Public IPv4 Address of the
	// remote device terminating the IPsec VPN Tunnel connection. This is required
	RemoteAddress string `json:"remoteAddress"`
	// RemoteNetworks is the list of remote networks. These must be specified in normal Network CIDR format.
	// Specifying no value is interpreted as 0.0.0.0/0
	RemoteNetworks []string `json:"remoteNetworks,omitempty"`
}

// NsxtIpSecVpnTunnelStatus helps to read IPsec VPN Tunnel Status
type NsxtIpSecVpnTunnelStatus struct {
	// TunnelStatus gives the overall IPsec VPN Tunnel Status. If IKE is properly set and the tunnel is up, the tunnel
	// status will be UP
	TunnelStatus string `json:"tunnelStatus"`
	IkeStatus    struct {
		// IkeServiceStatus status for the actual IKE Session for the given tunnel.
		IkeServiceStatus string `json:"ikeServiceStatus"`
		// FailReason contains more details of failure if the IKE service is not UP
		FailReason string `json:"failReason"`
	} `json:"ikeStatus"`
}

// NsxtIpSecVpnTunnelSecurityProfile specifies the given security profile/connection properties of a given IP Sec VPN
// Tunnel, such as Dead Probe Interval and IKE settings. If a security type is set to 'CUSTOM', then ike, tunnel, and/or
// dpd configurations can be specified. Otherwise, those fields are read only and are set to the values based on the
// specific security type.
type NsxtIpSecVpnTunnelSecurityProfile struct {
	// SecurityType is the security type used for the IPSec Tunnel. If nothing is specified, this will be set to DEFAULT
	// in which the default settings in NSX will be used. If CUSTOM is specified, then IKE, Tunnel, and DPD
	// configurations can be set.
	// To "RESET" configuration to DEFAULT, the NsxtIpSecVpnTunnel.SecurityType field should be changed instead of this
	SecurityType string `json:"securityType,omitempty"`
	// IkeConfiguration is the IKE Configuration to be used for the tunnel. If nothing is explicitly set, the system
	// defaults will be used.
	IkeConfiguration NsxtIpSecVpnTunnelProfileIkeConfiguration `json:"ikeConfiguration,omitempty"`
	// TunnelConfiguration contains parameters such as encryption algorithm to be used. If nothing is explicitly set,
	// the system defaults will be used.
	TunnelConfiguration NsxtIpSecVpnTunnelProfileTunnelConfiguration `json:"tunnelConfiguration,omitempty"`
	// DpdConfiguration contains Dead Peer Detection configuration. If nothing is explicitly set, the system defaults
	// will be used.
	DpdConfiguration NsxtIpSecVpnTunnelProfileDpdConfiguration `json:"dpdConfiguration,omitempty"`
}

// NsxtIpSecVpnTunnelProfileIkeConfiguration is the Internet Key Exchange (IKE) profiles provide information about the
// algorithms that are used to authenticate, encrypt, and establish a shared secret between network sites when you
// establish an IKE tunnel.
//
// Note. While quite a few fields accepts a []string it actually supports single values only.
type NsxtIpSecVpnTunnelProfileIkeConfiguration struct {
	// IkeVersion IKE Protocol Version to use.
	// The default is IKE_V2.
	//
	// Possible values are: IKE_V1 , IKE_V2 , IKE_FLEX
	IkeVersion string `json:"ikeVersion"`
	// EncryptionAlgorithms contains list of Encryption algorithms for IKE. This is used during IKE negotiation.
	// Default is AES_128.
	//
	// Possible values are: AES_128 , AES_256 , AES_GCM_128 , AES_GCM_192 , AES_GCM_256
	EncryptionAlgorithms []string `json:"encryptionAlgorithms"`
	// DigestAlgorithms contains list of Digest algorithms - secure hashing algorithms to use during the IKE negotiation.
	//
	// Default is SHA2_256.
	//
	// Possible values are: SHA1 , SHA2_256 , SHA2_384 , SHA2_512
	DigestAlgorithms []string `json:"digestAlgorithms"`
	// DhGroups contains list of Diffie-Hellman groups to be used if Perfect Forward Secrecy is enabled. These are
	// cryptography schemes that allows the peer site and the edge gateway to establish a shared secret over an insecure
	// communications channel
	//
	// Default is GROUP14.
	//
	// Possible values are: GROUP2, GROUP5, GROUP14, GROUP15, GROUP16, GROUP19, GROUP20, GROUP21
	DhGroups []string `json:"dhGroups"`
	// SaLifeTime is the Security Association life time in seconds. It is number of seconds before the IPsec tunnel needs
	// to reestablish
	//
	// Default is 86400 seconds (1 day).
	SaLifeTime *int `json:"saLifeTime"`
}

// NsxtIpSecVpnTunnelProfileTunnelConfiguration adjusts IPsec VPN Tunnel settings
//
// Note. While quite a few fields accepts a []string it actually supports single values only.
type NsxtIpSecVpnTunnelProfileTunnelConfiguration struct {
	// PerfectForwardSecrecyEnabled enabled or disabled. PFS (Perfect Forward Secrecy) ensures the same key will not be
	// generated and used again, and because of this, the VPN peers negotiate a new Diffie-Hellman key exchange. This
	// would ensure if a hacker\criminal was to compromise the private key, they would only be able to access data in
	// transit protected by that key. Any future data will not be compromised, as future data would not be associated
	// with that compromised key. Both sides of the VPN must be able to support PFS in order for PFS to work.
	//
	// The default value is true.
	PerfectForwardSecrecyEnabled bool `json:"perfectForwardSecrecyEnabled"`
	// DfPolicy Policy for handling defragmentation bit. The default is COPY.
	//
	// Possible values are: COPY, CLEAR
	// * COPY Copies the defragmentation bit from the inner IP packet to the outer packet.
	// * CLEAR Ignores the defragmentation bit present in the inner packet.
	DfPolicy string `json:"dfPolicy"`

	// EncryptionAlgorithms contains list of Encryption algorithms to use in IPSec tunnel establishment.
	// Default is AES_GCM_128.
	// * NO_ENCRYPTION_AUTH_AES_GMAC_XX (XX is 128, 192, 256) enables authentication on input data without encryption.
	// If one of these options is used, digest algorithm should be empty.
	//
	// Possible values are: AES_128, AES_256, AES_GCM_128, AES_GCM_192, AES_GCM_256, NO_ENCRYPTION_AUTH_AES_GMAC_128,
	// NO_ENCRYPTION_AUTH_AES_GMAC_192, NO_ENCRYPTION_AUTH_AES_GMAC_256, NO_ENCRYPTION
	EncryptionAlgorithms []string `json:"encryptionAlgorithms"`

	// DigestAlgorithms contains list of Digest algorithms to be used for message digest. The default digest algorithm is
	// implicitly covered by default encryption algorithm AES_GCM_128.
	//
	// Possible values are: SHA1 , SHA2_256 , SHA2_384 , SHA2_512
	// Note. Only one value can be set inside the slice
	DigestAlgorithms []string `json:"digestAlgorithms"`

	// DhGroups contains list of Diffie-Hellman groups to be used is PFS is enabled. Default is GROUP14.
	//
	// Possible values are: GROUP2, GROUP5, GROUP14, GROUP15, GROUP16, GROUP19, GROUP20, GROUP21
	// Note. Only one value can be set inside the slice
	DhGroups []string `json:"dhGroups"`

	// SaLifeTime is the Security Association life time in seconds.
	//
	// Default is 3600 seconds.
	SaLifeTime *int `json:"saLifeTime"`
}

// NsxtIpSecVpnTunnelProfileDpdConfiguration specifies the Dead Peer Detection Profile. This configurations determines
// the number of seconds to wait in time between probes to detect if an IPSec peer is alive or not. The default value
// for the DPD probe interval is 60 seconds.
type NsxtIpSecVpnTunnelProfileDpdConfiguration struct {
	// ProbeInternal is value of the probe interval in seconds. This defines a periodic interval for DPD probes. The
	// minimum is 3 seconds and the maximum is 60 seconds.
	ProbeInterval int `json:"probeInterval"`
}

// NsxtAlbController helps to integrate VMware Cloud Director with NSX-T Advanced Load Balancer deployment.
// Controller instances are registered with VMware Cloud Director instance. Controller instances serve as a central
// control plane for the load-balancing services provided by NSX-T Advanced Load Balancer.
// To configure an NSX-T ALB one needs to supply AVI Controller endpoint, credentials and license to be used.
type NsxtAlbController struct {
	// ID holds URN for load balancer controller (e.g. urn:vcloud:loadBalancerController:aa23ef66-ba32-48b2-892f-7acdffe4587e)
	ID string `json:"id,omitempty"`
	// Name as shown in VCD
	Name string `json:"name"`
	// Description as shown in VCD
	Description string `json:"description,omitempty"`
	// Url of ALB controller
	Url string `json:"url"`
	// Username of user
	Username string `json:"username"`
	// Password (will not be returned on read)
	Password string `json:"password,omitempty"`
	// LicenseType By enabling this feature, the provider acknowledges that they have independently licensed the
	// enterprise version of the NSX AVI LB.
	// Possible options: 'BASIC', 'ENTERPRISE'
	// This field was removed since VCD 10.4.0 (v37.0) in favor of NsxtAlbServiceEngineGroup.SupportedFeatureSet
	LicenseType string `json:"licenseType,omitempty"`
	// Version of ALB (e.g. 20.1.3). Read-only
	Version string `json:"version,omitempty"`
}

// NsxtAlbImportableCloud allows user to list importable NSX-T ALB Clouds. Each importable cloud can only be imported
// once. It has a flag AlreadyImported which hints if it is already consumed or not.
type NsxtAlbImportableCloud struct {
	// ID (e.g. 'cloud-43726181-f73e-41f2-bf1d-8a9609502586')
	ID string `json:"id"`

	DisplayName string `json:"displayName"`
	// AlreadyImported shows if this ALB Cloud is already imported
	AlreadyImported bool `json:"alreadyImported"`

	// NetworkPoolRef contains a reference to NSX-T network pool
	NetworkPoolRef OpenApiReference `json:"networkPoolRef"`

	// TransportZoneName contains transport zone name
	TransportZoneName string `json:"transportZoneName"`
}

// NsxtAlbCloud helps to use the virtual infrastructure provided by NSX Advanced Load Balancer, register NSX-T Cloud
// instances with VMware Cloud Director by consuming NsxtAlbImportableCloud.
type NsxtAlbCloud struct {
	// ID (e.g. 'urn:vcloud:loadBalancerCloud:947ea2ba-e448-4249-91f7-1432b3d2fcbf')
	ID     string `json:"id,omitempty"`
	Status string `json:"status,omitempty"`
	// Name of NSX-T ALB Cloud
	Name string `json:"name"`
	// Description of NSX-T ALB Cloud
	Description string `json:"description,omitempty"`
	// LoadBalancerCloudBacking uniquely identifies a Load Balancer Cloud configured within a Load Balancer Controller. At
	// the present, VCD only supports NSX-T Clouds configured within an NSX-ALB Controller deployment.
	LoadBalancerCloudBacking NsxtAlbCloudBacking `json:"loadBalancerCloudBacking"`
	// NetworkPoolRef for the Network Pool associated with this Cloud
	NetworkPoolRef *OpenApiReference `json:"networkPoolRef"`
	// HealthStatus contains status of the Load Balancer Cloud. Possible values are:
	// UP - The cloud is healthy and ready to enable Load Balancer for an Edge Gateway.
	// DOWN - The cloud is in a failure state. Enabling Load balancer on an Edge Gateway may not be possible.
	// RUNNING - The cloud is currently processing. An example is if it's enabling a Load Balancer for an Edge Gateway.
	// UNAVAILABLE - The cloud is unavailable.
	// UNKNOWN - The cloud state is unknown.
	HealthStatus string `json:"healthStatus,omitempty"`
	// DetailedHealthMessage contains detailed message on the health of the Cloud.
	DetailedHealthMessage string `json:"detailedHealthMessage,omitempty"`
}

// NsxtAlbCloudBacking is embedded into NsxtAlbCloud
type NsxtAlbCloudBacking struct {
	// BackingId is the ID of NsxtAlbImportableCloud
	BackingId string `json:"backingId"`
	// BackingType contains type of ALB (The only supported now is 'NSXALB_NSXT')
	BackingType string `json:"backingType,omitempty"`
	// LoadBalancerControllerRef contains reference to NSX-T ALB Controller
	LoadBalancerControllerRef OpenApiReference `json:"loadBalancerControllerRef"`
}

// NsxtAlbServiceEngineGroup provides virtual service management capabilities for tenants. This entity can be created
// by referencing a backing importable service engine group - NsxtAlbImportableServiceEngineGroups.
//
// A service engine group is an isolation domain that also defines shared service engine properties, such as size,
// network access, and failover. Resources in a service engine group can be used for different virtual services,
// depending on your tenant needs. These resources cannot be shared between different service engine groups.
type NsxtAlbServiceEngineGroup struct {
	// ID of the Service Engine Group
	ID string `json:"id,omitempty"`
	// Name of the Service Engine Group
	Name string `json:"name"`
	// Description of the Service Engine Group
	Description string `json:"description"`
	// ServiceEngineGroupBacking holds backing details that uniquely identifies a Load Balancer Service Engine Group
	// configured within a load balancer cloud.
	ServiceEngineGroupBacking ServiceEngineGroupBacking `json:"serviceEngineGroupBacking"`
	// HaMode defines High Availability Mode for Service Engine Group
	// * ELASTIC_N_PLUS_M_BUFFER - Service Engines will scale out to N active nodes with M nodes as buffer.
	// * ELASTIC_ACTIVE_ACTIVE - Active-Active with scale out.
	// * LEGACY_ACTIVE_STANDBY - Traditional single Active-Standby configuration
	HaMode string `json:"haMode,omitempty"`
	// ReservationType can be `DEDICATED` or `SHARED`
	// * DEDICATED - Dedicated to a single Edge Gateway and can only be assigned to a single Edge Gateway
	// * SHARED - Shared between multiple Edge Gateways. Can be assigned to multiple Edge Gateways
	ReservationType string `json:"reservationType"`
	// MaxVirtualServices holds  maximum number of virtual services supported on the Load Balancer Service Engine Group
	MaxVirtualServices *int `json:"maxVirtualServices,omitempty"`
	// NumDeployedVirtualServices shows number of virtual services currently deployed on the Load Balancer Service Engine
	// Group
	NumDeployedVirtualServices *int `json:"numDeployedVirtualServices,omitempty"`
	// ReservedVirtualServices holds number of virtual services already reserved on the Load Balancer Service Engine Group.
	// This value is the sum of the guaranteed virtual services given to Edge Gateways assigned to the Load Balancer
	// Service Engine Group.
	ReservedVirtualServices *int `json:"reservedVirtualServices,omitempty"`
	// OverAllocated indicates whether the maximum number of virtual services supported on the Load Balancer Service
	// Engine Group has been surpassed by the current number of reserved virtual services.
	OverAllocated *bool `json:"overAllocated,omitempty"`
	// SupportedFeatureSet was added in VCD 10.4.0 (v37.0) as substitute of NsxtAlbController.LicenseType.
	// Possible values are: "STANDARD", "PREMIUM".
	SupportedFeatureSet string `json:"supportedFeatureSet,omitempty"`
}

type ServiceEngineGroupBacking struct {
	BackingId            string            `json:"backingId"`
	BackingType          string            `json:"backingType,omitempty"`
	LoadBalancerCloudRef *OpenApiReference `json:"loadBalancerCloudRef"`
}

// NsxtAlbImportableServiceEngineGroups provides capability to list all Importable Service Engine Groups available in
// ALB Controller so that they can be consumed by NsxtAlbServiceEngineGroup
//
// Note. The API does not return Importable Service Engine Group once it is consumed.
type NsxtAlbImportableServiceEngineGroups struct {
	// ID (e.g. 'serviceenginegroup-b633f16f-2733-4bf5-b552-3a6c4949caa4')
	ID string `json:"id"`
	// DisplayName is the name of
	DisplayName string `json:"displayName"`
	// HaMode (e.g. 'ELASTIC_N_PLUS_M_BUFFER')
	HaMode string `json:"haMode"`
}

// NsxtAlbConfig describes Load Balancer Service configuration on an NSX-T Edge Gateway
type NsxtAlbConfig struct {
	// Enabled is a mandatory flag indicating whether Load Balancer Service is enabled or not
	Enabled bool `json:"enabled"`
	// LicenseType of the backing Load Balancer Cloud.
	// * BASIC - Basic edition of the NSX Advanced Load Balancer.
	// * ENTERPRISE - Full featured edition of the NSX Advanced Load Balancer.
	// This field was removed since VCD 10.4.0 (v37.0) in favor of NsxtAlbConfig.SupportedFeatureSet
	LicenseType string `json:"licenseType,omitempty"`
	// SupportedFeatureSet was added in VCD 10.4.0 (v37.0) as substitute of NsxtAlbConfig.LicenseType.
	// Possible values are: "STANDARD", "PREMIUM".
	SupportedFeatureSet string `json:"supportedFeatureSet,omitempty"`
	// LoadBalancerCloudRef
	LoadBalancerCloudRef *OpenApiReference `json:"loadBalancerCloudRef,omitempty"`
	// ServiceNetworkDefinition in Gateway CIDR format which will be used by Load Balancer service. All the load balancer
	// service engines associated with the Service Engine Group will be attached to this network. The subnet prefix length
	// must be 25. If nothing is set, the default is 192.168.255.1/25. Default CIDR can be configured. This field cannot
	// be updated.
	ServiceNetworkDefinition string `json:"serviceNetworkDefinition,omitempty"`

	// The IPv6 network definition in Gateway CIDR format which will be used by Load Balancer
	// service on Edge. All the load balancer service engines associated with the Service Engine
	// Group will be attached to this network.
	// Once set, this field cannot be updated. The default
	// IPv4 service network will be used if both the serviceNetworkDefinition and
	// ipv6ServiceNetworkDefinition properties are unset. If both are set, it will still be one
	// service network with a dual IPv4 and IPv6 stack.
	// This field is only available for VCD 10.4.0+ (v37.0+)
	Ipv6ServiceNetworkDefinition string `json:"ipv6ServiceNetworkDefinition,omitempty"`

	// TransparentModeEnabled allows to configure Preserve Client IP on a Virtual Service
	// This field is only available for VCD 10.4.1+ (v37.1+)
	TransparentModeEnabled *bool `json:"transparentModeEnabled,omitempty"`
}

// NsxtAlbServiceEngineGroupAssignment configures Service Engine Group assignments to Edge Gateway. The only mandatory
// fields are `GatewayRef` and `ServiceEngineGroupRef`. `MinVirtualServices` and `MaxVirtualServices` are only available
// for SHARED Service Engine Groups.
type NsxtAlbServiceEngineGroupAssignment struct {
	ID string `json:"id,omitempty"`
	// GatewayRef contains reference to Edge Gateway
	GatewayRef *OpenApiReference `json:"gatewayRef"`
	// ServiceEngineGroupRef contains a reference to Service Engine Group
	ServiceEngineGroupRef *OpenApiReference `json:"serviceEngineGroupRef"`
	// GatewayOrgRef optional Org reference for gateway
	GatewayOrgRef *OpenApiReference `json:"gatewayOrgRef,omitempty"`
	// GatewayOwnerRef can be a VDC or VDC group
	GatewayOwnerRef    *OpenApiReference `json:"gatewayOwnerRef,omitempty"`
	MaxVirtualServices *int              `json:"maxVirtualServices,omitempty"`
	MinVirtualServices *int              `json:"minVirtualServices,omitempty"`
	// NumDeployedVirtualServices is a read only value
	NumDeployedVirtualServices int `json:"numDeployedVirtualServices,omitempty"`
}

// NsxtAlbPool defines configuration of a single NSX-T ALB Pool. Pools maintain the list of servers assigned to them and
// perform health monitoring, load balancing, persistence. A pool may only be used or referenced by only one virtual
// service at a time.
type NsxtAlbPool struct {
	ID string `json:"id,omitempty"`
	// Name is mandatory
	Name string `json:"name"`
	// Description is optional
	Description string `json:"description,omitempty"`

	// GatewayRef is mandatory and associates NSX-T Edge Gateway with this Load Balancer Pool.
	GatewayRef OpenApiReference `json:"gatewayRef"`

	// Enabled defines if the Pool is enabled
	Enabled *bool `json:"enabled,omitempty"`

	// Algorithm for choosing a member within the pools list of available members for each new connection.
	// Default value is LEAST_CONNECTIONS
	// Supported algorithms are:
	// * LEAST_CONNECTIONS
	// * ROUND_ROBIN
	// * CONSISTENT_HASH (uses Source IP Address hash)
	// * FASTEST_RESPONSE
	// * LEAST_LOAD
	// * FEWEST_SERVERS
	// * RANDOM
	// * FEWEST_TASKS
	// * CORE_AFFINITY
	Algorithm string `json:"algorithm,omitempty"`

	// DefaultPort defines destination server port used by the traffic sent to the member.
	DefaultPort *int `json:"defaultPort,omitempty"`

	// GracefulTimeoutPeriod sets maximum time (in minutes) to gracefully disable a member. Virtual service waits for the
	// specified time before terminating the existing connections to the pool members that are disabled.
	//
	// Special values: 0 represents Immediate, -1 represents Infinite.
	GracefulTimeoutPeriod *int `json:"gracefulTimeoutPeriod,omitempty"`

	// PassiveMonitoringEnabled sets if client traffic should be used to check if pool member is up or down.
	PassiveMonitoringEnabled *bool `json:"passiveMonitoringEnabled,omitempty"`

	// HealthMonitors check member servers health. It can be monitored by using one or more health monitors. Active
	// monitors generate synthetic traffic and mark a server up or down based on the response.
	HealthMonitors []NsxtAlbPoolHealthMonitor `json:"healthMonitors,omitempty"`

	// Members field defines list of destination servers which are used by the Load Balancer Pool to direct load balanced
	// traffic.
	//
	// Note. Only one of Members or MemberGroupRef can be specified
	Members []NsxtAlbPoolMember `json:"members,omitempty"`

	// MemberGroupRef contains reference to the Edge Firewall Group (`types.NsxtFirewallGroup`)
	// representing destination servers which are used by the Load Balancer Pool to direct load
	// balanced traffic.
	//
	// This field is only available in VCD 10.4.1+ (v37.1+)
	// Note. Only one of Members or MemberGroupRef can be specified
	MemberGroupRef *OpenApiReference `json:"memberGroupRef,omitempty"`

	// CaCertificateRefs point to root certificates to use when validating certificates presented by the pool members.
	CaCertificateRefs []OpenApiReference `json:"caCertificateRefs,omitempty"`

	// CommonNameCheckEnabled specifies whether to check the common name of the certificate presented by the pool member.
	// This cannot be enabled if no caCertificateRefs are specified.
	CommonNameCheckEnabled *bool `json:"commonNameCheckEnabled,omitempty"`

	// DomainNames holds a list of domain names which will be used to verify the common names or subject alternative
	// names presented by the pool member certificates. It is performed only when common name check
	// (CommonNameCheckEnabled) is enabled. If common name check is enabled, but domain names are not specified then the
	// incoming host header will be used to check the certificate.
	DomainNames []string `json:"domainNames,omitempty"`

	// PersistenceProfile of a Load Balancer Pool. Persistence profile will ensure that the same user sticks to the same
	// server for a desired duration of time. If the persistence profile is unmanaged by Cloud Director, updates that
	// leave the values unchanged will continue to use the same unmanaged profile. Any changes made to the persistence
	// profile will cause Cloud Director to switch the pool to a profile managed by Cloud Director.
	PersistenceProfile *NsxtAlbPoolPersistenceProfile `json:"persistenceProfile,omitempty"`

	// MemberCount is a read only value that reports number of members added
	MemberCount int `json:"memberCount,omitempty"`

	// EnabledMemberCount is a read only value that reports number of enabled members
	EnabledMemberCount int `json:"enabledMemberCount,omitempty"`

	// UpMemberCount is a read only value that reports number of members that are serving traffic
	UpMemberCount int `json:"upMemberCount,omitempty"`

	// HealthMessage shows a pool health status (e.g. "The pool is unassigned.")
	HealthMessage string `json:"healthMessage,omitempty"`

	// VirtualServiceRefs holds list of Load Balancer Virtual Services associated with this Load balancer Pool.
	VirtualServiceRefs []OpenApiReference `json:"virtualServiceRefs,omitempty"`
}

// NsxtAlbPoolHealthMonitor checks member servers health. Active monitor generates synthetic traffic and mark a server
// up or down based on the response.
type NsxtAlbPoolHealthMonitor struct {
	Name string `json:"name,omitempty"`
	// SystemDefined is a boolean value
	SystemDefined bool `json:"systemDefined,omitempty"`
	// Type
	// * HTTP - HTTP request/response is used to validate health.
	// * HTTPS - Used against HTTPS encrypted web servers to validate health.
	// * TCP - TCP connection is used to validate health.
	// * UDP - A UDP datagram is used to validate health.
	// * PING - An ICMP ping is used to validate health.
	Type string `json:"type"`
}

// NsxtAlbPoolMember defines a single destination server which is used by the Load Balancer Pool to direct load balanced
// traffic.
type NsxtAlbPoolMember struct {
	// Enabled defines if member is enabled (will receive incoming requests) or not
	Enabled bool `json:"enabled"`
	// IpAddress of the Load Balancer Pool member.
	IpAddress string `json:"ipAddress"`

	// Port number of the Load Balancer Pool member. If unset, the port that the client used to connect will be used.
	Port int `json:"port,omitempty"`

	// Ratio of selecting eligible servers in the pool.
	Ratio *int `json:"ratio,omitempty"`

	// MarkedDownBy gives the names of the health monitors that marked the member as down when it is DOWN. If a monitor
	// cannot be determined, the value will be UNKNOWN.
	MarkedDownBy []string `json:"markedDownBy,omitempty"`

	// HealthStatus of the pool member. Possible values are:
	// * UP - The member is operational
	// * DOWN - The member is down
	// * DISABLED - The member is disabled
	// * UNKNOWN - The state is unknown
	HealthStatus string `json:"healthStatus,omitempty"`

	// DetailedHealthMessage contains non-localized detailed message on the health of the pool member.
	DetailedHealthMessage string `json:"detailedHealthMessage,omitempty"`
}

// NsxtAlbPoolPersistenceProfile holds Persistence Profile of a Load Balancer Pool. Persistence profile will ensure that
// the same user sticks to the same server for a desired duration of time. If the persistence profile is unmanaged by
// Cloud Director, updates that leave the values unchanged will continue to use the same unmanaged profile. Any changes
// made to the persistence profile will cause Cloud Director to switch the pool to a profile managed by Cloud Director.
type NsxtAlbPoolPersistenceProfile struct {
	// Name field is tricky. It remains empty in some case, but if it is sent it can become computed.
	// (e.g. setting 'CUSTOM_HTTP_HEADER' results in value being
	// 'VCD-LoadBalancer-3510eae9-53bb-49f1-b7aa-7aedf5ce3a77-CUSTOM_HTTP_HEADER')
	Name string `json:"name,omitempty"`

	// Type of persistence strategy to use. Supported values are:
	//  * CLIENT_IP - The clients IP is used as the identifier and mapped to the server
	//  * HTTP_COOKIE - Load Balancer inserts a cookie into HTTP responses. Cookie name must be provided as value
	//  * CUSTOM_HTTP_HEADER - Custom, static mappings of header values to specific servers are used. Header name must be
	// provided as value
	//  * APP_COOKIE - Load Balancer reads existing server cookies or URI embedded data such as JSessionID. Cookie name
	// must be provided as value
	//  * TLS - Information is embedded in the client's SSL/TLS ticket ID. This will use default system profile
	// System-Persistence-TLS
	Type string `json:"type,omitempty"`

	// Value of attribute based on selected persistence type.
	// This is required for HTTP_COOKIE, CUSTOM_HTTP_HEADER and APP_COOKIE persistence types.
	//
	// HTTP_COOKIE, APP_COOKIE must have cookie name set as the value and CUSTOM_HTTP_HEADER must have header name set as
	// the value.
	Value string `json:"value,omitempty"`
}

// NsxtAlbVirtualService combines Load Balancer Pools with Service Engine Groups and exposes a virtual service on
// defined VIP (virtual IP address) while optionally allowing to use encrypted traffic
type NsxtAlbVirtualService struct {
	ID string `json:"id,omitempty"`

	// Name contains meaningful name
	Name string `json:"name,omitempty"`

	// Description is optional
	Description string `json:"description,omitempty"`

	// Enabled defines if the virtual service is enabled to accept traffic
	Enabled *bool `json:"enabled"`

	// ApplicationProfile sets protocol for load balancing by using NsxtAlbVirtualServiceApplicationProfile
	ApplicationProfile NsxtAlbVirtualServiceApplicationProfile `json:"applicationProfile"`

	// GatewayRef contains NSX-T Edge Gateway reference
	GatewayRef OpenApiReference `json:"gatewayRef"`
	//LoadBalancerPoolRef contains Pool reference
	LoadBalancerPoolRef OpenApiReference `json:"loadBalancerPoolRef"`
	// ServiceEngineGroupRef points to service engine group (which must be assigned to NSX-T Edge Gateway)
	ServiceEngineGroupRef OpenApiReference `json:"serviceEngineGroupRef"`

	// CertificateRef contains certificate reference if serving encrypted traffic
	CertificateRef *OpenApiReference `json:"certificateRef,omitempty"`

	// ServicePorts define one or more ports (or port ranges) of the virtual service
	ServicePorts []NsxtAlbVirtualServicePort `json:"servicePorts"`

	// VirtualIpAddress to be used for exposing this virtual service
	VirtualIpAddress string `json:"virtualIpAddress"`

	// TransparentModeEnabled allows to configure Preserve Client IP on a Virtual Service
	// This field is only available for VCD 10.4.1+ (v37.1+)
	// Note. `types.NsxtAlbConfig.TransparentModeEnabled` must be set to `true` for this field to be
	// available.
	TransparentModeEnabled *bool `json:"transparentModeEnabled,omitempty"`

	// HealthStatus contains status of the Load Balancer Cloud. Possible values are:
	// UP - The cloud is healthy and ready to enable Load Balancer for an Edge Gateway.
	// DOWN - The cloud is in a failure state. Enabling Load balancer on an Edge Gateway may not be possible.
	// RUNNING - The cloud is currently processing. An example is if it's enabling a Load Balancer for an Edge Gateway.
	// UNAVAILABLE - The cloud is unavailable.
	// UNKNOWN - The cloud state is unknown.
	HealthStatus string `json:"healthStatus,omitempty"`

	// HealthMessage shows a pool health status (e.g. "The pool is unassigned.")
	HealthMessage string `json:"healthMessage,omitempty"`

	// DetailedHealthMessage containes a more in depth health message
	DetailedHealthMessage string `json:"detailedHealthMessage,omitempty"`
}

// NsxtAlbVirtualServicePort port (or port ranges) of the virtual service
type NsxtAlbVirtualServicePort struct {
	// PortStart is always required
	PortStart *int `json:"portStart"`
	// PortEnd is only required if a port range is specified. For single port cases PortStart is sufficient
	PortEnd *int `json:"portEnd,omitempty"`
	// SslEnabled defines if traffic is served as secure. CertificateRef must be specified in NsxtAlbVirtualService when
	// true
	SslEnabled *bool `json:"sslEnabled,omitempty"`
	// TcpUdpProfile defines
	TcpUdpProfile *NsxtAlbVirtualServicePortTcpUdpProfile `json:"tcpUdpProfile,omitempty"`
}

// NsxtAlbVirtualServicePortTcpUdpProfile profile determines the type and settings of the network protocol that a
// subscribing virtual service will use. It sets a number of parameters, such as whether the virtual service is a TCP
// proxy versus a pass-through via fast path. A virtual service can have both TCP and UDP enabled, which is useful for
// protocols such as DNS or syslog.
type NsxtAlbVirtualServicePortTcpUdpProfile struct {
	SystemDefined bool `json:"systemDefined"`
	// Type defines L4 or L4_TLS profiles:
	// * TCP_PROXY (the only possible type when L4_TLS is used). Enabling TCP Proxy causes ALB to terminate an inbound
	// connection from a client. Any application data from the client that is destined for a server is forwarded to that
	// server over a new TCP connection. Separating (or proxying) the client-to-server connections enables ALB to provide
	// enhanced security, such as TCP protocol sanitization or DoS mitigation. It also provides better client and server
	// performance, such as maximizing client and server TCP MSS or window sizes independently and buffering server
	// responses. One must use a TCP/UDP profile with the type set to Proxy for application profiles such as HTTP.
	//
	// * TCP_FAST_PATH profile does not proxy TCP connections - rather, it directly connects clients to the
	// destination server and translates the client's destination virtual service address with the chosen destination
	// server's IP address. The client's source IP address is still translated to the Service Engine address to ensure
	// that server response traffic returns symmetrically.
	//
	// * UDP_FAST_PATH profile enables a virtual service to support UDP. Avi Vantage translates the client's destination
	// virtual service address to the destination server and rewrites the client's source IP address to the Service
	// Engine's address when forwarding the packet to the server. This ensures that server response traffic traverses
	// symmetrically through the original SE.
	Type string `json:"type"`
}

// NsxtAlbVirtualServiceApplicationProfile sets protocol for load balancing. Type field defines possible options.
type NsxtAlbVirtualServiceApplicationProfile struct {
	SystemDefined bool `json:"systemDefined,omitempty"`
	// Type defines Traffic
	// * HTTP
	// * HTTPS (certificate reference is mandatory)
	// * L4
	// * L4 TLS (certificate reference is mandatory)
	Type string `json:"type"`
}

// DistributedFirewallRule represents a single Distributed Firewall rule
type DistributedFirewallRule struct {
	ID   string `json:"id,omitempty"`
	Name string `json:"name"`

	// Action field. Deprecated in favor of ActionValue in VCD 10.2.2+ (API V35.2)
	Action string `json:"action,omitempty"`

	// Description field is not shown in UI. 'Comments' field was introduced in 10.3.2 and is shown
	// in UI.
	Description string `json:"description,omitempty"`

	// ApplicationPortProfiles contains a list of references to Application Port Profiles. Empty
	// list means 'Any'
	ApplicationPortProfiles []OpenApiReference `json:"applicationPortProfiles,omitempty"`

	// SourceFirewallGroups contains a list of references to Firewall Groups. Empty list means 'Any'
	SourceFirewallGroups []OpenApiReference `json:"sourceFirewallGroups,omitempty"`
	// DestinationFirewallGroups contains a list of references to Firewall Groups. Empty list means
	// 'Any'
	DestinationFirewallGroups []OpenApiReference `json:"destinationFirewallGroups,omitempty"`

	// Direction 'IN_OUT', 'OUT', 'IN'
	Direction string `json:"direction"`
	Enabled   bool   `json:"enabled"`

	// IpProtocol 'IPV4', 'IPV6', 'IPV4_IPV6'
	IpProtocol string `json:"ipProtocol"`

	Logging bool `json:"logging"`

	// NetworkContextProfiles sets  list of layer 7 network context profiles where this firewall
	// rule is applicable. Null value or an empty list will be treated as 'ANY' which means rule
	// applies to all applications and domains.
	NetworkContextProfiles []OpenApiReference `json:"networkContextProfiles,omitempty"`

	// Version describes the current version of the entity. To prevent clients from overwriting each
	// other's changes, update operations must include the version which can be obtained by issuing
	// a GET operation. If the version number on an update call is missing, the operation will be
	// rejected. This is only needed on update calls.
	Version *DistributedFirewallRuleVersion `json:"version,omitempty"`

	// New fields starting with 35.2

	// ActionValue replaces deprecated field Action and defines action to be applied to all the
	// traffic that meets the firewall rule criteria. It determines if the rule permits or blocks
	// traffic. Property is required if action is not set. Below are valid values:
	// * ALLOW permits traffic to go through the firewall.
	// * DROP blocks the traffic at the firewall. No response is sent back to the source.
	// * REJECT blocks the traffic at the firewall. A response is sent back to the source.
	ActionValue string `json:"actionValue,omitempty"`

	// New fields starting with 36.2

	// Comments permits setting text for user entered comments on the firewall rule. Length cannot
	// exceed 2048 characters. Comments are shown in UI for 10.3.2+.
	Comments string `json:"comments,omitempty"`

	// SourceGroupsExcluded reverses the list specified in SourceFirewallGroups and the rule gets
	// applied on all the groups that are NOT part of the SourceFirewallGroups. If false, the rule
	// applies to the all the groups including the source groups.
	SourceGroupsExcluded *bool `json:"sourceGroupsExcluded,omitempty"`

	// DestinationGroupsExcluded reverses the list specified in DestinationFirewallGroups and the
	// rule gets applied on all the groups that are NOT part of the DestinationFirewallGroups. If
	// false, the rule applies to the all the groups in DestinationFirewallGroups.
	DestinationGroupsExcluded *bool `json:"destinationGroupsExcluded,omitempty"`
}

type DistributedFirewallRules struct {
	Values []*DistributedFirewallRule `json:"values"`
}

type DistributedFirewallRuleVersion struct {
	Version int `json:"version"`
}

type NsxtNetworkContextProfile struct {
	OrgRef               *OpenApiReference `json:"orgRef"`
	ContextEntityID      interface{}       `json:"contextEntityId"`
	NetworkProviderScope interface{}       `json:"networkProviderScope"`
	ID                   string            `json:"id"`
	Name                 string            `json:"name"`
	Description          string            `json:"description"`

	// Scope of NSX-T Network Context Profile
	// SYSTEM profiles are available to all tenants. They are default profiles from the backing networking provider.
	// PROVIDER profiles are available to all tenants. They are defined by the provider at a system level.
	// TENANT profiles are available only to the specific tenant organization. They are defined by the tenant or by a provider on behalf of a tenant.
	Scope      string                                `json:"scope"`
	Attributes []NsxtNetworkContextProfileAttributes `json:"attributes"`
}
type NsxtNetworkContextProfileAttributes struct {
	Type          string      `json:"type"`
	Values        []string    `json:"values"`
	SubAttributes interface{} `json:"subAttributes"`
}

// SecurityTag represents An individual security tag
type SecurityTag struct {
	// Entities are the list of entities to tag in urn format.
	Entities []string `json:"entities"`
	// Tag is the tag name to use.
	Tag string `json:"tag"`
}

// SecurityTaggedEntity is an entity that has a tag.
type SecurityTaggedEntity struct {
	// EntityType is the type of entity. Currently, only 'vm' is supported.
	EntityType string `json:"entityType"`
	// ID is the unique identifier of the entity in URN format.
	ID string `json:"id"`
	// Name of the entity.
	Name string `json:"name"`
	// OwnerRef is the owner of the specified entity such as vDC or vDC Group. If not applicable, field is not set.
	OwnerRef *OpenApiReference `json:"ownerRef"`
	// ParentRef is the parent of the entity such as vApp if the entity is a VM. If not applicable, field is not set.
	ParentRef *OpenApiReference `json:"parentRef"`
}

// SecurityTagValue describes the most basic tag structure: its value.
type SecurityTagValue struct {
	// Tag is the value of the tag. The value is case-agnostic and will be converted to lower-case.
	Tag string `json:"tag"`
}

// EntitySecurityTags is a list of a tags assigned to a specific entity
type EntitySecurityTags struct {
	// Tags is the list of tags. The value is case-agnostic and will be converted to lower-case.
	Tags []string `json:"tags"`
}

// RouteAdvertisement lists the subnets that will be advertised so that the Edge Gateway can route out to the
// connected external network.
type RouteAdvertisement struct {
	// Enable if true, means that the subnets will be advertised.
	Enable bool `json:"enable"`
	// Subnets is the list of subnets that will be advertised so that the Edge Gateway can route out to the connected
	// external network.
	Subnets []string `json:"subnets"`
}

// EdgeBgpNeighbor represents a BGP neighbor on the NSX-T Edge Gateway
type EdgeBgpNeighbor struct {
	ID string `json:"id,omitempty"`

	// NeighborAddress holds IP address of the BGP neighbor. Both IPv4 and IPv6 formats are supported.
	//
	// Note. Uniqueness is enforced by NeighborAddress
	NeighborAddress string `json:"neighborAddress"`

	// RemoteASNumber specified Autonomous System (AS) number of a BGP neighbor in ASPLAIN format.
	RemoteASNumber string `json:"remoteASNumber"`

	// KeepAliveTimer specifies the time interval (in seconds) between keep alive messages sent to
	// peer.
	KeepAliveTimer int `json:"keepAliveTimer,omitempty"`

	// HoldDownTimer specifies the time interval (in seconds) before declaring a peer dead.
	HoldDownTimer int `json:"holdDownTimer,omitempty"`

	// NeighborPassword for BGP neighbor authentication. Empty string ("") clears existing password.
	// Not specifying a value will be treated as "no password".
	NeighborPassword string `json:"neighborPassword"`

	// AllowASIn is a flag indicating whether BGP neighbors can receive routes with same AS.
	AllowASIn bool `json:"allowASIn,omitempty"`

	// GracefulRestartMode Describes Graceful Restart configuration Modes for BGP configuration on
	// an Edge Gateway.
	//
	// Possible values are: DISABLE , HELPER_ONLY , GRACEFUL_AND_HELPER
	// * DISABLE - Both graceful restart and helper modes are disabled.
	// * HELPER_ONLY - Only helper mode is enabled. (ability for a BGP speaker to indicate its ability to preserve
	//   forwarding state during BGP restart
	// * GRACEFUL_AND_HELPER - Both graceful restart and helper modes are enabled.  Ability of a BGP
	//	 speaker to advertise its restart to its peers.
	GracefulRestartMode string `json:"gracefulRestartMode,omitempty"`

	// IpAddressTypeFiltering specifies IP address type based filtering in each direction. Setting
	// the value to "DISABLED" will disable address family based filtering.
	//
	// Possible values are: IPV4 , IPV6 , DISABLED
	IpAddressTypeFiltering string `json:"ipAddressTypeFiltering,omitempty"`

	// InRoutesFilterRef specifies route filtering configuration for the BGP neighbor in 'IN'
	// direction. It is the reference to the prefix list, indicating which routes to filter for IN
	// direction. Not specifying a value will be treated as "no IN route filters".
	InRoutesFilterRef *OpenApiReference `json:"inRoutesFilterRef,omitempty"`

	// OutRoutesFilterRef specifies route filtering configuration for the BGP neighbor in 'OUT'
	// direction. It is the reference to the prefix list, indicating which routes to filter for OUT
	// direction. Not specifying a value will be treated as "no OUT route filters".
	OutRoutesFilterRef *OpenApiReference `json:"outRoutesFilterRef,omitempty"`

	// Specifies the BFD (Bidirectional Forwarding Detection) configuration for failure detection. Not specifying a value
	// results in default behavior.
	Bfd *EdgeBgpNeighborBfd `json:"bfd,omitempty"`
}

// EdgeBgpNeighborBfd describes BFD (Bidirectional Forwarding Detection) configuration for failure detection.
type EdgeBgpNeighborBfd struct {
	// A flag indicating whether BFD configuration is enabled or not.
	Enabled bool `json:"enabled"`

	// BfdInterval specifies the time interval (in milliseconds) between heartbeat packets.
	BfdInterval int `json:"bfdInterval,omitempty"`

	// DeclareDeadMultiple specifies number of times heartbeat packet is missed before BFD declares
	// that the neighbor is down.
	DeclareDeadMultiple int `json:"declareDeadMultiple,omitempty"`
	// EdgeBgpIpPrefixList holds BGP IP Prefix List configuration for NSX-T Edge Gateways

}

type EdgeBgpIpPrefixList struct {
	// ID is the unique identifier of the entity in URN format.
	ID string `json:"id,omitempty"`

	// Name of the entity
	Name string `json:"name"`

	// Description of the entity
	Description string `json:"description,omitempty"`

	// Prefixes is the list of prefixes that will be advertised so that the Edge Gateway can route out to the
	// connected external network.
	Prefixes []EdgeBgpConfigPrefixListPrefixes `json:"prefixes,omitempty"`
}

// EdgeBgpConfigPrefixListPrefixes is a list of prefixes that will be advertised so that the Edge Gateway can route out to the
// connected external network.
type EdgeBgpConfigPrefixListPrefixes struct {
	// Network is the network address of the prefix
	Network string `json:"network,omitempty"`

	// Action is the action to be taken on the prefix. Can be 'PERMIT' or 'DENY'
	Action string `json:"action,omitempty"`

	// GreateerThan is the the value which the prefix length must be greater than or equal to. Must
	// be less than or equal to 'LessThanEqualTo'
	GreaterThanEqualTo int `json:"greaterThanEqualTo,omitempty"`

	// The value which the prefix length must be less than or equal to. Must be greater than or
	// equal to 'GreaterThanEqualTo'
	LessThanEqualTo int `json:"lessThanEqualTo,omitempty"`
}

// EdgeBgpConfig defines BGP configuration on NSX-T Edge Gateways (Tier1 NSX-T Gateways)
type EdgeBgpConfig struct {
	// A flag indicating whether BGP configuration is enabled or not.
	Enabled bool `json:"enabled"`

	// Ecmp A flag indicating whether ECMP is enabled or not.
	Ecmp bool `json:"ecmp"`

	// BGP AS (Autonomous system) number to advertise to BGP peers. BGP AS number can be specified
	// in either ASPLAIN or ASDOT formats, like ASPLAIN format :- '65546', ASDOT format :- '1.10'.
	//
	// Read only if using a VRF-Lite backed external network.
	LocalASNumber string `json:"localASNumber,omitempty"`

	// BGP Graceful Restart configuration. Not specifying a value results in default bahavior.
	//
	// Read only if using a VRF-Lite backed external network.
	GracefulRestart *EdgeBgpGracefulRestartConfig `json:"gracefulRestart,omitempty"`

	// This property describes the current version of the entity. To prevent clients from
	// overwriting each other's changes, update operations must include the version which can be
	// obtained by issuing a GET operation. If the version number on an update call is missing, the
	// operation will be rejected. This is only needed on update calls.
	Version EdgeBgpConfigVersion `json:"version"`
}

// EdgeBgpGracefulRestartConfig describes current graceful restart configuration mode and timer for
// BGP configuration on an edge gateway.
type EdgeBgpGracefulRestartConfig struct {
	// Mode describes Graceful Restart configuration Modes for BGP configuration on an edge gateway.
	// HELPER_ONLY mode is the ability for a BGP speaker to indicate its ability to preserve
	// forwarding state during BGP restart. GRACEFUL_RESTART mode is the ability of a BGP speaker to
	// advertise its restart to its peers.
	//
	// DISABLE - Both graceful restart and helper modes are disabled.
	// HELPER_ONLY - Only helper mode is enabled.
	// GRACEFUL_AND_HELPER - Both graceful restart and helper modes are enabled.
	//
	// Possible values are: DISABLE , HELPER_ONLY , GRACEFUL_AND_HELPER
	Mode string `json:"mode"`

	// RestartTimer specifies maximum time taken (in seconds) for a BGP session to be established
	// after a restart. If the session is not re-established within this timer, the receiving
	// speaker will delete all the stale routes from that peer.
	RestartTimer int `json:"restartTimer"`

	// StaleRouteTimer defines maximum time (in seconds) before stale routes are removed when BGP
	// restarts.
	StaleRouteTimer int `json:"staleRouteTimer"`
}

// EdgeBgpConfigVersion is part of EdgeBgpConfig type and describes current version of the entity
// being modified
type EdgeBgpConfigVersion struct {
	Version int `json:"version"`
}

// VdcNetworkProfile defines a VDC Network Profile.
//
// All fields are optional, but omiting them will reset value. The general approach while updating
// VdcNetworkProfile should be to retrieve existing configuration and mutate it.
type VdcNetworkProfile struct {
	// PrimaryEdgeCluster defines NSX-V Edge Cluster where the primary appliance for an NSX-V Edge
	// Gateway will be deployed. (NSX-V only)
	PrimaryEdgeCluster *OpenApiReference `json:"primaryEdgeCluster,omitempty"`

	// SecondaryEdgeCluster defines NSX-V Edge Cluster where the secondary appliance for an NSX-V
	// Edge Gateway will be deployed if HA is enabled on the Edge. (NSX-V only)
	SecondaryEdgeCluster *OpenApiReference `json:"secondaryEdgeCluster,omitempty"`

	// ServicesEdgeCluster contains NSX-T Edge Cluster where the DHCP server profile will be stored
	// for NSX-T networks using NETWORK mode DHCP. (NSX-T only)
	ServicesEdgeCluster *VdcNetworkProfileServicesEdgeCluster `json:"servicesEdgeCluster,omitempty"`

	// VappNetworkSegmentProfileTemplateRef defines vApp Network Segment Profile Template that is to
	// be used when any new vApp Network is created under this VDC. Setting this will override any
	// global level vApp Network Segment Profile Template. This field is only applicable for (NSX-T
	// only)
	// VCD 10.3.2+ (API 36.2+)
	VappNetworkSegmentProfileTemplateRef *OpenApiReference `json:"vappNetworkSegmentProfileTemplateRef,omitempty"`

	// VdcNetworkSegmentProfileTemplateRef defines Org vDC Network Segment Profile Template that is
	// to be used when any new Org vDC Network is created under this VDC. Setting this will override
	// any global level Org vDC Network Segment Profile Template. (NSX-T only)
	// VCD 10.3.2+ (API 36.2+)
	VdcNetworkSegmentProfileTemplateRef *OpenApiReference `json:"vdcNetworkSegmentProfileTemplateRef,omitempty"`
}

// VdcNetworkProfileServicesEdgeCluster contains reference to NSX-T Edge Cluster used in
// VdcNetworkProfile
type VdcNetworkProfileServicesEdgeCluster struct {
	BackingID      string            `json:"backingId"`
	EdgeClusterRef *OpenApiReference `json:"edgeClusterRef,omitempty"`
}

<<<<<<< HEAD
// VcenterImportableDvpg defines a Distributed Port Group that can be imported into VCD
// from a vCenter Server.
//
// Note. This is a read-only structure.
type VcenterImportableDvpg struct {
	BackingRef *OpenApiReference `json:"backingRef"`
	DvSwitch   struct {
		BackingRef    *OpenApiReference `json:"backingRef"`
		VirtualCenter *OpenApiReference `json:"virtualCenter"`
	} `json:"dvSwitch"`
	VirtualCenter *OpenApiReference `json:"virtualCenter"`
	Vlan          string            `json:"vlan"`
=======
// NsxtEdgeGatewayQosProfiles defines a Gateway QoS Profile Object (structure comes from NSX-T)
// This is a read-only entity in VCD
type NsxtEdgeGatewayQosProfile struct {
	// ID of the gateway QoS profile.
	ID string `json:"id"`

	DisplayName string `json:"displayName"`
	Description string `json:"description"`

	//BurstSize defines burst size in bytes.
	BurstSize int `json:"burstSize"`

	// CommittedBandwidth defines committed bandwidth in both directions specificd in Mb/s.
	// Bandwidth is limited to line rate when the value configured is greater than line rate.
	CommittedBandwidth int `json:"committedBandwidth"`

	// ExcessAction defines action on traffic exceeding bandwidth.
	ExcessAction string `json:"excessAction"`

	// NsxTManagerRef contains reference to the originating NSX-T manager
	NsxTManagerRef *OpenApiReference `json:"nsxTManagerRef"`
}

// NsxtEdgeGatewayQos provides Rate Limiting (QoS) configuration on an Edge Gateway by defining QoS
// profiles in ingress and egress directions.
//
// Note. Sending `null` for either ingressProfile or egressProfile will reset the value to default
// (unlimited)
type NsxtEdgeGatewayQos struct {
	EgressProfile  *OpenApiReference `json:"egressProfile"`
	IngressProfile *OpenApiReference `json:"ingressProfile"`
>>>>>>> 20d6b673
}<|MERGE_RESOLUTION|>--- conflicted
+++ resolved
@@ -1651,7 +1651,39 @@
 	EdgeClusterRef *OpenApiReference `json:"edgeClusterRef,omitempty"`
 }
 
-<<<<<<< HEAD
+// NsxtEdgeGatewayQosProfiles defines a Gateway QoS Profile Object (structure comes from NSX-T)
+// This is a read-only entity in VCD
+type NsxtEdgeGatewayQosProfile struct {
+	// ID of the gateway QoS profile.
+	ID string `json:"id"`
+
+	DisplayName string `json:"displayName"`
+	Description string `json:"description"`
+
+	//BurstSize defines burst size in bytes.
+	BurstSize int `json:"burstSize"`
+
+	// CommittedBandwidth defines committed bandwidth in both directions specificd in Mb/s.
+	// Bandwidth is limited to line rate when the value configured is greater than line rate.
+	CommittedBandwidth int `json:"committedBandwidth"`
+
+	// ExcessAction defines action on traffic exceeding bandwidth.
+	ExcessAction string `json:"excessAction"`
+
+	// NsxTManagerRef contains reference to the originating NSX-T manager
+	NsxTManagerRef *OpenApiReference `json:"nsxTManagerRef"`
+}
+
+// NsxtEdgeGatewayQos provides Rate Limiting (QoS) configuration on an Edge Gateway by defining QoS
+// profiles in ingress and egress directions.
+//
+// Note. Sending `null` for either ingressProfile or egressProfile will reset the value to default
+// (unlimited)
+type NsxtEdgeGatewayQos struct {
+	EgressProfile  *OpenApiReference `json:"egressProfile"`
+	IngressProfile *OpenApiReference `json:"ingressProfile"`
+}
+
 // VcenterImportableDvpg defines a Distributed Port Group that can be imported into VCD
 // from a vCenter Server.
 //
@@ -1664,37 +1696,4 @@
 	} `json:"dvSwitch"`
 	VirtualCenter *OpenApiReference `json:"virtualCenter"`
 	Vlan          string            `json:"vlan"`
-=======
-// NsxtEdgeGatewayQosProfiles defines a Gateway QoS Profile Object (structure comes from NSX-T)
-// This is a read-only entity in VCD
-type NsxtEdgeGatewayQosProfile struct {
-	// ID of the gateway QoS profile.
-	ID string `json:"id"`
-
-	DisplayName string `json:"displayName"`
-	Description string `json:"description"`
-
-	//BurstSize defines burst size in bytes.
-	BurstSize int `json:"burstSize"`
-
-	// CommittedBandwidth defines committed bandwidth in both directions specificd in Mb/s.
-	// Bandwidth is limited to line rate when the value configured is greater than line rate.
-	CommittedBandwidth int `json:"committedBandwidth"`
-
-	// ExcessAction defines action on traffic exceeding bandwidth.
-	ExcessAction string `json:"excessAction"`
-
-	// NsxTManagerRef contains reference to the originating NSX-T manager
-	NsxTManagerRef *OpenApiReference `json:"nsxTManagerRef"`
-}
-
-// NsxtEdgeGatewayQos provides Rate Limiting (QoS) configuration on an Edge Gateway by defining QoS
-// profiles in ingress and egress directions.
-//
-// Note. Sending `null` for either ingressProfile or egressProfile will reset the value to default
-// (unlimited)
-type NsxtEdgeGatewayQos struct {
-	EgressProfile  *OpenApiReference `json:"egressProfile"`
-	IngressProfile *OpenApiReference `json:"ingressProfile"`
->>>>>>> 20d6b673
 }