--- conflicted
+++ resolved
@@ -1890,43 +1890,6 @@
 	ScopeType string `json:"scopeType"`
 }
 
-<<<<<<< HEAD
-// NsxtEdgeGatewayDns is used for configuring the DNS forwarder for a specific Edge Gateway
-type NsxtEdgeGatewayDns struct {
-	// Status of the DNS fowarder
-	Enabled bool `json:"enabled"`
-	// The IP on which the DNS forwarder listens. If the Edge Gateway has a dedicated
-	// external network, this can be changed.
-	ListenerIp string `json:"listenerIp,omitempty"`
-	// Whether there is an SNAT rule exists for the DNS forwarder or not. In NAT
-	// routed environments, an SNAT rule is required for the Edge DNS forwarder
-	// to send traffic to an upstream server. In fully routed environments,
-	// this is not needed if the listener IP is on an advertised subnet.
-	SnatRuleEnabled bool `json:"snatRuleEnabled,omitempty"`
-	// The external IP address of the SNAT rule. This property only applies if the
-	// Edge Gateway is connected to a Provider Gateway using IP Space.
-	SnatRuleExternalIpAddress string `json:"snatRuleExternalIpAddress,omitempty"`
-	// The default forwarder zone to use if there’s no matching domain in the conditional forwarder zone.
-	DefaultForwarderZone *NsxtDnsForwarderZoneConfig `json:"defaultForwarderZone,omitempty"`
-	// The list of forwarder zones with its matching DNS domains.
-	ConditionalForwarderZones []*NsxtDnsForwarderZoneConfig `json:"conditionalForwarderZones,omitempty"`
-	Version                   *VersionField                 `json:"version,omitempty"`
-}
-
-type NsxtDnsForwarderZoneConfig struct {
-	// The unique id of the DNS forwarder zone. If value is unset,
-	// a new zone is created. If value is set, an update is done on the zone.
-	ID string `json:"id,omitempty"`
-	// User friendly name for the zone
-	DisplayName string `json:"displayName,omitempty"`
-	// DNS servers to which the DNS request needs to be forwarded.
-	UpstreamServers []string `json:"upstreamServers,omitempty"`
-	// List of domain names on which conditional forwarding is based. This
-	// field is required if the DNS Zone is being used for a conditional forwarder.
-	// This field will also be used for conditional reverse lookup. This field should
-	// not be set if the zone is used as default forwarder zone.
-	DnsDomainNames []string `json:"dnsDomainNames,omitempty"`
-=======
 // NsxtManager structure for reading NSX-T Manager
 type NsxtManager struct {
 	OtherAttributes struct {
@@ -1952,5 +1915,41 @@
 	LocalNsxTManagerRef         []interface{} `json:"localNsxTManagerRef"`
 	LocalManagerLocationName    interface{}   `json:"localManagerLocationName"`
 	VCloudExtension             []interface{} `json:"vCloudExtension"`
->>>>>>> 4eb71f02
+}
+
+// NsxtEdgeGatewayDns is used for configuring the DNS forwarder for a specific Edge Gateway
+type NsxtEdgeGatewayDns struct {
+	// Status of the DNS fowarder
+	Enabled bool `json:"enabled"`
+	// The IP on which the DNS forwarder listens. If the Edge Gateway has a dedicated
+	// external network, this can be changed.
+	ListenerIp string `json:"listenerIp,omitempty"`
+	// Whether there is an SNAT rule exists for the DNS forwarder or not. In NAT
+	// routed environments, an SNAT rule is required for the Edge DNS forwarder
+	// to send traffic to an upstream server. In fully routed environments,
+	// this is not needed if the listener IP is on an advertised subnet.
+	SnatRuleEnabled bool `json:"snatRuleEnabled,omitempty"`
+	// The external IP address of the SNAT rule. This property only applies if the
+	// Edge Gateway is connected to a Provider Gateway using IP Space.
+	SnatRuleExternalIpAddress string `json:"snatRuleExternalIpAddress,omitempty"`
+	// The default forwarder zone to use if there’s no matching domain in the conditional forwarder zone.
+	DefaultForwarderZone *NsxtDnsForwarderZoneConfig `json:"defaultForwarderZone,omitempty"`
+	// The list of forwarder zones with its matching DNS domains.
+	ConditionalForwarderZones []*NsxtDnsForwarderZoneConfig `json:"conditionalForwarderZones,omitempty"`
+	Version                   *VersionField                 `json:"version,omitempty"`
+}
+
+type NsxtDnsForwarderZoneConfig struct {
+	// The unique id of the DNS forwarder zone. If value is unset,
+	// a new zone is created. If value is set, an update is done on the zone.
+	ID string `json:"id,omitempty"`
+	// User friendly name for the zone
+	DisplayName string `json:"displayName,omitempty"`
+	// DNS servers to which the DNS request needs to be forwarded.
+	UpstreamServers []string `json:"upstreamServers,omitempty"`
+	// List of domain names on which conditional forwarding is based. This
+	// field is required if the DNS Zone is being used for a conditional forwarder.
+	// This field will also be used for conditional reverse lookup. This field should
+	// not be set if the zone is used as default forwarder zone.
+	DnsDomainNames []string `json:"dnsDomainNames,omitempty"`
 }