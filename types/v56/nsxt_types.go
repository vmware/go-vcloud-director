--- conflicted
+++ resolved
@@ -569,8 +569,8 @@
 // dpd configurations can be specified. Otherwise, those fields are read only and are set to the values based on the
 // specific security type.
 type NsxtIpSecVpnTunnelSecurityProfile struct {
-	// SecurityType is the security type used for the IPSec Tunnel. If nothing is specified, this will be set to ‘DEFAULT’
-	// in which the default settings in NSX will be used. If ‘CUSTOM’ is specified, then IKE, Tunnel, and DPD
+	// SecurityType is the security type used for the IPSec Tunnel. If nothing is specified, this will be set to DEFAULT
+	// in which the default settings in NSX will be used. If CUSTOM is specified, then IKE, Tunnel, and DPD
 	// configurations can be set.
 	// To "RESET" configuration to DEFAULT, the NsxtIpSecVpnTunnel.SecurityType field should be changed instead of this
 	SecurityType string `json:"securityType,omitempty"`
@@ -860,21 +860,13 @@
 	Name string `json:"name"`
 	// Description is optional
 	Description string `json:"description,omitempty"`
-<<<<<<< HEAD
-=======
+
 	// GatewayRef is mandatory and associates NSX-T Edge Gateway with this Load Balancer Pool.
 	GatewayRef OpenApiReference `json:"gatewayRef"`
->>>>>>> 3cccf384
 
 	// Enabled defines if the Pool is enabled
 	Enabled *bool `json:"enabled,omitempty"`
 
-<<<<<<< HEAD
-	// GatewayRef is mandatory and associates NSX-T Edge Gateway with this Load Balancer Pool.
-	GatewayRef OpenApiReference `json:"gatewayRef"`
-
-=======
->>>>>>> 3cccf384
 	// Algorithm for choosing a member within the pools list of available members for each new connection.
 	// Default value is LEAST_CONNECTIONS
 	// Supported algorithms are:
@@ -1015,7 +1007,6 @@
 	// HTTP_COOKIE, APP_COOKIE must have cookie name set as the value and CUSTOM_HTTP_HEADER must have header name set as
 	// the value.
 	Value string `json:"value,omitempty"`
-<<<<<<< HEAD
 }
 
 // NsxtAlbVirtualService combines Load Balancer Pools with Service Engine Groups and exposes a virtual service on
@@ -1094,13 +1085,13 @@
 	// responses. One must use a TCP/UDP profile with the type set to Proxy for application profiles such as HTTP.
 	//
 	// * TCP_FAST_PATH profile does not proxy TCP connections - rather, it directly connects clients to the
-	// destination server and translates the client’s destination virtual service address with the chosen destination
-	// server’s IP address. The client’s source IP address is still translated to the Service Engine address to ensure
+	// destination server and translates the client's destination virtual service address with the chosen destination
+	// server's IP address. The client's source IP address is still translated to the Service Engine address to ensure
 	// that server response traffic returns symmetrically.
 	//
-	// * UDP_FAST_PATH profile enables a virtual service to support UDP. Avi Vantage translates the client’s destination
-	// virtual service address to the destination server and rewrites the client’s source IP address to the Service
-	// Engine’s address when forwarding the packet to the server. This ensures that server response traffic traverses
+	// * UDP_FAST_PATH profile enables a virtual service to support UDP. Avi Vantage translates the client's destination
+	// virtual service address to the destination server and rewrites the client's source IP address to the Service
+	// Engine's address when forwarding the packet to the server. This ensures that server response traffic traverses
 	// symmetrically through the original SE.
 	Type string `json:"type"`
 }
@@ -1114,6 +1105,4 @@
 	// * L4
 	// * L4 TLS (certificate reference is mandatory)
 	Type string `json:"type"`
-=======
->>>>>>> 3cccf384
 }