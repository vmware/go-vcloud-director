package types

// OpenAPIEdgeGateway structure supports marshalling both - NSX-V and NSX-T edge gateways as returned by OpenAPI
// endpoint (cloudapi/1.0.0edgeGateways/), but the endpoint only allows users to create NSX-T edge gateways.
type OpenAPIEdgeGateway struct {
	Status string `json:"status,omitempty"`
	ID     string `json:"id,omitempty"`
	// Name of edge gateway
	Name string `json:"name"`
	// Description of edge gateway
	Description string `json:"description"`
	// OrgVdc holds the organization vDC or vDC Group that this edge gateway belongs to. If the ownerRef is set to a VDC
	// Group, this gateway will be available across all the participating Organization vDCs in the VDC Group.
	OrgVdc *OpenApiReference `json:"orgVdc,omitempty"`
	// Org holds the organization to which the gateway belongs.
	Org *OpenApiReference `json:"orgRef,omitempty"`
	// EdgeGatewayUplink defines uplink connections for the edge gateway.
	EdgeGatewayUplinks []EdgeGatewayUplinks `json:"edgeGatewayUplinks"`
	// DistributedRoutingEnabled is a flag indicating whether distributed routing is enabled or not. The default is false.
	DistributedRoutingEnabled *bool `json:"distributedRoutingEnabled,omitempty"`
	// EdgeClusterConfig holds Edge Cluster Configuration for the Edge Gateway. Can be specified if a gateway needs to be
	// placed on a specific set of Edge Clusters. For NSX-T Edges, user should specify the ID of the NSX-T edge cluster as
	// the value of primaryEdgeCluster's backingId. The gateway defaults to the Edge Cluster of the connected External
	// Network's backing Tier-0 router, if nothing is specified.
	//
	// Note. The value of secondaryEdgeCluster will be set to NULL for NSX-T edge gateways. For NSX-V Edges, this is
	// read-only and the legacy API must be used for edge specific placement.
	EdgeClusterConfig *OpenAPIEdgeGatewayEdgeClusterConfig `json:"edgeClusterConfig,omitempty"`
	// OrgVdcNetworkCount holds the number of Org VDC networks connected to the gateway.
	OrgVdcNetworkCount *int `json:"orgVdcNetworkCount,omitempty"`
	// GatewayBacking must contain backing details of the edge gateway only if importing an NSX-T router.
	GatewayBacking *OpenAPIEdgeGatewayBacking `json:"gatewayBacking,omitempty"`

	// ServiceNetworkDefinition holds network definition in CIDR form that DNS and DHCP service on an NSX-T edge will run
	// on. The subnet prefix length must be 27. This property applies to creating or importing an NSX-T Edge. This is not
	// supported for VMC. If nothing is set, the default is 192.168.255.225/27. The DHCP listener IP network is on
	// 192.168.255.225/30. The DNS listener IP network is on 192.168.255.228/32. This field cannot be updated.
	ServiceNetworkDefinition string `json:"serviceNetworkDefinition,omitempty"`
}

// EdgeGatewayUplink defines uplink connections for the edge gateway.
type EdgeGatewayUplinks struct {
	// UplinkID contains ID of external network
	UplinkID string `json:"uplinkId,omitempty"`
	// UplinkID contains Name of external network
	UplinkName string `json:"uplinkName,omitempty"`
	// Subnets contain subnets to be used on edge gateway
	Subnets   OpenAPIEdgeGatewaySubnets `json:"subnets,omitempty"`
	Connected bool                      `json:"connected,omitempty"`
	// QuickAddAllocatedIPCount allows users to allocate additional IPs during update
	QuickAddAllocatedIPCount int `json:"quickAddAllocatedIpCount,omitempty"`
	// Dedicated defines if the external network is dedicated. Dedicating the External Network will enable Route
	// Advertisement for this Edge Gateway
	Dedicated bool `json:"dedicated,omitempty"`
}

// OpenApiIPRanges is a type alias to reuse the same definitions with appropriate names
type OpenApiIPRanges = ExternalNetworkV2IPRanges

// OpenApiIPRangeValues is a type alias to reuse the same definitions with appropriate names
type OpenApiIPRangeValues = ExternalNetworkV2IPRange

// OpenAPIEdgeGatewaySubnets lists slice of OpenAPIEdgeGatewaySubnetValue values
type OpenAPIEdgeGatewaySubnets struct {
	Values []OpenAPIEdgeGatewaySubnetValue `json:"values"`
}

// OpenAPIEdgeGatewaySubnetValue holds one subnet definition in external network
type OpenAPIEdgeGatewaySubnetValue struct {
	// Gateway specified subnet gateway
	Gateway string `json:"gateway"`
	// PrefixLength from CIDR format (e.g. 24 from 192.168.1.1/24)
	PrefixLength int `json:"prefixLength"`
	// DNSSuffix can only be used for reading NSX-V edge gateway
	DNSSuffix string `json:"dnsSuffix,omitempty"`
	// DNSServer1 can only be used for reading NSX-V edge gateway
	DNSServer1 string `json:"dnsServer1,omitempty"`
	// DNSServer2 can only be used for reading NSX-V edge gateway
	DNSServer2 string `json:"dnsServer2,omitempty"`
	// IPRanges contain IP allocations
	IPRanges *OpenApiIPRanges `json:"ipRanges,omitempty"`
	// Enabled toggles if the subnet is enabled
	Enabled              bool   `json:"enabled"`
	TotalIPCount         int    `json:"totalIpCount,omitempty"`
	UsedIPCount          int    `json:"usedIpCount,omitempty"`
	PrimaryIP            string `json:"primaryIp,omitempty"`
	AutoAllocateIPRanges bool   `json:"autoAllocateIpRanges,omitempty"`
}

// OpenAPIEdgeGatewayBacking specifies edge gateway backing details
type OpenAPIEdgeGatewayBacking struct {
	BackingID       string          `json:"backingId,omitempty"`
	GatewayType     string          `json:"gatewayType,omitempty"`
	NetworkProvider NetworkProvider `json:"networkProvider"`
}

// OpenAPIEdgeGatewayEdgeCluster allows users to specify edge cluster reference
type OpenAPIEdgeGatewayEdgeCluster struct {
	EdgeClusterRef OpenApiReference `json:"edgeClusterRef"`
	BackingID      string           `json:"backingId"`
}

type OpenAPIEdgeGatewayEdgeClusterConfig struct {
	PrimaryEdgeCluster   OpenAPIEdgeGatewayEdgeCluster `json:"primaryEdgeCluster,omitempty"`
	SecondaryEdgeCluster OpenAPIEdgeGatewayEdgeCluster `json:"secondaryEdgeCluster,omitempty"`
}

// OpenApiOrgVdcNetwork allows users to manage Org Vdc networks
type OpenApiOrgVdcNetwork struct {
	ID          string `json:"id,omitempty"`
	Name        string `json:"name"`
	Description string `json:"description"`
	Status      string `json:"status,omitempty"`
	// OwnerRef defines Org VDC or VDC Group that this network belongs to. If the ownerRef is set to a VDC Group, this
	// network will be available across all the VDCs in the vDC Group. If the VDC Group is backed by a NSX-V network
	// provider, the Org VDC network is automatically connected to the distributed router associated with the VDC Group
	// and the "connection" field does not need to be set. For API version 35.0 and above, this field should be set for
	// network creation.
	//
	// Note. In lower API versions (i.e. 32.0) this field is not recognized and OrgVdc should be used instead
	OwnerRef *OpenApiReference `json:"ownerRef,omitempty"`

	OrgVdc *OpenApiReference `json:"orgVdc,omitempty"`

	// NetworkType describes type of Org Vdc network. ('NAT_ROUTED', 'ISOLATED')
	NetworkType string `json:"networkType"`

	// Connection specifies the edge gateway this network is connected to.
	//
	// Note. When NetworkType == ISOLATED, there is no uplink connection.
	Connection *Connection `json:"connection,omitempty"`

	// backingNetworkId contains the NSX ID of the backing network.
	BackingNetworkId string `json:"backingNetworkId,omitempty"`
	// backingNetworkType contains object type of the backing network. ('VIRTUAL_WIRE' for NSX-V, 'NSXT_FLEXIBLE_SEGMENT'
	// for NSX-T)
	BackingNetworkType string `json:"backingNetworkType,omitempty"`

	// ParentNetwork should have external network ID specified when creating NSX-V direct network
	ParentNetwork *OpenApiReference `json:"parentNetworkId"`

	// GuestVlanTaggingAllowed specifies whether guest VLAN tagging is allowed
	GuestVlanTaggingAllowed *bool `json:"guestVlanTaggingAllowed"`

	// Subnets contains list of subnets defined on
	Subnets OrgVdcNetworkSubnets `json:"subnets"`

	// SecurityGroups defines a list of firewall groups of type SECURITY_GROUP that are assigned to the Org VDC Network.
	// These groups can then be used in firewall rules to protect the Org VDC Network and allow/deny traffic.
	SecurityGroups *OpenApiReferences `json:"securityGroups,omitempty"`

	// RouteAdvertised reports if this network is advertised so that it can be routed out to the external networks. This
	// applies only to network backed by NSX-T. Value will be unset if route advertisement is not applicable.
	RouteAdvertised *bool `json:"routeAdvertised,omitempty"`

	// TotalIpCount is a read only attribute reporting total number of IPs available in network
	TotalIpCount *int `json:"totalIpCount"`

	// UsedIpCount is a read only attribute reporting number of used IPs in network
	UsedIpCount *int `json:"usedIpCount"`

	// Shared shares network with other VDCs in the organization
	Shared *bool `json:"shared,omitempty"`
}

// OrgVdcNetworkSubnetIPRanges is a type alias to reuse the same definitions with appropriate names
type OrgVdcNetworkSubnetIPRanges = ExternalNetworkV2IPRanges

// OrgVdcNetworkSubnetIPRangeValues is a type alias to reuse the same definitions with appropriate names
type OrgVdcNetworkSubnetIPRangeValues = ExternalNetworkV2IPRange

//OrgVdcNetworkSubnets
type OrgVdcNetworkSubnets struct {
	Values []OrgVdcNetworkSubnetValues `json:"values"`
}

type OrgVdcNetworkSubnetValues struct {
	Gateway      string                      `json:"gateway"`
	PrefixLength int                         `json:"prefixLength"`
	DNSServer1   string                      `json:"dnsServer1"`
	DNSServer2   string                      `json:"dnsServer2"`
	DNSSuffix    string                      `json:"dnsSuffix"`
	IPRanges     OrgVdcNetworkSubnetIPRanges `json:"ipRanges"`
}

// Connection specifies the edge gateway this network is connected to
type Connection struct {
	RouterRef      OpenApiReference `json:"routerRef"`
	ConnectionType string           `json:"connectionType,omitempty"`
}

// NsxtImportableSwitch is a type alias with better name for holding NSX-T Segments (Logical Switches) which can be used
// to back NSX-T imported Org VDC network
type NsxtImportableSwitch = OpenApiReference

// OpenApiOrgVdcNetworkDhcp allows users to manage DHCP configuration for Org VDC networks by using OpenAPI endpoint
type OpenApiOrgVdcNetworkDhcp struct {
	Enabled   *bool                           `json:"enabled,omitempty"`
	LeaseTime *int                            `json:"leaseTime,omitempty"`
	DhcpPools []OpenApiOrgVdcNetworkDhcpPools `json:"dhcpPools,omitempty"`
	// Mode describes how the DHCP service is configured for this network. Once a DHCP service has been created, the mode
	// attribute cannot be changed. The mode field will default to 'EDGE' if it is not provided. This field only applies
	// to networks backed by an NSX-T network provider.
	//
	// The supported values are EDGE (default) and NETWORK.
	// * If EDGE is specified, the DHCP service of the edge is used to obtain DHCP IPs.
	// * If NETWORK is specified, a DHCP server is created for use by this network. (To use NETWORK
	//
	// In order to use DHCP for IPV6, NETWORK mode must be used. Routed networks which are using NETWORK DHCP services can
	// be disconnected from the edge gateway and still retain their DHCP configuration, however network using EDGE DHCP
	// cannot be disconnected from the gateway until DHCP has been disabled.
	Mode string `json:"mode,omitempty"`
	// IPAddress is only applicable when mode=NETWORK. This will specify IP address of DHCP server in network.
	IPAddress string `json:"ipAddress,omitempty"`
}

// OpenApiOrgVdcNetworkDhcpIpRange is a type alias to fit naming
type OpenApiOrgVdcNetworkDhcpIpRange = ExternalNetworkV2IPRange

type OpenApiOrgVdcNetworkDhcpPools struct {
	// Enabled defines if the DHCP pool is enabled or not
	Enabled *bool `json:"enabled,omitempty"`
	// IPRange holds IP ranges
	IPRange OpenApiOrgVdcNetworkDhcpIpRange `json:"ipRange"`
	// MaxLeaseTime is the maximum lease time that can be accepted on clients request
	// This applies for NSX-V Isolated network
	MaxLeaseTime *int `json:"maxLeaseTime,omitempty"`
	// DefaultLeaseTime is the lease time that clients get if they do not specify particular lease time
	// This applies for NSX-V Isolated network
	DefaultLeaseTime *int `json:"defaultLeaseTime,omitempty"`
}

// NsxtFirewallGroup allows users to set either SECURITY_GROUP or IP_SET which is defined by Type field.
// SECURITY_GROUP (constant types.FirewallGroupTypeSecurityGroup) is a dynamic structure which
// allows users to add Routed Org VDC networks
//
// IP_SET (constant FirewallGroupTypeIpSet) allows users to enter static IPs and later on firewall rules
// can be created both of these objects
//
// When the type is SECURITY_GROUP 'Members' field is used to specify Org VDC networks
// When the type is IP_SET 'IpAddresses' field is used to specify IP addresses or ranges
// field is used
type NsxtFirewallGroup struct {
	// ID contains Firewall Group ID (URN format)
	// e.g. urn:vcloud:firewallGroup:d7f4e0b4-b83f-4a07-9f22-d242c9c0987a
	ID string `json:"id"`
	// Name of Firewall Group. Name are unique per 'Type'. There cannot be two SECURITY_GROUP or two
	// IP_SET objects with the same name, but there can be one object of Type SECURITY_GROUP and one
	// of Type IP_SET named the same.
	Name        string `json:"name"`
	Description string `json:"description"`
	// IP Addresses included in the group. This is only applicable for IP_SET Firewall Groups. This
	// can support IPv4 and IPv6 addresses in single, range, and CIDR formats.
	// E.g [
	//     "12.12.12.1",
	//     "10.10.10.0/24",
	//     "11.11.11.1-11.11.11.2",
	//     "2001:db8::/48",
	//	   "2001:db6:0:0:0:0:0:0-2001:db6:0:ffff:ffff:ffff:ffff:ffff",
	// ],
	IpAddresses []string `json:"ipAddresses,omitempty"`

	// Members define list of Org VDC networks belonging to this Firewall Group (only for Security
	// groups )
	Members []OpenApiReference `json:"members,omitempty"`

	// OwnerRef replaces EdgeGatewayRef in API V35.0+ and can accept both - NSX-T Edge Gateway or a
	// VDC group ID
	// Sample VDC Group URN - urn:vcloud:vdcGroup:89a53000-ef41-474d-80dc-82431ff8a020
	// Sample Edge Gateway URN - urn:vcloud:gateway:71df3e4b-6da9-404d-8e44-0865751c1c38
	//
	// Note. Using API V34.0 Firewall Groups can be created for VDC groups, but on a GET operation
	// there will be no VDC group ID returned.
	OwnerRef *OpenApiReference `json:"ownerRef,omitempty"`

	// EdgeGatewayRef is a deprecated field (use OwnerRef) for setting value, but during read the
	// value is only populated in this field (not OwnerRef)
	EdgeGatewayRef *OpenApiReference `json:"edgeGatewayRef,omitempty"`

	// Type is either SECURITY_GROUP or IP_SET
	Type string `json:"type"`
}

// NsxtFirewallGroupMemberVms is a structure to read NsxtFirewallGroup associated VMs when its type
// is SECURITY_GROUP
type NsxtFirewallGroupMemberVms struct {
	VmRef *OpenApiReference `json:"vmRef"`
	// VappRef will be empty if it is a standalone VM (although hidden vApp exists)
	VappRef *OpenApiReference `json:"vappRef"`
	VdcRef  *OpenApiReference `json:"vdcRef"`
	OrgRef  *OpenApiReference `json:"orgRef"`
}

<<<<<<< HEAD
// NsxtFirewallRule defines single NSX-T Firewall Rule
type NsxtFirewallRule struct {
	// ID contains UUID (e.g. d0bf5d51-f83a-489a-9323-1661024874b8)
	ID string `json:"id,omitempty"`
	// Name - API does not enforce uniqueness
	Name string `json:"name"`
	// Action 'ALLOW', 'DROP'
	Action string `json:"action"`
	// Enabled allows to enable or disable the rule
	Enabled bool `json:"enabled"`
	// SourceFirewallGroups contains a list of references to Firewall Groups. Empty list means 'Any'
	SourceFirewallGroups []OpenApiReference `json:"sourceFirewallGroups,omitempty"`
	// DestinationFirewallGroups contains a list of references to Firewall Groups. Empty list means 'Any'
	DestinationFirewallGroups []OpenApiReference `json:"destinationFirewallGroups,omitempty"`
	// ApplicationPortProfiles contains a list of references to Application Port Profiles. Empty list means 'Any'
	ApplicationPortProfiles []OpenApiReference `json:"applicationPortProfiles,omitempty"`
	// IpProtocol 'IPV4', 'IPV6', 'IPV4_IPV6'
	IpProtocol string `json:"ipProtocol"`
	Logging    bool   `json:"logging"`
	// Direction 'IN_OUT', 'OUT', 'IN'
	Direction string `json:"direction"`
	// Version of firewall rule. Must not be set when creating.
	Version *struct {
		// Version is incremented after each update
		Version *int `json:"version,omitempty"`
	} `json:"version,omitempty"`
}

// NsxtFirewallRuleContainer wraps NsxtFirewallRule for user-defined and default and system Firewall Rules suitable for
// API. Only UserDefinedRules are writeable. Others are read-only.
type NsxtFirewallRuleContainer struct {
	// SystemRules contain ordered list of system defined edge firewall rules. System rules are applied before user
	// defined rules in the order in which they are returned.
	SystemRules []*NsxtFirewallRule `json:"systemRules"`
	// DefaultRules contain ordered list of user defined edge firewall rules. Users are allowed to add/modify/delete rules
	// only to this list.
	DefaultRules []*NsxtFirewallRule `json:"defaultRules"`
	// UserDefinedRules ordered list of default edge firewall rules. Default rules are applied after the user defined
	// rules in the order in which they are returned.
	UserDefinedRules []*NsxtFirewallRule `json:"userDefinedRules"`
=======
// NsxtAppPortProfile allows user to set custom application port definitions so that these can later be used
// in NSX-T Firewall rules in combination with IP Sets and Security Groups.
type NsxtAppPortProfile struct {
	ID string `json:"id,omitempty"`
	// Name must be unique per Scope
	Name        string `json:"name,omitempty"`
	Description string `json:"description,omitempty"`
	// ApplicationPorts contains one or more protocol and port definitions
	ApplicationPorts []NsxtAppPortProfilePort `json:"applicationPorts,omitempty"`
	// OrgRef must contain at least Org ID when SCOPE==TENANT
	OrgRef *OpenApiReference `json:"orgRef,omitempty"`
	// ContextEntityId must contain:
	// * NSX-T Manager URN (when scope==PROVIDER)
	// * VDC or VDC Group ID (when scope==TENANT)
	ContextEntityId string `json:"contextEntityId,omitempty"`
	// Scope can be one of the following:
	// * SYSTEM - Read-only (The ones that are provided by SYSTEM). Constant `types.ApplicationPortProfileScopeSystem`
	// * PROVIDER - Created by Provider on a particular network provider (NSX-T manager). Constant `types.ApplicationPortProfileScopeProvider`
	// * TENANT (Created by Tenant at Org VDC level). Constant `types.ApplicationPortProfileScopeTenant`
	//
	// When scope==PROVIDER:
	//   OrgRef is not required
	//   ContextEntityId must have NSX-T Managers URN
	// When scope==TENANT
	//   OrgRef ID must be specified
	//   ContextEntityId must be set to VDC or VDC group URN
	Scope string `json:"scope,omitempty"`
}

// NsxtAppPortProfilePort allows user to set protocol and one or more ports
type NsxtAppPortProfilePort struct {
	// Protocol can be one of the following:
	// * "ICMPv4"
	// * "ICMPv6"
	// * "TCP"
	// * "UDP"
	Protocol string `json:"protocol"`
	// DestinationPorts is optional, but can define list of ports ("1000", "1500") or port ranges ("1200-1400")
	DestinationPorts []string `json:"destinationPorts,omitempty"`
>>>>>>> 61bd437c
}<|MERGE_RESOLUTION|>--- conflicted
+++ resolved
@@ -291,7 +291,6 @@
 	OrgRef  *OpenApiReference `json:"orgRef"`
 }
 
-<<<<<<< HEAD
 // NsxtFirewallRule defines single NSX-T Firewall Rule
 type NsxtFirewallRule struct {
 	// ID contains UUID (e.g. d0bf5d51-f83a-489a-9323-1661024874b8)
@@ -332,7 +331,8 @@
 	// UserDefinedRules ordered list of default edge firewall rules. Default rules are applied after the user defined
 	// rules in the order in which they are returned.
 	UserDefinedRules []*NsxtFirewallRule `json:"userDefinedRules"`
-=======
+}
+
 // NsxtAppPortProfile allows user to set custom application port definitions so that these can later be used
 // in NSX-T Firewall rules in combination with IP Sets and Security Groups.
 type NsxtAppPortProfile struct {
@@ -372,5 +372,4 @@
 	Protocol string `json:"protocol"`
 	// DestinationPorts is optional, but can define list of ports ("1000", "1500") or port ranges ("1200-1400")
 	DestinationPorts []string `json:"destinationPorts,omitempty"`
->>>>>>> 61bd437c
 }