--- conflicted
+++ resolved
@@ -2277,7 +2277,6 @@
 	VCloudExtension *VCloudExtension `xml:"VCloudExtension,omitempty"`
 }
 
-<<<<<<< HEAD
 // Parameters for VM pending questions
 // Reference: vCloud API 27.0 - VmPendingQuestionType
 // https://code.vmware.com/apis/287/vcloud#/doc/doc/types/VmPendingQuestionType.html
@@ -2308,7 +2307,7 @@
 	Xmlns      string   `xml:"xmlns,attr,omitempty"`
 	ChoiceId   int      `xml:"ChoiceId"`
 	QuestionId string   `xml:"QuestionId"`
-=======
+
 // Represents an independent disk record
 // Reference: vCloud API 27.0 - DiskType
 // https://code.vmware.com/apis/287/vcloud#/doc/doc/types/QueryResultDiskRecordType.html
@@ -2334,5 +2333,5 @@
 	IsAttached         bool    `xml:"isAttached,attr,omitempty"`
 	Description        string  `xml:"description,attr,omitempty"`
 	Link               []*Link `xml:"Link,omitempty"`
->>>>>>> f9edd188
+
 }