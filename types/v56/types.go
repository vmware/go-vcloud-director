/*
 * Copyright 2019 VMware, Inc.  All rights reserved.  Licensed under the Apache v2 License.
 */

// Package types/v56 provider all types which are used by govcd package in order to perform API
// requests and parse responses
package types

import (
	"encoding/xml"
	"fmt"
	"sort"
)

// Maps status Attribute Values for VAppTemplate, VApp, Vm, and Media Objects
var VAppStatuses = map[int]string{
	-1: "FAILED_CREATION",
	0:  "UNRESOLVED",
	1:  "RESOLVED",
	2:  "DEPLOYED",
	3:  "SUSPENDED",
	4:  "POWERED_ON",
	5:  "WAITING_FOR_INPUT",
	6:  "UNKNOWN",
	7:  "UNRECOGNIZED",
	8:  "POWERED_OFF",
	9:  "INCONSISTENT_STATE",
	10: "MIXED",
	11: "DESCRIPTOR_PENDING",
	12: "COPYING_CONTENTS",
	13: "DISK_CONTENTS_PENDING",
	14: "QUARANTINED",
	15: "QUARANTINE_EXPIRED",
	16: "REJECTED",
	17: "TRANSFER_TIMEOUT",
	18: "VAPP_UNDEPLOYED",
	19: "VAPP_PARTIALLY_DEPLOYED",
}

// Maps status Attribute Values for VDC Objects
var VDCStatuses = map[int]string{
	-1: "FAILED_CREATION",
	0:  "NOT_READY",
	1:  "READY",
	2:  "UNKNOWN",
	3:  "UNRECOGNIZED",
}

// VCD API

// DefaultStorageProfileSection is the name of the storage profile that will be specified for this virtual machine. The named storage profile must exist in the organization vDC that contains the virtual machine. If not specified, the default storage profile for the vDC is used.
// Type: DefaultStorageProfileSection_Type
// Namespace: http://www.vmware.com/vcloud/v1.5
// Description: Name of the storage profile that will be specified for this virtual machine. The named storage profile must exist in the organization vDC that contains the virtual machine. If not specified, the default storage profile for the vDC is used.
// Since: 5.1
type DefaultStorageProfileSection struct {
	StorageProfile string `xml:"StorageProfile,omitempty"`
}

// CustomizationSection represents a vApp template customization settings.
// Type: CustomizationSectionType
// Namespace: http://www.vmware.com/vcloud/v1.5
// Description: Represents a vApp template customization settings.
// Since: 1.0
type CustomizationSection struct {
	// FIXME: OVF Section needs to be laid down correctly
	Info string `xml:"ovf:Info"`
	//
	GoldMaster             bool     `xml:"goldMaster,attr,omitempty"`
	HREF                   string   `xml:"href,attr,omitempty"`
	Type                   string   `xml:"type,attr,omitempty"`
	CustomizeOnInstantiate bool     `xml:"CustomizeOnInstantiate"`
	Link                   LinkList `xml:"Link,omitempty"`
}

// LeaseSettingsSection represents vApp lease settings.
// Type: LeaseSettingsSectionType
// Namespace: http://www.vmware.com/vcloud/v1.5
// Description: Represents vApp lease settings.
// Since: 0.9
type LeaseSettingsSection struct {
	HREF                      string `xml:"href,attr,omitempty"`
	Type                      string `xml:"type,attr,omitempty"`
	DeploymentLeaseExpiration string `xml:"DeploymentLeaseExpiration,omitempty"`
	DeploymentLeaseInSeconds  int    `xml:"DeploymentLeaseInSeconds,omitempty"`
	Link                      *Link  `xml:"Link,omitempty"`
	StorageLeaseExpiration    string `xml:"StorageLeaseExpiration,omitempty"`
	StorageLeaseInSeconds     int    `xml:"StorageLeaseInSeconds,omitempty"`
}

// IPRange represents a range of IP addresses, start and end inclusive.
// Type: IpRangeType
// Namespace: http://www.vmware.com/vcloud/v1.5
// Description: Represents a range of IP addresses, start and end inclusive.
// Since: 0.9
type IPRange struct {
	StartAddress string `xml:"StartAddress"` // Start address of the IP range.
	EndAddress   string `xml:"EndAddress"`   // End address of the IP range.
}

// DhcpService represents a DHCP network service.
// Type: DhcpServiceType
// Namespace: http://www.vmware.com/vcloud/v1.5
// Description: Represents a DHCP network service.
// Since:
type DhcpService struct {
	IsEnabled           bool     `xml:"IsEnabled"`                     // Enable or disable the service using this flag
	DefaultLeaseTime    int      `xml:"DefaultLeaseTime,omitempty"`    // Default lease in seconds for DHCP addresses.
	MaxLeaseTime        int      `xml:"MaxLeaseTime"`                  //	Max lease in seconds for DHCP addresses.
	IPRange             *IPRange `xml:"IpRange"`                       //	IP range for DHCP addresses.
	RouterIP            string   `xml:"RouterIp,omitempty"`            // Router IP.
	SubMask             string   `xml:"SubMask,omitempty"`             // The subnet mask.
	PrimaryNameServer   string   `xml:"PrimaryNameServer,omitempty"`   // The primary name server.
	SecondaryNameServer string   `xml:"SecondaryNameServer,omitempty"` // The secondary name server.
	DomainName          string   `xml:"DomainName,omitempty"`          //	The domain name.
}

// NetworkFeatures represents features of a network.
// Type: NetworkFeaturesType
// Namespace: http://www.vmware.com/vcloud/v1.5
// Description: Represents features of a network.
// Since:
type NetworkFeatures struct {
	DhcpService          *DhcpService          `xml:"DhcpService,omitempty"`          // Substitute for NetworkService. DHCP service settings
	FirewallService      *FirewallService      `xml:"FirewallService,omitempty"`      // Substitute for NetworkService. Firewall service settings
	NatService           *NatService           `xml:"NatService,omitempty"`           // Substitute for NetworkService. NAT service settings
	StaticRoutingService *StaticRoutingService `xml:"StaticRoutingService,omitempty"` // Substitute for NetworkService. Static Routing service settings
	// TODO: Not Implemented
	// IpsecVpnService      IpsecVpnService      `xml:"IpsecVpnService,omitempty"`      // Substitute for NetworkService. Ipsec Vpn service settings
}

// IPAddresses a list of IP addresses
// Type: IpAddressesType
// Namespace: http://www.vmware.com/vcloud/v1.5
// Description: A list of IP addresses.
// Since: 0.9
type IPAddresses struct {
	IPAddress string `xml:"IpAddress,omitempty"` // An IP address.
}

// IPRanges represents a list of IP ranges.
// Type: IpRangesType
// Namespace: http://www.vmware.com/vcloud/v1.5
// Description: Represents a list of IP ranges.
// Since: 0.9
type IPRanges struct {
	IPRange []*IPRange `xml:"IpRange,omitempty"` // IP range.
}

// IPScope specifies network settings like gateway, network mask, DNS servers IP ranges etc
// Type: IpScopeType
// Namespace: http://www.vmware.com/vcloud/v1.5
// Description: Specify network settings like gateway, network mask, DNS servers, IP ranges, etc.
// Since: 0.9
type IPScope struct {
	IsInherited          bool            `xml:"IsInherited"`                    // True if the IP scope is inherit from parent network.
	Gateway              string          `xml:"Gateway,omitempty"`              // Gateway of the network.
	Netmask              string          `xml:"Netmask,omitempty"`              // Network mask.
	DNS1                 string          `xml:"Dns1,omitempty"`                 // Primary DNS server.
	DNS2                 string          `xml:"Dns2,omitempty"`                 // Secondary DNS server.
	DNSSuffix            string          `xml:"DnsSuffix,omitempty"`            // DNS suffix.
	IsEnabled            bool            `xml:"IsEnabled,omitempty"`            // Indicates if subnet is enabled or not. Default value is True.
	IPRanges             *IPRanges       `xml:"IpRanges,omitempty"`             // IP ranges used for static pool allocation in the network.
	AllocatedIPAddresses *IPAddresses    `xml:"AllocatedIpAddresses,omitempty"` // Read-only list of allocated IP addresses in the network.
	SubAllocations       *SubAllocations `xml:"SubAllocations,omitempty"`       // Read-only list of IP addresses that are sub allocated to edge gateways.
}

// SubAllocations a list of IP addresses that are sub allocated to edge gateways.
// Type: SubAllocationsType
// Namespace: http://www.vmware.com/vcloud/v1.5
// Description: A list of IP addresses that are sub allocated to edge gateways.
// Since: 5.1
type SubAllocations struct {
	// Attributes
	HREF string `xml:"href,attr,omitempty"` // The URI of the entity.
	Type string `xml:"type,attr,omitempty"` // The MIME type of the entity.
	// Elements
	Link          LinkList       `xml:"Link,omitempty"`          // A reference to an entity or operation associated with this object.
	SubAllocation *SubAllocation `xml:"SubAllocation,omitempty"` // IP Range sub allocated to a edge gateway.
}

// SubAllocation IP range sub allocated to an edge gateway.
// Type: SubAllocationType
// Namespace: http://www.vmware.com/vcloud/v1.5
// Description: IP range sub allocated to an edge gateway.
// Since: 5.1
type SubAllocation struct {
	EdgeGateway *Reference `xml:"EdgeGateway,omitempty"` // Edge gateway that uses this sub allocation.
	IPRanges    *IPRanges  `xml:"IpRanges,omitempty"`    // IP range sub allocated to the edge gateway.
}

// IPScopes represents a list of IP scopes.
// Type: IpScopesType
// Namespace: http://www.vmware.com/vcloud/v1.5
// Description: Represents a list of IP scopes.
// Since: 5.1
type IPScopes struct {
	IPScope []*IPScope `xml:"IpScope"` // IP scope.
}

// NetworkConfiguration is the configuration applied to a network. This is an abstract base type.
// The concrete types include those for vApp and Organization wide networks.
// Type: NetworkConfigurationType
// Namespace: http://www.vmware.com/vcloud/v1.5
// Description: The configurations applied to a network. This is an abstract base type. The concrete types include those for vApp and Organization wide networks.
// Since: 0.9
type NetworkConfiguration struct {
	Xmlns                          string           `xml:"xmlns,attr,omitempty"`
	BackwardCompatibilityMode      bool             `xml:"BackwardCompatibilityMode"`
	IPScopes                       *IPScopes        `xml:"IpScopes,omitempty"`
	ParentNetwork                  *Reference       `xml:"ParentNetwork,omitempty"`
	FenceMode                      string           `xml:"FenceMode"`
	RetainNetInfoAcrossDeployments *bool            `xml:"RetainNetInfoAcrossDeployments,omitempty"`
	Features                       *NetworkFeatures `xml:"Features,omitempty"`

	// SubInterface and DistributedInterface are mutually exclusive
	// When they are both nil, it means the "internal" interface (the default) will be used.
	// When one of them is set, the corresponding interface will be used.
	// They cannot be both set (we'll get an API error if we do).
	SubInterface         *bool `xml:"SubInterface,omitempty"`
	DistributedInterface *bool `xml:"DistributedInterface,omitempty"`
	GuestVlanAllowed     *bool `xml:"GuestVlanAllowed,omitempty"`
	// TODO: Not Implemented
	// RouterInfo                     RouterInfo           `xml:"RouterInfo,omitempty"`
	// SyslogServerSettings           SyslogServerSettings `xml:"SyslogServerSettings,omitempty"`
}

// VAppNetworkConfiguration represents a vApp network configuration
// Used in vApp network configuration actions as part of vApp type,
// VApp.NetworkConfigSection.NetworkConfig or directly as NetworkConfigSection.NetworkConfig for various API calls.
// Type: VAppNetworkConfigurationType
// Namespace: http://www.vmware.com/vcloud/v1.5
// Description: Represents a vApp network configuration.
// Since: 0.9
type VAppNetworkConfiguration struct {
	HREF        string `xml:"href,attr,omitempty"`
	Type        string `xml:"type,attr,omitempty"`
	ID          string `xml:"id,attr,omitempty"`
	NetworkName string `xml:"networkName,attr"`

	Link          *Link                 `xml:"Link,omitempty"`
	Description   string                `xml:"Description,omitempty"`
	Configuration *NetworkConfiguration `xml:"Configuration"`
	IsDeployed    bool                  `xml:"IsDeployed"`
}

// VAppNetwork represents a vApp network configuration
// Used as input PUT /network/{id}
// Type: VAppNetworkType
// Namespace: http://www.vmware.com/vcloud/v1.5
// Description: Represents a vApp network configuration.
// Since: 0.9
type VAppNetwork struct {
	Xmlns    string `xml:"xmlns,attr,omitempty"`
	HREF     string `xml:"href,attr,omitempty"`
	Type     string `xml:"type,attr,omitempty"`
	ID       string `xml:"id,attr,omitempty"`
	Name     string `xml:"name,attr"`
<<<<<<< HEAD
	Deployed *bool  `xml:"deployed,attr"`
=======
	Deployed *bool  `xml:"deployed,attr"` // True if the network is deployed.
>>>>>>> c31f2de0

	Link          *Link                 `xml:"Link,omitempty"`
	Description   string                `xml:"Description,omitempty"`
	Tasks         *TasksInProgress      `xml:"Tasks,omitempty"`
	Configuration *NetworkConfiguration `xml:"Configuration"`
}

// NetworkConfigSection is container for vApp networks.
// Type: NetworkConfigSectionType
// Namespace: http://www.vmware.com/vcloud/v1.5
// Description: Container for vApp networks.
// Since: 0.9
type NetworkConfigSection struct {
	// Extends OVF Section_Type
	// FIXME: Fix the OVF section
	XMLName xml.Name `xml:"NetworkConfigSection"`
	Xmlns   string   `xml:"xmlns,attr,omitempty"`
	Ovf     string   `xml:"xmlns:ovf,attr,omitempty"`

	Info string `xml:"ovf:Info"`
	//
	HREF          string                     `xml:"href,attr,omitempty"`
	Type          string                     `xml:"type,attr,omitempty"`
	Link          *Link                      `xml:"Link,omitempty"`
	NetworkConfig []VAppNetworkConfiguration `xml:"NetworkConfig,omitempty"`
}

// NetworkNames allows to extract network names
func (n NetworkConfigSection) NetworkNames() []string {
	var list []string
	for _, netConfig := range n.NetworkConfig {
		list = append(list, netConfig.NetworkName)
	}
	return list
}

// NetworkConnection represents a network connection in the virtual machine.
// Type: NetworkConnectionType
// Namespace: http://www.vmware.com/vcloud/v1.5
// Description: Represents a network connection in the virtual machine.
// Since: 0.9
type NetworkConnection struct {
	Network                 string `xml:"network,attr"`                      // Name of the network to which this NIC is connected.
	NeedsCustomization      bool   `xml:"needsCustomization,attr,omitempty"` // True if this NIC needs customization.
	NetworkConnectionIndex  int    `xml:"NetworkConnectionIndex"`            // Virtual slot number associated with this NIC. First slot number is 0.
	IPAddress               string `xml:"IpAddress,omitempty"`               // IP address assigned to this NIC.
	ExternalIPAddress       string `xml:"ExternalIpAddress,omitempty"`       // If the network to which this NIC connects provides NAT services, the external address assigned to this NIC appears here.
	IsConnected             bool   `xml:"IsConnected"`                       // If the virtual machine is undeployed, this value specifies whether the NIC should be connected upon deployment. If the virtual machine is deployed, this value reports the current status of this NIC's connection, and can be updated to change that connection status.
	MACAddress              string `xml:"MACAddress,omitempty"`              // MAC address associated with the NIC.
	IPAddressAllocationMode string `xml:"IpAddressAllocationMode"`           // IP address allocation mode for this connection. One of: POOL (A static IP address is allocated automatically from a pool of addresses.) DHCP (The IP address is obtained from a DHCP service.) MANUAL (The IP address is assigned manually in the IpAddress element.) NONE (No IP addressing mode specified.)
	NetworkAdapterType      string `xml:"NetworkAdapterType,omitempty"`
}

// NetworkConnectionSection the container for the network connections of this virtual machine.
// Type: NetworkConnectionSectionType
// Namespace: http://www.vmware.com/vcloud/v1.5
// Description: Container for the network connections of this virtual machine.
// Since: 0.9
type NetworkConnectionSection struct {
	// Extends OVF Section_Type
	// FIXME: Fix the OVF section
	XMLName xml.Name `xml:"NetworkConnectionSection"`
	Xmlns   string   `xml:"xmlns,attr,omitempty"`
	Ovf     string   `xml:"xmlns:ovf,attr,omitempty"`

	Info string `xml:"ovf:Info"`
	//
	HREF                          string               `xml:"href,attr,omitempty"`
	Type                          string               `xml:"type,attr,omitempty"`
	PrimaryNetworkConnectionIndex int                  `xml:"PrimaryNetworkConnectionIndex"`
	NetworkConnection             []*NetworkConnection `xml:"NetworkConnection,omitempty"`
	Link                          *Link                `xml:"Link,omitempty"`
}

// InstantiationParams is a container for ovf:Section_Type elements that specify vApp configuration on instantiate, compose, or recompose.
// Type: InstantiationParamsType
// Namespace: http://www.vmware.com/vcloud/v1.5
// Description: Container for ovf:Section_Type elements that specify vApp configuration on instantiate, compose, or recompose.
// Since: 0.9
type InstantiationParams struct {
	CustomizationSection         *CustomizationSection         `xml:"CustomizationSection,omitempty"`
	DefaultStorageProfileSection *DefaultStorageProfileSection `xml:"DefaultStorageProfileSection,omitempty"`
	GuestCustomizationSection    *GuestCustomizationSection    `xml:"GuestCustomizationSection,omitempty"`
	LeaseSettingsSection         *LeaseSettingsSection         `xml:"LeaseSettingsSection,omitempty"`
	NetworkConfigSection         *NetworkConfigSection         `xml:"NetworkConfigSection,omitempty"`
	NetworkConnectionSection     *NetworkConnectionSection     `xml:"NetworkConnectionSection,omitempty"`
	ProductSection               *ProductSection               `xml:"ProductSection,omitempty"`
	// TODO: Not Implemented
	// SnapshotSection              SnapshotSection              `xml:"SnapshotSection,omitempty"`
}

// OrgVDCNetwork represents an Org VDC network in the vCloud model.
// Type: OrgVdcNetworkType
// Namespace: http://www.vmware.com/vcloud/v1.5
// Description: Represents an Org VDC network in the vCloud model.
// Since: 5.1
type OrgVDCNetwork struct {
	XMLName         xml.Name              `xml:"OrgVdcNetwork"`
	Xmlns           string                `xml:"xmlns,attr,omitempty"`
	HREF            string                `xml:"href,attr,omitempty"`
	Type            string                `xml:"type,attr,omitempty"`
	ID              string                `xml:"id,attr,omitempty"`
	OperationKey    string                `xml:"operationKey,attr,omitempty"`
	Name            string                `xml:"name,attr"`
	Status          string                `xml:"status,attr,omitempty"`
	Link            []Link                `xml:"Link,omitempty"`
	Description     string                `xml:"Description,omitempty"`
	Configuration   *NetworkConfiguration `xml:"Configuration,omitempty"`
	EdgeGateway     *Reference            `xml:"EdgeGateway,omitempty"`
	ServiceConfig   *GatewayFeatures      `xml:"ServiceConfig,omitempty"` // Specifies the service configuration for an isolated Org VDC networks
	IsShared        bool                  `xml:"IsShared"`
	VimPortGroupRef []*VimObjectRef       `xml:"VimPortGroupRef,omitempty"` // Needed to set up DHCP inside ServiceConfig
	Tasks           *TasksInProgress      `xml:"Tasks,omitempty"`
}

// SupportedHardwareVersions contains a list of VMware virtual hardware versions supported in this vDC.
// Type: SupportedHardwareVersionsType
// Namespace: http://www.vmware.com/vcloud/v1.5
// Description: Contains a list of VMware virtual hardware versions supported in this vDC.
// Since: 1.5
type SupportedHardwareVersions struct {
	SupportedHardwareVersion []string `xml:"SupportedHardwareVersion,omitempty"` // A virtual hardware version supported in this vDC.
}

// Capabilities collection of supported hardware capabilities.
// Type: CapabilitiesType
// Namespace: http://www.vmware.com/vcloud/v1.5
// Description: Collection of supported hardware capabilities.
// Since: 1.5
type Capabilities struct {
	SupportedHardwareVersions *SupportedHardwareVersions `xml:"SupportedHardwareVersions,omitempty"` // Read-only list of virtual hardware versions supported by this vDC.
}

// Vdc represents the user view of an organization VDC.
// Type: VdcType
// Namespace: http://www.vmware.com/vcloud/v1.5
// Description: Represents the user view of an organization VDC.
// Since: 0.9
type Vdc struct {
	HREF         string `xml:"href,attr,omitempty"`
	Type         string `xml:"type,attr,omitempty"`
	ID           string `xml:"id,attr,omitempty"`
	OperationKey string `xml:"operationKey,attr,omitempty"`
	Name         string `xml:"name,attr"`
	Status       int    `xml:"status,attr,omitempty"`

	Link               LinkList             `xml:"Link,omitempty"`
	Description        string               `xml:"Description,omitempty"`
	Tasks              *TasksInProgress     `xml:"Tasks,omitempty"`
	AllocationModel    string               `xml:"AllocationModel"`
	ComputeCapacity    []*ComputeCapacity   `xml:"ComputeCapacity"`
	ResourceEntities   []*ResourceEntities  `xml:"ResourceEntities,omitempty"`
	AvailableNetworks  []*AvailableNetworks `xml:"AvailableNetworks,omitempty"`
	Capabilities       []*Capabilities      `xml:"Capabilities,omitempty"`
	NicQuota           int                  `xml:"NicQuota"`
	NetworkQuota       int                  `xml:"NetworkQuota"`
	UsedNetworkCount   int                  `xml:"UsedNetworkCount,omitempty"`
	VMQuota            int                  `xml:"VmQuota"`
	IsEnabled          bool                 `xml:"IsEnabled"`
	VdcStorageProfiles *VdcStorageProfiles  `xml:"VdcStorageProfiles"`
}

// AdminVdc represents the admin view of an organization VDC.
// Type: AdminVdcType
// Namespace: http://www.vmware.com/vcloud/v1.5
// Description: Represents the admin view of an organization VDC.
// Since: 0.9
type AdminVdc struct {
	Xmlns string `xml:"xmlns,attr"`
	Vdc

	VCpuInMhz2                    *int64         `xml:"VCpuInMhz2,omitempty"`
	ResourceGuaranteedMemory      *float64       `xml:"ResourceGuaranteedMemory,omitempty"`
	ResourceGuaranteedCpu         *float64       `xml:"ResourceGuaranteedCpu,omitempty"`
	VCpuInMhz                     *int64         `xml:"VCpuInMhz,omitempty"`
	IsThinProvision               *bool          `xml:"IsThinProvision,omitempty"`
	NetworkPoolReference          *Reference     `xml:"NetworkPoolReference,omitempty"`
	ProviderVdcReference          *Reference     `xml:"ProviderVdcReference"`
	ResourcePoolRefs              *VimObjectRefs `xml:"vmext:ResourcePoolRefs,omitempty"`
	UsesFastProvisioning          *bool          `xml:"UsesFastProvisioning,omitempty"`
	OverCommitAllowed             bool           `xml:"OverCommitAllowed,omitempty"`
	VmDiscoveryEnabled            bool           `xml:"VmDiscoveryEnabled,omitempty"`
	IsElastic                     *bool          `xml:"IsElastic,omitempty"`                     // Supported from 32.0 for the Flex model
	IncludeMemoryOverhead         *bool          `xml:"IncludeMemoryOverhead,omitempty"`         // Supported from 32.0 for the Flex model
	UniversalNetworkPoolReference *Reference     `xml:"UniversalNetworkPoolReference,omitempty"` // Reference to a universal network pool
}

// VdcStorageProfile represents the parameters to create a storage profile in an organization vDC.
// Type: VdcStorageProfileParamsType
// Namespace: http://www.vmware.com/vcloud/v1.5
// Description: Represents the parameters to create a storage profile in an organization vDC.
// Since: 5.1
// https://code.vmware.com/apis/220/vcloud#/doc/doc/types/VdcStorageProfileParamsType.html
type VdcStorageProfile struct {
	Enabled                   bool       `xml:"Enabled,omitempty"`
	Units                     string     `xml:"Units"`
	Limit                     int64      `xml:"Limit"`
	Default                   bool       `xml:"Default"`
	ProviderVdcStorageProfile *Reference `xml:"ProviderVdcStorageProfile"`
}

// VdcConfiguration models the payload for creating a VDC.
// Type: CreateVdcParamsType
// Namespace: http://www.vmware.com/vcloud/v1.5
// Description: Parameters for creating an organization VDC
// Since: 5.1
// https://code.vmware.com/apis/220/vcloud#/doc/doc/types/CreateVdcParamsType.html
type VdcConfiguration struct {
	XMLName                  xml.Name             `xml:"CreateVdcParams"`
	Xmlns                    string               `xml:"xmlns,attr"`
	Name                     string               `xml:"name,attr"`
	Description              string               `xml:"Description,omitempty"`
	AllocationModel          string               `xml:"AllocationModel"` // Flex supported from 32.0
	ComputeCapacity          []*ComputeCapacity   `xml:"ComputeCapacity"`
	NicQuota                 int                  `xml:"NicQuota,omitempty"`
	NetworkQuota             int                  `xml:"NetworkQuota,omitempty"`
	VmQuota                  int                  `xml:"VmQuota,omitempty"`
	IsEnabled                bool                 `xml:"IsEnabled,omitempty"`
	VdcStorageProfile        []*VdcStorageProfile `xml:"VdcStorageProfile"`
	ResourceGuaranteedMemory *float64             `xml:"ResourceGuaranteedMemory,omitempty"`
	ResourceGuaranteedCpu    *float64             `xml:"ResourceGuaranteedCpu,omitempty"`
	VCpuInMhz                int64                `xml:"VCpuInMhz,omitempty"`
	IsThinProvision          bool                 `xml:"IsThinProvision,omitempty"`
	NetworkPoolReference     *Reference           `xml:"NetworkPoolReference,omitempty"`
	ProviderVdcReference     *Reference           `xml:"ProviderVdcReference"`
	UsesFastProvisioning     bool                 `xml:"UsesFastProvisioning,omitempty"`
	OverCommitAllowed        bool                 `xml:"OverCommitAllowed,omitempty"`
	VmDiscoveryEnabled       bool                 `xml:"VmDiscoveryEnabled,omitempty"`
	IsElastic                *bool                `xml:"IsElastic,omitempty"`             // Supported from 32.0 for the Flex model
	IncludeMemoryOverhead    *bool                `xml:"IncludeMemoryOverhead,omitempty"` // Supported from 32.0 for the Flex model
}

// Task represents an asynchronous operation in vCloud Director.
// Type: TaskType
// Namespace: http://www.vmware.com/vcloud/v1.5
// Description: Represents an asynchronous operation in vCloud Director.
// Since: 0.9
// Comments added from https://code.vmware.com/apis/912/vmware-cloud-director/doc/doc/types/TaskType.html
type Task struct {
	HREF             string           `xml:"href,attr,omitempty"`             // The URI of the entity.
	Type             string           `xml:"type,attr,omitempty"`             // The MIME type of the entity.
	ID               string           `xml:"id,attr,omitempty"`               // The entity identifier, expressed in URN format. The value of this attribute uniquely identifies the entity, persists for the life of the entity, and is never reused.
	OperationKey     string           `xml:"operationKey,attr,omitempty"`     // Optional unique identifier to support idempotent semantics for create and delete operations.
	Name             string           `xml:"name,attr"`                       // The name of the entity.
	Status           string           `xml:"status,attr"`                     // The execution status of the task. One of queued, preRunning, running, success, error, aborted
	Operation        string           `xml:"operation,attr,omitempty"`        // A message describing the operation that is tracked by this task.
	OperationName    string           `xml:"operationName,attr,omitempty"`    // The short name of the operation that is tracked by this task.
	ServiceNamespace string           `xml:"serviceNamespace,attr,omitempty"` // Identifier of the service that created the task. It must not start with com.vmware.vcloud and the length must be between 1 and 128 symbols.
	StartTime        string           `xml:"startTime,attr,omitempty"`        // The date and time the system started executing the task. May not be present if the task has not been executed yet.
	EndTime          string           `xml:"endTime,attr,omitempty"`          // The date and time that processing of the task was completed. May not be present if the task is still being executed.
	ExpiryTime       string           `xml:"expiryTime,attr,omitempty"`       // The date and time at which the task resource will be destroyed and no longer available for retrieval. May not be present if the task has not been executed or is still being executed.
	CancelRequested  bool             `xml:"cancelRequested,attr,omitempty"`  // Whether user has requested this processing to be canceled.
	Description      string           `xml:"Description,omitempty"`           // Optional description.
	Details          string           `xml:"Details,omitempty"`               // Detailed message about the task. Also contained by the Owner entity when task status is preRunning.
	Error            *Error           `xml:"Error,omitempty"`                 // Represents error information from a failed task.
	Link             *Link            `xml:"Link,omitempty"`                  // A reference to an entity or operation associated with this object.
	Organization     *Reference       `xml:"Organization,omitempty"`          // The organization to which the User belongs.
	Owner            *Reference       `xml:"Owner,omitempty"`                 // Reference to the owner of the task. This is typically the object that the task is creating or updating.
	Progress         int              `xml:"Progress,omitempty"`              // Read-only indicator of task progress as an approximate percentage between 0 and 100. Not available for all tasks.
	Tasks            *TasksInProgress `xml:"Tasks,omitempty"`                 // A list of queued, running, or recently completed tasks associated with this entity.
	User             *Reference       `xml:"User,omitempty"`                  // The user who started the task.
	//
	// TODO: add the following fields
	// Params      anyType        The parameters with which this task was started.
	// Result      ResultType	    An optional element that can be used to hold the result of a task.
	// VcTaskList  VcTaskListType List of Virtual Center tasks related to this vCD task.
}

// CapacityWithUsage represents a capacity and usage of a given resource.
// Type: CapacityWithUsageType
// Namespace: http://www.vmware.com/vcloud/v1.5
// Description: Represents a capacity and usage of a given resource.
// Since: 0.9
type CapacityWithUsage struct {
	Units     string `xml:"Units"`
	Allocated int64  `xml:"Allocated"`
	Limit     int64  `xml:"Limit"`
	Reserved  int64  `xml:"Reserved,omitempty"`
	Used      int64  `xml:"Used,omitempty"`
}

// ComputeCapacity represents VDC compute capacity.
// Type: ComputeCapacityType
// Namespace: http://www.vmware.com/vcloud/v1.5
// Description: Represents VDC compute capacity.
// Since: 0.9
type ComputeCapacity struct {
	CPU    *CapacityWithUsage `xml:"Cpu"`
	Memory *CapacityWithUsage `xml:"Memory"`
}

// Reference is a reference to a resource. Contains an href attribute and optional name and type attributes.
// Type: ReferenceType
// Namespace: http://www.vmware.com/vcloud/v1.5
// Description: A reference to a resource. Contains an href attribute and optional name and type attributes.
// Since: 0.9
type Reference struct {
	HREF string `xml:"href,attr"`
	ID   string `xml:"id,attr,omitempty"`
	Type string `xml:"type,attr,omitempty"`
	Name string `xml:"name,attr,omitempty"`
}

// ResourceReference represents a reference to a resource. Contains an href attribute, a resource status attribute, and optional name and type attributes.
// Type: ResourceReferenceType
// Namespace: http://www.vmware.com/vcloud/v1.5
// Description: Represents a reference to a resource. Contains an href attribute, a resource status attribute, and optional name and type attributes.
// Since: 0.9
type ResourceReference struct {
	HREF   string `xml:"href,attr"`
	ID     string `xml:"id,attr,omitempty"`
	Type   string `xml:"type,attr,omitempty"`
	Name   string `xml:"name,attr,omitempty"`
	Status string `xml:"status,attr,omitempty"`
}

// VdcStorageProfiles is a container for references to storage profiles associated with a vDC.
// Element: VdcStorageProfiles
// Type: VdcStorageProfilesType
// Namespace: http://www.vmware.com/vcloud/v1.5
// Description: Container for references to storage profiles associated with a vDC.
// Since: 5.1
type VdcStorageProfiles struct {
	VdcStorageProfile []*Reference `xml:"VdcStorageProfile,omitempty"`
}

// ResourceEntities is a container for references to ResourceEntity objects in this vDC.
// Type: ResourceEntitiesType
// Namespace: http://www.vmware.com/vcloud/v1.5
// Description: Container for references to ResourceEntity objects in this vDC.
// Since: 0.9
type ResourceEntities struct {
	ResourceEntity []*ResourceReference `xml:"ResourceEntity,omitempty"`
}

// AvailableNetworks is a container for references to available organization vDC networks.
// Type: AvailableNetworksType
// Namespace: http://www.vmware.com/vcloud/v1.5
// Description: Container for references to available organization vDC networks.
// Since: 0.9
type AvailableNetworks struct {
	Network []*Reference `xml:"Network,omitempty"`
}

// Link extends reference type by adding relation attribute. Defines a hyper-link with a relationship, hyper-link reference, and an optional MIME type.
// Type: LinkType
// Namespace: http://www.vmware.com/vcloud/v1.5
// Description: Extends reference type by adding relation attribute. Defines a hyper-link with a relationship, hyper-link reference, and an optional MIME type.
// Since: 0.9
type Link struct {
	HREF string `xml:"href,attr"`
	ID   string `xml:"id,attr,omitempty"`
	Type string `xml:"type,attr,omitempty"`
	Name string `xml:"name,attr,omitempty"`
	Rel  string `xml:"rel,attr"`
}

// OrgList represents a lists of Organizations
// Type: OrgType
// Namespace: http://www.vmware.com/vcloud/v1.5
// Description: Represents a list of vCloud Director organizations.
// Since: 0.9
type OrgList struct {
	Link LinkList `xml:"Link,omitempty"`
	Org  []*Org   `xml:"Org,omitempty"`
}

// Org represents the user view of a vCloud Director organization.
// Type: OrgType
// Namespace: http://www.vmware.com/vcloud/v1.5
// Description: Represents the user view of a vCloud Director organization.
// Since: 0.9
type Org struct {
	HREF         string           `xml:"href,attr,omitempty"`
	Type         string           `xml:"type,attr,omitempty"`
	ID           string           `xml:"id,attr,omitempty"`
	OperationKey string           `xml:"operationKey,attr,omitempty"`
	Name         string           `xml:"name,attr"`
	Description  string           `xml:"Description,omitempty"`
	FullName     string           `xml:"FullName"`
	IsEnabled    bool             `xml:"IsEnabled,omitempty"`
	Link         LinkList         `xml:"Link,omitempty"`
	Tasks        *TasksInProgress `xml:"Tasks,omitempty"`
}

// List of the users within the organization
type OrgUserList struct {
	User []*Reference `xml:"UserReference,omitempty"`
}

type OrgGroupList struct {
	Group []*Reference `xml:"GroupReference,omitempty"`
}

// List of available roles in the organization
type OrgRoleType struct {
	RoleReference []*Reference `xml:"RoleReference,omitempty"`
}

// List of available rights in the organization
type RightsType struct {
	Links          LinkList     `xml:"Link,omitempty"`
	RightReference []*Reference `xml:"RightReference,omitempty"`
}

// AdminOrg represents the admin view of a vCloud Director organization.
// Type: AdminOrgType
// Namespace: http://www.vmware.com/vcloud/v1.5
// Description: Represents the admin view of a vCloud Director organization.
// Since: 0.9
type AdminOrg struct {
	XMLName         xml.Name         `xml:"AdminOrg"`
	Xmlns           string           `xml:"xmlns,attr"`
	HREF            string           `xml:"href,attr,omitempty"`
	Type            string           `xml:"type,attr,omitempty"`
	ID              string           `xml:"id,attr,omitempty"`
	OperationKey    string           `xml:"operationKey,attr,omitempty"`
	Name            string           `xml:"name,attr"`
	Description     string           `xml:"Description,omitempty"`
	FullName        string           `xml:"FullName"`
	IsEnabled       bool             `xml:"IsEnabled,omitempty"`
	Link            LinkList         `xml:"Link,omitempty"`
	Tasks           *TasksInProgress `xml:"Tasks,omitempty"`
	Users           *OrgUserList     `xml:"Users,omitempty"`
	Groups          *OrgGroupList    `xml:"Groups,omitempty"`
	Catalogs        *CatalogsList    `xml:"Catalogs,omitempty"`
	OrgSettings     *OrgSettings     `xml:"Settings,omitempty"`
	Vdcs            *VDCList         `xml:"Vdcs,omitempty"`
	Networks        *NetworksList    `xml:"Networks,omitempty"`
	RightReferences *OrgRoleType     `xml:"RightReferences,omitempty"`
	RoleReferences  *OrgRoleType     `xml:"RoleReferences,omitempty"`
}

// OrgSettingsType represents the settings for a vCloud Director organization.
// Type: OrgSettingsType
// Namespace: http://www.vmware.com/vcloud/v1.5
// Description: Represents the settings of a vCloud Director organization.
// Since: 0.9
type OrgSettings struct {
	//attributes
	HREF string `xml:"href,attr,omitempty"` // The URI of the entity.
	Type string `xml:"type,attr,omitempty"` // The MIME type of the entity.
	//elements
	Link                    LinkList                   `xml:"Link,omitempty"`               // A reference to an entity or operation associated with this object.
	OrgGeneralSettings      *OrgGeneralSettings        `xml:"OrgGeneralSettings,omitempty"` // General Settings for the org, not-required
	OrgVAppLeaseSettings    *VAppLeaseSettings         `xml:"VAppLeaseSettings,omitempty"`
	OrgVAppTemplateSettings *VAppTemplateLeaseSettings `xml:"VAppTemplateLeaseSettings,omitempty"` // Vapp template lease settings, not required
	OrgLdapSettings         *OrgLdapSettingsType       `xml:"OrgLdapSettings,omitempty"`           //LDAP settings, not-requried, defaults to none

}

// OrgGeneralSettingsType represents the general settings for a vCloud Director organization.
// Type: OrgGeneralSettingsType
// Namespace: http://www.vmware.com/vcloud/v1.5
// Description: Represents the user view of a vCloud Director organization.
// Since: 0.9
type OrgGeneralSettings struct {
	HREF string   `xml:"href,attr,omitempty"` // The URI of the entity.
	Type string   `xml:"type,attr,omitempty"` // The MIME type of the entity.
	Link LinkList `xml:"Link,omitempty"`      // A reference to an entity or operation associated with this object.

	CanPublishCatalogs       bool `xml:"CanPublishCatalogs,omitempty"`
	DeployedVMQuota          int  `xml:"DeployedVMQuota,omitempty"`
	StoredVMQuota            int  `xml:"StoredVmQuota,omitempty"`
	UseServerBootSequence    bool `xml:"UseServerBootSequence,omitempty"`
	DelayAfterPowerOnSeconds int  `xml:"DelayAfterPowerOnSeconds,omitempty"`
}

// VAppTemplateLeaseSettings represents the vapp template lease settings for a vCloud Director organization.
// Type: VAppTemplateLeaseSettingsType
// Namespace: http://www.vmware.com/vcloud/v1.5
// Description: Represents the vapp template lease settings of a vCloud Director organization.
// Since: 0.9
type VAppTemplateLeaseSettings struct {
	HREF string   `xml:"href,attr,omitempty"` // The URI of the entity.
	Type string   `xml:"type,attr,omitempty"` // The MIME type of the entity.
	Link LinkList `xml:"Link,omitempty"`      // A reference to an entity or operation associated with this object.

	DeleteOnStorageLeaseExpiration *bool `xml:"DeleteOnStorageLeaseExpiration,omitempty"`
	StorageLeaseSeconds            *int  `xml:"StorageLeaseSeconds,omitempty"`
}

type VAppLeaseSettings struct {
	HREF string   `xml:"href,attr,omitempty"` // The URI of the entity.
	Type string   `xml:"type,attr,omitempty"` // The MIME type of the entity.
	Link LinkList `xml:"Link,omitempty"`      // A reference to an entity or operation associated with this object.

	DeleteOnStorageLeaseExpiration   *bool `xml:"DeleteOnStorageLeaseExpiration,omitempty"`
	DeploymentLeaseSeconds           *int  `xml:"DeploymentLeaseSeconds,omitempty"`
	StorageLeaseSeconds              *int  `xml:"StorageLeaseSeconds,omitempty"`
	PowerOffOnRuntimeLeaseExpiration *bool `xml:"PowerOffOnRuntimeLeaseExpiration,omitempty"`
}

type OrgFederationSettings struct {
	HREF string   `xml:"href,attr,omitempty"` // The URI of the entity.
	Type string   `xml:"type,attr,omitempty"` // The MIME type of the entity.
	Link LinkList `xml:"Link,omitempty"`      // A reference to an entity or operation associated with this object.

	Enabled bool `xml:"Enabled,omitempty"`
}

// OrgLdapSettingsType represents the ldap settings for a vCloud Director organization.
// Type: OrgLdapSettingsType
// Namespace: http://www.vmware.com/vcloud/v1.5
// Description: Represents the ldap settings of a vCloud Director organization.
// Since: 0.9
type OrgLdapSettingsType struct {
	XMLName xml.Name `xml:"OrgLdapSettings"`
	Xmlns   string   `xml:"xmlns,attr,omitempty"`
	HREF    string   `xml:"href,attr,omitempty"` // The URI of the entity.
	Type    string   `xml:"type,attr,omitempty"` // The MIME type of the entity.
	Link    LinkList `xml:"Link,omitempty"`      // A reference to an entity or operation associated with this object.

	CustomUsersOu         string                 `xml:"CustomUsersOu,omitempty"`         // If OrgLdapMode is SYSTEM, specifies an LDAP attribute=value pair to use for OU (organizational unit).
	OrgLdapMode           string                 `xml:"OrgLdapMode,omitempty"`           // LDAP mode you want
	CustomOrgLdapSettings *CustomOrgLdapSettings `xml:"CustomOrgLdapSettings,omitempty"` // Needs to be set if user chooses custom mode
}

// CustomOrgLdapSettings represents the custom ldap settings for a vCloud Director organization.
// Type: CustomOrgLdapSettingsType
// Namespace: http://www.vmware.com/vcloud/v1.5
// Description: Represents the custom ldap settings of a vCloud Director organization.
// Since: 0.9
// Note. Order of these fields matter and API will error if it is changed
type CustomOrgLdapSettings struct {
	HREF string   `xml:"href,attr,omitempty"` // The URI of the entity.
	Type string   `xml:"type,attr,omitempty"` // The MIME type of the entity.
	Link LinkList `xml:"Link,omitempty"`      // A reference to an entity or operation associated with this object.

	HostName                 string                  `xml:"HostName,omitempty"`
	Port                     int                     `xml:"Port"`
	IsSsl                    bool                    `xml:"IsSsl,omitempty"`
	IsSslAcceptAll           bool                    `xml:"IsSslAcceptAll,omitempty"`
	SearchBase               string                  `xml:"SearchBase,omitempty"`
	Username                 string                  `xml:"UserName,omitempty"`
	Password                 string                  `xml:"Password,omitempty"`
	AuthenticationMechanism  string                  `xml:"AuthenticationMechanism"`
	IsGroupSearchBaseEnabled bool                    `xml:"IsGroupSearchBaseEnabled"`
	GroupSearchBase          string                  `xml:"GroupSearchBase,omitempty"`
	ConnectorType            string                  `xml:"ConnectorType"`   // Defines LDAP service implementation type
	UserAttributes           *OrgLdapUserAttributes  `xml:"UserAttributes"`  // Defines how LDAP attributes are used when importing a user.
	GroupAttributes          *OrgLdapGroupAttributes `xml:"GroupAttributes"` // Defines how LDAP attributes are used when importing a group.
	UseExternalKerberos      bool                    `xml:"UseExternalKerberos"`

	Realm string `xml:"Realm,omitempty"`
}

// OrgLdapGroupAttributes	 represents the ldap group attribute settings for a vCloud Director organization.
// Type: OrgLdapGroupAttributesType
// Namespace: http://www.vmware.com/vcloud/v1.5
// Description: Represents the ldap group attribute settings of a vCloud Director organization.
// Since: 0.9
// Note. Order of these fields matter and API will error if it is changed
type OrgLdapGroupAttributes struct {
	ObjectClass          string `xml:"ObjectClass"`
	ObjectIdentifier     string `xml:"ObjectIdentifier"`
	GroupName            string `xml:"GroupName"`
	Membership           string `xml:"Membership"`
	BackLinkIdentifier   string `xml:"BackLinkIdentifier,omitempty"`
	MembershipIdentifier string `xml:"MembershipIdentifier"`
}

// OrgLdapUserAttributesType represents the ldap user attribute settings for a vCloud Director organization.
// Type: OrgLdapUserAttributesType
// Namespace: http://www.vmware.com/vcloud/v1.5
// Description: Represents the ldap user attribute settings of a vCloud Director organization.
// Since: 0.9
// Note. Order of these fields matter and API will error if it is changed.
type OrgLdapUserAttributes struct {
	ObjectClass               string `xml:"ObjectClass"`
	ObjectIdentifier          string `xml:"ObjectIdentifier"`
	Username                  string `xml:"UserName,omitempty"`
	Email                     string `xml:"Email"`
	FullName                  string `xml:"FullName"`
	GivenName                 string `xml:"GivenName"`
	Surname                   string `xml:"Surname"`
	Telephone                 string `xml:"Telephone"`
	GroupMembershipIdentifier string `xml:"GroupMembershipIdentifier"`
	GroupBackLinkIdentifier   string `xml:"GroupBackLinkIdentifier,omitempty"`
}

// VDCList contains a list of references to Org VDCs
// Type: VdcListType
// Namespace: http://www.vmware.com/vcloud/v1.5
// Description: Represents a list of organization vDCs.
// Since: 0.9
type VDCList struct {
	Vdcs []*Reference `xml:"Vdc,omitempty"`
}

// NetworksListType contains a list of references to Org Networks
// Type: NetworksListType
// Namespace: http://www.vmware.com/vcloud/v1.5
// Description: Represents a list of organization Networks.
// Since: 0.9
type NetworksList struct {
	Networks []*Reference `xml:"Network,omitempty"`
}

// CatalogsList contains a list of references to Org Catalogs
// Type: CatalogsListType
// Namespace: http://www.vmware.com/vcloud/v1.5
// Description: Represents a list of organization Catalogs.
// Since: 0.9
type CatalogsList struct {
	Catalog []*Reference `xml:"CatalogReference,omitempty"`
}

// CatalogItem contains a reference to a VappTemplate or Media object and related metadata.
// Type: CatalogItemType
// Namespace: http://www.vmware.com/vcloud/v1.5
// Description: Contains a reference to a VappTemplate or Media object and related metadata.
// Since: 0.9
type CatalogItem struct {
	HREF          string           `xml:"href,attr,omitempty"`
	Type          string           `xml:"type,attr,omitempty"`
	ID            string           `xml:"id,attr,omitempty"`
	OperationKey  string           `xml:"operationKey,attr,omitempty"`
	Name          string           `xml:"name,attr"`
	Size          int64            `xml:"size,attr,omitempty"`
	DateCreated   string           `xml:"DateCreated,omitempty"`
	Description   string           `xml:"Description,omitempty"`
	Entity        *Entity          `xml:"Entity"`
	Link          LinkList         `xml:"Link,omitempty"`
	Tasks         *TasksInProgress `xml:"Tasks,omitempty"`
	VersionNumber int64            `xml:"VersionNumber,omitempty"`
}

// Entity is a basic entity type in the vCloud object model. Includes a name, an optional description, and an optional list of links.
// Type: EntityType
// Namespace: http://www.vmware.com/vcloud/v1.5
// Description: Basic entity type in the vCloud object model. Includes a name, an optional description, and an optional list of links.
// Since: 0.9
type Entity struct {
	HREF         string           `xml:"href,attr,omitempty"`
	Type         string           `xml:"type,attr,omitempty"`
	ID           string           `xml:"id,attr,omitempty"`
	OperationKey string           `xml:"operationKey,attr,omitempty"`
	Name         string           `xml:"name,attr"`
	Description  string           `xml:"Description,omitempty"`
	Link         LinkList         `xml:"Link,omitempty"`
	Tasks        *TasksInProgress `xml:"Tasks,omitempty"`
}

// CatalogItems is a container for references to catalog items.
// Type: CatalogItemsType
// Namespace: http://www.vmware.com/vcloud/v1.5
// Description: Container for references to catalog items.
// Since: 0.9
type CatalogItems struct {
	CatalogItem []*Reference `xml:"CatalogItem"`
}

// Catalog represents the user view of a Catalog object.
// Type: CatalogType
// Namespace: http://www.vmware.com/vcloud/v1.5
// Description: Represents the user view of a Catalog object.
// https://code.vmware.com/apis/287/vcloud#/doc/doc/types/CatalogType.html
// Since: 0.9
type Catalog struct {
	HREF          string           `xml:"href,attr,omitempty"`
	Type          string           `xml:"type,attr,omitempty"`
	ID            string           `xml:"id,attr,omitempty"`
	OperationKey  string           `xml:"operationKey,attr,omitempty"`
	Name          string           `xml:"name,attr"`
	CatalogItems  []*CatalogItems  `xml:"CatalogItems,omitempty"`
	DateCreated   string           `xml:"DateCreated,omitempty"`
	Description   string           `xml:"Description,omitempty"`
	IsPublished   bool             `xml:"IsPublished,omitempty"`
	Link          LinkList         `xml:"Link,omitempty"`
	Owner         *Owner           `xml:"Owner,omitempty"`
	Tasks         *TasksInProgress `xml:"Tasks,omitempty"`
	VersionNumber int64            `xml:"VersionNumber,omitempty"`
}

// AdminCatalog represents the Admin view of a Catalog object.
// Type: AdminCatalogType
// Namespace: http://www.vmware.com/vcloud/v1.5
// Description: Represents the Admin view of a Catalog object.
// https://code.vmware.com/apis/287/vcloud#/doc/doc/types/AdminCatalogType.html
// Since: 0.9
type AdminCatalog struct {
	Catalog
	XMLName                      xml.Name                      `xml:"AdminCatalog"`
	Xmlns                        string                        `xml:"xmlns,attr"`
	PublishExternalCatalogParams *PublishExternalCatalogParams `xml:"PublishExternalCatalogParams,omitempty"`
	CatalogStorageProfiles       *CatalogStorageProfiles       `xml:"CatalogStorageProfiles,omitempty"`
	ExternalCatalogSubscription  *ExternalCatalogSubscription  `xml:"ExternalCatalogSubscriptionParams,omitempty"`
	IsPublished                  bool                          `xml:"IsPublished,omitempty"`
}

// PublishExternalCatalogParamsType represents the configuration parameters of a catalog published externally
// Type: PublishExternalCatalogParamsType
// Namespace: http://www.vmware.com/vcloud/v1.5
// Description: Represents the configuration parameters of a catalog published externally.
// Since: 5.5
type PublishExternalCatalogParams struct {
	IsCachedEnabled          bool   `xml:"IsCacheEnabled,omitempty"`
	IsPublishedExternally    bool   `xml:"IsPublishedExternally,omitempty"`
	Password                 string `xml:"Password,omitempty"`
	PreserveIdentityInfoFlag bool   `xml:"PreserveIdentityInfoFlag,omitempty"`
	CatalogPublishedUrl      string `xml:"catalogPublishedUrl,omitempty"`
}

// ExternalCatalogSubscription represents the configuration parameters for a catalog that has an external subscription
// Type: ExternalCatalogSubscriptionParamsType
// Namespace: http://www.vmware.com/vcloud/v1.5
// Description: Represents the configuration parameters for a catalog that has an external subscription.
// Since: 5.5
type ExternalCatalogSubscription struct {
	ExpectedSslThumbprint    bool   `xml:"ExpectedSslThumbprint,omitempty"`
	LocalCopy                bool   `xml:"LocalCopy,omitempty"`
	Password                 string `xml:"Password,omitempty"`
	SubscribeToExternalFeeds bool   `xml:"SubscribeToExternalFeeds,omitempty"`
	Location                 string `xml:"Location,omitempty"`
}

// CatalogStorageProfiles represents a container for storage profiles used by this catalog
// Type: CatalogStorageProfiles
// Namespace: http://www.vmware.com/vcloud/v1.5
// Description: Represents a container for storage profiles used by this catalog
// Since: 5.5
type CatalogStorageProfiles struct {
	VdcStorageProfile []*Reference `xml:"VdcStorageProfile,omitempty"`
}

// Owner represents the owner of this entity.
// Type: OwnerType
// Namespace: http://www.vmware.com/vcloud/v1.5
// Description: Represents the owner of this entity.
// Since: 1.5
type Owner struct {
	HREF string     `xml:"href,attr,omitempty"`
	Type string     `xml:"type,attr,omitempty"`
	Link LinkList   `xml:"Link,omitempty"`
	User *Reference `xml:"User"`
}

// Error is the standard error message type used in the vCloud REST API.
// Type: ErrorType
// Namespace: http://www.vmware.com/vcloud/v1.5
// Description: The standard error message type used in the vCloud REST API.
// Since: 0.9
type Error struct {
	Message                 string `xml:"message,attr"`
	MajorErrorCode          int    `xml:"majorErrorCode,attr"`
	MinorErrorCode          string `xml:"minorErrorCode,attr"`
	VendorSpecificErrorCode string `xml:"vendorSpecificErrorCode,attr,omitempty"`
	StackTrace              string `xml:"stackTrace,attr,omitempty"`
}

func (err Error) Error() string {
	return fmt.Sprintf("API Error: %d: %s", err.MajorErrorCode, err.Message)
}

// NSXError is the standard error message type used in the NSX API which is proxied by vCD.
// It has attached method `Error() string` and implements Go's default `type error` interface.
type NSXError struct {
	XMLName    xml.Name `xml:"error"`
	ErrorCode  string   `xml:"errorCode"`
	Details    string   `xml:"details"`
	ModuleName string   `xml:"moduleName"`
}

// Error method implements Go's default `error` interface for NSXError and formats NSX error
// output for human readable output.
func (nsxErr NSXError) Error() string {
	return fmt.Sprintf("%s %s (API error: %s)", nsxErr.ModuleName, nsxErr.Details, nsxErr.ErrorCode)
}

// File represents a file to be transferred (uploaded or downloaded).
// Type: FileType
// Namespace: http://www.vmware.com/vcloud/v1.5
// Description: Represents a file to be transferred (uploaded or downloaded).
// Since: 0.9
type File struct {
	HREF             string           `xml:"href,attr,omitempty"`
	Type             string           `xml:"type,attr,omitempty"`
	ID               string           `xml:"id,attr,omitempty"`
	OperationKey     string           `xml:"operationKey,attr,omitempty"`
	Name             string           `xml:"name,attr"`
	Size             int64            `xml:"size,attr,omitempty"`
	BytesTransferred int64            `xml:"bytesTransferred,attr,omitempty"`
	Checksum         string           `xml:"checksum,attr,omitempty"`
	Description      string           `xml:"Description,omitempty"`
	Link             LinkList         `xml:"Link,omitempty"`
	Tasks            *TasksInProgress `xml:"Tasks,omitempty"`
}

// FilesList represents a list of files to be transferred (uploaded or downloaded).
// Type: FilesListType
// Namespace: http://www.vmware.com/vcloud/v1.5
// Description: Represents a list of files to be transferred (uploaded or downloaded).
// Since: 0.9
type FilesList struct {
	File []*File `xml:"File"`
}

// UndeployVAppParams parameters to an undeploy vApp request.
// Type: UndeployVAppParamsType
// Namespace: http://www.vmware.com/vcloud/v1.5
// Description: Parameters to an undeploy vApp request.
// Since: 0.9
type UndeployVAppParams struct {
	Xmlns               string `xml:"xmlns,attr"`
	UndeployPowerAction string `xml:"UndeployPowerAction,omitempty"`
}

// VMCapabilities allows you to specify certain capabilities of this virtual machine.
// Type: VmCapabilitiesType
// Namespace: http://www.vmware.com/vcloud/v1.5
// Description: Allows you to specify certain capabilities of this virtual machine.
// Since: 5.1
type VMCapabilities struct {
	HREF                string   `xml:"href,attr,omitempty"`
	Type                string   `xml:"type,attr,omitempty"`
	CPUHotAddEnabled    bool     `xml:"CpuHotAddEnabled,omitempty"`
	Link                LinkList `xml:"Link,omitempty"`
	MemoryHotAddEnabled bool     `xml:"MemoryHotAddEnabled,omitempty"`
}

// VMs represents a list of virtual machines.
// Type: VmsType
// Namespace: http://www.vmware.com/vcloud/v1.5
// Description: Represents a list of virtual machines.
// Since: 5.1
type VMs struct {
	HREF        string       `xml:"href,attr,omitempty"`
	Type        string       `xml:"type,attr,omitempty"`
	Link        LinkList     `xml:"Link,omitempty"`
	VMReference []*Reference `xml:"VmReference,omitempty"`
}

/*
 * Types that are completely valid (position, comment, coverage complete)
 */

// ComposeVAppParams represents vApp composition parameters
// Type: ComposeVAppParamsType
// Namespace: http://www.vmware.com/vcloud/v1.5
// Description: Represents vApp composition parameters.
// Since: 0.9
type ComposeVAppParams struct {
	XMLName xml.Name `xml:"ComposeVAppParams"`
	Ovf     string   `xml:"xmlns:ovf,attr"`
	Xsi     string   `xml:"xmlns:xsi,attr"`
	Xmlns   string   `xml:"xmlns,attr"`
	// Attributes
	Name        string `xml:"name,attr,omitempty"`        // Typically used to name or identify the subject of the request. For example, the name of the object being created or modified.
	Deploy      bool   `xml:"deploy,attr"`                // True if the vApp should be deployed at instantiation. Defaults to true.
	PowerOn     bool   `xml:"powerOn,attr"`               // True if the vApp should be powered-on at instantiation. Defaults to true.
	LinkedClone bool   `xml:"linkedClone,attr,omitempty"` // Reserved. Unimplemented.
	// Elements
	Description         string                       `xml:"Description,omitempty"`         // Optional description.
	VAppParent          *Reference                   `xml:"VAppParent,omitempty"`          // Reserved. Unimplemented.
	InstantiationParams *InstantiationParams         `xml:"InstantiationParams,omitempty"` // Instantiation parameters for the composed vApp.
	SourcedItem         *SourcedCompositionItemParam `xml:"SourcedItem,omitempty"`         // Composition item. One of: vApp vAppTemplate Vm.
	AllEULAsAccepted    bool                         `xml:"AllEULAsAccepted,omitempty"`    // True confirms acceptance of all EULAs in a vApp template. Instantiation fails if this element is missing, empty, or set to false and one or more EulaSection elements are present.
}

type ReComposeVAppParams struct {
	XMLName xml.Name `xml:"RecomposeVAppParams"`
	Ovf     string   `xml:"xmlns:ovf,attr"`
	Xsi     string   `xml:"xmlns:xsi,attr"`
	Xmlns   string   `xml:"xmlns,attr"`
	// Attributes
	Name        string `xml:"name,attr,omitempty"`        // Typically used to name or identify the subject of the request. For example, the name of the object being created or modified.
	Deploy      bool   `xml:"deploy,attr"`                // True if the vApp should be deployed at instantiation. Defaults to true.
	PowerOn     bool   `xml:"powerOn,attr"`               // True if the vApp should be powered-on at instantiation. Defaults to true.
	LinkedClone bool   `xml:"linkedClone,attr,omitempty"` // Reserved. Unimplemented.
	// Elements
	Description         string                       `xml:"Description,omitempty"`         // Optional description.
	VAppParent          *Reference                   `xml:"VAppParent,omitempty"`          // Reserved. Unimplemented.
	InstantiationParams *InstantiationParams         `xml:"InstantiationParams,omitempty"` // Instantiation parameters for the composed vApp.
	SourcedItem         *SourcedCompositionItemParam `xml:"SourcedItem,omitempty"`         // Composition item. One of: vApp vAppTemplate Vm.
	AllEULAsAccepted    bool                         `xml:"AllEULAsAccepted,omitempty"`
	DeleteItem          *DeleteItem                  `xml:"DeleteItem,omitempty"`
}

type DeleteItem struct {
	HREF string `xml:"href,attr,omitempty"`
}

// SourcedCompositionItemParam represents a vApp, vApp template or Vm to include in a composed vApp.
// Type: SourcedCompositionItemParamType
// Namespace: http://www.vmware.com/vcloud/v1.5
// Description: Represents a vApp, vApp template or Vm to include in a composed vApp.
// Since: 0.9
type SourcedCompositionItemParam struct {
	// Attributes
	SourceDelete bool `xml:"sourceDelete,attr,omitempty"` // True if the source item should be deleted after composition is complete.
	// Elements
	Source              *Reference           `xml:"Source"`                        // Reference to a vApp, vApp template or virtual machine to include in the composition. Changing the name of the newly created VM by specifying name attribute is deprecated. Include VmGeneralParams element instead.
	VMGeneralParams     *VMGeneralParams     `xml:"VmGeneralParams,omitempty"`     // Specify name, description, and other properties of a VM during instantiation.
	VAppScopedLocalID   string               `xml:"VAppScopedLocalId,omitempty"`   // If Source references a Vm, this value provides a unique identifier for the Vm in the scope of the composed vApp.
	InstantiationParams *InstantiationParams `xml:"InstantiationParams,omitempty"` // If Source references a Vm this can include any of the following OVF sections: VirtualHardwareSection OperatingSystemSection NetworkConnectionSection GuestCustomizationSection.
	NetworkAssignment   []*NetworkAssignment `xml:"NetworkAssignment,omitempty"`   // If Source references a Vm, this element maps a network name specified in the Vm to the network name of a vApp network defined in the composed vApp.
	StorageProfile      *Reference           `xml:"StorageProfile,omitempty"`      // If Source references a Vm, this element contains a reference to a storage profile to be used for the Vm. The specified storage profile must exist in the organization vDC that contains the composed vApp. If not specified, the default storage profile for the vDC is used.
	LocalityParams      *LocalityParams      `xml:"LocalityParams,omitempty"`      // Represents locality parameters. Locality parameters provide a hint that may help the placement engine optimize placement of a VM and an independent a Disk so that the VM can make efficient use of the disk.
}

// LocalityParams represents locality parameters. Locality parameters provide a hint that may help the placement engine optimize placement of a VM with respect to another VM or an independent disk.
// Type: LocalityParamsType
// Namespace: http://www.vmware.com/vcloud/v1.5
// Description: Represents locality parameters. Locality parameters provide a hint that may help the placement engine optimize placement of a VM with respect to another VM or an independent disk.
// Since: 5.1
type LocalityParams struct {
	// Elements
	ResourceEntity *Reference `xml:"ResourceEntity,omitempty"` // Reference to a Disk, or a VM.
}

// NetworkAssignment maps a network name specified in a Vm to the network name of a vApp network defined in the VApp that contains the Vm
// Type: NetworkAssignmentType
// Namespace: http://www.vmware.com/vcloud/v1.5
// Description: Maps a network name specified in a Vm to the network name of a vApp network defined in the VApp that contains the Vm
// Since: 0.9
type NetworkAssignment struct {
	// Attributes
	InnerNetwork     string `xml:"innerNetwork,attr"`     // Name of the network as specified in the Vm.
	ContainerNetwork string `xml:"containerNetwork,attr"` // Name of the vApp network to map to.
}

// VMGeneralParams a set of overrides to source VM properties to apply to target VM during copying.
// Type: VmGeneralParamsType
// Namespace: http://www.vmware.com/vcloud/v1.5
// Description: A set of overrides to source VM properties to apply to target VM during copying.
// Since: 5.6
type VMGeneralParams struct {
	// Elements
	Name               string `xml:"Name,omitempty"`               // Name of VM
	Description        string `xml:"Description,omitempty"`        // VM description
	NeedsCustomization bool   `xml:"NeedsCustomization,omitempty"` // True if this VM needs guest customization
	RegenerateBiosUuid bool   `xml:"RegenerateBiosUuid,omitempty"` // True if BIOS UUID of the virtual machine should be regenerated so that it is unique, and not the same as the source virtual machine's BIOS UUID.
}

// VApp represents a vApp
// Type: VAppType
// Namespace: http://www.vmware.com/vcloud/v1.5
// Description: Represents a vApp.
// Since: 0.9
type VApp struct {
	// Attributes
	HREF                  string `xml:"href,attr,omitempty"`                  // The URI of the entity.
	Type                  string `xml:"type,attr,omitempty"`                  // The MIME type of the entity.
	ID                    string `xml:"id,attr,omitempty"`                    // The entity identifier, expressed in URN format. The value of this attribute uniquely identifies the entity, persists for the life of the entity, and is never reused.
	OperationKey          string `xml:"operationKey,attr,omitempty"`          // Optional unique identifier to support idempotent semantics for create and delete operations.
	Name                  string `xml:"name,attr"`                            // The name of the entity.
	Status                int    `xml:"status,attr,omitempty"`                // Creation status of the resource entity.
	Deployed              bool   `xml:"deployed,attr,omitempty"`              // True if the virtual machine is deployed.
	OvfDescriptorUploaded bool   `xml:"ovfDescriptorUploaded,attr,omitempty"` // Read-only indicator that the OVF descriptor for this vApp has been uploaded.
	// Elements
	Link                 LinkList              `xml:"Link,omitempty"`                 // A reference to an entity or operation associated with this object.
	NetworkConfigSection *NetworkConfigSection `xml:"NetworkConfigSection,omitempty"` // Represents vAPP network configuration
	Description          string                `xml:"Description,omitempty"`          // Optional description.
	Tasks                *TasksInProgress      `xml:"Tasks,omitempty"`                // A list of queued, running, or recently completed tasks associated with this entity.
	Files                *FilesList            `xml:"Files,omitempty"`                // Represents a list of files to be transferred (uploaded or downloaded). Each File in the list is part of the ResourceEntity.
	VAppParent           *Reference            `xml:"VAppParent,omitempty"`           // Reserved. Unimplemented.
	// TODO: OVF Sections to be implemented
	// Section OVF_Section `xml:"Section"`
	DateCreated       string          `xml:"DateCreated,omitempty"`       // Creation date/time of the vApp.
	Owner             *Owner          `xml:"Owner,omitempty"`             // vApp owner.
	InMaintenanceMode bool            `xml:"InMaintenanceMode,omitempty"` // True if this vApp is in maintenance mode. Prevents users from changing vApp metadata.
	Children          *VAppChildren   `xml:"Children,omitempty"`          // Container for virtual machines included in this vApp.
	ProductSection    *ProductSection `xml:"ProductSection,omitempty"`
}

type ProductSectionList struct {
	XMLName        xml.Name        `xml:"ProductSectionList"`
	Ovf            string          `xml:"xmlns:ovf,attr,omitempty"`
	Xmlns          string          `xml:"xmlns,attr"`
	ProductSection *ProductSection `xml:"http://schemas.dmtf.org/ovf/envelope/1 ProductSection,omitempty"`
}

// SortByPropertyKeyName allows to sort ProductSectionList property slice by key name as the API is
// does not always return an ordered slice
func (p *ProductSectionList) SortByPropertyKeyName() {
	sort.SliceStable(p.ProductSection.Property, func(i, j int) bool {
		return p.ProductSection.Property[i].Key < p.ProductSection.Property[j].Key
	})
}

type ProductSection struct {
	Info     string      `xml:"Info,omitempty"`
	Property []*Property `xml:"http://schemas.dmtf.org/ovf/envelope/1 Property,omitempty"`
}

type Property struct {
	Key              string `xml:"http://schemas.dmtf.org/ovf/envelope/1 key,attr,omitempty"`
	Label            string `xml:"http://schemas.dmtf.org/ovf/envelope/1 Label,omitempty"`
	Description      string `xml:"http://schemas.dmtf.org/ovf/envelope/1 Description,omitempty"`
	DefaultValue     string `xml:"http://schemas.dmtf.org/ovf/envelope/1 value,attr"`
	Value            *Value `xml:"http://schemas.dmtf.org/ovf/envelope/1 Value,omitempty"`
	Type             string `xml:"http://schemas.dmtf.org/ovf/envelope/1 type,attr,omitempty"`
	UserConfigurable bool   `xml:"http://schemas.dmtf.org/ovf/envelope/1 userConfigurable,attr"`
}

type Value struct {
	Value string `xml:"http://schemas.dmtf.org/ovf/envelope/1 value,attr,omitempty"`
}

type MetadataValue struct {
	XMLName    xml.Name    `xml:"MetadataValue"`
	Xsi        string      `xml:"xmlns:xsi,attr"`
	Xmlns      string      `xml:"xmlns,attr"`
	TypedValue *TypedValue `xml:"TypedValue"`
}

type TypedValue struct {
	XsiType string `xml:"xsi:type,attr"`
	Value   string `xml:"Value"`
}

// Type: MetadataType
// Namespace: http://www.vmware.com/vcloud/v1.5
// Description: User-defined metadata associated with with an object.
// Since: 1.5
type Metadata struct {
	XMLName       xml.Name         `xml:"Metadata"`
	Xmlns         string           `xml:"xmlns,attr"`
	HREF          string           `xml:"href,attr"`
	Type          string           `xml:"type,attr,omitempty"`
	Xsi           string           `xml:"xmlns:xsi,attr"`
	Link          []*Link          `xml:"Link,omitempty"`
	MetadataEntry []*MetadataEntry `xml:"MetadataEntry,omitempty"`
}

// Type: MetadataEntryType
// Namespace: http://www.vmware.com/vcloud/v1.5
type MetadataEntry struct {
	Xmlns      string      `xml:"xmlns,attr"`
	HREF       string      `xml:"href,attr"`
	Type       string      `xml:"type,attr,omitempty"`
	Xsi        string      `xml:"xmlns:xsi,attr"`
	Domain     string      `xml:"Domain,omitempty"` // A value of SYSTEM places this MetadataEntry in the SYSTEM domain. Omit or leave empty to place this MetadataEntry in the GENERAL domain.
	Key        string      `xml:"Key"`              // An arbitrary key name. Length cannot exceed 256 UTF-8 characters.
	Link       []*Link     `xml:"Link,omitempty"`   //A reference to an entity or operation associated with this object.
	TypedValue *TypedValue `xml:"TypedValue"`
}

// VAppChildren is a container for virtual machines included in this vApp.
// Type: VAppChildrenType
// Namespace: http://www.vmware.com/vcloud/v1.5
// Description: Container for virtual machines included in this vApp.
// Since: 0.9
type VAppChildren struct {
	VM []*VM `xml:"Vm,omitempty"` // Represents a virtual machine.
}

// TasksInProgress is a list of queued, running, or recently completed tasks.
// Type: TasksInProgressType
// Namespace: http://www.vmware.com/vcloud/v1.5
// Description: A list of queued, running, or recently completed tasks.
// Since: 0.9
type TasksInProgress struct {
	// Elements
	Task []*Task `xml:"Task"` // A task.
}

// VAppTemplateChildren is a container for virtual machines included in this vApp template.
// Type: VAppTemplateChildrenType
// Namespace: http://www.vmware.com/vcloud/v1.5
// Description: Container for virtual machines included in this vApp template.
// Since: 0.9
type VAppTemplateChildren struct {
	// Elements
	VM []*VAppTemplate `xml:"Vm"` // Represents a virtual machine in this vApp template.
}

// VAppTemplate represents a vApp template.
// Type: VAppTemplateType
// Namespace: http://www.vmware.com/vcloud/v1.5
// Description: Represents a vApp template.
// Since: 0.9
type VAppTemplate struct {
	// Attributes
	HREF                  string `xml:"href,attr,omitempty"`                  // The URI of the entity.
	Type                  string `xml:"type,attr,omitempty"`                  // The MIME type of the entity.
	ID                    string `xml:"id,attr,omitempty"`                    // The entity identifier, expressed in URN format. The value of this attribute uniquely identifies the entity, persists for the life of the entity, and is never reused.
	OperationKey          string `xml:"operationKey,attr,omitempty"`          // Optional unique identifier to support idempotent semantics for create and delete operations.
	Name                  string `xml:"name,attr"`                            // The name of the entity.
	Status                int    `xml:"status,attr,omitempty"`                // Creation status of the resource entity.
	OvfDescriptorUploaded string `xml:"ovfDescriptorUploaded,attr,omitempty"` // True if the OVF descriptor for this template has been uploaded.
	GoldMaster            bool   `xml:"goldMaster,attr,omitempty"`            // True if this template is a gold master.
	// Elements
	Link                  LinkList              `xml:"Link,omitempty"`                  // A reference to an entity or operation associated with this object.
	Description           string                `xml:"Description,omitempty"`           // Optional description.
	Tasks                 *TasksInProgress      `xml:"Tasks,omitempty"`                 // A list of queued, running, or recently completed tasks associated with this entity.
	Files                 *FilesList            `xml:"Files,omitempty"`                 // Represents a list of files to be transferred (uploaded or downloaded). Each File in the list is part of the ResourceEntity.
	Owner                 *Owner                `xml:"Owner,omitempty"`                 // vAppTemplate owner.
	Children              *VAppTemplateChildren `xml:"Children,omitempty"`              // Container for virtual machines included in this vApp template.
	VAppScopedLocalID     string                `xml:"VAppScopedLocalId"`               // A unique identifier for the Vm in the scope of the vApp template.
	DefaultStorageProfile string                `xml:"DefaultStorageProfile,omitempty"` // The name of the storage profile to be used for this object. The named storage profile must exist in the organization vDC that contains the object. If not specified, the default storage profile for the vDC is used.
	DateCreated           string                `xml:"DateCreated,omitempty"`           // Creation date/time of the template.
	// FIXME: Upstream bug? Missing NetworkConfigSection, LeaseSettingSection and
	// CustomizationSection at least, NetworkConnectionSection is required when
	// using ComposeVApp action in the context of a Children VM (still
	// referenced by VAppTemplateType).
	NetworkConfigSection     *NetworkConfigSection     `xml:"NetworkConfigSection,omitempty"`
	NetworkConnectionSection *NetworkConnectionSection `xml:"NetworkConnectionSection,omitempty"`
	LeaseSettingsSection     *LeaseSettingsSection     `xml:"LeaseSettingsSection,omitempty"`
	CustomizationSection     *CustomizationSection     `xml:"CustomizationSection,omitempty"`
	// OVF Section needs to be added
	// Section               Section              `xml:"Section,omitempty"`
}

// VM represents a virtual machine
// Type: VmType
// Namespace: http://www.vmware.com/vcloud/v1.5
// Description: Represents a virtual machine.
// Since: 0.9
type VM struct {
	// Attributes
	XMLName xml.Name `xml:"Vm"`
	Ovf     string   `xml:"xmlns:ovf,attr,omitempty"`
	Xsi     string   `xml:"xmlns:xsi,attr,omitempty"`
	Xmlns   string   `xml:"xmlns,attr,omitempty"`

	HREF                    string `xml:"href,attr,omitempty"`                    // The URI of the entity.
	Type                    string `xml:"type,attr,omitempty"`                    // The MIME type of the entity.
	ID                      string `xml:"id,attr,omitempty"`                      // The entity identifier, expressed in URN format. The value of this attribute uniquely identifies the entity, persists for the life of the entity, and is never reused
	OperationKey            string `xml:"operationKey,attr,omitempty"`            // Optional unique identifier to support idempotent semantics for create and delete operations.
	Name                    string `xml:"name,attr"`                              // The name of the entity.
	Status                  int    `xml:"status,attr,omitempty"`                  // Creation status of the resource entity.
	Deployed                bool   `xml:"deployed,attr,omitempty"`                // True if the virtual machine is deployed.
	NeedsCustomization      bool   `xml:"needsCustomization,attr,omitempty"`      // True if this virtual machine needs customization.
	NestedHypervisorEnabled bool   `xml:"nestedHypervisorEnabled,attr,omitempty"` // True if hardware-assisted CPU virtualization capabilities in the host should be exposed to the guest operating system.
	// Elements
	Link        LinkList         `xml:"Link,omitempty"`        // A reference to an entity or operation associated with this object.
	Description string           `xml:"Description,omitempty"` // Optional description.
	Tasks       *TasksInProgress `xml:"Tasks,omitempty"`       // A list of queued, running, or recently completed tasks associated with this entity.
	Files       *FilesList       `xml:"FilesList,omitempty"`   // Represents a list of files to be transferred (uploaded or downloaded). Each File in the list is part of the ResourceEntity.
	VAppParent  *Reference       `xml:"VAppParent,omitempty"`  // Reserved. Unimplemented.
	// TODO: OVF Sections to be implemented
	// Section OVF_Section `xml:"Section,omitempty"
	DateCreated string `xml:"DateCreated,omitempty"` // Creation date/time of the vApp.

	// Section ovf:VirtualHardwareSection
	VirtualHardwareSection *VirtualHardwareSection `xml:"VirtualHardwareSection,omitempty"`

	// FIXME: Upstream bug? Missing NetworkConnectionSection
	NetworkConnectionSection *NetworkConnectionSection `xml:"NetworkConnectionSection,omitempty"`

	VAppScopedLocalID string `xml:"VAppScopedLocalId,omitempty"` // A unique identifier for the virtual machine in the scope of the vApp.

	Snapshots *SnapshotSection `xml:"SnapshotSection,omitempty"`

	// TODO: OVF Sections to be implemented
	// Environment OVF_Environment `xml:"Environment,omitempty"

	VmSpecSection *VmSpecSection `xml:"VmSpecSection,omitempty"`

	// GuestCustomizationSection contains settings for VM customization like admin password, SID
	// changes, domain join configuration, etc
	GuestCustomizationSection *GuestCustomizationSection `xml:"GuestCustomizationSection,omitempty"`

	VMCapabilities *VMCapabilities `xml:"VmCapabilities,omitempty"` // Allows you to specify certain capabilities of this virtual machine.
	StorageProfile *Reference      `xml:"StorageProfile,omitempty"` // A reference to a storage profile to be used for this object. The specified storage profile must exist in the organization vDC that contains the object. If not specified, the default storage profile for the vDC is used.
	ProductSection *ProductSection `xml:"ProductSection,omitempty"`
	Media          *Reference      `xml:"Media,omitempty"` // Reference to the media object to insert in a new VM.
}

// VMDiskChange represents a virtual machine only with Disk setting update part
type VMDiskChange struct {
	XMLName xml.Name `xml:"Vm"`
	Ovf     string   `xml:"xmlns:ovf,attr,omitempty"`
	Xsi     string   `xml:"xmlns:xsi,attr,omitempty"`
	Xmlns   string   `xml:"xmlns,attr,omitempty"`

	HREF string `xml:"href,attr,omitempty"` // The URI of the VM entity.
	Type string `xml:"type,attr,omitempty"` // The MIME type of the entity - application/vnd.vmware.vcloud.vm+xml
	Name string `xml:"name,attr"`           // VM name
	ID   string `xml:"id,attr,omitempty"`   // VM ID. The entity identifier, expressed in URN format. The value of this attribute uniquely identifies the entity, persists for the life of the entity, and is never reused.

	VmSpecSection *VmSpecSection `xml:"VmSpecSection,omitempty"` // Container for the specification of this virtual machine. This is an alternative to using ovf:VirtualHardwareSection + ovf:OperatingSystemSection
}

// DiskSection from VM/VmSpecSection struct
type DiskSection struct {
	DiskSettings []*DiskSettings `xml:"DiskSettings"`
}

// DiskSettings from VM/VmSpecSection/DiskSection struct
type DiskSettings struct {
	DiskId              string     `xml:"DiskId,omitempty"`              // Specifies a unique identifier for this disk in the scope of the corresponding VM. This element is optional when creating a VM, but if it is provided it should be unique. This element is mandatory when updating an existing disk.
	SizeMb              int64      `xml:"SizeMb"`                        // The size of the disk in MB.
	UnitNumber          int        `xml:"UnitNumber"`                    // The device number on the SCSI or IDE controller of the disk.
	BusNumber           int        `xml:"BusNumber"`                     //	The number of the SCSI or IDE controller itself.
	AdapterType         string     `xml:"AdapterType"`                   // The type of disk controller, e.g. IDE vs SCSI and if SCSI bus-logic vs LSI logic.
	ThinProvisioned     *bool      `xml:"ThinProvisioned,omitempty"`     // Specifies whether the disk storage is pre-allocated or allocated on demand.
	Disk                *Reference `xml:"Disk,omitempty"`                // Specifies reference to a named disk.
	StorageProfile      *Reference `xml:"StorageProfile,omitempty"`      // Specifies reference to a storage profile to be associated with the disk.
	OverrideVmDefault   bool       `xml:"overrideVmDefault"`             // Specifies that the disk storage profile overrides the VM's default storage profile.
	Iops                *int64     `xml:"iops,omitempty"`                // Specifies the IOPS for the disk.
	VirtualQuantity     *int64     `xml:"VirtualQuantity,omitempty"`     // The actual size of the disk.
	VirtualQuantityUnit string     `xml:"VirtualQuantityUnit,omitempty"` // The units in which VirtualQuantity is measured.
}

// MediaSection from VM/VmSpecSection struct
type MediaSection struct {
	MediaSettings []*MediaSettings `xml:"MediaSettings"`
}

// MediaSettings from VM/VmSpecSection/MediaSection struct
type MediaSettings struct {
	DeviceId    string     `xml:"DeviceId,omitempty"`    // Describes the media device whose media mount is being specified here. This deviceId must match the RASD.InstanceID attribute in the VirtualHardwareSection of the vApp's OVF description.
	MediaImage  *Reference `xml:"MediaImage,omitempty"`  // The media image that is mounted onto the device. This property can be 'null' which represents that no media is mounted on the device.
	MediaType   string     `xml:"MediaType,omitempty"`   // Specified the type of media that is mounted onto the device.
	MediaState  string     `xml:"MediaState,omitempty"`  // Specifies the state of the media device.
	UnitNumber  int        `xml:"UnitNumber"`            // Specified the type of media that is mounted onto the device.
	BusNumber   int        `xml:"BusNumber"`             //	The bus number of the media device controller.
	AdapterType string     `xml:"AdapterType,omitempty"` // The type of controller, e.g. IDE vs SCSI and if SCSI bus-logic vs LSI logic
}

// CpuResourceMhz from VM/VmSpecSection struct
type CpuResourceMhz struct {
	Configured  int64  `xml:"Configured"`            // The amount of resource configured on the virtual machine.
	Reservation *int64 `xml:"Reservation,omitempty"` // The amount of reservation of this resource on the underlying virtualization infrastructure.
	Limit       *int64 `xml:"Limit,omitempty"`       // The limit for how much of this resource can be consumed on the underlying virtualization infrastructure. This is only valid when the resource allocation is not unlimited.
	SharesLevel string `xml:"SharesLevel,omitempty"` //	Pre-determined relative priorities according to which the non-reserved portion of this resource is made available to the virtualized workload.
	Shares      *int   `xml:"Shares,omitempty"`      // Custom priority for the resource. This field is read-only, unless the shares level is CUSTOM.
}

// MemoryResourceMb from VM/VmSpecSection struct
type MemoryResourceMb struct {
	Configured  int64  `xml:"Configured"`            // The amount of resource configured on the virtual machine.
	Reservation *int64 `xml:"Reservation,omitempty"` // The amount of reservation of this resource on the underlying virtualization infrastructure.
	Limit       *int64 `xml:"Limit,omitempty"`       // The limit for how much of this resource can be consumed on the underlying virtualization infrastructure. This is only valid when the resource allocation is not unlimited.
	SharesLevel string `xml:"SharesLevel,omitempty"` //	Pre-determined relative priorities according to which the non-reserved portion of this resource is made available to the virtualized workload.
	Shares      *int   `xml:"Shares,omitempty"`      // Custom priority for the resource. This is a read-only, unless the share level is CUSTOM.
}

// HardwareVersion from VM/VmSpecSection struct
type HardwareVersion struct {
	HREF  string `xml:"href,attr"`
	Type  string `xml:"type,attr,omitempty"`
	Value string `xml:",chardata"`
}

// ovf:VirtualHardwareSection from VM struct
type VirtualHardwareSection struct {
	// Extends OVF Section_Type
	XMLName xml.Name `xml:"VirtualHardwareSection"`
	Xmlns   string   `xml:"vcloud,attr,omitempty"`

	Info string                 `xml:"Info"`
	HREF string                 `xml:"href,attr,omitempty"`
	Type string                 `xml:"type,attr,omitempty"`
	Item []*VirtualHardwareItem `xml:"Item,omitempty"`
}

// Each ovf:Item parsed from the ovf:VirtualHardwareSection
type VirtualHardwareItem struct {
	XMLName             xml.Name                       `xml:"Item"`
	ResourceType        int                            `xml:"ResourceType,omitempty"`
	ResourceSubType     string                         `xml:"ResourceSubType,omitempty"`
	ElementName         string                         `xml:"ElementName,omitempty"`
	Description         string                         `xml:"Description,omitempty"`
	InstanceID          int                            `xml:"InstanceID,omitempty"`
	AutomaticAllocation bool                           `xml:"AutomaticAllocation,omitempty"`
	Address             string                         `xml:"Address,omitempty"`
	AddressOnParent     int                            `xml:"AddressOnParent,omitempty"`
	AllocationUnits     string                         `xml:"AllocationUnits,omitempty"`
	Reservation         int                            `xml:"Reservation,omitempty"`
	VirtualQuantity     int                            `xml:"VirtualQuantity,omitempty"`
	Weight              int                            `xml:"Weight,omitempty"`
	CoresPerSocket      int                            `xml:"CoresPerSocket,omitempty"`
	Connection          []*VirtualHardwareConnection   `xml:"Connection,omitempty"`
	HostResource        []*VirtualHardwareHostResource `xml:"HostResource,omitempty"`
	Link                []*Link                        `xml:"Link,omitempty"`
	// Reference: https://code.vmware.com/apis/287/vcloud?h=Director#/doc/doc/operations/GET-DisksRasdItemsList-vApp.html
	Parent int `xml:"Parent,omitempty"`
}

// Connection info from ResourceType=10 (Network Interface)
type VirtualHardwareConnection struct {
	IPAddress         string `xml:"ipAddress,attr,omitempty"`
	PrimaryConnection bool   `xml:"primaryNetworkConnection,attr,omitempty"`
	IpAddressingMode  string `xml:"ipAddressingMode,attr,omitempty"`
	NetworkName       string `xml:",chardata"`
}

// HostResource info from ResourceType=17 (Hard Disk)
// Reference: vCloud API Programming Guide for Service Providers vCloud API 30.0, Page 188 - 189
// https://vdc-download.vmware.com/vmwb-repository/dcr-public/1b6cf07d-adb3-4dba-8c47-9c1c92b04857/
// def8435d-a54a-4923-b26a-e2d1915b09c3/vcloud_sp_api_guide_30_0.pdf
type VirtualHardwareHostResource struct {
	BusType           int    `xml:"busType,attr,omitempty"`
	BusSubType        string `xml:"busSubType,attr,omitempty"`
	Capacity          int    `xml:"capacity,attr,omitempty"`
	StorageProfile    string `xml:"storageProfileHref,attr,omitempty"`
	OverrideVmDefault bool   `xml:"storageProfileOverrideVmDefault,attr,omitempty"`
	Disk              string `xml:"disk,attr,omitempty"`
	//Iops              int    `xml:"iops,attr,omitempty"`
	//OsType            string `xml:"osType,attr,omitempty"`
}

// SnapshotSection from VM struct
type SnapshotSection struct {
	// Extends OVF Section_Type
	XMLName  xml.Name        `xml:"SnapshotSection"`
	Info     string          `xml:"Info"`
	HREF     string          `xml:"href,attr,omitempty"`
	Type     string          `xml:"type,attr,omitempty"`
	Snapshot []*SnapshotItem `xml:"Snapshot,omitempty"`
}

// Each snapshot listed in the SnapshotSection
type SnapshotItem struct {
	Created   string `xml:"created,attr,omitempty"`
	PoweredOn bool   `xml:"poweredOn,attr,omitempty"`
	Size      int    `xml:"size,attr,omitempty"`
}

// OVFItem is a horrible kludge to process OVF, needs to be fixed with proper types.
type OVFItem struct {
	XMLName         xml.Name `xml:"vcloud:Item"`
	XmlnsRasd       string   `xml:"xmlns:rasd,attr"`
	XmlnsVCloud     string   `xml:"xmlns:vcloud,attr"`
	XmlnsXsi        string   `xml:"xmlns:xsi,attr"`
	XmlnsVmw        string   `xml:"xmlns:vmw,attr,omitempty"`
	VCloudHREF      string   `xml:"vcloud:href,attr"`
	VCloudType      string   `xml:"vcloud:type,attr"`
	AllocationUnits string   `xml:"rasd:AllocationUnits"`
	Description     string   `xml:"rasd:Description"`
	ElementName     string   `xml:"rasd:ElementName"`
	InstanceID      int      `xml:"rasd:InstanceID"`
	Reservation     int      `xml:"rasd:Reservation"`
	ResourceType    int      `xml:"rasd:ResourceType"`
	VirtualQuantity int      `xml:"rasd:VirtualQuantity"`
	Weight          int      `xml:"rasd:Weight"`
	CoresPerSocket  *int     `xml:"vmw:CoresPerSocket,omitempty"`
	Link            *Link    `xml:"vcloud:Link"`
}

// DeployVAppParams are the parameters to a deploy vApp request
// Type: DeployVAppParamsType
// Namespace: http://www.vmware.com/vcloud/v1.5
// Description: Parameters to a deploy vApp request.
// Since: 0.9
type DeployVAppParams struct {
	XMLName xml.Name `xml:"DeployVAppParams"`
	Xmlns   string   `xml:"xmlns,attr"`
	// Attributes
	PowerOn                bool `xml:"powerOn,attr"`                          // Used to specify whether to power on vapp on deployment, if not set default value is true.
	DeploymentLeaseSeconds int  `xml:"deploymentLeaseSeconds,attr,omitempty"` // Lease in seconds for deployment. A value of 0 is replaced by the organization default deploymentLeaseSeconds value.
	ForceCustomization     bool `xml:"forceCustomization,attr,omitempty"`     // Used to specify whether to force customization on deployment, if not set default value is false
}

// GuestCustomizationStatusSection holds information about guest customization status
// https://vdc-repo.vmware.com/vmwb-repository/dcr-public/76f491b4-679c-4e1e-8428-f813d668297a/a2555a1b-22f1-4cca-b481-2a98ab874022/doc/doc/operations/GET-GuestCustStatus.html
type GuestCustomizationStatusSection struct {
	XMLName xml.Name `xml:"GuestCustomizationStatusSection"`
	Xmlns   string   `xml:"xmlns,attr"`

	GuestCustStatus string `xml:"GuestCustStatus"`
}

// GuestCustomizationSection represents guest customization settings
// Type: GuestCustomizationSectionType
// Namespace: http://www.vmware.com/vcloud/v1.5
// Description: Represents a guest customization settings.
// Since: 1.0
type GuestCustomizationSection struct {
	// Extends OVF Section_Type
	// Attributes
	Ovf   string `xml:"xmlns:ovf,attr,omitempty"`
	Xsi   string `xml:"xmlns:xsi,attr,omitempty"`
	Xmlns string `xml:"xmlns,attr,omitempty"`

	HREF string `xml:"href,attr,omitempty"` // A reference to the section in URL format.
	Type string `xml:"type,attr,omitempty"` // The MIME type of the section.
	// FIXME: Fix the OVF section
	Info string `xml:"ovf:Info"`
	// Elements
	Enabled               *bool    `xml:"Enabled,omitempty"`               // True if guest customization is enabled.
	ChangeSid             *bool    `xml:"ChangeSid,omitempty"`             // True if customization can change the Windows SID of this virtual machine.
	VirtualMachineID      string   `xml:"VirtualMachineId,omitempty"`      // Virtual machine ID to apply.
	JoinDomainEnabled     *bool    `xml:"JoinDomainEnabled,omitempty"`     // True if this virtual machine can join a Windows Domain.
	UseOrgSettings        *bool    `xml:"UseOrgSettings,omitempty"`        // True if customization should use organization settings (OrgGuestPersonalizationSettings) when joining a Windows Domain.
	DomainName            string   `xml:"DomainName,omitempty"`            // The name of the Windows Domain to join.
	DomainUserName        string   `xml:"DomainUserName,omitempty"`        // User name to specify when joining a Windows Domain.
	DomainUserPassword    string   `xml:"DomainUserPassword,omitempty"`    // Password to use with DomainUserName.
	MachineObjectOU       string   `xml:"MachineObjectOU,omitempty"`       // The name of the Windows Domain Organizational Unit (OU) in which the computer account for this virtual machine will be created.
	AdminPasswordEnabled  *bool    `xml:"AdminPasswordEnabled,omitempty"`  // True if guest customization can modify administrator password settings for this virtual machine.
	AdminPasswordAuto     *bool    `xml:"AdminPasswordAuto,omitempty"`     // True if the administrator password for this virtual machine should be automatically generated.
	AdminPassword         string   `xml:"AdminPassword,omitempty"`         // True if the administrator password for this virtual machine should be set to this string. (AdminPasswordAuto must be false.)
	AdminAutoLogonEnabled *bool    `xml:"AdminAutoLogonEnabled,omitempty"` // True if guest administrator should automatically log into this virtual machine.
	AdminAutoLogonCount   int      `xml:"AdminAutoLogonCount,omitempty"`   // Number of times administrator can automatically log into this virtual machine. In case AdminAutoLogon is set to True, this value should be between 1 and 100. Otherwise, it should be 0.
	ResetPasswordRequired *bool    `xml:"ResetPasswordRequired,omitempty"` // True if the administrator password for this virtual machine must be reset after first use.
	CustomizationScript   string   `xml:"CustomizationScript,omitempty"`   // Script to run on guest customization. The entire script must appear in this element. Use the XML entity &#13; to represent a newline. Unicode characters can be represented in the form &#xxxx; where xxxx is the character number.
	ComputerName          string   `xml:"ComputerName,omitempty"`          // Computer name to assign to this virtual machine.
	Link                  LinkList `xml:"Link,omitempty"`                  // A link to an operation on this section.
}

// InstantiateVAppTemplateParams represents vApp template instantiation parameters.
// Type: InstantiateVAppTemplateParamsType
// Namespace: http://www.vmware.com/vcloud/v1.5
// Description: Represents vApp template instantiation parameters.
// Since: 0.9
type InstantiateVAppTemplateParams struct {
	XMLName xml.Name `xml:"InstantiateVAppTemplateParams"`
	Ovf     string   `xml:"xmlns:ovf,attr"`
	Xsi     string   `xml:"xmlns:xsi,attr,omitempty"`
	Xmlns   string   `xml:"xmlns,attr"`
	// Attributes
	Name        string `xml:"name,attr,omitempty"`        // Typically used to name or identify the subject of the request. For example, the name of the object being created or modified.
	Deploy      bool   `xml:"deploy,attr"`                // True if the vApp should be deployed at instantiation. Defaults to true.
	PowerOn     bool   `xml:"powerOn,attr"`               // True if the vApp should be powered-on at instantiation. Defaults to true.
	LinkedClone bool   `xml:"linkedClone,attr,omitempty"` // Reserved. Unimplemented.
	// Elements
	Description         string                       `xml:"Description,omitempty"`         // Optional description.
	VAppParent          *Reference                   `xml:"VAppParent,omitempty"`          // Reserved. Unimplemented.
	InstantiationParams *InstantiationParams         `xml:"InstantiationParams,omitempty"` // Instantiation parameters for the composed vApp.
	Source              *Reference                   `xml:"Source"`                        // A reference to a source object such as a vApp or vApp template.
	IsSourceDelete      bool                         `xml:"IsSourceDelete,omitempty"`      // Set to true to delete the source object after the operation completes.
	SourcedItem         *SourcedCompositionItemParam `xml:"SourcedItem,omitempty"`         // Composition item. One of: vApp vAppTemplate Vm.
	AllEULAsAccepted    bool                         `xml:"AllEULAsAccepted,omitempty"`    // True confirms acceptance of all EULAs in a vApp template. Instantiation fails if this element is missing, empty, or set to false and one or more EulaSection elements are present.
}

// EdgeGateway represents a gateway.
// Element: EdgeGateway
// Type: GatewayType
// Namespace: http://www.vmware.com/vcloud/v1.5
// Description: Represents a gateway.
// Since: 5.1
type EdgeGateway struct {
	// Attributes
	Xmlns        string `xml:"xmlns,attr,omitempty"`
	HREF         string `xml:"href,attr,omitempty"`         // The URI of the entity.
	Type         string `xml:"type,attr,omitempty"`         // The MIME type of the entity.
	ID           string `xml:"id,attr,omitempty"`           // The entity identifier, expressed in URN format. The value of this attribute uniquely identifies the entity, persists for the life of the entity, and is never reused
	OperationKey string `xml:"operationKey,attr,omitempty"` // Optional unique identifier to support idempotent semantics for create and delete operations.
	Name         string `xml:"name,attr"`                   // The name of the entity.
	Status       int    `xml:"status,attr,omitempty"`       // Creation status of the gateway. One of: 0 (The gateway is still being created) 1 (The gateway is ready) -1 (There was an error while creating the gateway).
	// Elements
	Link          LinkList              `xml:"Link,omitempty"`        // A link to an operation on this section.
	Description   string                `xml:"Description,omitempty"` // Optional description.
	Tasks         *TasksInProgress      `xml:"Tasks,omitempty"`       //	A list of queued, running, or recently completed tasks associated with this entity.
	Configuration *GatewayConfiguration `xml:"Configuration"`         // Gateway configuration.
}

// GatewayConfiguration is the gateway configuration
// Type: GatewayConfigurationType
// Namespace: http://www.vmware.com/vcloud/v1.5
// Description: Gateway Configuration.
// Since: 5.1
type GatewayConfiguration struct {
	Xmlns string `xml:"xmlns,attr,omitempty"`
	// BackwardCompatibilityMode. Default is false. If set to true, will allow users to write firewall
	// rules in the old 1.5 format. The new format does not require to use direction in firewall
	// rules. Also, for firewall rules to allow NAT traffic the filter is applied on the original IP
	// addresses. Once set to true cannot be reverted back to false.
	BackwardCompatibilityMode bool `xml:"BackwardCompatibilityMode,omitempty"`
	// GatewayBackingConfig defines configuration of the vShield edge VM for this gateway. One of:
	// compact, full.
	GatewayBackingConfig string `xml:"GatewayBackingConfig"`
	// GatewayInterfaces holds configuration for edge gateway interfaces, ip allocations, traffic
	// rate limits and ip sub-allocations
	GatewayInterfaces *GatewayInterfaces `xml:"GatewayInterfaces"`
	// EdgeGatewayServiceConfiguration represents Gateway Features.
	EdgeGatewayServiceConfiguration *GatewayFeatures `xml:"EdgeGatewayServiceConfiguration,omitempty"`
	// True if this gateway is highly available. (Requires two vShield edge VMs.)
	HaEnabled *bool `xml:"HaEnabled,omitempty"`
	// UseDefaultRouteForDNSRelay defines if the default gateway on the external network selected
	// for default route should be used as the DNS relay.
	UseDefaultRouteForDNSRelay *bool `xml:"UseDefaultRouteForDnsRelay,omitempty"`
	// AdvancedNetworkingEnabled allows to use NSX capabilities such dynamic routing (BGP, OSPF),
	// zero trust networking (DLR), enchanced VPN support (IPsec VPN, SSL VPN-Plus).
	AdvancedNetworkingEnabled *bool `xml:"AdvancedNetworkingEnabled,omitempty"`
	// DistributedRoutingEnabled enables distributed routing on the gateway to allow creation of
	// many more organization VDC networks. Traffic in those networks is optimized for VM-to-VM
	// communication.
	DistributedRoutingEnabled *bool `xml:"DistributedRoutingEnabled,omitempty"`
	// FipsModeEnabled allows any secure communication to or from the NSX Edge uses cryptographic
	// algorithms or protocols that are allowed by United States Federal Information Processing
	// Standards (FIPS). FIPS mode turns on the cipher suites that comply with FIPS.
	FipsModeEnabled *bool `xml:"FipsModeEnabled,omitempty"`
}

// GatewayInterfaces is a list of Gateway Interfaces.
// Type: GatewayInterfacesType
// Namespace: http://www.vmware.com/vcloud/v1.5
// Description: A list of Gateway Interfaces.
// Since: 5.1
type GatewayInterfaces struct {
	GatewayInterface []*GatewayInterface `xml:"GatewayInterface"` // Gateway Interface.
}

// GatewayInterface is a gateway interface configuration.
// Type: GatewayInterfaceType
// Namespace: http://www.vmware.com/vcloud/v1.5
// Description: Gateway Interface configuration.
// Since: 5.1
type GatewayInterface struct {
	Name                string                 `xml:"Name,omitempty"`                // Internally generated name for the Gateway Interface.
	DisplayName         string                 `xml:"DisplayName,omitempty"`         // Gateway Interface display name.
	Network             *Reference             `xml:"Network"`                       // A reference to the network connected to the gateway interface.
	InterfaceType       string                 `xml:"InterfaceType"`                 // The type of interface: One of: Uplink, Internal
	SubnetParticipation []*SubnetParticipation `xml:"SubnetParticipation,omitempty"` // Slice of subnets for IP allocations.
	ApplyRateLimit      bool                   `xml:"ApplyRateLimit,omitempty"`      // True if rate limiting is applied on this interface.
	InRateLimit         float64                `xml:"InRateLimit,omitempty"`         // Incoming rate limit expressed as Gbps.
	OutRateLimit        float64                `xml:"OutRateLimit,omitempty"`        // Outgoing rate limit expressed as Gbps.
	UseForDefaultRoute  bool                   `xml:"UseForDefaultRoute,omitempty"`  // True if this network is default route for the gateway.
}

// SortBySubnetParticipationGateway allows to sort SubnetParticipation property slice by gateway
// address
func (g *GatewayInterface) SortBySubnetParticipationGateway() {
	sort.SliceStable(g.SubnetParticipation, func(i, j int) bool {
		return g.SubnetParticipation[i].Gateway < g.SubnetParticipation[j].Gateway
	})
}

// SubnetParticipation allows to chose which subnets a gateway can be a part of
// Type: SubnetParticipationType
// Namespace: http://www.vmware.com/vcloud/v1.5
// Description: Allows to chose which subnets a gateway can be part of
// Since: 5.1
//
// Note. Field order is important and should not be changed as API returns errors if IPRanges come
// before Gateway and Netmask
type SubnetParticipation struct {
	Gateway            string    `xml:"Gateway"`                      // Gateway for subnet
	Netmask            string    `xml:"Netmask"`                      // Netmask for the subnet.
	IPAddress          string    `xml:"IpAddress,omitempty"`          // Ip Address to be assigned. Keep empty or omit element for auto assignment
	IPRanges           *IPRanges `xml:"IpRanges,omitempty"`           // Range of IP addresses available for external interfaces.
	UseForDefaultRoute bool      `xml:"UseForDefaultRoute,omitempty"` // True if this network is default route for the gateway.
}

type EdgeGatewayServiceConfiguration struct {
	XMLName                xml.Name                `xml:"EdgeGatewayServiceConfiguration"`
	Xmlns                  string                  `xml:"xmlns,attr,omitempty"`
	GatewayDhcpService     *GatewayDhcpService     `xml:"GatewayDhcpService,omitempty"`
	FirewallService        *FirewallService        `xml:"FirewallService,omitempty"`
	NatService             *NatService             `xml:"NatService,omitempty"`
	GatewayIpsecVpnService *GatewayIpsecVpnService `xml:"GatewayIpsecVpnService,omitempty"` // Substitute for NetworkService. Gateway Ipsec VPN service settings
}

// GatewayFeatures represents edge gateway services.
// Element: EdgeGatewayServiceConfiguration
// Type: GatewayFeaturesType
// Namespace: http://www.vmware.com/vcloud/v1.5
// Description: Represents edge gateway services.
// Since: 5.1
type GatewayFeatures struct {
	XMLName                xml.Name
	Xmlns                  string                  `xml:"xmlns,attr,omitempty"`
	FirewallService        *FirewallService        `xml:"FirewallService,omitempty"`        // Substitute for NetworkService. Firewall service settings
	NatService             *NatService             `xml:"NatService,omitempty"`             // Substitute for NetworkService. NAT service settings
	GatewayDhcpService     *GatewayDhcpService     `xml:"GatewayDhcpService,omitempty"`     // Substitute for NetworkService. Gateway DHCP service settings
	GatewayIpsecVpnService *GatewayIpsecVpnService `xml:"GatewayIpsecVpnService,omitempty"` // Substitute for NetworkService. Gateway Ipsec VPN service settings
	StaticRoutingService   *StaticRoutingService   `xml:"StaticRoutingService,omitempty"`   // Substitute for NetworkService. Static Routing service settings
}

// StaticRoutingService represents Static Routing network service.
// Type: StaticRoutingServiceType
// Namespace: http://www.vmware.com/vcloud/v1.5
// Description: Represents Static Routing network service.
// Since: 1.5
type StaticRoutingService struct {
	IsEnabled   bool           `xml:"IsEnabled"`             // Enable or disable the service using this flag
	StaticRoute []*StaticRoute `xml:"StaticRoute,omitempty"` // Details of each Static Route.
}

// StaticRoute represents a static route entry
// Type: StaticRouteType
// Namespace: http://www.vmware.com/vcloud/v1.5
// Description:
// Since:
type StaticRoute struct {
	Name             string     `xml:"Name"`                       // Name for the static route.
	Network          string     `xml:"Network"`                    // Network specification in CIDR.
	NextHopIP        string     `xml:"NextHopIp"`                  // IP Address of Next Hop router/gateway.
	Interface        string     `xml:"Interface,omitempty"`        // Interface to use for static routing. Internal and External are the supported values.
	GatewayInterface *Reference `xml:"GatewayInterface,omitempty"` // Gateway interface to which static route is bound.
}

// VendorTemplate is information about a vendor service template. This is optional.
// Type: VendorTemplateType
// Namespace: http://www.vmware.com/vcloud/v1.5
// Description: Information about a vendor service template. This is optional.
// Since: 5.1
type VendorTemplate struct {
	Name string `xml:"Name"` // Name of the vendor template. This is required.
	ID   string `xml:"Id"`   // ID of the vendor template. This is required.
}

// GatewayIpsecVpnService represents gateway IPsec VPN service.
// Type: GatewayIpsecVpnServiceType
// Namespace: http://www.vmware.com/vcloud/v1.5
// Description: Represents gateway IPsec VPN service.
// Since: 5.1
type GatewayIpsecVpnService struct {
	IsEnabled bool                     `xml:"IsEnabled"`          // Enable or disable the service using this flag
	Endpoint  *GatewayIpsecVpnEndpoint `xml:"Endpoint,omitempty"` // List of IPSec VPN Service Endpoints.
	Tunnel    []*GatewayIpsecVpnTunnel `xml:"Tunnel"`             // List of IPSec VPN tunnels.
}

// GatewayIpsecVpnEndpoint represents an IPSec VPN endpoint.
// Type: GatewayIpsecVpnEndpointType
// Namespace: http://www.vmware.com/vcloud/v1.5
// Description: Represents an IPSec VPN endpoint.
// Since: 5.1
type GatewayIpsecVpnEndpoint struct {
	Network  *Reference `xml:"Network"`            // External network reference.
	PublicIP string     `xml:"PublicIp,omitempty"` // Public IP for IPSec endpoint.
}

// GatewayIpsecVpnTunnel represents an IPSec VPN tunnel.
// Type: GatewayIpsecVpnTunnelType
// Namespace: http://www.vmware.com/vcloud/v1.5
// Description: Represents an IPSec VPN tunnel.
// Since: 5.1
type GatewayIpsecVpnTunnel struct {
	Name        string `xml:"Name"`                  // The name of the tunnel.
	Description string `xml:"Description,omitempty"` // A description of the tunnel.
	// TODO: Fix this in a better way
	IpsecVpnThirdPartyPeer *IpsecVpnThirdPartyPeer `xml:"IpsecVpnThirdPartyPeer,omitempty"` // Details about the peer network.
	IpsecVpnLocalPeer      *IpsecVpnLocalPeer      `xml:"IpsecVpnLocalPeer"`                // Details about the local peer network.
	PeerIPAddress          string                  `xml:"PeerIpAddress"`                    // IP address of the peer endpoint.
	PeerID                 string                  `xml:"PeerId"`                           // Id for the peer end point
	LocalIPAddress         string                  `xml:"LocalIpAddress"`                   // Address of the local network.
	LocalID                string                  `xml:"LocalId"`                          // Id for local end point
	LocalSubnet            []*IpsecVpnSubnet       `xml:"LocalSubnet"`                      // List of local subnets in the tunnel.
	PeerSubnet             []*IpsecVpnSubnet       `xml:"PeerSubnet"`                       // List of peer subnets in the tunnel.
	SharedSecret           string                  `xml:"SharedSecret"`                     // Shared secret used for authentication.
	SharedSecretEncrypted  bool                    `xml:"SharedSecretEncrypted,omitempty"`  // True if shared secret is encrypted.
	EncryptionProtocol     string                  `xml:"EncryptionProtocol"`               // Encryption protocol to be used. One of: AES, AES256, TRIPLEDES
	Mtu                    int                     `xml:"Mtu"`                              // MTU for the tunnel.
	IsEnabled              bool                    `xml:"IsEnabled,omitempty"`              // True if the tunnel is enabled.
	IsOperational          bool                    `xml:"IsOperational,omitempty"`          // True if the tunnel is operational.
	ErrorDetails           string                  `xml:"ErrorDetails,omitempty"`           // Error details of the tunnel.
}

// IpsecVpnThirdPartyPeer represents details about a peer network
type IpsecVpnThirdPartyPeer struct {
	PeerID string `xml:"PeerId,omitempty"` // Id for the peer end point
}

// IpsecVpnThirdPartyPeer represents details about a peer network
type IpsecVpnLocalPeer struct {
	ID   string `xml:"Id"`   // Id for the peer end point
	Name string `xml:"Name"` // Name for the peer
}

// IpsecVpnSubnet represents subnet details.
// Type: IpsecVpnSubnetType
// Namespace: http://www.vmware.com/vcloud/v1.5
// Description: Represents subnet details.
// Since: 5.1
type IpsecVpnSubnet struct {
	Name    string `xml:"Name"`    // Gateway Name.
	Gateway string `xml:"Gateway"` // Subnet Gateway.
	Netmask string `xml:"Netmask"` // Subnet Netmask.
}

// GatewayDhcpService represents Gateway DHCP service.
// Type: GatewayDhcpServiceType
// Namespace: http://www.vmware.com/vcloud/v1.5
// Description: Represents Gateway DHCP service.
// Since: 5.1
type GatewayDhcpService struct {
	IsEnabled bool               `xml:"IsEnabled,omitempty"` // Enable or disable the service using this flag
	Pool      []*DhcpPoolService `xml:"Pool,omitempty"`      // A DHCP pool.
}

// DhcpPoolService represents DHCP pool service.
// Type: DhcpPoolServiceType
// Namespace: http://www.vmware.com/vcloud/v1.5
// Description: Represents DHCP pool service.
// Since: 5.1
type DhcpPoolService struct {
	IsEnabled        bool       `xml:"IsEnabled,omitempty"`        // True if this DHCP Pool is enabled.
	Network          *Reference `xml:"Network"`                    // Org vDC network to which the DHCP range is applicable.
	DefaultLeaseTime int        `xml:"DefaultLeaseTime,omitempty"` // Default lease period for DHCP range.
	MaxLeaseTime     int        `xml:"MaxLeaseTime"`               // Maximum lease period for DHCP range.
	LowIPAddress     string     `xml:"LowIpAddress"`               // Low IP address in DHCP range.
	HighIPAddress    string     `xml:"HighIpAddress"`              // High IP address in DHCP range.
}

// VMSelection represents details of an vm+nic+iptype selection.
// Type: VmSelectionType
// Namespace: http://www.vmware.com/vcloud/v1.5
// Description: Represents details of an vm+nic+iptype selection.
// Since: 5.1
type VMSelection struct {
	VAppScopedVMID string `xml:"VAppScopedVmId"` // VAppScopedVmId of VM to which this rule applies.
	VMNicID        int    `xml:"VmNicId"`        // VM NIC ID to which this rule applies.
	IPType         string `xml:"IpType"`         // The value can be one of:- assigned: assigned internal IP be automatically choosen. NAT: NATed external IP will be automatically choosen.
}

// FirewallRuleProtocols flags for a network protocol in a firewall rule
// Type: FirewallRuleType/Protocols
// Namespace: http://www.vmware.com/vcloud/v1.5
// Description:
// Since:
type FirewallRuleProtocols struct {
	ICMP bool `xml:"Icmp,omitempty"` // True if the rule applies to the ICMP protocol.
	Any  bool `xml:"Any,omitempty"`  // True if the rule applies to any protocol.
	TCP  bool `xml:"Tcp,omitempty"`  // True if the rule applies to the TCP protocol.
	UDP  bool `xml:"Udp,omitempty"`  // True if the rule applies to the UDP protocol.
	// FIXME: this is supposed to extend protocol support to all the VSM supported protocols
	// Other string `xml:"Other,omitempty"` //	Any other protocol supported by vShield Manager
}

// FirewallRule represents a firewall rule
// Type: FirewallRuleType
// Namespace: http://www.vmware.com/vcloud/v1.5
// Description: Represents a firewall rule.
// Since: 0.9
type FirewallRule struct {
	ID                   string                 `xml:"Id,omitempty"`                   // Firewall rule identifier.
	IsEnabled            bool                   `xml:"IsEnabled"`                      // Used to enable or disable the firewall rule. Default value is true.
	MatchOnTranslate     bool                   `xml:"MatchOnTranslate"`               // For DNATed traffic, match the firewall rules only after the destination IP is translated.
	Description          string                 `xml:"Description,omitempty"`          // A description of the rule.
	Policy               string                 `xml:"Policy,omitempty"`               // One of: drop (drop packets that match the rule), allow (allow packets that match the rule to pass through the firewall)
	Protocols            *FirewallRuleProtocols `xml:"Protocols,omitempty"`            // Specify the protocols to which the rule should be applied.
	IcmpSubType          string                 `xml:"IcmpSubType,omitempty"`          // ICMP subtype. One of: address-mask-request, address-mask-reply, destination-unreachable, echo-request, echo-reply, parameter-problem, redirect, router-advertisement, router-solicitation, source-quench, time-exceeded, timestamp-request, timestamp-reply, any.
	Port                 int                    `xml:"Port,omitempty"`                 // The port to which this rule applies. A value of -1 matches any port.
	DestinationPortRange string                 `xml:"DestinationPortRange,omitempty"` // Destination port range to which this rule applies.
	DestinationIP        string                 `xml:"DestinationIp,omitempty"`        // Destination IP address to which the rule applies. A value of Any matches any IP address.
	DestinationVM        *VMSelection           `xml:"DestinationVm,omitempty"`        // Details of the destination VM
	SourcePort           int                    `xml:"SourcePort,omitempty"`           // Destination port to which this rule applies. A value of -1 matches any port.
	SourcePortRange      string                 `xml:"SourcePortRange,omitempty"`      // Source port range to which this rule applies.
	SourceIP             string                 `xml:"SourceIp,omitempty"`             // Source IP address to which the rule applies. A value of Any matches any IP address.
	SourceVM             *VMSelection           `xml:"SourceVm,omitempty"`             // Details of the source Vm
	Direction            string                 `xml:"Direction,omitempty"`            // Direction of traffic to which rule applies. One of: in (rule applies to incoming traffic. This is the default value), out (rule applies to outgoing traffic).
	EnableLogging        bool                   `xml:"EnableLogging"`                  // Used to enable or disable firewall rule logging. Default value is false.
}

// FirewallService represent a network firewall service.
// Type: FirewallServiceType
// Namespace: http://www.vmware.com/vcloud/v1.5
// Description: Represents a network firewall service.
// Since:
type FirewallService struct {
	IsEnabled        bool            `xml:"IsEnabled"`               // Enable or disable the service using this flag
	DefaultAction    string          `xml:"DefaultAction,omitempty"` // Default action of the firewall. One of: drop (Default. Drop packets that match the rule.), allow (Allow packets that match the rule to pass through the firewall)
	LogDefaultAction bool            `xml:"LogDefaultAction"`        // Flag to enable logging for default action. Default value is false.
	FirewallRule     []*FirewallRule `xml:"FirewallRule,omitempty"`  //	A firewall rule.
}

// NatService represents a NAT network service.
// Type: NatServiceType
// Namespace: http://www.vmware.com/vcloud/v1.5
// Description: Represents a NAT network service.
// Since:
type NatService struct {
	Xmlns string `xml:"xmlns,attr,omitempty"`
	// Elements

	IsEnabled  bool       `xml:"IsEnabled"`            // Enable or disable the service using this flag
	NatType    string     `xml:"NatType,omitempty"`    // One of: ipTranslation (use IP translation), portForwarding (use port forwarding)
	Policy     string     `xml:"Policy,omitempty"`     // One of: allowTraffic (Allow all traffic), allowTrafficIn (Allow inbound traffic only)
	NatRule    []*NatRule `xml:"NatRule,omitempty"`    // A NAT rule.
	ExternalIP string     `xml:"ExternalIp,omitempty"` // External IP address for rule.
}

// NatRule represents a NAT rule.
// Type: NatRuleType
// Namespace: http://www.vmware.com/vcloud/v1.5
// Description: Represents a NAT rule.
// Since: 0.9
type NatRule struct {
	Xmlns string `xml:"xmlns,attr,omitempty"`
	// Elements
	Description        string                 `xml:"Description,omitempty"`        // A description of the rule.
	RuleType           string                 `xml:"RuleType,omitempty"`           // Type of NAT rule. One of: SNAT (source NAT), DNAT (destination NAT)
<<<<<<< HEAD
	IsEnabled          *bool                  `xml:"IsEnabled"`                    // Used to enable or disable the firewall rule. Default value is true.
=======
	IsEnabled          *bool                  `xml:"IsEnabled"`                    // Used to enable or disable the firewall rule.
>>>>>>> c31f2de0
	ID                 string                 `xml:"Id,omitempty"`                 // Firewall rule identifier.
	GatewayNatRule     *GatewayNatRule        `xml:"GatewayNatRule,omitempty"`     // Defines SNAT and DNAT types.
	OneToOneBasicRule  *NatOneToOneBasicRule  `xml:"OneToOneBasicRule,omitempty"`  // Maps one internal IP address to one external IP address.
	OneToOneVMRule     *NatOneToOneVMRule     `xml:"OneToOneVmRule,omitempty"`     // Maps one VM NIC to one external IP addresses.
	PortForwardingRule *NatPortForwardingRule `xml:"PortForwardingRule,omitempty"` // Port forwarding internal to external IP addresses.
	VMRule             *NatVMRule             `xml:"VmRule,omitempty"`             // Port forwarding VM NIC to external IP addresses.
}

// GatewayNatRule represents the SNAT and DNAT rules.
// Type: GatewayNatRuleType represents the SNAT and DNAT rules.
// Namespace: http://www.vmware.com/vcloud/v1.5
// Description: Represents the SNAT and DNAT rules.
// Since: 5.1
type GatewayNatRule struct {
	Xmlns string `xml:"xmlns,attr,omitempty"`
	// Elements
	Interface      *Reference `xml:"Interface,omitempty"`      // Interface to which rule is applied.
	OriginalIP     string     `xml:"OriginalIp"`               // Original IP for rule.
	OriginalPort   string     `xml:"OriginalPort,omitempty"`   // Original port for rule.
	TranslatedIP   string     `xml:"TranslatedIp"`             // Translated IP for rule.
	TranslatedPort string     `xml:"TranslatedPort,omitempty"` // Translated port for rule.
	Protocol       string     `xml:"Protocol,omitempty"`       // Protocol for rule.
	IcmpSubType    string     `xml:"IcmpSubType,omitempty"`    // ICMP subtype. One of: address-mask-request, address-mask-reply, destination-unreachable, echo-request, echo-reply, parameter-problem, redirect, router-advertisement, router-solicitation, source-quench, time-exceeded, timestamp-request, timestamp-reply, any.
}

// NatOneToOneBasicRule represents the NAT basic rule for one to one mapping of internal and external IP addresses from a network.
// Type: NatOneToOneBasicRuleType
// Namespace: http://www.vmware.com/vcloud/v1.5
// Description: Represents the NAT basic rule for one to one mapping of internal and external IP addresses from a network.
// Since: 0.9
type NatOneToOneBasicRule struct {
	Xmlns string `xml:"xmlns,attr,omitempty"`
	// Elements
	MappingMode       string `xml:"MappingMode"`       // One of: automatic (map IP addresses automatically), manual (map IP addresses manually using ExternalIpAddress and InternalIpAddress)
	ExternalIPAddress string `xml:"ExternalIpAddress"` // External IP address to map.
	InternalIPAddress string `xml:"InternalIpAddress"` // Internal IP address to map.
}

// NatOneToOneVMRule represents the NAT rule for one to one mapping of VM NIC and external IP addresses from a network.
// Type: NatOneToOneVmRuleType
// Namespace: http://www.vmware.com/vcloud/v1.5
// Description: Represents the NAT rule for one to one mapping of VM NIC and external IP addresses from a network.
// Since: 0.9
type NatOneToOneVMRule struct {
	Xmlns string `xml:"xmlns,attr,omitempty"`
	// Elements
	MappingMode       string  `xml:"MappingMode"`       // Mapping mode.
	ExternalIPAddress *string `xml:"ExternalIpAddress"` // External IP address to map.
	VAppScopedVMID    string  `xml:"VAppScopedVmId"`    // VAppScopedVmId of VM to which this rule applies.
	VMNicID           int     `xml:"VmNicId"`           // VM NIC ID to which this rule applies.
}

// NatPortForwardingRule represents the NAT rule for port forwarding between internal IP/port and external IP/port.
// Type: NatPortForwardingRuleType
// Namespace: http://www.vmware.com/vcloud/v1.5
// Description: Represents the NAT rule for port forwarding between internal IP/port and external IP/port.
// Since: 0.9
type NatPortForwardingRule struct {
	ExternalIPAddress string `xml:"ExternalIpAddress"`  // External IP address to map.
	ExternalPort      int    `xml:"ExternalPort"`       // External port to forward to.
	InternalIPAddress string `xml:"InternalIpAddress"`  // Internal IP address to map.
	InternalPort      int    `xml:"InternalPort"`       // Internal port to forward to.
	Protocol          string `xml:"Protocol,omitempty"` // Protocol to forward. One of: TCP (forward TCP packets), UDP (forward UDP packets), TCP_UDP (forward TCP and UDP packets).
}

// NatVMRule represents the NAT rule for port forwarding between VM NIC/port and external IP/port.
// Type: NatVmRuleType
// Namespace: http://www.vmware.com/vcloud/v1.5
// Description: Represents the NAT rule for port forwarding between VM NIC/port and external IP/port.
// Since: 0.9
type NatVMRule struct {
	ExternalIPAddress string `xml:"ExternalIpAddress,omitempty"` // External IP address to map.
	ExternalPort      int    `xml:"ExternalPort"`                // External port to forward to.
	VAppScopedVMID    string `xml:"VAppScopedVmId"`              // VAppScopedVmId of VM to which this rule applies.
	VMNicID           int    `xml:"VmNicId"`                     // VM NIC ID to which this rule applies.
	InternalPort      int    `xml:"InternalPort"`                // Internal port to forward to.
	Protocol          string `xml:"Protocol,omitempty"`          // Protocol to forward. One of: TCP (forward TCP packets), UDP (forward UDP packets), TCP_UDP (forward TCP and UDP packets).
}

// QueryResultEdgeGatewayRecordsType is a container for query results in records format.
// Type: QueryResultRecordsType
// Namespace: http://www.vmware.com/vcloud/v1.5
// Description: Container for query results in records format.
// Since: 1.5
type QueryResultEdgeGatewayRecordsType struct {
	// Attributes
	HREF     string  `xml:"href,attr,omitempty"`     // The URI of the entity.
	Type     string  `xml:"type,attr,omitempty"`     // The MIME type of the entity.
	Name     string  `xml:"name,attr,omitempty"`     // The name of the entity.
	Page     int     `xml:"page,attr,omitempty"`     // Page of the result set that this container holds. The first page is page number 1.
	PageSize int     `xml:"pageSize,attr,omitempty"` // Page size, as a number of records or references.
	Total    float64 `xml:"total,attr,omitempty"`    // Total number of records or references in the container.
	// Elements
	Link              []*Link                             `xml:"Link,omitempty"`    // A reference to an entity or operation associated with this object.
	EdgeGatewayRecord []*QueryResultEdgeGatewayRecordType `xml:"EdgeGatewayRecord"` // A record representing a EdgeGateway result.
}

type QueryResultRecordsType struct {
	// Attributes
	HREF     string  `xml:"href,attr,omitempty"`     // The URI of the entity.
	Type     string  `xml:"type,attr,omitempty"`     // The MIME type of the entity.
	Name     string  `xml:"name,attr,omitempty"`     // The name of the entity.
	Page     int     `xml:"page,attr,omitempty"`     // Page of the result set that this container holds. The first page is page number 1.
	PageSize int     `xml:"pageSize,attr,omitempty"` // Page size, as a number of records or references.
	Total    float64 `xml:"total,attr,omitempty"`    // Total number of records or references in the container.
	// Elements
	Link                            []*Link                                           `xml:"Link,omitempty"`                  // A reference to an entity or operation associated with this object.
	EdgeGatewayRecord               []*QueryResultEdgeGatewayRecordType               `xml:"EdgeGatewayRecord"`               // A record representing a EdgeGateway result.
	VMRecord                        []*QueryResultVMRecordType                        `xml:"VMRecord"`                        // A record representing a VM result.
	AdminVMRecord                   []*QueryResultVMRecordType                        `xml:"AdminVMRecord"`                   // A record representing a Admin VM result.
	VAppRecord                      []*QueryResultVAppRecordType                      `xml:"VAppRecord"`                      // A record representing a VApp result.
	OrgVdcStorageProfileRecord      []*QueryResultOrgVdcStorageProfileRecordType      `xml:"OrgVdcStorageProfileRecord"`      // A record representing storage profiles
	MediaRecord                     []*MediaRecordType                                `xml:"MediaRecord"`                     // A record representing media
	AdminMediaRecord                []*MediaRecordType                                `xml:"AdminMediaRecord"`                // A record representing Admin media
	VMWProviderVdcRecord            []*QueryResultVMWProviderVdcRecordType            `xml:"VMWProviderVdcRecord"`            // A record representing a Provider VDC result.
	ProviderVdcStorageProfileRecord []*QueryResultProviderVdcStorageProfileRecordType `xml:"ProviderVdcStorageProfileRecord"` // A record representing a Provider VDC storage profile result
	NetworkPoolRecord               []*QueryResultNetworkPoolRecordType               `xml:"NetworkPoolRecord"`               // A record representing a network pool
	DiskRecord                      []*DiskRecordType                                 `xml:"DiskRecord"`                      // A record representing a independent Disk.
	AdminDiskRecord                 []*DiskRecordType                                 `xml:"AdminDiskRecord"`                 // A record representing a independent Disk.
	VirtualCenterRecord             []*QueryResultVirtualCenterRecordType             `xml:"VirtualCenterRecord"`             // A record representing a vSphere server
	PortGroupRecord                 []*PortGroupRecordType                            `xml:"PortgroupRecord"`                 // A record representing a port group
	OrgVdcNetworkRecord             []*QueryResultOrgVdcNetworkRecordType             `xml:"OrgVdcNetworkRecord"`             // A record representing a org VDC network
	CatalogRecord                   []*CatalogRecord                                  `xml:"CatalogRecord"`                   // A record representing a catalog
	AdminCatalogRecord              []*CatalogRecord                                  `xml:"AdminCatalogRecord"`              // A record representing an admin catalog
	CatalogItemRecord               []*QueryResultCatalogItemType                     `xml:"CatalogItemRecord"`               // A record representing a catalog item
	AdminCatalogItemRecord          []*QueryResultCatalogItemType                     `xml:"AdminCatalogItemRecord"`          // A record representing an admin catalog item
	VappTemplateRecord              []*QueryResultVappTemplateType                    `xml:"VAppTemplateRecord"`              // A record representing a vApp template
	AdminVappTemplateRecord         []*QueryResultVappTemplateType                    `xml:"AdminVAppTemplateRecord"`         // A record representing an admin vApp template
}

// QueryResultCatalogItemType represents a catalog item as query result
type QueryResultCatalogItemType struct {
	HREF         string    `xml:"href,attr,omitempty"`         // The URI of the entity.
	ID           string    `xml:"id,attr,omitempty"`           // Catalog Item ID.
	Type         string    `xml:"type,attr,omitempty"`         // The MIME type of the entity.
	Entity       string    `xml:"entity,attr,omitempty"`       // Entity reference or ID
	EntityName   string    `xml:"entityName,attr,omitempty"`   // Entity name
	EntityType   string    `xml:"entityType,attr,omitempty"`   // Entity name
	Catalog      string    `xml:"catalog,attr,omitempty"`      // Catalog reference or ID
	CatalogName  string    `xml:"catalogName,attr,omitempty"`  // Catalog name
	OwnerName    string    `xml:"ownerName,attr,omitempty"`    // Owner name
	Owner        string    `xml:"owner,attr,omitempty"`        // Owner reference or ID
	IsPublished  bool      `xml:"isPublished,attr,omitempty"`  // True if this entity is in a published catalog
	Vdc          string    `xml:"vdc,attr,omitempty"`          // VDC reference or ID
	VdcName      string    `xml:"vdcName,attr,omitempty"`      // VDC name
	IsVdcEnabled bool      `xml:"isVdcEnabled,attr,omitempty"` // True if the containing VDC is enabled
	CreationDate string    `xml:"creationDate,attr,omitempty"` // Creation date
	IsExpired    bool      `xml:"isExpired,attr,omitempty"`    // True if this entity is expired
	Status       string    `xml:"status,attr,omitempty"`       // Status
	Name         string    `xml:"name,attr,omitempty"`         // Catalog Item name.
	Link         *Link     `xml:"Link,omitempty"`
	Metadata     *Metadata `xml:"Metadata,omitempty"`
}

// QueryResultVappTemplateType represents a vApp template as query result
type QueryResultVappTemplateType struct {
	HREF               string    `xml:"href,attr,omitempty"`               // The URI of the entity.
	ID                 string    `xml:"id,attr,omitempty"`                 // vApp template ID.
	Type               string    `xml:"type,attr,omitempty"`               // The MIME type of the entity.
	OwnerName          string    `xml:"ownerName,attr,omitempty"`          // Owner name
	CatalogName        string    `xml:"catalogName,attr,omitempty"`        // Catalog name
	IsPublished        bool      `xml:"isPublished,attr,omitempty"`        // True if this entity is in a published catalog
	Name               string    `xml:"name,attr,omitempty"`               // vApp template name.
	Description        string    `xml:"description,attr,omitempty"`        // vApp template description.
	Vdc                string    `xml:"vdc,attr,omitempty"`                // VDC reference or ID
	VdcName            string    `xml:"vdcName,attr,omitempty"`            // VDC name
	Org                string    `xml:"org,attr,omitempty"`                // Organization reference or ID
	CreationDate       string    `xml:"creationDate,attr,omitempty"`       // Creation date
	IsBusy             bool      `xml:"isBusy,attr,omitempty"`             // True if the vApp template is busy
	IsGoldMaster       bool      `xml:"isGoldMaster,attr,omitempty"`       // True if the vApp template is a gold master
	IsEnabled          bool      `xml:"isEnabled,attr,omitempty"`          // True if the vApp template is enabled
	Status             string    `xml:"status,attr,omitempty"`             // Status
	IsDeployed         bool      `xml:"isDeployed,attr,omitempty"`         // True if this entity is deployed
	IsExpired          bool      `xml:"isExpired,attr,omitempty"`          // True if this entity is expired
	StorageProfileName string    `xml:"storageProfileName,attr,omitempty"` // Storage profile name
	Version            string    `xml:"version,attr,omitempty"`            // Storage profile name
	LastSuccessfulSync string    `xml:"lastSuccessfulSync,attr,omitempty"` // Date of last successful sync
	Link               *Link     `xml:"Link,omitempty"`
	Metadata           *Metadata `xml:"Metadata,omitempty"`
}

// QueryResultEdgeGatewayRecordType represents an edge gateway record as query result.
type QueryResultEdgeGatewayRecordType struct {
	// Attributes
	HREF                string `xml:"href,attr,omitempty"`                // The URI of the entity.
	Type                string `xml:"type,attr,omitempty"`                // The MIME type of the entity.
	Name                string `xml:"name,attr,omitempty"`                // EdgeGateway name.
	Vdc                 string `xml:"vdc,attr,omitempty"`                 // VDC Reference or ID
	OrgVdcName          string `xml:"orgVdcName,attr,omitempty"`          // VDC name
	NumberOfExtNetworks int    `xml:"numberOfExtNetworks,attr,omitempty"` // Number of external networks connected to the edgeGateway.	Yes	Yes
	NumberOfOrgNetworks int    `xml:"numberOfOrgNetworks,attr,omitempty"` // Number of org VDC networks connected to the edgeGateway	Yes	Yes
	IsBusy              bool   `xml:"isBusy,attr"`                        // True if this Edge Gateway is busy.	Yes	Yes
	GatewayStatus       string `xml:"gatewayStatus,attr,omitempty"`       //
	HaStatus            string `xml:"haStatus,attr,omitempty"`            // High Availability Status of the edgeGateway	Yes	Yes
}

// QueryResultVMRecordType represents a VM record as query result.
type QueryResultVMRecordType struct {
	// Attributes
	HREF                 string    `xml:"href,attr,omitempty"` // The URI of the entity.
	ID                   string    `xml:"id,attr,omitempty"`
	Name                 string    `xml:"name,attr,omitempty"`          // VM name.
	Type                 string    `xml:"type,attr,omitempty"`          // Contains the type of the resource.
	ContainerName        string    `xml:"containerName,attr,omitempty"` // The name of the vApp or vApp template that contains this VM.
	ContainerID          string    `xml:"container,attr,omitempty"`     // The ID of the vApp or vApp template that contains this VM.
	OwnerName            string    `xml:"ownerName,attr,omitempty"`
	Owner                string    `xml:"owner,attr,omitempty"`
	VdcHREF              string    `xml:"vdc,attr,omitempty"`
	VAppTemplate         bool      `xml:"isVAppTemplate,attr,omitempty"`
	Deleted              bool      `xml:"isDeleted,attr,omitempty"`
	GuestOS              string    `xml:"guestOs,attr,omitempty"`
	Cpus                 int       `xml:"numberOfCpus,attr,omitempty"`
	MemoryMB             int       `xml:"memoryMB,attr,omitempty"`
	Status               string    `xml:"status,attr,omitempty"`
	NetworkName          string    `xml:"networkName,attr,omitempty"`
	NetworkHref          string    `xml:"network,attr,omitempty"`
	IpAddress            string    `xml:"ipAddress,attr,omitempty"` // If configured, the IP Address of the VM on the primary network, otherwise empty.
	Busy                 bool      `xml:"isBusy,attr,omitempty"`
	Deployed             bool      `xml:"isDeployed,attr,omitempty"` // True if the virtual machine is deployed.
	Published            bool      `xml:"isPublished,attr,omitempty"`
	CatalogName          string    `xml:"catalogName,attr,omitempty"`
	HardwareVersion      int       `xml:"hardwareVersion,attr,omitempty"`
	VmToolsStatus        string    `xml:"vmToolsStatus,attr,omitempty"`
	MaintenanceMode      bool      `xml:"isInMaintenanceMode,attr,omitempty"`
	AutoNature           bool      `xml:"isAutoNature,attr,omitempty"` //  	True if the parent vApp is a managed vApp
	StorageProfileName   string    `xml:"storageProfileName,attr,omitempty"`
	GcStatus             string    `xml:"gcStatus,attr,omitempty"` // GC status of this VM.
	AutoUndeployDate     string    `xml:"autoUndeployDate,attr,omitempty"`
	AutoDeleteDate       string    `xml:"autoDeleteDate,attr,omitempty"`
	AutoUndeployNotified bool      `xml:"isAutoUndeployNotified,attr,omitempty"`
	AutoDeleteNotified   bool      `xml:"isAutoDeleteNotified,attr,omitempty"`
	Link                 []*Link   `xml:"Link,omitempty"`
	MetaData             *Metadata `xml:"Metadata,omitempty"`
}

// QueryResultVAppRecordType represents a VM record as query result.
type QueryResultVAppRecordType struct {
	// Attributes
	HREF                    string `xml:"href,attr,omitempty"`         // The URI of the entity.
	Name                    string `xml:"name,attr"`                   // The name of the entity.
	CreationDate            string `xml:"creationDate,attr,omitempty"` // Creation date/time of the vApp.
	Busy                    bool   `xml:"isBusy,attr,omitempty"`
	Deployed                bool   `xml:"isDeployed,attr,omitempty"` // True if the vApp is deployed.
	Enabled                 bool   `xml:"isEnabled,attr,omitempty"`
	Expired                 bool   `xml:"isExpired,attr,omitempty"`
	MaintenanceMode         bool   `xml:"isInMaintenanceMode,attr,omitempty"`
	Public                  bool   `xml:"isPublic,attr,omitempty"`
	OwnerName               string `xml:"ownerName,attr,omitempty"`
	Status                  string `xml:"status,attr,omitempty"`
	VdcHREF                 string `xml:"vdc,attr,omitempty"`
	VdcName                 string `xml:"vdcName,attr,omitempty"`
	NumberOfVMs             int    `xml:"numberOfVMs,attr,omitempty"`
	NumberOfCPUs            int    `xml:"numberOfCpus,attr,omitempty"`
	CpuAllocationMhz        int    `xml:"cpuAllocationMhz,attr,omitempty"`
	CpuAllocationInMhz      int    `xml:"cpuAllocationInMhz,attr,omitempty"`
	StorageKB               int    `xml:"storageKB,attr,omitempty"`
	MemoryAllocationMB      int    `xml:"memoryAllocationMB,attr,omitempty"`
	AutoDeleteNotified      bool   `xml:"isAutoDeleteNotified,attr,omitempty"`
	AutoUndeployNotified    bool   `xml:"isAutoUndeployNotified,attr,omitempty"`
	VdcEnabled              bool   `xml:"isVdcEnabled,attr,omitempty"`
	HonorBootOrder          bool   `xml:"honorBookOrder,attr,omitempty"`
	HighestSupportedVersion int    `xml:"pvdcHighestSupportedHardwareVersion,attr,omitempty"`
	LowestHardwareVersion   int    `xml:"lowestHardwareVersionInVApp,attr,omitempty"`
	TaskHREF                string `xml:"task,attr,omitempty"`
	TaskStatusName          string `xml:"taskStatusName,attr,omitempty"`
	TaskStatus              string `xml:"TaskStatus,attr,omitempty"`
	TaskDetails             string `xml:"taskDetails,attr,omitempty"`
}

// QueryResultOrgVdcStorageProfileRecordType represents a storage
// profile as query result.
type QueryResultOrgVdcStorageProfileRecordType struct {
	// Attributes
	HREF                    string `xml:"href,attr,omitempty"` // The URI of the entity.
	Name                    string `xml:"name,attr,omitempty"` // Storage Profile name.
	VdcHREF                 string `xml:"vdc,attr,omitempty"`
	VdcName                 string `xml:"vdcName,attr,omitempty"`
	IsDefaultStorageProfile bool   `xml:"isDefaultStorageProfile,attr,omitempty"`
	IsEnabled               bool   `xml:"isEnabled,attr,omitempty"`
	IsVdcBusy               bool   `xml:"isVdcBusy,attr,omitempty"`
	NumberOfConditions      int    `xml:"numberOfConditions,attr,omitempty"`
	StorageUsedMB           int    `xml:"storageUsedMB,attr,omitempty"`
	StorageLimitMB          int    `xml:"storageLimitMB,attr,omitempty"`
}

// QueryResultVMWProviderVdcRecordType represents a Provider VDC as query result.
type QueryResultVMWProviderVdcRecordType struct {
	// Attributes
	HREF                    string `xml:"href,attr,omitempty"` // The URI of the entity.
	Name                    string `xml:"name,attr,omitempty"` // Provider VDC name.
	Status                  string `xml:"status,attr,omitempty"`
	IsBusy                  bool   `xml:"isBusy,attr,omitempty"`
	IsDeleted               bool   `xml:"isDeleted,attr,omitempty"`
	IsEnabled               bool   `xml:"isEnabled,attr,omitempty"`
	CpuAllocationMhz        int    `xml:"cpuAllocationMhz,attr,omitempty"`
	CpuLimitMhz             int    `xml:"cpuLimitMhz,attr,omitempty"`
	CpuUsedMhz              int    `xml:"cpuUsedMhz,attr,omitempty"`
	NumberOfDatastores      int    `xml:"numberOfDatastores,attr,omitempty"`
	NumberOfStorageProfiles int    `xml:"numberOfStorageProfiles,attr,omitempty"`
	NumberOfVdcs            int    `xml:"numberOfVdcs,attr,omitempty"`
	MemoryAllocationMB      int64  `xml:"memoryAllocationMB,attr,omitempty"`
	MemoryLimitMB           int64  `xml:"memoryLimitMB,attr,omitempty"`
	MemoryUsedMB            int64  `xml:"memoryUsedMB,attr,omitempty"`
	StorageAllocationMB     int64  `xml:"storageAllocationMB,attr,omitempty"`
	StorageLimitMB          int64  `xml:"storageLimitMB,attr,omitempty"`
	StorageUsedMB           int64  `xml:"storageUsedMB,attr,omitempty"`
	CpuOverheadMhz          int64  `xml:"cpuOverheadMhz,attr,omitempty"`
	StorageOverheadMB       int64  `xml:"storageOverheadMB,attr,omitempty"`
	MemoryOverheadMB        int64  `xml:"memoryOverheadMB,attr,omitempty"`
}

// QueryResultProviderVdcStorageProfileRecordType represents a Provider VDC storage profile as query result.
type QueryResultProviderVdcStorageProfileRecordType struct {
	// Attributes
	HREF                 string `xml:"href,attr,omitempty"` // The URI of the entity.
	Name                 string `xml:"name,attr,omitempty"` // Provider VDC Storage Profile name.
	ProviderVdcHREF      string `xml:"providerVdc,attr,omitempty"`
	VcHREF               string `xml:"vc,attr,omitempty"`
	StorageProfileMoref  string `xml:"storageProfileMoref,attr,omitempty"`
	IsEnabled            bool   `xml:"isEnabled,attr,omitempty"`
	StorageProvisionedMB int64  `xml:"storageProvisionedMB,attr,omitempty"`
	StorageRequestedMB   int64  `xml:"storageRequestedMB,attr,omitempty"`
	StorageTotalMB       int64  `xml:"storageTotalMB,attr,omitempty"`
	StorageUsedMB        int64  `xml:"storageUsedMB,attr,omitempty"`
	NumberOfConditions   int    `xml:"numberOfConditions,attr,omitempty"`
}

// QueryResultNetworkPoolRecordType represents a network pool as query result.
type QueryResultNetworkPoolRecordType struct {
	// Attributes
	HREF            string `xml:"href,attr,omitempty"` // The URI of the entity.
	Name            string `xml:"name,attr,omitempty"` // Network pool name.
	IsBusy          bool   `xml:"isBusy,attr,omitempty"`
	NetworkPoolType int    `xml:"networkPoolType,attr,omitempty"`
}

// Type: QueryResultVirtualCenterRecordType
// Namespace: http://www.vmware.com/vcloud/v1.5
// https://vdc-repo.vmware.com/vmwb-repository/dcr-public/7a028e78-bd37-4a6a-8298-9c26c7eeb9aa/09142237-dd46-4dee-8326-e07212fb63a8/doc/doc/types/QueryResultVirtualCenterRecordType.html
// Description: Type for a single virtualCenter query result in records format.
// Since: 1.5
type QueryResultVirtualCenterRecordType struct {
	HREF          string `xml:"href,attr,omitempty"`
	Name          string `xml:"name,attr,omitempty"`
	IsBusy        bool   `xml:"isBusy,attr,omitempty"`
	IsEnabled     bool   `xml:"isEnabled,attr,omitempty"`
	IsSupported   bool   `xml:"isSupported,attr,omitempty"`
	ListenerState string `xml:"listenerState,attr,omitempty"`
	Status        string `xml:"stats,attr,omitempty"`
	Url           string `xml:"url,attr,omitempty"`
	UserName      string `xml:"userName,attr,omitempty"`
	VcVersion     string `xml:"vcVersion,attr,omitempty"`
	UUID          string `xml:"uuid,attr,omitempty"`
	VsmIP         string `xml:"vsmIP,attr,omitempty"`
}

// Namespace: http://www.vmware.com/vcloud/v1.5
// Retrieve a list of extension objects and operations.
// Since: 1.0
type Extension struct {
	Link LinkList `xml:"Link,omitempty"` // A reference to an entity or operation associated with this object.
}

type ExternalNetworkReferences struct {
	ExternalNetworkReference []*ExternalNetworkReference `xml:"ExternalNetworkReference,omitempty"` // A reference to an entity or operation associated with this object.
}

type ExternalNetworkReference struct {
	HREF string `xml:"href,attr"`
	Type string `xml:"type,attr,omitempty"`
	Name string `xml:"name,attr,omitempty"`
}

// Type: VimObjectRefType
// Namespace: http://www.vmware.com/vcloud/extension/v1.5
// https://vdc-repo.vmware.com/vmwb-repository/dcr-public/7a028e78-bd37-4a6a-8298-9c26c7eeb9aa/09142237-dd46-4dee-8326-e07212fb63a8/doc/doc/types/VimObjectRefsType.html
// Description: Represents the Managed Object Reference (MoRef) and the type of a vSphere object.
// Since: 0.9
type VimObjectRef struct {
	VimServerRef  *Reference `xml:"VimServerRef"`
	MoRef         string     `xml:"MoRef"`
	VimObjectType string     `xml:"VimObjectType"`
}

// Type: VimObjectRefsType
// Namespace: http://www.vmware.com/vcloud/extension/v1.5
// https://vdc-repo.vmware.com/vmwb-repository/dcr-public/7a028e78-bd37-4a6a-8298-9c26c7eeb9aa/09142237-dd46-4dee-8326-e07212fb63a8/doc/doc/types/VimObjectRefsType.html
// Description: List of VimObjectRef elements.
// Since: 0.9
type VimObjectRefs struct {
	VimObjectRef []*VimObjectRef `xml:"VimObjectRef"`
}

// Type: VMWExternalNetworkType
// Namespace: http://www.vmware.com/vcloud/extension/v1.5
// https://vdc-repo.vmware.com/vmwb-repository/dcr-public/7a028e78-bd37-4a6a-8298-9c26c7eeb9aa/09142237-dd46-4dee-8326-e07212fb63a8/doc/doc/types/VMWExternalNetworkType.html
// Description: External network type.
// Since: 1.0
type ExternalNetwork struct {
	XMLName          xml.Name              `xml:"VMWExternalNetwork"`
	HREF             string                `xml:"href,attr,omitempty"`
	Type             string                `xml:"type,attr,omitempty"`
	ID               string                `xml:"id,attr,omitempty"`
	OperationKey     string                `xml:"operationKey,attr,omitempty"`
	Name             string                `xml:"name,attr"`
	Link             []*Link               `xml:"Link,omitempty"`
	Description      string                `xml:"Description,omitempty"`
	Tasks            *TasksInProgress      `xml:"Tasks,omitempty"`
	Configuration    *NetworkConfiguration `xml:"Configuration,omitempty"`
	VimPortGroupRef  *VimObjectRef         `xml:"VimPortGroupRef,omitempty"`
	VimPortGroupRefs *VimObjectRefs        `xml:"VimPortGroupRefs,omitempty"`
	VCloudExtension  *VCloudExtension      `xml:"VCloudExtension,omitempty"`
}

// Type: MediaType
// Namespace: http://www.vmware.com/vcloud/v1.5
// https://vdc-repo.vmware.com/vmwb-repository/dcr-public/ca48e1bb-282b-4fdc-b827-649b819249ed/55142cf1-5bb8-4ab1-8d09-b84f717af5ec/doc/doc/types/MediaType.html
// Description: Represents Media image
// Since: 0.9
type Media struct {
	HREF         string           `xml:"href,attr,omitempty"`
	Type         string           `xml:"type,attr,omitempty"`
	ID           string           `xml:"id,attr,omitempty"`
	OperationKey string           `xml:"operationKey,attr,omitempty"`
	Name         string           `xml:"name,attr"`
	Status       int64            `xml:"status,attr,omitempty"`
	ImageType    string           `xml:"imageType,attr,omitempty"`
	Size         int64            `xml:"size,attr,omitempty"`
	Description  string           `xml:"Description,omitempty"`
	Files        *FilesList       `xml:"Files,omitempty"`
	Link         LinkList         `xml:"Link,omitempty"`
	Tasks        *TasksInProgress `xml:"Tasks,omitempty"`
	Owner        *Reference       `xml:"Owner,omitempty"`
	Entity       *Entity          `xml:"Entity"`
}

// Type: MediaRecord
// Namespace: http://www.vmware.com/vcloud/v1.5
// https://code.vmware.com/apis/287/vcloud#/doc/doc/operations/GET-MediasFromQuery.html
// Issue that description partly matches with what is returned
// Description: Represents Media record
// Since: 1.5
type MediaRecordType struct {
	HREF               string    `xml:"href,attr,omitempty"`
	ID                 string    `xml:"id,attr,omitempty"`
	Type               string    `xml:"type,attr,omitempty"`
	OwnerName          string    `xml:"ownerName,attr,omitempty"`
	CatalogName        string    `xml:"catalogName,attr,omitempty"`
	IsPublished        bool      `xml:"isPublished,attr,omitempty"`
	Name               string    `xml:"name,attr"`
	Vdc                string    `xml:"vdc,attr,omitempty"`
	VdcName            string    `xml:"vdcName,attr,omitempty"`
	Org                string    `xml:"org,attr,omitempty"`
	CreationDate       string    `xml:"creationDate,attr,omitempty"`
	IsBusy             bool      `xml:"isBusy,attr,omitempty"`
	StorageB           int64     `xml:"storageB,attr,omitempty"`
	Owner              string    `xml:"owner,attr,omitempty"`
	Catalog            string    `xml:"catalog,attr,omitempty"`
	CatalogItem        string    `xml:"catalogItem,attr,omitempty"`
	Status             string    `xml:"status,attr,omitempty"`
	StorageProfileName string    `xml:"storageProfileName,attr,omitempty"`
	Version            int64     `xml:"version,attr,omitempty"`
	LastSuccessfulSync string    `xml:"lastSuccessfulSync,attr,omitempty"`
	TaskStatusName     string    `xml:"taskStatusName,attr,omitempty"`
	IsInCatalog        bool      `xml:"isInCatalog,attr,omitempty"`
	Task               string    `xml:"task,attr,omitempty"`
	IsIso              bool      `xml:"isIso,attr,omitempty"`
	IsVdcEnabled       bool      `xml:"isVdcEnabled,attr,omitempty"`
	TaskStatus         string    `xml:"taskStatus,attr,omitempty"`
	TaskDetails        string    `xml:"taskDetails,attr,omitempty"`
	Link               *Link     `xml:"Link,omitempty"`
	Metadata           *Metadata `xml:"Metadata,omitempty"`
}

// DiskCreateParams element for create independent disk
// Reference: vCloud API 30.0 - DiskCreateParamsType
// https://code.vmware.com/apis/287/vcloud?h=Director#/doc/doc/types/DiskCreateParamsType.html
type DiskCreateParams struct {
	XMLName         xml.Name         `xml:"DiskCreateParams"`
	Xmlns           string           `xml:"xmlns,attr,omitempty"`
	Disk            *Disk            `xml:"Disk"`
	Locality        *Reference       `xml:"Locality,omitempty"`
	VCloudExtension *VCloudExtension `xml:"VCloudExtension,omitempty"`
}

// Represents an independent disk
// Reference: vCloud API 30.0 - DiskType
// https://code.vmware.com/apis/287/vcloud?h=Director#/doc/doc/types/DiskType.html
type Disk struct {
	XMLName         xml.Name         `xml:"Disk"`
	Xmlns           string           `xml:"xmlns,attr,omitempty"`
	HREF            string           `xml:"href,attr,omitempty"`
	Type            string           `xml:"type,attr,omitempty"`
	Id              string           `xml:"id,attr,omitempty"`
	OperationKey    string           `xml:"operationKey,attr,omitempty"`
	Name            string           `xml:"name,attr"`
	Status          int              `xml:"status,attr,omitempty"`
	Size            int64            `xml:"size,attr"`
	Iops            *int             `xml:"iops,attr,omitempty"`
	BusType         string           `xml:"busType,attr,omitempty"`
	BusSubType      string           `xml:"busSubType,attr,omitempty"`
	Description     string           `xml:"Description,omitempty"`
	Files           *FilesList       `xml:"Files,omitempty"`
	Link            []*Link          `xml:"Link,omitempty"`
	Owner           *Owner           `xml:"Owner,omitempty"`
	StorageProfile  *Reference       `xml:"StorageProfile,omitempty"`
	Tasks           *TasksInProgress `xml:"Tasks,omitempty"`
	VCloudExtension *VCloudExtension `xml:"VCloudExtension,omitempty"`
}

// General purpose extension element
// Not related to extension services
// Reference: vCloud API 30.0 - DiskAttachOrDetachParamsType
// https://code.vmware.com/apis/287/vcloud?h=Director#/doc/doc/types/VCloudExtensionType.html
type VCloudExtension struct {
	Required bool `xml:"required,attr,omitempty"`
}

// Parameters for attaching or detaching an independent disk
// Reference: vCloud API 30.0 - DiskAttachOrDetachParamsType
// https://code.vmware.com/apis/287/vcloud?h=Director#/doc/doc/types/DiskAttachOrDetachParamsType.html
type DiskAttachOrDetachParams struct {
	XMLName         xml.Name         `xml:"DiskAttachOrDetachParams"`
	Xmlns           string           `xml:"xmlns,attr,omitempty"`
	Disk            *Reference       `xml:"Disk"`
	BusNumber       *int             `xml:"BusNumber,omitempty"`
	UnitNumber      *int             `xml:"UnitNumber,omitempty"`
	VCloudExtension *VCloudExtension `xml:"VCloudExtension,omitempty"`
}

// Represents a list of virtual machines
// Reference: vCloud API 30.0 - VmsType
// https://code.vmware.com/apis/287/vcloud?h=Director#/doc/doc/types/FilesListType.html
type Vms struct {
	XMLName     xml.Name   `xml:"Vms"`
	Xmlns       string     `xml:"xmlns,attr,omitempty"`
	Type        string     `xml:"type,attr"`
	HREF        string     `xml:"href,attr"`
	VmReference *Reference `xml:"VmReference,omitempty"`
}

// Parameters for inserting and ejecting virtual media for VM as CD/DVD
// Reference: vCloud API 30.0 - MediaInsertOrEjectParamsType
// https://code.vmware.com/apis/287/vcloud#/doc/doc/types/MediaInsertOrEjectParamsType.html
type MediaInsertOrEjectParams struct {
	XMLName         xml.Name         `xml:"MediaInsertOrEjectParams"`
	Xmlns           string           `xml:"xmlns,attr,omitempty"`
	Media           *Reference       `xml:"Media"`
	VCloudExtension *VCloudExtension `xml:"VCloudExtension,omitempty"`
}

// Parameters for VM pending questions
// Reference: vCloud API 27.0 - VmPendingQuestionType
// https://code.vmware.com/apis/287/vcloud#/doc/doc/types/VmPendingQuestionType.html
type VmPendingQuestion struct {
	XMLName    xml.Name                      `xml:"VmPendingQuestion"`
	Xmlns      string                        `xml:"xmlns,attr,omitempty"`
	Type       string                        `xml:"type,attr"`
	HREF       string                        `xml:"href,attr"`
	Link       LinkList                      `xml:"Link,omitempty"`
	Question   string                        `xml:"Question"`
	QuestionId string                        `xml:"QuestionId"`
	Choices    []*VmQuestionAnswerChoiceType `xml:"Choices"`
}

// Parameters for VM question answer choice
// Reference: vCloud API 27.0 - VmQuestionAnswerChoiceType
// https://code.vmware.com/apis/287/vcloud#/doc/doc/types/VmQuestionAnswerChoiceType.html
type VmQuestionAnswerChoiceType struct {
	Id   int    `xml:"Id"`
	Text string `xml:"Text,omitempty"`
}

// Parameters for VM question answer
// Reference: vCloud API 27.0 - VmQuestionAnswerType
// https://code.vmware.com/apis/287/vcloud#/doc/doc/types/VmQuestionAnswerType.html
type VmQuestionAnswer struct {
	XMLName    xml.Name `xml:"VmQuestionAnswer"`
	Xmlns      string   `xml:"xmlns,attr,omitempty"`
	ChoiceId   int      `xml:"ChoiceId"`
	QuestionId string   `xml:"QuestionId"`
}

// Represents an independent disk record
// Reference: vCloud API 27.0 - DiskType
// https://code.vmware.com/apis/287/vcloud#/doc/doc/types/QueryResultDiskRecordType.html
type DiskRecordType struct {
	Xmlns              string  `xml:"xmlns,attr,omitempty"`
	HREF               string  `xml:"href,attr,omitempty"`
	Id                 string  `xml:"id,attr,omitempty"`
	Type               string  `xml:"type,attr,omitempty"`
	Name               string  `xml:"name,attr,omitempty"`
	Vdc                string  `xml:"vdc,attr,omitempty"`
	SizeB              int64   `xml:"sizeB,attr,omitempty"`
	DataStore          string  `xml:"dataStore,attr,omitempty"`
	DataStoreName      string  `xml:"datastoreName,attr,omitempty"`
	OwnerName          string  `xml:"ownerName,attr,omitempty"`
	VdcName            string  `xml:"vdcName,attr,omitempty"`
	Task               string  `xml:"task,attr,omitempty"`
	StorageProfile     string  `xml:"storageProfile,attr,omitempty"`
	StorageProfileName string  `xml:"storageProfileName,attr,omitempty"`
	Status             string  `xml:"status,attr,omitempty"`
	BusType            string  `xml:"busType,attr,omitempty"`
	BusSubType         string  `xml:"busSubType,attr,omitempty"`
	BusTypeDesc        string  `xml:"busTypeDesc,attr,omitempty"`
	IsAttached         bool    `xml:"isAttached,attr,omitempty"`
	Description        string  `xml:"description,attr,omitempty"`
	Link               []*Link `xml:"Link,omitempty"`
}

// Represents port group
// Reference: vCloud API 27.0 - Port group type
// https://code.vmware.com/apis/72/doc/doc/types/QueryResultPortgroupRecordType.html
type PortGroupRecordType struct {
	Xmlns         string  `xml:"xmlns,attr,omitempty"`
	HREF          string  `xml:"href,attr,omitempty"`
	Id            string  `xml:"id,attr,omitempty"`
	Type          string  `xml:"type,attr,omitempty"`
	MoRef         string  `xml:"moref,attr,omitempty"`
	Name          string  `xml:"name,attr,omitempty"`
	PortgroupType string  `xml:"portgroupType,attr,omitempty"`
	Vc            string  `xml:"vc,attr,omitempty"`
	VcName        string  `xml:"vcName,attr,omitempty"`
	IsVCEnabled   bool    `xml:"isVCEnabled,attr,omitempty"`
	Network       string  `xml:"network,attr,omitempty"`
	NetworkName   string  `xml:"networkName,attr,omitempty"`
	ScopeType     int     `xml:"scopeType,attr,omitempty"` // Scope of network using the portgroup(1=Global, 2=Organization, 3=vApp)
	Link          []*Link `xml:"Link,omitempty"`
}

// Represents org VDC Network
// Reference: vCloud API 27.0 - Org VDC Network
// https://code.vmware.com/apis/72/doc/doc/types/QueryResultOrgVdcNetworkRecordType.html
type QueryResultOrgVdcNetworkRecordType struct {
	Xmlns              string    `xml:"xmlns,attr,omitempty"`
	HREF               string    `xml:"href,attr,omitempty"`
	Id                 string    `xml:"id,attr,omitempty"`
	Type               string    `xml:"type,attr,omitempty"`
	Name               string    `xml:"name,attr,omitempty"`
	DefaultGateway     string    `xml:"defaultGateway,attr,omitempty"`
	Netmask            string    `xml:"netmask,attr,omitempty"`
	Dns1               string    `xml:"dns1,attr,omitempty"`
	Dns2               string    `xml:"dns2,attr,omitempty"`
	DnsSuffix          string    `xml:"dnsSuffix,attr,omitempty"`
	LinkType           int       `xml:"linkType,attr,omitempty"` // 0 = direct, 1 = routed, 2 = isolated
	ConnectedTo        string    `xml:"connectedTo,attr,omitempty"`
	Vdc                string    `xml:"vdc,attr,omitempty"`
	IsBusy             bool      `xml:"isBusy,attr,omitempty"`
	IsShared           bool      `xml:"isShared,attr,omitempty"`
	VdcName            string    `xml:"vdcName,attr,omitempty"`
	IsIpScopeInherited bool      `xml:"isIpScopeInherited,attr,omitempty"`
	Link               []*Link   `xml:"Link,omitempty"`
	Metadata           *Metadata `xml:"Metadata,omitempty"`
}

// Represents org VDC Network
// Reference: vCloud API 27.0 - Network Pool
// https://code.vmware.com/apis/72/vcloud-director#/doc/doc/types/VMWNetworkPoolType.html
type VMWNetworkPool struct {
	HREF        string           `xml:"href,attr,omitempty"`
	Id          string           `xml:"id,attr,omitempty"`
	Type        string           `xml:"type,attr,omitempty"`
	Name        string           `xml:"name,attr"`
	Status      int              `xml:"status,attr,omitempty"`
	Description string           `xml:"netmask,omitempty"`
	Tasks       *TasksInProgress `xml:"Tasks,omitempty"`
}

type GroupReference struct {
	GroupReference []*Reference `xml:"GroupReference,omitempty"`
}

// Represents an org user
// Reference: vCloud API 27.0 - UserType
// https://code.vmware.com/apis/442/vcloud-director#/doc/doc/types/UserType.html
// Note that the order of fields is important. If this structure needs to change,
// the field order must be preserved.
type User struct {
	XMLName         xml.Name         `xml:"User"`
	Xmlns           string           `xml:"xmlns,attr"`
	Href            string           `xml:"href,attr"`
	Type            string           `xml:"type,attr"`
	ID              string           `xml:"id,attr"`
	OperationKey    string           `xml:"operationKey,attr"`
	Name            string           `xml:"name,attr"`
	Links           LinkList         `xml:"Link,omitempty"`
	Description     string           `xml:"Description,omitempty"`
	FullName        string           `xml:"FullName,omitempty"`
	EmailAddress    string           `xml:"EmailAddress,omitempty"`
	Telephone       string           `xml:"Telephone,omitempty"`
	IsEnabled       bool             `xml:"IsEnabled,omitempty"`
	IsLocked        bool             `xml:"IsLocked,omitempty"`
	IM              string           `xml:"IM,omitempty"`
	NameInSource    string           `xml:"NameInSource,omitempty"`
	IsExternal      bool             `xml:"IsExternal,omitempty"`
	ProviderType    string           `xml:"ProviderType,omitempty"`
	IsGroupRole     bool             `xml:"IsGroupRole,omitempty"`
	StoredVmQuota   int              `xml:"StoredVmQuota,omitempty"`
	DeployedVmQuota int              `xml:"DeployedVmQuota,omitempty"`
	Role            *Reference       `xml:"Role,omitempty"`
	GroupReferences *GroupReference  `xml:"GroupReferences,omitempty"`
	Password        string           `xml:"Password,omitempty"`
	Tasks           *TasksInProgress `xml:"Tasks"`
}

// Group represents Org group definition
type Group struct {
	XMLName xml.Name `xml:"Group"`
	Xmlns   string   `xml:"xmlns,attr"`
	// Id holds ID in format urn:vcloud:group:252fe08e-ae1b-409c-9dda-a531bb1ed69a
	ID string `xml:"id,attr,omitempty"`
	// Href holds reference to group object
	Href string `xml:"href,attr,omitempty"`
	// Type holds mime type for group
	Type string `xml:"type,attr"`
	// Description sets description for group
	Description string `xml:"Description"`
	// Name of the group. Cannot be updated.
	Name string `xml:"name,attr"`
	// ProviderType - 'SAML', 'INTEGRATED'
	ProviderType string `xml:"ProviderType"`
	// Role - reference to existing role
	Role *Reference `xml:"Role,omitempty"`
}

// Type: AdminCatalogRecord
// Namespace: http://www.vmware.com/vcloud/v1.5
// https://code.vmware.com/apis/287/vcloud#/doc/doc/types/QueryResultCatalogRecordType.html
// Issue that description partly matches with what is returned
// Description: Represents Catalog record
// Since: 1.5
type CatalogRecord struct {
	HREF                    string    `xml:"href,attr,omitempty"`
	ID                      string    `xml:"id,attr,omitempty"`
	Type                    string    `xml:"type,attr,omitempty"`
	Name                    string    `xml:"name,attr,omitempty"`
	Description             string    `xml:"description,attr,omitempty"`
	IsPublished             bool      `xml:"isPublished,attr,omitempty"`
	IsShared                bool      `xml:"isShared,attr,omitempty"`
	CreationDate            string    `xml:"creationDate,attr,omitempty"`
	OrgName                 string    `xml:"orgName,attr,omitempty"`
	OwnerName               string    `xml:"ownerName,attr,omitempty"`
	NumberOfVAppTemplates   int64     `xml:"numberOfVAppTemplates,attr,omitempty"`
	NumberOfMedia           int64     `xml:"numberOfMedia,attr,omitempty"`
	Owner                   string    `xml:"owner,attr,omitempty"`
	PublishSubscriptionType string    `xml:"publishSubscriptionType,attr,omitempty"`
	Version                 int64     `xml:"version,attr,omitempty"`
	Status                  string    `xml:"status,attr,omitempty"`
	Link                    *Link     `xml:"Link,omitempty"`
	Metadata                *Metadata `xml:"Metadata,omitempty"`
}

type AdminCatalogRecord CatalogRecord

// VmAffinityRule defines an affinity (or anti-affinity) rule for a group of VmReferences`
// https://code.vmware.com/apis/722/doc/doc/types/VmAffinityRuleType.html
type VmAffinityRule struct {
	XMLName         xml.Name         `xml:"VmAffinityRule"`
	Xmlns           string           `xml:"xmlns,attr"`
	HREF            string           `xml:"href,attr,omitempty"`
	ID              string           `xml:"id,attr,omitempty"`
	Name            string           `xml:"Name"`
	OperationKey    string           `xml:"OperationKey,attr,omitempty"` // Optional unique identifier to support idempotent semantics for create and delete operations
	IsEnabled       *bool            `xml:"IsEnabled"`                   // True if the affinity rule is enabled
	IsMandatory     *bool            `xml:"IsMandatory"`                 // True if this affinity rule is mandatory. When a rule is mandatory, a host failover will not power on the VM if doing so would violate the rule
	Polarity        string           `xml:"Polarity"`                    // The polarity of this rule. One of: Affinity, Anti-Affinity
	VmReferences    []*VMs           `xml:"VmReferences"`                // A list of VmReferences under a specific VM affinity rule.
	Link            []*Link          `xml:"Link,omitempty"`              //
	VCloudExtension *VCloudExtension `xml:"VCloudExtension,omitempty"`   // An optional extension element that can contain an arbitrary number of elements and attributes
}

// VmAffinityRules defines a list of VmAffinityRule
type VmAffinityRules struct {
	HREF           string            `xml:"href,attr,omitempty"`
	Type           string            `xml:"type,attr,omitempty"`
	Link           *Link             `xml:"Link,omitempty"` //
	VmAffinityRule []*VmAffinityRule `xml:"VmAffinityRule,omitempty"`
}<|MERGE_RESOLUTION|>--- conflicted
+++ resolved
@@ -256,11 +256,7 @@
 	Type     string `xml:"type,attr,omitempty"`
 	ID       string `xml:"id,attr,omitempty"`
 	Name     string `xml:"name,attr"`
-<<<<<<< HEAD
-	Deployed *bool  `xml:"deployed,attr"`
-=======
 	Deployed *bool  `xml:"deployed,attr"` // True if the network is deployed.
->>>>>>> c31f2de0
 
 	Link          *Link                 `xml:"Link,omitempty"`
 	Description   string                `xml:"Description,omitempty"`
@@ -2029,11 +2025,7 @@
 	// Elements
 	Description        string                 `xml:"Description,omitempty"`        // A description of the rule.
 	RuleType           string                 `xml:"RuleType,omitempty"`           // Type of NAT rule. One of: SNAT (source NAT), DNAT (destination NAT)
-<<<<<<< HEAD
-	IsEnabled          *bool                  `xml:"IsEnabled"`                    // Used to enable or disable the firewall rule. Default value is true.
-=======
 	IsEnabled          *bool                  `xml:"IsEnabled"`                    // Used to enable or disable the firewall rule.
->>>>>>> c31f2de0
 	ID                 string                 `xml:"Id,omitempty"`                 // Firewall rule identifier.
 	GatewayNatRule     *GatewayNatRule        `xml:"GatewayNatRule,omitempty"`     // Defines SNAT and DNAT types.
 	OneToOneBasicRule  *NatOneToOneBasicRule  `xml:"OneToOneBasicRule,omitempty"`  // Maps one internal IP address to one external IP address.
