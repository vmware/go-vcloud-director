/*
 * Copyright 2023 VMware, Inc.  All rights reserved.  Licensed under the Apache v2 License.
 */

// Package types/v56 provider all types which are used by govcd package in order to perform API
// requests and parse responses
package types

import (
	"encoding/xml"
	"fmt"
	"sort"
)

// Maps status Attribute Values for VAppTemplate, VApp, VM, and Media Objects
var VAppStatuses = map[int]string{
	-1: "FAILED_CREATION",
	0:  "UNRESOLVED",
	1:  "RESOLVED",
	2:  "DEPLOYED",
	3:  "SUSPENDED",
	4:  "POWERED_ON",
	5:  "WAITING_FOR_INPUT",
	6:  "UNKNOWN",
	7:  "UNRECOGNIZED",
	8:  "POWERED_OFF",
	9:  "INCONSISTENT_STATE",
	10: "MIXED",
	11: "DESCRIPTOR_PENDING",
	12: "COPYING_CONTENTS",
	13: "DISK_CONTENTS_PENDING",
	14: "QUARANTINED",
	15: "QUARANTINE_EXPIRED",
	16: "REJECTED",
	17: "TRANSFER_TIMEOUT",
	18: "VAPP_UNDEPLOYED",
	19: "VAPP_PARTIALLY_DEPLOYED",
	20: "PARTIALLY_POWERED_OFF", // VCD 10.3+
	21: "PARTIALLY_SUSPENDED",
}

// Maps status Attribute Values for VDC Objects
var VDCStatuses = map[int]string{
	-1: "FAILED_CREATION",
	0:  "NOT_READY",
	1:  "READY",
	2:  "UNKNOWN",
	3:  "UNRECOGNIZED",
}

// VCD API

// DefaultStorageProfileSection is the name of the storage profile that will be specified for this virtual machine. The named storage profile must exist in the organization vDC that contains the virtual machine. If not specified, the default storage profile for the vDC is used.
// Type: DefaultStorageProfileSection_Type
// Namespace: http://www.vmware.com/vcloud/v1.5
// Description: Name of the storage profile that will be specified for this virtual machine. The named storage profile must exist in the organization vDC that contains the virtual machine. If not specified, the default storage profile for the vDC is used.
// Since: 5.1
type DefaultStorageProfileSection struct {
	StorageProfile string `xml:"StorageProfile,omitempty"`
}

// CustomizationSection represents a vApp template customization settings.
// Type: CustomizationSectionType
// Namespace: http://www.vmware.com/vcloud/v1.5
// Description: Represents a vApp template customization settings.
// Since: 1.0
type CustomizationSection struct {
	// FIXME: OVF Section needs to be laid down correctly
	Info string `xml:"ovf:Info"`
	//
	GoldMaster             bool     `xml:"goldMaster,attr,omitempty"`
	HREF                   string   `xml:"href,attr,omitempty"`
	Type                   string   `xml:"type,attr,omitempty"`
	CustomizeOnInstantiate bool     `xml:"CustomizeOnInstantiate"`
	Link                   LinkList `xml:"Link,omitempty"`
}

// LeaseSettingsSection represents vApp lease settings.
// Type: LeaseSettingsSectionType
// Namespace: http://www.vmware.com/vcloud/v1.5
// Description: Represents vApp lease settings.
// Since: 0.9
type LeaseSettingsSection struct {
	HREF                      string `xml:"href,attr,omitempty"`
	Type                      string `xml:"type,attr,omitempty"`
	DeploymentLeaseExpiration string `xml:"DeploymentLeaseExpiration,omitempty"`
	DeploymentLeaseInSeconds  int    `xml:"DeploymentLeaseInSeconds,omitempty"`
	Link                      *Link  `xml:"Link,omitempty"`
	StorageLeaseExpiration    string `xml:"StorageLeaseExpiration,omitempty"`
	StorageLeaseInSeconds     int    `xml:"StorageLeaseInSeconds,omitempty"`
}

// UpdateLeaseSettingsSection is an extended version of LeaseSettingsSection
// with additional fields for update
type UpdateLeaseSettingsSection struct {
	XMLName                   xml.Name `xml:"LeaseSettingsSection"`
	XmlnsOvf                  string   `xml:"xmlns:ovf,attr,omitempty"`
	Xmlns                     string   `xml:"xmlns,attr,omitempty"`
	OVFInfo                   string   `xml:"ovf:Info"`
	HREF                      string   `xml:"href,attr,omitempty"`
	Type                      string   `xml:"type,attr,omitempty"`
	DeploymentLeaseExpiration string   `xml:"DeploymentLeaseExpiration,omitempty"`
	DeploymentLeaseInSeconds  *int     `xml:"DeploymentLeaseInSeconds,omitempty"`
	Link                      *Link    `xml:"Link,omitempty"`
	StorageLeaseExpiration    string   `xml:"StorageLeaseExpiration,omitempty"`
	StorageLeaseInSeconds     *int     `xml:"StorageLeaseInSeconds,omitempty"`
}

// IPRange represents a range of IP addresses, start and end inclusive.
// Type: IpRangeType
// Namespace: http://www.vmware.com/vcloud/v1.5
// Description: Represents a range of IP addresses, start and end inclusive.
// Since: 0.9
type IPRange struct {
	StartAddress string `xml:"StartAddress"` // Start address of the IP range.
	EndAddress   string `xml:"EndAddress"`   // End address of the IP range.
}

// DhcpService represents a DHCP network service.
// Type: DhcpServiceType
// Namespace: http://www.vmware.com/vcloud/v1.5
// Description: Represents a DHCP network service.
// Since:
type DhcpService struct {
	IsEnabled           bool     `xml:"IsEnabled"`                     // Enable or disable the service using this flag
	DefaultLeaseTime    int      `xml:"DefaultLeaseTime,omitempty"`    // Default lease in seconds for DHCP addresses.
	MaxLeaseTime        int      `xml:"MaxLeaseTime"`                  //	Max lease in seconds for DHCP addresses.
	IPRange             *IPRange `xml:"IpRange"`                       //	IP range for DHCP addresses.
	RouterIP            string   `xml:"RouterIp,omitempty"`            // Router IP.
	SubMask             string   `xml:"SubMask,omitempty"`             // The subnet mask.
	PrimaryNameServer   string   `xml:"PrimaryNameServer,omitempty"`   // The primary name server.
	SecondaryNameServer string   `xml:"SecondaryNameServer,omitempty"` // The secondary name server.
	DomainName          string   `xml:"DomainName,omitempty"`          //	The domain name.
}

// NetworkFeatures represents features of a network.
// Type: NetworkFeaturesType
// Namespace: http://www.vmware.com/vcloud/v1.5
// Description: Represents features of a network.
// Since:
type NetworkFeatures struct {
	DhcpService          *DhcpService          `xml:"DhcpService,omitempty"`          // Substitute for NetworkService. DHCP service settings
	FirewallService      *FirewallService      `xml:"FirewallService,omitempty"`      // Substitute for NetworkService. Firewall service settings
	NatService           *NatService           `xml:"NatService,omitempty"`           // Substitute for NetworkService. NAT service settings
	StaticRoutingService *StaticRoutingService `xml:"StaticRoutingService,omitempty"` // Substitute for NetworkService. Static Routing service settings
	// TODO: Not Implemented
	// IpsecVpnService      IpsecVpnService      `xml:"IpsecVpnService,omitempty"`      // Substitute for NetworkService. Ipsec Vpn service settings
}

// IPAddresses a list of IP addresses
// Type: IpAddressesType
// Namespace: http://www.vmware.com/vcloud/v1.5
// Description: A list of IP addresses.
// Since: 0.9
type IPAddresses struct {
	IPAddress []string `xml:"IpAddress,omitempty"` // A list of IP addresses.
}

// IPRanges represents a list of IP ranges.
// Type: IpRangesType
// Namespace: http://www.vmware.com/vcloud/v1.5
// Description: Represents a list of IP ranges.
// Since: 0.9
type IPRanges struct {
	IPRange []*IPRange `xml:"IpRange,omitempty"` // IP range.
}

// IPScope specifies network settings like gateway, network mask, DNS servers IP ranges etc
// Type: IpScopeType
// Namespace: http://www.vmware.com/vcloud/v1.5
// Description: Specify network settings like gateway, network mask, DNS servers, IP ranges, etc.
// Since: 0.9
type IPScope struct {
	IsInherited          bool            `xml:"IsInherited"`                    // True if the IP scope is inherit from parent network.
	Gateway              string          `xml:"Gateway,omitempty"`              // Gateway of the network.
	Netmask              string          `xml:"Netmask,omitempty"`              // Network mask.
	SubnetPrefixLength   string          `xml:"SubnetPrefixLength,omitempty"`   // Prefix length.
	DNS1                 string          `xml:"Dns1,omitempty"`                 // Primary DNS server.
	DNS2                 string          `xml:"Dns2,omitempty"`                 // Secondary DNS server.
	DNSSuffix            string          `xml:"DnsSuffix,omitempty"`            // DNS suffix.
	IsEnabled            bool            `xml:"IsEnabled,omitempty"`            // Indicates if subnet is enabled or not. Default value is True.
	IPRanges             *IPRanges       `xml:"IpRanges,omitempty"`             // IP ranges used for static pool allocation in the network.
	AllocatedIPAddresses *IPAddresses    `xml:"AllocatedIpAddresses,omitempty"` // Read-only list of allocated IP addresses in the network.
	SubAllocations       *SubAllocations `xml:"SubAllocations,omitempty"`       // Read-only list of IP addresses that are sub allocated to edge gateways.
}

// SubAllocations a list of IP addresses that are sub allocated to edge gateways.
// Type: SubAllocationsType
// Namespace: http://www.vmware.com/vcloud/v1.5
// Description: A list of IP addresses that are sub allocated to edge gateways.
// Since: 5.1
type SubAllocations struct {
	// Attributes
	HREF string `xml:"href,attr,omitempty"` // The URI of the entity.
	Type string `xml:"type,attr,omitempty"` // The MIME type of the entity.
	// Elements
	Link          LinkList       `xml:"Link,omitempty"`          // A reference to an entity or operation associated with this object.
	SubAllocation *SubAllocation `xml:"SubAllocation,omitempty"` // IP Range sub allocated to a edge gateway.
}

// SubAllocation IP range sub allocated to an edge gateway.
// Type: SubAllocationType
// Namespace: http://www.vmware.com/vcloud/v1.5
// Description: IP range sub allocated to an edge gateway.
// Since: 5.1
type SubAllocation struct {
	EdgeGateway *Reference `xml:"EdgeGateway,omitempty"` // Edge gateway that uses this sub allocation.
	IPRanges    *IPRanges  `xml:"IpRanges,omitempty"`    // IP range sub allocated to the edge gateway.
}

// IPScopes represents a list of IP scopes.
// Type: IpScopesType
// Namespace: http://www.vmware.com/vcloud/v1.5
// Description: Represents a list of IP scopes.
// Since: 5.1
type IPScopes struct {
	IPScope []*IPScope `xml:"IpScope"` // IP scope.
}

// NetworkConfiguration is the configuration applied to a network. This is an abstract base type.
// The concrete types include those for vApp and Organization wide networks.
// Type: NetworkConfigurationType
// Namespace: http://www.vmware.com/vcloud/v1.5
// Description: The configurations applied to a network. This is an abstract base type. The concrete types include those for vApp and Organization wide networks.
// Since: 0.9
type NetworkConfiguration struct {
	Xmlns                          string           `xml:"xmlns,attr,omitempty"`
	BackwardCompatibilityMode      bool             `xml:"BackwardCompatibilityMode"`
	IPScopes                       *IPScopes        `xml:"IpScopes,omitempty"`
	ParentNetwork                  *Reference       `xml:"ParentNetwork,omitempty"`
	FenceMode                      string           `xml:"FenceMode"`
	RetainNetInfoAcrossDeployments *bool            `xml:"RetainNetInfoAcrossDeployments,omitempty"`
	Features                       *NetworkFeatures `xml:"Features,omitempty"`

	// SubInterface and DistributedInterface are mutually exclusive
	// When they are both nil, it means the "internal" interface (the default) will be used.
	// When one of them is set, the corresponding interface will be used.
	// They cannot be both set (we'll get an API error if we do).
	SubInterface         *bool `xml:"SubInterface,omitempty"`
	DistributedInterface *bool `xml:"DistributedInterface,omitempty"`
	GuestVlanAllowed     *bool `xml:"GuestVlanAllowed,omitempty"`
	// TODO: Not Implemented
	// RouterInfo                     RouterInfo           `xml:"RouterInfo,omitempty"`
	// SyslogServerSettings           SyslogServerSettings `xml:"SyslogServerSettings,omitempty"`
}

// VAppNetworkConfiguration represents a vApp network configuration
// Used in vApp network configuration actions as part of vApp type,
// VApp.NetworkConfigSection.NetworkConfig or directly as NetworkConfigSection.NetworkConfig for various API calls.
// Type: VAppNetworkConfigurationType
// Namespace: http://www.vmware.com/vcloud/v1.5
// Description: Represents a vApp network configuration.
// Since: 0.9
type VAppNetworkConfiguration struct {
	HREF        string `xml:"href,attr,omitempty"`
	Type        string `xml:"type,attr,omitempty"`
	ID          string `xml:"id,attr,omitempty"`
	NetworkName string `xml:"networkName,attr"`

	Link          *Link                 `xml:"Link,omitempty"`
	Description   string                `xml:"Description,omitempty"`
	Configuration *NetworkConfiguration `xml:"Configuration"`
	IsDeployed    bool                  `xml:"IsDeployed"`
}

// VAppNetwork represents a vApp network configuration
// Used as input PUT /network/{id}
// Type: VAppNetworkType
// Namespace: http://www.vmware.com/vcloud/v1.5
// Description: Represents a vApp network configuration.
// Since: 0.9
type VAppNetwork struct {
	Xmlns    string `xml:"xmlns,attr,omitempty"`
	HREF     string `xml:"href,attr,omitempty"`
	Type     string `xml:"type,attr,omitempty"`
	ID       string `xml:"id,attr,omitempty"`
	Name     string `xml:"name,attr"`
	Deployed *bool  `xml:"deployed,attr"` // True if the network is deployed.

	Link          *Link                 `xml:"Link,omitempty"`
	Description   string                `xml:"Description,omitempty"`
	Tasks         *TasksInProgress      `xml:"Tasks,omitempty"`
	Configuration *NetworkConfiguration `xml:"Configuration"`
}

// NetworkConfigSection is container for vApp networks.
// Type: NetworkConfigSectionType
// Namespace: http://www.vmware.com/vcloud/v1.5
// Description: Container for vApp networks.
// Since: 0.9
type NetworkConfigSection struct {
	// Extends OVF Section_Type
	// FIXME: Fix the OVF section
	XMLName xml.Name `xml:"NetworkConfigSection"`
	Xmlns   string   `xml:"xmlns,attr,omitempty"`
	Ovf     string   `xml:"xmlns:ovf,attr,omitempty"`

	Info string `xml:"ovf:Info"`
	//
	HREF          string                     `xml:"href,attr,omitempty"`
	Type          string                     `xml:"type,attr,omitempty"`
	Link          *Link                      `xml:"Link,omitempty"`
	NetworkConfig []VAppNetworkConfiguration `xml:"NetworkConfig,omitempty"`
}

// NetworkNames allows to extract network names
func (n NetworkConfigSection) NetworkNames() []string {
	var list []string
	for _, netConfig := range n.NetworkConfig {
		list = append(list, netConfig.NetworkName)
	}
	return list
}

// NetworkConnection represents a network connection in the virtual machine.
// Type: NetworkConnectionType
// Namespace: http://www.vmware.com/vcloud/v1.5
// Description: Represents a network connection in the virtual machine.
// Since: 0.9
type NetworkConnection struct {
	Network                 string `xml:"network,attr"`                      // Name of the network to which this NIC is connected.
	NeedsCustomization      bool   `xml:"needsCustomization,attr,omitempty"` // True if this NIC needs customization.
	NetworkConnectionIndex  int    `xml:"NetworkConnectionIndex"`            // Virtual slot number associated with this NIC. First slot number is 0.
	IPAddress               string `xml:"IpAddress,omitempty"`               // IP address assigned to this NIC.
	ExternalIPAddress       string `xml:"ExternalIpAddress,omitempty"`       // If the network to which this NIC connects provides NAT services, the external address assigned to this NIC appears here.
	IsConnected             bool   `xml:"IsConnected"`                       // If the virtual machine is undeployed, this value specifies whether the NIC should be connected upon deployment. If the virtual machine is deployed, this value reports the current status of this NIC's connection, and can be updated to change that connection status.
	MACAddress              string `xml:"MACAddress,omitempty"`              // MAC address associated with the NIC.
	IPAddressAllocationMode string `xml:"IpAddressAllocationMode"`           // IP address allocation mode for this connection. One of: POOL (A static IP address is allocated automatically from a pool of addresses.) DHCP (The IP address is obtained from a DHCP service.) MANUAL (The IP address is assigned manually in the IpAddress element.) NONE (No IP addressing mode specified.)
	NetworkAdapterType      string `xml:"NetworkAdapterType,omitempty"`
}

// NetworkConnectionSection the container for the network connections of this virtual machine.
// Type: NetworkConnectionSectionType
// Namespace: http://www.vmware.com/vcloud/v1.5
// Description: Container for the network connections of this virtual machine.
// Since: 0.9
type NetworkConnectionSection struct {
	// Extends OVF Section_Type
	// FIXME: Fix the OVF section
	XMLName xml.Name `xml:"NetworkConnectionSection"`
	Xmlns   string   `xml:"xmlns,attr,omitempty"`
	Ovf     string   `xml:"xmlns:ovf,attr,omitempty"`

	Info string `xml:"ovf:Info"`
	//
	HREF                          string               `xml:"href,attr,omitempty"`
	Type                          string               `xml:"type,attr,omitempty"`
	PrimaryNetworkConnectionIndex int                  `xml:"PrimaryNetworkConnectionIndex"`
	NetworkConnection             []*NetworkConnection `xml:"NetworkConnection,omitempty"`
	Link                          *Link                `xml:"Link,omitempty"`
}

// InstantiationParams is a container for ovf:Section_Type elements that specify vApp configuration on instantiate, compose, or recompose.
// Type: InstantiationParamsType
// Namespace: http://www.vmware.com/vcloud/v1.5
// Description: Container for ovf:Section_Type elements that specify vApp configuration on instantiate, compose, or recompose.
// Since: 0.9
type InstantiationParams struct {
	CustomizationSection         *CustomizationSection         `xml:"CustomizationSection,omitempty"`
	DefaultStorageProfileSection *DefaultStorageProfileSection `xml:"DefaultStorageProfileSection,omitempty"`
	GuestCustomizationSection    *GuestCustomizationSection    `xml:"GuestCustomizationSection,omitempty"`
	LeaseSettingsSection         *LeaseSettingsSection         `xml:"LeaseSettingsSection,omitempty"`
	NetworkConfigSection         *NetworkConfigSection         `xml:"NetworkConfigSection,omitempty"`
	NetworkConnectionSection     *NetworkConnectionSection     `xml:"NetworkConnectionSection,omitempty"`
	ProductSection               *ProductSection               `xml:"ProductSection,omitempty"`
	// TODO: Not Implemented
	// SnapshotSection              SnapshotSection              `xml:"SnapshotSection,omitempty"`
}

// OrgVDCNetwork represents an Org VDC network in the vCloud model.
// Type: OrgVdcNetworkType
// Namespace: http://www.vmware.com/vcloud/v1.5
// Description: Represents an Org VDC network in the vCloud model.
// Since: 5.1
type OrgVDCNetwork struct {
	XMLName         xml.Name              `xml:"OrgVdcNetwork"`
	Xmlns           string                `xml:"xmlns,attr,omitempty"`
	HREF            string                `xml:"href,attr,omitempty"`
	Type            string                `xml:"type,attr,omitempty"`
	ID              string                `xml:"id,attr,omitempty"`
	OperationKey    string                `xml:"operationKey,attr,omitempty"`
	Name            string                `xml:"name,attr"`
	Status          string                `xml:"status,attr,omitempty"`
	Link            []Link                `xml:"Link,omitempty"`
	Description     string                `xml:"Description,omitempty"`
	Configuration   *NetworkConfiguration `xml:"Configuration,omitempty"`
	EdgeGateway     *Reference            `xml:"EdgeGateway,omitempty"`
	ServiceConfig   *GatewayFeatures      `xml:"ServiceConfig,omitempty"` // Specifies the service configuration for an isolated Org VDC networks
	IsShared        bool                  `xml:"IsShared"`
	VimPortGroupRef []*VimObjectRef       `xml:"VimPortGroupRef,omitempty"` // Needed to set up DHCP inside ServiceConfig
	Tasks           *TasksInProgress      `xml:"Tasks,omitempty"`
}

// SupportedHardwareVersions contains a list of VMware virtual hardware versions supported in this vDC.
// Type: SupportedHardwareVersionsType
// Namespace: http://www.vmware.com/vcloud/v1.5
// Description: Contains a list of VMware virtual hardware versions supported in this vDC.
// Since: 1.5
type SupportedHardwareVersions struct {
	SupportedHardwareVersion []Reference `xml:"SupportedHardwareVersion,omitempty"` // A virtual hardware version supported in this vDC.
}

// Capabilities collection of supported hardware capabilities.
// Type: CapabilitiesType
// Namespace: http://www.vmware.com/vcloud/v1.5
// Description: Collection of supported hardware capabilities.
// Since: 1.5
type Capabilities struct {
	SupportedHardwareVersions *SupportedHardwareVersions `xml:"SupportedHardwareVersions,omitempty" json:"supportedHardwareVersions,omitempty"` // Read-only list of virtual hardware versions supported by this vDC.
}

// Vdc represents the user view of an organization VDC.
// Type: VdcType
// Namespace: http://www.vmware.com/vcloud/v1.5
// Description: Represents the user view of an organization VDC.
// Since: 0.9
type Vdc struct {
	HREF         string `xml:"href,attr,omitempty"`
	Type         string `xml:"type,attr,omitempty"`
	ID           string `xml:"id,attr,omitempty"`
	OperationKey string `xml:"operationKey,attr,omitempty"`
	Name         string `xml:"name,attr"`
	Status       int    `xml:"status,attr,omitempty"`

	Link                 LinkList             `xml:"Link,omitempty"`
	Description          string               `xml:"Description,omitempty"`
	Tasks                *TasksInProgress     `xml:"Tasks,omitempty"`
	AllocationModel      string               `xml:"AllocationModel"`
	ComputeCapacity      []*ComputeCapacity   `xml:"ComputeCapacity"`
	ResourceEntities     []*ResourceEntities  `xml:"ResourceEntities,omitempty"`
	AvailableNetworks    []*AvailableNetworks `xml:"AvailableNetworks,omitempty"`
	Capabilities         []*Capabilities      `xml:"Capabilities,omitempty"`
	NicQuota             int                  `xml:"NicQuota"`
	NetworkQuota         int                  `xml:"NetworkQuota"`
	UsedNetworkCount     int                  `xml:"UsedNetworkCount,omitempty"`
	VMQuota              int                  `xml:"VmQuota"`
	IsEnabled            bool                 `xml:"IsEnabled"`
	VdcStorageProfiles   *VdcStorageProfiles  `xml:"VdcStorageProfiles"`
	DefaultComputePolicy *Reference           `xml:"DefaultComputePolicy"`
}

// AdminVdc represents the admin view of an organization VDC.
// Type: AdminVdcType
// Namespace: http://www.vmware.com/vcloud/v1.5
// Description: Represents the admin view of an organization VDC.
// Since: 0.9
type AdminVdc struct {
	Xmlns string `xml:"xmlns,attr"`
	Vdc

	VCpuInMhz2               *int64     `xml:"VCpuInMhz2,omitempty"`
	ResourceGuaranteedMemory *float64   `xml:"ResourceGuaranteedMemory,omitempty"`
	ResourceGuaranteedCpu    *float64   `xml:"ResourceGuaranteedCpu,omitempty"`
	VCpuInMhz                *int64     `xml:"VCpuInMhz,omitempty"`
	IsThinProvision          *bool      `xml:"IsThinProvision,omitempty"`
	NetworkPoolReference     *Reference `xml:"NetworkPoolReference,omitempty"`
	ProviderVdcReference     *Reference `xml:"ProviderVdcReference"`

	// ResourcePoolRefs is a read-only field and should be avoided in XML structure for write
	// operations because it breaks on Go marshalling bug https://github.com/golang/go/issues/9519
	ResourcePoolRefs              *VimObjectRefs `xml:"ResourcePoolRefs,omitempty"`
	UsesFastProvisioning          *bool          `xml:"UsesFastProvisioning,omitempty"`
	OverCommitAllowed             bool           `xml:"OverCommitAllowed,omitempty"`
	VmDiscoveryEnabled            bool           `xml:"VmDiscoveryEnabled,omitempty"`
	IsElastic                     *bool          `xml:"IsElastic,omitempty"`                     // Supported from 32.0 for the Flex model
	IncludeMemoryOverhead         *bool          `xml:"IncludeMemoryOverhead,omitempty"`         // Supported from 32.0 for the Flex model
	UniversalNetworkPoolReference *Reference     `xml:"UniversalNetworkPoolReference,omitempty"` // Reference to a universal network pool
}

// ProviderVdc represents a Provider VDC.
// Type: ProviderVdcType
// Namespace: http://www.vmware.com/vcloud/v1.5
// Description: Represents a Provider VDC.
// Since: 0.9
type ProviderVdc struct {
	HREF         string `xml:"href,attr,omitempty" json:"href,omitempty"`
	Type         string `xml:"type,attr,omitempty" json:"type,omitempty"`
	ID           string `xml:"id,attr,omitempty" json:"id,omitempty"`
	OperationKey string `xml:"operationKey,attr,omitempty" json:"operationKey,omitempty"`
	Name         string `xml:"name,attr" json:"name"`
	Status       int    `xml:"status,attr,omitempty" json:"status,omitempty"` // -1 (creation failed), 0 (not ready), 1 (ready), 2 (unknown), 3 (unrecognized)

	AvailableNetworks     *AvailableNetworks       `xml:"AvailableNetworks,omitempty" json:"availableNetworks,omitempty"`         // Read-only list of available networks.
	Capabilities          *Capabilities            `xml:"Capabilities,omitempty" json:"capabilities,omitempty"`                   // Read-only list of virtual hardware versions supported by this Provider VDC.
	ComputeCapacity       *RootComputeCapacity     `xml:"ComputeCapacity,omitempty" json:"computeCapacity,omitempty"`             // Read-only indicator of CPU and memory capacity.
	Description           string                   `xml:"Description,omitempty" json:"description,omitempty"`                     // Optional description.
	IsEnabled             *bool                    `xml:"IsEnabled,omitempty" json:"isEnabled,omitempty"`                         // True if this Provider VDC is enabled and can provide resources to organization VDCs. A Provider VDC is always enabled on creation.
	Link                  *LinkList                `xml:"Link,omitempty" json:"link,omitempty"`                                   // A reference to an entity or operation associated with this object.
	NetworkPoolReferences *NetworkPoolReferences   `xml:"NetworkPoolReferences,omitempty" json:"networkPoolReferences,omitempty"` // Read-only list of network pools used by this Provider VDC.
	StorageProfiles       *ProviderStorageProfiles `xml:"StorageProfiles,omitempty" json:"storageProfiles,omitempty"`             // Container for references to vSphere storage profiles available to this Provider VDC.
	Tasks                 *TasksInProgress         `xml:"Tasks,omitempty" json:"tasks,omitempty"`                                 // A list of queued, running, or recently completed tasks associated with this entity.
}

// VMWProviderVdc represents an extension of ProviderVdc.
// Type: VMWProviderVdcType
// Namespace: http://www.vmware.com/vcloud/v1.5
// Description: Represents an extension of ProviderVdc.
// Since: 1.0
type VMWProviderVdc struct {
	ProviderVdc

	AvailableUniversalNetworkPool   *Reference         `xml:"AvailableUniversalNetworkPool,omitempty" json:"availableUniversalNetworkPool,omitempty"`     // Selectable universal network reference.
	ComputeProviderScope            string             `xml:"ComputeProviderScope,omitempty" json:"computeProviderScope,omitempty"`                       // The compute provider scope represents the compute fault domain for this provider VDC. This value is a tenant-facing tag that is shown to tenants when viewing fault domains of the child Organization VDCs (for ex. a VDC Group).
	DataStoreRefs                   VimObjectRefs      `xml:"DataStoreRefs" json:"dataStoreRefs"`                                                         // vSphere datastores backing this provider VDC.
	HighestSupportedHardwareVersion string             `xml:"HighestSupportedHardwareVersion,omitempty" json:"highestSupportedHardwareVersion,omitempty"` // The highest virtual hardware version supported by this Provider VDC. If empty or omitted on creation, the system sets it to the highest virtual hardware version supported by all hosts in the primary resource pool. You can modify it when you add more resource pools.
	HostReferences                  *VMWHostReferences `xml:"HostReferences,omitempty" json:"hostReferences,omitempty"`                                   // Shows all hosts which are connected to VC server.
	NsxTManagerReference            *Reference         `xml:"NsxTManagerReference,omitempty" json:"nsxTManagerReference,omitempty"`                       // An optional reference to a registered NSX-T Manager to back networking operations for this provider VDC.
	ResourcePoolRefs                *VimObjectRefs     `xml:"ResourcePoolRefs,omitempty" json:"resourcePoolRefs,omitempty"`                               // Resource pools backing this provider VDC. On create, you must specify a resource pool that is not used by (and is not the child of a resource pool used by) any other provider VDC. On modify, this element is required for schema validation, but its contents cannot be changed.
	VimServer                       []*Reference       `xml:"VimServer,omitempty" json:"vimServer,omitempty"`                                             // The vCenter server that provides the resource pools and datastores. A valid reference is required on create. On modify, this element is required for schema validation, but its contents cannot be changed.
}

// VMWHostReferences represents a list of available hosts.
// Type: VMWHostReferencesType
// Namespace: http://www.vmware.com/vcloud/v1.5
// Description: Represents a list of available hosts.
// Since: 1.0
type VMWHostReferences struct {
	HostReference []*Reference `xml:"HostReference,omitempty" json:"hostReference,omitempty"`
	Link          *Link        `xml:"Link,omitempty" json:"link,omitempty"`
}

// RootComputeCapacity represents compute capacity with units.
// Type: RootComputeCapacityType
// Namespace: http://www.vmware.com/vcloud/v1.5
// Description: Represents compute capacity with units.
// Since: 0.9
type RootComputeCapacity struct {
	Cpu       *ProviderVdcCapacity `xml:"Cpu" json:"cpu"`
	IsElastic bool                 `xml:"IsElastic,omitempty" json:"isElastic,omitempty"`
	IsHA      bool                 `xml:"IsHA,omitempty" json:"isHA,omitempty"`
	Memory    *ProviderVdcCapacity `xml:"Memory" json:"memory"`
}

// NetworkPoolReferences is a container for references to network pools in this vDC.
// Type: NetworkPoolReferencesType
// Namespace: http://www.vmware.com/vcloud/v1.5
// Description: Container for references to network pools in this vDC.
// Since: 0.9
type NetworkPoolReferences struct {
	NetworkPoolReference []*Reference `xml:"NetworkPoolReference" json:"networkPoolReference"`
}

// ProviderStorageProfiles is a container for references to storage profiles associated with a Provider vDC.
// Type: ProviderVdcStorageProfilesType
// Namespace: http://www.vmware.com/vcloud/v1.5
// Description: Container for references to storage profiles associated with a Provider vDC.
// Since: 0.9
type ProviderStorageProfiles struct {
	ProviderVdcStorageProfile []*Reference `xml:"ProviderVdcStorageProfile" json:"providerVdcStorageProfile,omitempty"`
}

// ProviderVdcCapacity represents resource capacity in a Provider vDC.
// Type: ProviderVdcCapacityType
// Namespace: http://www.vmware.com/vcloud/v1.5
// Description: Represents resource capacity in a Provider vDC.
// Since: 0.9
type ProviderVdcCapacity struct {
	Allocation int64  `xml:"Allocation,omitempty"`
	Overhead   int64  `xml:"Overhead,omitempty"`
	Reserved   int64  `xml:"Reserved,omitempty"`
	Total      int64  `xml:"Total,omitempty"`
	Units      string `xml:"Units"`
	Used       int64  `xml:"Used,omitempty"`
}

// VdcStorageProfileConfiguration represents the parameters to assign a storage profile in creation of organization vDC.
// Type: VdcStorageProfileParamsType
// Namespace: http://www.vmware.com/vcloud/v1.5
// Description: Represents the parameters to create a storage profile in an organization vDC.
// Since: 5.1
// https://code.vmware.com/apis/220/vcloud#/doc/doc/types/VdcStorageProfileParamsType.html
type VdcStorageProfileConfiguration struct {
	Enabled                   *bool      `xml:"Enabled,omitempty"`
	Units                     string     `xml:"Units"`
	Limit                     int64      `xml:"Limit"`
	Default                   bool       `xml:"Default"`
	ProviderVdcStorageProfile *Reference `xml:"ProviderVdcStorageProfile"`
}

// VdcStorageProfile represents the parameters for fetched storage profile
// Type: VdcStorageProfileParamsType
// Namespace: http://www.vmware.com/vcloud/v1.5
// https://vdc-repo.vmware.com/vmwb-repository/dcr-public/7a028e78-bd37-4a6a-8298-9c26c7eeb9aa/09142237-dd46-4dee-8326-e07212fb63a8/doc/doc/types/VdcStorageProfileType.html
// https://vdc-repo.vmware.com/vmwb-repository/dcr-public/71e12563-bc11-4d64-821d-92d30f8fcfa1/7424bf8e-aec2-44ad-be7d-b98feda7bae0/doc/doc/types/AdminVdcStorageProfileType.html
type VdcStorageProfile struct {
	Xmlns                     string                         `xml:"xmlns,attr"`
	Name                      string                         `xml:"name,attr"`
	Enabled                   *bool                          `xml:"Enabled,omitempty"`
	Units                     string                         `xml:"Units"`
	Limit                     int64                          `xml:"Limit"`
	Default                   bool                           `xml:"Default"`
	IopsSettings              *VdcStorageProfileIopsSettings `xml:"IopsSettings"`
	StorageUsedMB             int64                          `xml:"StorageUsedMB"`
	IopsAllocated             int64                          `xml:"IopsAllocated"`
	ProviderVdcStorageProfile *Reference                     `xml:"ProviderVdcStorageProfile"`
}

// AdminVdcStorageProfile represents the parameters for fetched storage profile
// Type: AdminVdcStorageProfileType
// Namespace: http://www.vmware.com/vcloud/v1.5
// https://vdc-repo.vmware.com/vmwb-repository/dcr-public/71e12563-bc11-4d64-821d-92d30f8fcfa1/7424bf8e-aec2-44ad-be7d-b98feda7bae0/doc/doc/types/AdminVdcStorageProfileType.html
type AdminVdcStorageProfile struct {
	Xmlns                     string                         `xml:"xmlns,attr"`
	Name                      string                         `xml:"name,attr"`
	Enabled                   *bool                          `xml:"Enabled,omitempty"`
	Units                     string                         `xml:"Units"`
	Limit                     int64                          `xml:"Limit"`
	Default                   bool                           `xml:"Default"`
	IopsSettings              *VdcStorageProfileIopsSettings `xml:"IopsSettings"`
	StorageUsedMB             int64                          `xml:"StorageUsedMB"`
	IopsAllocated             int64                          `xml:"IopsAllocated"`
	ProviderVdcStorageProfile *Reference                     `xml:"ProviderVdcStorageProfile"`
}

// VdcStorageProfileIopsSettings represents the parameters for VDC storage profiles Iops settings.
// Type: VdcStorageProfileIopsSettings
// https://vdc-repo.vmware.com/vmwb-repository/dcr-public/71e12563-bc11-4d64-821d-92d30f8fcfa1/7424bf8e-aec2-44ad-be7d-b98feda7bae0/doc/doc/types/VdcStorageProfileIopsSettingsType.html
type VdcStorageProfileIopsSettings struct {
	Xmlns                   string `xml:"xmlns,attr"`
	Enabled                 bool   `xml:"Enabled"`
	DiskIopsMax             int64  `xml:"DiskIopsMax"`
	DiskIopsDefault         int64  `xml:"DiskIopsDefault"`
	StorageProfileIopsLimit int64  `xml:"StorageProfileIopsLimit,omitempty"`
	DiskIopsPerGbMax        int64  `xml:"DiskIopsPerGbMax"`
}

// VdcConfiguration models the payload for creating a VDC.
// Type: CreateVdcParamsType
// Namespace: http://www.vmware.com/vcloud/v1.5
// Description: Parameters for creating an organization VDC
// Since: 5.1
// https://code.vmware.com/apis/220/vcloud#/doc/doc/types/CreateVdcParamsType.html
type VdcConfiguration struct {
	XMLName         xml.Name           `xml:"CreateVdcParams"`
	Xmlns           string             `xml:"xmlns,attr"`
	Name            string             `xml:"name,attr"`
	Description     string             `xml:"Description,omitempty"`
	AllocationModel string             `xml:"AllocationModel"` // Flex supported from 32.0
	ComputeCapacity []*ComputeCapacity `xml:"ComputeCapacity"`
	NicQuota        int                `xml:"NicQuota,omitempty"`
	NetworkQuota    int                `xml:"NetworkQuota,omitempty"`
	VmQuota         int                `xml:"VmQuota,omitempty"`
	IsEnabled       bool               `xml:"IsEnabled,omitempty"`
	// Create uses VdcStorageProfileConfiguration and fetch AdminVdcStorageProfile or VdcStorageProfile
	VdcStorageProfile        []*VdcStorageProfileConfiguration `xml:"VdcStorageProfile"`
	ResourceGuaranteedMemory *float64                          `xml:"ResourceGuaranteedMemory,omitempty"`
	ResourceGuaranteedCpu    *float64                          `xml:"ResourceGuaranteedCpu,omitempty"`
	VCpuInMhz                int64                             `xml:"VCpuInMhz,omitempty"`
	IsThinProvision          bool                              `xml:"IsThinProvision,omitempty"`
	NetworkPoolReference     *Reference                        `xml:"NetworkPoolReference,omitempty"`
	ProviderVdcReference     *Reference                        `xml:"ProviderVdcReference"`
	UsesFastProvisioning     bool                              `xml:"UsesFastProvisioning,omitempty"`
	OverCommitAllowed        bool                              `xml:"OverCommitAllowed,omitempty"`
	VmDiscoveryEnabled       bool                              `xml:"VmDiscoveryEnabled,omitempty"`
	IsElastic                *bool                             `xml:"IsElastic,omitempty"`             // Supported from 32.0 for the Flex model
	IncludeMemoryOverhead    *bool                             `xml:"IncludeMemoryOverhead,omitempty"` // Supported from 32.0 for the Flex model
}

// Task represents an asynchronous operation in VMware Cloud Director.
// Type: TaskType
// Namespace: http://www.vmware.com/vcloud/v1.5
// Description: Represents an asynchronous operation in VMware Cloud Director.u
// Since: 0.9
// Comments added from https://code.vmware.com/apis/912/vmware-cloud-director/doc/doc/types/TaskType.html
type Task struct {
<<<<<<< HEAD
	HREF             string           `xml:"href,attr,omitempty"`             // The URI of the entity.
	Type             string           `xml:"type,attr,omitempty"`             // The MIME type of the entity.
	ID               string           `xml:"id,attr,omitempty"`               // The entity identifier, expressed in URN format. The value of this attribute uniquely identifies the entity, persists for the life of the entity, and is never reused.
	OperationKey     string           `xml:"operationKey,attr,omitempty"`     // Optional unique identifier to support idempotent semantics for create and delete operations.
	Name             string           `xml:"name,attr"`                       // The name of the entity.
	Status           string           `xml:"status,attr"`                     // The execution status of the task. One of queued, preRunning, running, success, error, aborted
	Operation        string           `xml:"operation,attr,omitempty"`        // A message describing the operation that is tracked by this task.
	OperationName    string           `xml:"operationName,attr,omitempty"`    // The short name of the operation that is tracked by this task.
	ServiceNamespace string           `xml:"serviceNamespace,attr,omitempty"` // Identifier of the service that created the task. It must not start with com.vmware.vcloud and the length must be between 1 and 128 symbols.
	StartTime        string           `xml:"startTime,attr,omitempty"`        // The date and time the system started executing the task. May not be present if the task has not been executed yet.
	EndTime          string           `xml:"endTime,attr,omitempty"`          // The date and time that processing of the task was completed. May not be present if the task is still being executed.
	ExpiryTime       string           `xml:"expiryTime,attr,omitempty"`       // The date and time at which the task resource will be destroyed and no longer available for retrieval. May not be present if the task has not been executed or is still being executed.
	CancelRequested  bool             `xml:"cancelRequested,attr,omitempty"`  // Whether user has requested this processing to be canceled.
	Link             *Link            `xml:"Link,omitempty"`                  // A reference to an entity or operation associated with this object.
	Description      string           `xml:"Description,omitempty"`           // Optional description.
	Tasks            *TasksInProgress `xml:"Tasks,omitempty"`                 // A list of queued, running, or recently completed tasks associated with this entity.
	Owner            *Reference       `xml:"Owner,omitempty"`                 // Reference to the owner of the task. This is typically the object that the task is creating or updating.
	Error            *Error           `xml:"Error,omitempty"`                 // Represents error information from a failed task.
	User             *Reference       `xml:"User,omitempty"`                  // The user who started the task.
	Organization     *Reference       `xml:"Organization,omitempty"`          // The organization to which the User belongs.
	Progress         int              `xml:"Progress,omitempty"`              // Read-only indicator of task progress as an approximate percentage between 0 and 100. Not available for all tasks.
	Details          string           `xml:"Details,omitempty"`               // Detailed message about the task. Also contained by the Owner entity when task status is preRunning.
	Result           *TaskResult      `xml:"Result,omitempty"`                // Result contains additional details that the task may expose
=======
	HREF             string           `xml:"href,attr,omitempty" json:"HREF,omitempty"`                         // The URI of the entity.
	Type             string           `xml:"type,attr,omitempty" json:"type,omitempty"`                         // The MIME type of the entity.
	ID               string           `xml:"id,attr,omitempty" json:"ID,omitempty"`                             // The entity identifier, expressed in URN format. The value of this attribute uniquely identifies the entity, persists for the life of the entity, and is never reused.
	OperationKey     string           `xml:"operationKey,attr,omitempty" json:"operationKey,omitempty"`         // Optional unique identifier to support idempotent semantics for create and delete operations.
	Name             string           `xml:"name,attr" json:"name,omitempty"`                                   // The name of the entity.
	Status           string           `xml:"status,attr" json:"status,omitempty"`                               // The execution status of the task. One of queued, preRunning, running, success, error, aborted
	Operation        string           `xml:"operation,attr,omitempty" json:"operation,omitempty"`               // A message describing the operation that is tracked by this task.
	OperationName    string           `xml:"operationName,attr,omitempty" json:"operationName,omitempty"`       // The short name of the operation that is tracked by this task.
	ServiceNamespace string           `xml:"serviceNamespace,attr,omitempty" json:"serviceNamespace,omitempty"` // Identifier of the service that created the task. It must not start with com.vmware.vcloud and the length must be between 1 and 128 symbols.
	StartTime        string           `xml:"startTime,attr,omitempty" json:"startTime,omitempty"`               // The date and time the system started executing the task. May not be present if the task has not been executed yet.
	EndTime          string           `xml:"endTime,attr,omitempty" json:"endTime,omitempty"`                   // The date and time that processing of the task was completed. May not be present if the task is still being executed.
	ExpiryTime       string           `xml:"expiryTime,attr,omitempty" json:"expiryTime,omitempty"`             // The date and time at which the task resource will be destroyed and no longer available for retrieval. May not be present if the task has not been executed or is still being executed.
	CancelRequested  bool             `xml:"cancelRequested,attr,omitempty" json:"cancelRequested,omitempty"`   // Whether user has requested this processing to be canceled.
	Link             *LinkList        `xml:"Link,omitempty" json:"link,omitempty"`                              // A reference to an entity or operation associated with this object.
	Description      string           `xml:"Description,omitempty" json:"description,omitempty"`                // Optional description.
	Tasks            *TasksInProgress `xml:"Tasks,omitempty" json:"tasks,omitempty"`                            // A list of queued, running, or recently completed tasks associated with this entity.
	Owner            *Reference       `xml:"Owner,omitempty" json:"owner,omitempty"`                            // Reference to the owner of the task. This is typically the object that the task is creating or updating.
	Error            *Error           `xml:"Error,omitempty" json:"error,omitempty"`                            // Represents error information from a failed task.
	User             *Reference       `xml:"User,omitempty" json:"user,omitempty"`                              // The user who started the task.
	Organization     *Reference       `xml:"Organization,omitempty" json:"organization,omitempty"`              // The organization to which the User belongs.
	Progress         int              `xml:"Progress,omitempty" json:"progress,omitempty"`                      // Read-only indicator of task progress as an approximate percentage between 0 and 100. Not available for all tasks.
	Details          string           `xml:"Details,omitempty" json:"details,omitempty"`                        // Detailed message about the task. Also contained by the Owner entity when task status is preRunning.

>>>>>>> e1600528
	//
	// TODO: add the following fields
	// Params      anyType        The parameters with which this task was started.
	// Result      ResultType	    An optional element that can be used to hold the result of a task.
	// VcTaskList  VcTaskListType List of Virtual Center tasks related to this vCD task.
}

// TaskResult contains additional details that the task may expose after finishing
type TaskResult struct {
	ResultContent struct {
		Text string `xml:",chardata"`
		Xsi  string `xml:"xsi,attr"`
		Ns11 string `xml:"ns11,attr"`
		Type string `xml:"type,attr"`
	} `xml:"ResultContent"`
}

// CapacityWithUsage represents a capacity and usage of a given resource.
// Type: CapacityWithUsageType
// Namespace: http://www.vmware.com/vcloud/v1.5
// Description: Represents a capacity and usage of a given resource.
// Since: 0.9
type CapacityWithUsage struct {
	Units     string `xml:"Units"`
	Allocated int64  `xml:"Allocated"`
	Limit     int64  `xml:"Limit"`
	Reserved  int64  `xml:"Reserved,omitempty"`
	Used      int64  `xml:"Used,omitempty"`
}

// ComputeCapacity represents VDC compute capacity.
// Type: ComputeCapacityType
// Namespace: http://www.vmware.com/vcloud/v1.5
// Description: Represents VDC compute capacity.
// Since: 0.9
type ComputeCapacity struct {
	CPU    *CapacityWithUsage `xml:"Cpu"`
	Memory *CapacityWithUsage `xml:"Memory"`
}

// Reference is a reference to a resource. Contains an href attribute and optional name and type attributes.
// Type: ReferenceType
// Namespace: http://www.vmware.com/vcloud/v1.5
// Description: A reference to a resource. Contains an href attribute and optional name and type attributes.
// Since: 0.9
type Reference struct {
	HREF string `xml:"href,attr,omitempty" json:"href,omitempty"`
	ID   string `xml:"id,attr,omitempty" json:"id,omitempty"`
	Type string `xml:"type,attr,omitempty" json:"type,omitempty"`
	Name string `xml:"name,attr,omitempty" json:"name,omitempty"`
}

// ResourceReference represents a reference to a resource. Contains an href attribute, a resource status attribute, and optional name and type attributes.
// Type: ResourceReferenceType
// Namespace: http://www.vmware.com/vcloud/v1.5
// Description: Represents a reference to a resource. Contains an href attribute, a resource status attribute, and optional name and type attributes.
// Since: 0.9
type ResourceReference struct {
	HREF   string `xml:"href,attr"`
	ID     string `xml:"id,attr,omitempty"`
	Type   string `xml:"type,attr,omitempty"`
	Name   string `xml:"name,attr,omitempty"`
	Status string `xml:"status,attr,omitempty"`
}

// VdcStorageProfiles is a container for references to storage profiles associated with a vDC.
// Element: VdcStorageProfiles
// Type: VdcStorageProfilesType
// Namespace: http://www.vmware.com/vcloud/v1.5
// Description: Container for references to storage profiles associated with a vDC.
// Since: 5.1
type VdcStorageProfiles struct {
	VdcStorageProfile []*Reference `xml:"VdcStorageProfile,omitempty"`
}

// ResourceEntities is a container for references to ResourceEntity objects in this vDC.
// Type: ResourceEntitiesType
// Namespace: http://www.vmware.com/vcloud/v1.5
// Description: Container for references to ResourceEntity objects in this vDC.
// Since: 0.9
type ResourceEntities struct {
	ResourceEntity []*ResourceReference `xml:"ResourceEntity,omitempty"`
}

// AvailableNetworks is a container for references to available organization vDC networks.
// Type: AvailableNetworksType
// Namespace: http://www.vmware.com/vcloud/v1.5
// Description: Container for references to available organization vDC networks.
// Since: 0.9
type AvailableNetworks struct {
	Network []*Reference `xml:"Network,omitempty" json:"network,omitempty"`
}

// Link extends reference type by adding relation attribute. Defines a hyper-link with a relationship, hyper-link reference, and an optional MIME type.
// Type: LinkType
// Namespace: http://www.vmware.com/vcloud/v1.5
// Description: Extends reference type by adding relation attribute. Defines a hyper-link with a relationship, hyper-link reference, and an optional MIME type.
// Since: 0.9
type Link struct {
	HREF string `xml:"href,attr" json:"href,omitempty"`
	ID   string `xml:"id,attr,omitempty" json:"id,omitempty"`
	Type string `xml:"type,attr,omitempty" json:"type,omitempty"`
	Name string `xml:"name,attr,omitempty" json:"name,omitempty"`
	Rel  string `xml:"rel,attr" json:"rel,omitempty"`
}

// OrgList represents a lists of Organizations
// Type: OrgType
// Namespace: http://www.vmware.com/vcloud/v1.5
// Description: Represents a list of VMware Cloud Director organizations.
// Since: 0.9
type OrgList struct {
	Link LinkList `xml:"Link,omitempty"`
	Org  []*Org   `xml:"Org,omitempty"`
}

// Org represents the user view of a VMware Cloud Director organization.
// Type: OrgType
// Namespace: http://www.vmware.com/vcloud/v1.5
// Description: Represents the user view of a VMware Cloud Director organization.
// Since: 0.9
type Org struct {
	HREF         string           `xml:"href,attr,omitempty"`
	Type         string           `xml:"type,attr,omitempty"`
	ID           string           `xml:"id,attr,omitempty"`
	OperationKey string           `xml:"operationKey,attr,omitempty"`
	Name         string           `xml:"name,attr"`
	Description  string           `xml:"Description,omitempty"`
	FullName     string           `xml:"FullName"`
	IsEnabled    bool             `xml:"IsEnabled,omitempty"`
	Link         LinkList         `xml:"Link,omitempty"`
	Tasks        *TasksInProgress `xml:"Tasks,omitempty"`
}

// List of the users within the organization
type OrgUserList struct {
	User []*Reference `xml:"UserReference,omitempty"`
}

type OrgGroupList struct {
	Group []*Reference `xml:"GroupReference,omitempty"`
}

// List of available roles in the organization
type OrgRoleType struct {
	RoleReference []*Reference `xml:"RoleReference,omitempty"`
}

// List of available rights in the organization
type RightsType struct {
	Links          LinkList     `xml:"Link,omitempty"`
	RightReference []*Reference `xml:"RightReference,omitempty"`
}

// AdminOrg represents the admin view of a VMware Cloud Director organization.
// Type: AdminOrgType
// Namespace: http://www.vmware.com/vcloud/v1.5
// Description: Represents the admin view of a VMware Cloud Director organization.
// Since: 0.9
type AdminOrg struct {
	XMLName         xml.Name         `xml:"AdminOrg"`
	Xmlns           string           `xml:"xmlns,attr"`
	HREF            string           `xml:"href,attr,omitempty"`
	Type            string           `xml:"type,attr,omitempty"`
	ID              string           `xml:"id,attr,omitempty"`
	OperationKey    string           `xml:"operationKey,attr,omitempty"`
	Name            string           `xml:"name,attr"`
	Description     string           `xml:"Description,omitempty"`
	FullName        string           `xml:"FullName"`
	IsEnabled       bool             `xml:"IsEnabled,omitempty"`
	Link            LinkList         `xml:"Link,omitempty"`
	Tasks           *TasksInProgress `xml:"Tasks,omitempty"`
	Users           *OrgUserList     `xml:"Users,omitempty"`
	Groups          *OrgGroupList    `xml:"Groups,omitempty"`
	Catalogs        *CatalogsList    `xml:"Catalogs,omitempty"`
	OrgSettings     *OrgSettings     `xml:"Settings,omitempty"`
	Vdcs            *VDCList         `xml:"Vdcs,omitempty"`
	Networks        *NetworksList    `xml:"Networks,omitempty"`
	RightReferences *OrgRoleType     `xml:"RightReferences,omitempty"`
	RoleReferences  *OrgRoleType     `xml:"RoleReferences,omitempty"`
}

// OrgSettingsType represents the settings for a VMware Cloud Director organization.
// Type: OrgSettingsType
// Namespace: http://www.vmware.com/vcloud/v1.5
// Description: Represents the settings of a VMware Cloud Director organization.
// Since: 0.9
type OrgSettings struct {
	//attributes
	HREF string `xml:"href,attr,omitempty"` // The URI of the entity.
	Type string `xml:"type,attr,omitempty"` // The MIME type of the entity.
	//elements
	Link                    LinkList                   `xml:"Link,omitempty"`               // A reference to an entity or operation associated with this object.
	OrgGeneralSettings      *OrgGeneralSettings        `xml:"OrgGeneralSettings,omitempty"` // General Settings for the org, not-required
	OrgVAppLeaseSettings    *VAppLeaseSettings         `xml:"VAppLeaseSettings,omitempty"`
	OrgVAppTemplateSettings *VAppTemplateLeaseSettings `xml:"VAppTemplateLeaseSettings,omitempty"` // Vapp template lease settings, not required
	OrgLdapSettings         *OrgLdapSettingsType       `xml:"OrgLdapSettings,omitempty"`           //LDAP settings, not-requried, defaults to none

}

// OrgGeneralSettingsType represents the general settings for a VMware Cloud Director organization.
// Type: OrgGeneralSettingsType
// Namespace: http://www.vmware.com/vcloud/v1.5
// Description: Represents the user view of a VMware Cloud Director organization.
// Since: 0.9
type OrgGeneralSettings struct {
	HREF string   `xml:"href,attr,omitempty"` // The URI of the entity.
	Type string   `xml:"type,attr,omitempty"` // The MIME type of the entity.
	Link LinkList `xml:"Link,omitempty"`      // A reference to an entity or operation associated with this object.

	CanPublishCatalogs       bool `xml:"CanPublishCatalogs,omitempty"`
	CanPublishExternally     bool `xml:"CanPublishExternally,omitempty"`
	CanSubscribe             bool `xml:"CanSubscribe,omitempty"`
	DeployedVMQuota          int  `xml:"DeployedVMQuota,omitempty"`
	StoredVMQuota            int  `xml:"StoredVmQuota,omitempty"`
	UseServerBootSequence    bool `xml:"UseServerBootSequence,omitempty"`
	DelayAfterPowerOnSeconds int  `xml:"DelayAfterPowerOnSeconds,omitempty"`
}

// VAppTemplateLeaseSettings represents the vapp template lease settings for a VMware Cloud Director organization.
// Type: VAppTemplateLeaseSettingsType
// Namespace: http://www.vmware.com/vcloud/v1.5
// Description: Represents the vapp template lease settings of a VMware Cloud Director organization.
// Since: 0.9
type VAppTemplateLeaseSettings struct {
	HREF string   `xml:"href,attr,omitempty"` // The URI of the entity.
	Type string   `xml:"type,attr,omitempty"` // The MIME type of the entity.
	Link LinkList `xml:"Link,omitempty"`      // A reference to an entity or operation associated with this object.

	DeleteOnStorageLeaseExpiration *bool `xml:"DeleteOnStorageLeaseExpiration,omitempty"`
	StorageLeaseSeconds            *int  `xml:"StorageLeaseSeconds,omitempty"`
}

type VAppLeaseSettings struct {
	HREF string   `xml:"href,attr,omitempty"` // The URI of the entity.
	Type string   `xml:"type,attr,omitempty"` // The MIME type of the entity.
	Link LinkList `xml:"Link,omitempty"`      // A reference to an entity or operation associated with this object.

	DeleteOnStorageLeaseExpiration   *bool `xml:"DeleteOnStorageLeaseExpiration,omitempty"`
	DeploymentLeaseSeconds           *int  `xml:"DeploymentLeaseSeconds,omitempty"`
	StorageLeaseSeconds              *int  `xml:"StorageLeaseSeconds,omitempty"`
	PowerOffOnRuntimeLeaseExpiration *bool `xml:"PowerOffOnRuntimeLeaseExpiration,omitempty"`
}

// OrgLdapSettingsType represents the ldap settings for a VMware Cloud Director organization.
// Type: OrgLdapSettingsType
// Namespace: http://www.vmware.com/vcloud/v1.5
// Description: Represents the ldap settings of a VMware Cloud Director organization.
// Since: 0.9
type OrgLdapSettingsType struct {
	XMLName xml.Name `xml:"OrgLdapSettings"`
	Xmlns   string   `xml:"xmlns,attr,omitempty"`
	HREF    string   `xml:"href,attr,omitempty"` // The URI of the entity.
	Type    string   `xml:"type,attr,omitempty"` // The MIME type of the entity.
	Link    LinkList `xml:"Link,omitempty"`      // A reference to an entity or operation associated with this object.

	CustomUsersOu         string                 `xml:"CustomUsersOu,omitempty"`         // If OrgLdapMode is SYSTEM, specifies an LDAP attribute=value pair to use for OU (organizational unit).
	OrgLdapMode           string                 `xml:"OrgLdapMode,omitempty"`           // LDAP mode you want
	CustomOrgLdapSettings *CustomOrgLdapSettings `xml:"CustomOrgLdapSettings,omitempty"` // Needs to be set if user chooses custom mode
}

// CustomOrgLdapSettings represents the custom ldap settings for a VMware Cloud Director organization.
// Type: CustomOrgLdapSettingsType
// Namespace: http://www.vmware.com/vcloud/v1.5
// Description: Represents the custom ldap settings of a VMware Cloud Director organization.
// Since: 0.9
// Note. Order of these fields matter and API will error if it is changed
type CustomOrgLdapSettings struct {
	HREF string   `xml:"href,attr,omitempty"` // The URI of the entity.
	Type string   `xml:"type,attr,omitempty"` // The MIME type of the entity.
	Link LinkList `xml:"Link,omitempty"`      // A reference to an entity or operation associated with this object.

	HostName                 string                  `xml:"HostName,omitempty"`
	Port                     int                     `xml:"Port"`
	IsSsl                    bool                    `xml:"IsSsl,omitempty"`
	IsSslAcceptAll           bool                    `xml:"IsSslAcceptAll,omitempty"`
	SearchBase               string                  `xml:"SearchBase,omitempty"`
	Username                 string                  `xml:"UserName,omitempty"`
	Password                 string                  `xml:"Password,omitempty"`
	AuthenticationMechanism  string                  `xml:"AuthenticationMechanism"`
	IsGroupSearchBaseEnabled bool                    `xml:"IsGroupSearchBaseEnabled"`
	GroupSearchBase          string                  `xml:"GroupSearchBase,omitempty"`
	ConnectorType            string                  `xml:"ConnectorType"`   // Defines LDAP service implementation type
	UserAttributes           *OrgLdapUserAttributes  `xml:"UserAttributes"`  // Defines how LDAP attributes are used when importing a user.
	GroupAttributes          *OrgLdapGroupAttributes `xml:"GroupAttributes"` // Defines how LDAP attributes are used when importing a group.
	UseExternalKerberos      bool                    `xml:"UseExternalKerberos"`

	Realm string `xml:"Realm,omitempty"`
}

// OrgLdapGroupAttributes	 represents the ldap group attribute settings for a VMware Cloud Director organization.
// Type: OrgLdapGroupAttributesType
// Namespace: http://www.vmware.com/vcloud/v1.5
// Description: Represents the ldap group attribute settings of a VMware Cloud Director organization.
// Since: 0.9
// Note. Order of these fields matter and API will error if it is changed
type OrgLdapGroupAttributes struct {
	ObjectClass          string `xml:"ObjectClass"`
	ObjectIdentifier     string `xml:"ObjectIdentifier"`
	GroupName            string `xml:"GroupName"`
	Membership           string `xml:"Membership"`
	MembershipIdentifier string `xml:"MembershipIdentifier"`
	BackLinkIdentifier   string `xml:"BackLinkIdentifier,omitempty"`
}

// OrgLdapUserAttributesType represents the ldap user attribute settings for a VMware Cloud Director organization.
// Type: OrgLdapUserAttributesType
// Namespace: http://www.vmware.com/vcloud/v1.5
// Description: Represents the ldap user attribute settings of a VMware Cloud Director organization.
// Since: 0.9
// Note. Order of these fields matter and API will error if it is changed.
type OrgLdapUserAttributes struct {
	ObjectClass               string `xml:"ObjectClass"`
	ObjectIdentifier          string `xml:"ObjectIdentifier"`
	Username                  string `xml:"UserName,omitempty"`
	Email                     string `xml:"Email"`
	FullName                  string `xml:"FullName"`
	GivenName                 string `xml:"GivenName"`
	Surname                   string `xml:"Surname"`
	Telephone                 string `xml:"Telephone"`
	GroupMembershipIdentifier string `xml:"GroupMembershipIdentifier"`
	GroupBackLinkIdentifier   string `xml:"GroupBackLinkIdentifier,omitempty"`
}

// VDCList contains a list of references to Org VDCs
// Type: VdcListType
// Namespace: http://www.vmware.com/vcloud/v1.5
// Description: Represents a list of organization vDCs.
// Since: 0.9
type VDCList struct {
	Vdcs []*Reference `xml:"Vdc,omitempty" json:"vdcs,omitempty"`
}

// NetworksListType contains a list of references to Org Networks
// Type: NetworksListType
// Namespace: http://www.vmware.com/vcloud/v1.5
// Description: Represents a list of organization Networks.
// Since: 0.9
type NetworksList struct {
	Networks []*Reference `xml:"Network,omitempty"`
}

// CatalogsList contains a list of references to Org Catalogs
// Type: CatalogsListType
// Namespace: http://www.vmware.com/vcloud/v1.5
// Description: Represents a list of organization Catalogs.
// Since: 0.9
type CatalogsList struct {
	Catalog []*Reference `xml:"CatalogReference,omitempty"`
}

// CatalogItem contains a reference to a VappTemplate or Media object and related metadata.
// Type: CatalogItemType
// Namespace: http://www.vmware.com/vcloud/v1.5
// Description: Contains a reference to a VappTemplate or Media object and related metadata.
// Since: 0.9
type CatalogItem struct {
	HREF          string           `xml:"href,attr,omitempty"`
	Type          string           `xml:"type,attr,omitempty"`
	ID            string           `xml:"id,attr,omitempty"`
	OperationKey  string           `xml:"operationKey,attr,omitempty"`
	Name          string           `xml:"name,attr"`
	Size          int64            `xml:"size,attr,omitempty"`
	DateCreated   string           `xml:"DateCreated,omitempty"`
	Description   string           `xml:"Description,omitempty"`
	Entity        *Entity          `xml:"Entity"`
	Link          LinkList         `xml:"Link,omitempty"`
	Tasks         *TasksInProgress `xml:"Tasks,omitempty"`
	VersionNumber int64            `xml:"VersionNumber,omitempty"`
}

// Entity is a basic entity type in the vCloud object model. Includes a name, an optional description, and an optional list of links.
// Type: EntityType
// Namespace: http://www.vmware.com/vcloud/v1.5
// Description: Basic entity type in the vCloud object model. Includes a name, an optional description, and an optional list of links.
// Since: 0.9
type Entity struct {
	HREF         string           `xml:"href,attr,omitempty"`
	Type         string           `xml:"type,attr,omitempty"`
	ID           string           `xml:"id,attr,omitempty"`
	OperationKey string           `xml:"operationKey,attr,omitempty"`
	Name         string           `xml:"name,attr"`
	Description  string           `xml:"Description,omitempty"`
	Link         LinkList         `xml:"Link,omitempty"`
	Tasks        *TasksInProgress `xml:"Tasks,omitempty"`
}

// CatalogItems is a container for references to catalog items.
// Type: CatalogItemsType
// Namespace: http://www.vmware.com/vcloud/v1.5
// Description: Container for references to catalog items.
// Since: 0.9
type CatalogItems struct {
	CatalogItem []*Reference `xml:"CatalogItem"`
}

// Catalog represents the user view of a Catalog object.
// Type: CatalogType
// Namespace: http://www.vmware.com/vcloud/v1.5
// Description: Represents the user view of a Catalog object.
// https://code.vmware.com/apis/287/vcloud#/doc/doc/types/CatalogType.html
// Since: 0.9
type Catalog struct {
	HREF                         string                        `xml:"href,attr,omitempty"`
	Type                         string                        `xml:"type,attr,omitempty"`
	ID                           string                        `xml:"id,attr,omitempty"`
	OperationKey                 string                        `xml:"operationKey,attr,omitempty"`
	Name                         string                        `xml:"name,attr"`
	CatalogItems                 []*CatalogItems               `xml:"CatalogItems,omitempty"`
	DateCreated                  string                        `xml:"DateCreated,omitempty"`
	Description                  string                        `xml:"Description,omitempty"`
	IsPublished                  bool                          `xml:"IsPublished,omitempty"`
	Link                         LinkList                      `xml:"Link,omitempty"`
	Owner                        *Owner                        `xml:"Owner,omitempty"`
	Tasks                        *TasksInProgress              `xml:"Tasks,omitempty"`
	VersionNumber                int64                         `xml:"VersionNumber,omitempty"`
	PublishExternalCatalogParams *PublishExternalCatalogParams `xml:"PublishExternalCatalogParams,omitempty"`
}

// AdminCatalog represents the Admin view of a Catalog object.
// Type: AdminCatalogType
// Namespace: http://www.vmware.com/vcloud/v1.5
// Description: Represents the Admin view of a Catalog object.
// https://code.vmware.com/apis/287/vcloud#/doc/doc/types/AdminCatalogType.html
// Since: 0.9
type AdminCatalog struct {
	Catalog
	XMLName                      xml.Name                      `xml:"AdminCatalog"`
	Xmlns                        string                        `xml:"xmlns,attr"`
	PublishExternalCatalogParams *PublishExternalCatalogParams `xml:"PublishExternalCatalogParams,omitempty"`
	CatalogStorageProfiles       *CatalogStorageProfiles       `xml:"CatalogStorageProfiles,omitempty"`
	ExternalCatalogSubscription  *ExternalCatalogSubscription  `xml:"ExternalCatalogSubscriptionParams,omitempty"`
	IsPublished                  bool                          `xml:"IsPublished,omitempty"`
}

// PublishExternalCatalogParamsType represents the configuration parameters of a catalog published externally
// Type: PublishExternalCatalogParamsType
// Namespace: http://www.vmware.com/vcloud/v1.5
// Description: Represents the configuration parameters of a catalog published externally.
// Since: 5.5
type PublishExternalCatalogParams struct {
	Xmlns                    string `xml:"xmlns,attr,omitempty"`
	IsPublishedExternally    *bool  `xml:"IsPublishedExternally,omitempty"`    // True enables external publication as configured by these parameters.
	CatalogPublishedUrl      string `xml:"catalogPublishedUrl,omitempty"`      // Read-only endpoint URL supplied by the server. External subscribers can connect to the catalog at this URL.
	Password                 string `xml:"Password,omitempty"`                 // Password required when connecting to the endpoint.
	IsCachedEnabled          *bool  `xml:"IsCacheEnabled,omitempty"`           // True enables content caching for this catalog. All items in the catalog are created and stored in transfer storage. If false, items are not placed in transfer storage until they are requested by a subscriber. Note that access to this attribute is reserved to users with role that includes the right 'Catalog: VCSP Publish Subscribe Caching'.
	PreserveIdentityInfoFlag *bool  `xml:"PreserveIdentityInfoFlag,omitempty"` // True includes BIOS UUIDs and MAC addresses in the downloaded OVF package. If false, those information will be excluded.
}

// ExternalCatalogSubscription represents the configuration parameters for a catalog that has an external subscription
// Type: ExternalCatalogSubscriptionParamsType
// Namespace: http://www.vmware.com/vcloud/v1.5
// Description: Represents the configuration parameters for a catalog that has an external subscription.
// Since: 5.5
type ExternalCatalogSubscription struct {
	XMLName                  xml.Name `xml:"ExternalCatalogSubscriptionParams"`
	Xmlns                    string   `xml:"xmlns,attr,omitempty"`
	ExpectedSslThumbprint    string   `xml:"ExpectedSslThumbprint,omitempty"`
	SubscribeToExternalFeeds bool     `xml:"SubscribeToExternalFeeds,omitempty"`
	Location                 string   `xml:"Location,omitempty"`
	Password                 string   `xml:"Password,omitempty"`
	LocalCopy                bool     `xml:"LocalCopy,omitempty"`
}

// CatalogStorageProfiles represents a container for storage profiles used by this catalog
// Type: CatalogStorageProfiles
// Namespace: http://www.vmware.com/vcloud/v1.5
// Description: Represents a container for storage profiles used by this catalog
// Since: 5.5
type CatalogStorageProfiles struct {
	VdcStorageProfile []*Reference `xml:"VdcStorageProfile,omitempty"`
}

// Owner represents the owner of this entity.
// Type: OwnerType
// Namespace: http://www.vmware.com/vcloud/v1.5
// Description: Represents the owner of this entity.
// Since: 1.5
type Owner struct {
	HREF string     `xml:"href,attr,omitempty"`
	Type string     `xml:"type,attr,omitempty"`
	Link LinkList   `xml:"Link,omitempty"`
	User *Reference `xml:"User"`
}

// Error is the standard error message type used in the vCloud REST API.
// Type: ErrorType
// Namespace: http://www.vmware.com/vcloud/v1.5
// Description: The standard error message type used in the vCloud REST API.
// Since: 0.9
type Error struct {
	Message                 string `xml:"message,attr" json:"message,omitempty"`
	MajorErrorCode          int    `xml:"majorErrorCode,attr" json:"majorErrorCode,omitempty"`
	MinorErrorCode          string `xml:"minorErrorCode,attr" json:"minorErrorCode,omitempty"`
	VendorSpecificErrorCode string `xml:"vendorSpecificErrorCode,attr,omitempty" json:"vendorSpecificErrorCode,omitempty"`
	StackTrace              string `xml:"stackTrace,attr,omitempty" json:"stackTrace,omitempty"`
}

func (err Error) Error() string {
	return fmt.Sprintf("API Error: %d: %s", err.MajorErrorCode, err.Message)
}

// NSXError is the standard error message type used in the NSX API which is proxied by vCD.
// It has attached method `Error() string` and implements Go's default `type error` interface.
type NSXError struct {
	XMLName    xml.Name `xml:"error"`
	ErrorCode  string   `xml:"errorCode"`
	Details    string   `xml:"details"`
	ModuleName string   `xml:"moduleName"`
}

// Error method implements Go's default `error` interface for NSXError and formats NSX error
// output for human readable output.
func (nsxErr NSXError) Error() string {
	return fmt.Sprintf("%s %s (API error: %s)", nsxErr.ModuleName, nsxErr.Details, nsxErr.ErrorCode)
}

// File represents a file to be transferred (uploaded or downloaded).
// Type: FileType
// Namespace: http://www.vmware.com/vcloud/v1.5
// Description: Represents a file to be transferred (uploaded or downloaded).
// Since: 0.9
type File struct {
	HREF             string           `xml:"href,attr,omitempty"`
	Type             string           `xml:"type,attr,omitempty"`
	ID               string           `xml:"id,attr,omitempty"`
	OperationKey     string           `xml:"operationKey,attr,omitempty"`
	Name             string           `xml:"name,attr"`
	Size             int64            `xml:"size,attr,omitempty"`
	BytesTransferred int64            `xml:"bytesTransferred,attr,omitempty"`
	Checksum         string           `xml:"checksum,attr,omitempty"`
	Description      string           `xml:"Description,omitempty"`
	Link             LinkList         `xml:"Link,omitempty"`
	Tasks            *TasksInProgress `xml:"Tasks,omitempty"`
}

// FilesList represents a list of files to be transferred (uploaded or downloaded).
// Type: FilesListType
// Namespace: http://www.vmware.com/vcloud/v1.5
// Description: Represents a list of files to be transferred (uploaded or downloaded).
// Since: 0.9
type FilesList struct {
	File []*File `xml:"File"`
}

// UndeployVAppParams parameters to an undeploy vApp request.
// Type: UndeployVAppParamsType
// Namespace: http://www.vmware.com/vcloud/v1.5
// Description: Parameters to an undeploy vApp request.
// Since: 0.9
type UndeployVAppParams struct {
	Xmlns               string `xml:"xmlns,attr"`
	UndeployPowerAction string `xml:"UndeployPowerAction,omitempty"`
}

// VmCapabilities allows you to specify certain capabilities of this virtual machine.
// Type: VmCapabilitiesType
// Namespace: http://www.vmware.com/vcloud/v1.5
// Description: Allows you to specify certain capabilities of this virtual machine.
// Since: 5.1
type VmCapabilities struct {
	Xmlns               string   `xml:"xmlns,attr"`
	HREF                string   `xml:"href,attr,omitempty"`
	Type                string   `xml:"type,attr,omitempty"`
	MemoryHotAddEnabled bool     `xml:"MemoryHotAddEnabled,omitempty"`
	CPUHotAddEnabled    bool     `xml:"CpuHotAddEnabled,omitempty"`
	Link                LinkList `xml:"Link,omitempty"`
}

// VMs represents a list of virtual machines.
// Type: VmsType
// Namespace: http://www.vmware.com/vcloud/v1.5
// Description: Represents a list of virtual machines.
// Since: 5.1
type VMs struct {
	HREF        string       `xml:"href,attr,omitempty"`
	Type        string       `xml:"type,attr,omitempty"`
	Link        LinkList     `xml:"Link,omitempty"`
	VMReference []*Reference `xml:"VmReference,omitempty"`
}

/*
 * Types that are completely valid (position, comment, coverage complete)
 */

// ComposeVAppParams represents vApp composition parameters
// Type: ComposeVAppParamsType
// Namespace: http://www.vmware.com/vcloud/v1.5
// Description: Represents vApp composition parameters.
// Since: 0.9
type ComposeVAppParams struct {
	XMLName xml.Name `xml:"ComposeVAppParams"`
	Ovf     string   `xml:"xmlns:ovf,attr"`
	Xsi     string   `xml:"xmlns:xsi,attr"`
	Xmlns   string   `xml:"xmlns,attr"`
	// Attributes
	Name        string `xml:"name,attr,omitempty"`        // Typically used to name or identify the subject of the request. For example, the name of the object being created or modified.
	Deploy      bool   `xml:"deploy,attr"`                // True if the vApp should be deployed at instantiation. Defaults to true.
	PowerOn     bool   `xml:"powerOn,attr"`               // True if the vApp should be powered-on at instantiation. Defaults to true.
	LinkedClone bool   `xml:"linkedClone,attr,omitempty"` // Reserved. Unimplemented.
	// Elements
	Description         string                       `xml:"Description,omitempty"`         // Optional description.
	VAppParent          *Reference                   `xml:"VAppParent,omitempty"`          // Reserved. Unimplemented.
	InstantiationParams *InstantiationParams         `xml:"InstantiationParams,omitempty"` // Instantiation parameters for the composed vApp.
	SourcedItem         *SourcedCompositionItemParam `xml:"SourcedItem,omitempty"`         // Composition item. One of: vApp vAppTemplate VM.
	AllEULAsAccepted    bool                         `xml:"AllEULAsAccepted,omitempty"`    // True confirms acceptance of all EULAs in a vApp template. Instantiation fails if this element is missing, empty, or set to false and one or more EulaSection elements are present.
}

type ReComposeVAppParams struct {
	XMLName xml.Name `xml:"RecomposeVAppParams"`
	Ovf     string   `xml:"xmlns:ovf,attr"`
	Xsi     string   `xml:"xmlns:xsi,attr"`
	Xmlns   string   `xml:"xmlns,attr"`
	// Attributes
	Name        string `xml:"name,attr,omitempty"`        // Typically used to name or identify the subject of the request. For example, the name of the object being created or modified.
	Deploy      bool   `xml:"deploy,attr"`                // True if the vApp should be deployed at instantiation. Defaults to true.
	PowerOn     bool   `xml:"powerOn,attr"`               // True if the vApp should be powered-on at instantiation. Defaults to true.
	LinkedClone bool   `xml:"linkedClone,attr,omitempty"` // Reserved. Unimplemented.
	// Elements
	Description         string                       `xml:"Description,omitempty"`         // Optional description.
	VAppParent          *Reference                   `xml:"VAppParent,omitempty"`          // Reserved. Unimplemented.
	InstantiationParams *InstantiationParams         `xml:"InstantiationParams,omitempty"` // Instantiation parameters for the composed vApp.
	SourcedItem         *SourcedCompositionItemParam `xml:"SourcedItem,omitempty"`         // Composition item. One of: vApp vAppTemplate VM.
	AllEULAsAccepted    bool                         `xml:"AllEULAsAccepted,omitempty"`
	DeleteItem          *DeleteItem                  `xml:"DeleteItem,omitempty"`
}

// SmallRecomposeVappParams is used to update name and description of a vApp
// Using the full definition (ReComposeVAppParams), the description can be changed but not removed
type SmallRecomposeVappParams struct {
	XMLName     xml.Name `xml:"RecomposeVAppParams"`
	Ovf         string   `xml:"xmlns:ovf,attr"`
	Xsi         string   `xml:"xmlns:xsi,attr"`
	Xmlns       string   `xml:"xmlns,attr"`
	Name        string   `xml:"name,attr"`
	Deploy      bool     `xml:"deploy,attr"`
	Description string   `xml:"Description"`
}

type DeleteItem struct {
	HREF string `xml:"href,attr,omitempty"`
}

// SourcedCompositionItemParam represents a vApp, vApp template or VM to include in a composed vApp.
// Type: SourcedCompositionItemParamType
// Namespace: http://www.vmware.com/vcloud/v1.5
// Description: Represents a vApp, vApp template or VM to include in a composed vApp.
// Since: 0.9
type SourcedCompositionItemParam struct {
	// Attributes
	SourceDelete bool `xml:"sourceDelete,attr,omitempty"` // True if the source item should be deleted after composition is complete.
	// Elements
	Source              *Reference           `xml:"Source"`                        // Reference to a vApp, vApp template or virtual machine to include in the composition. Changing the name of the newly created VM by specifying name attribute is deprecated. Include VmGeneralParams element instead.
	VMGeneralParams     *VMGeneralParams     `xml:"VmGeneralParams,omitempty"`     // Specify name, description, and other properties of a VM during instantiation.
	VAppScopedLocalID   string               `xml:"VAppScopedLocalId,omitempty"`   // If Source references a VM, this value provides a unique identifier for the VM in the scope of the composed vApp.
	InstantiationParams *InstantiationParams `xml:"InstantiationParams,omitempty"` // If Source references a VM this can include any of the following OVF sections: VirtualHardwareSection OperatingSystemSection NetworkConnectionSection GuestCustomizationSection.
	NetworkAssignment   []*NetworkAssignment `xml:"NetworkAssignment,omitempty"`   // If Source references a VM, this element maps a network name specified in the VM to the network name of a vApp network defined in the composed vApp.
	StorageProfile      *Reference           `xml:"StorageProfile,omitempty"`      // If Source references a VM, this element contains a reference to a storage profile to be used for the VM. The specified storage profile must exist in the organization vDC that contains the composed vApp. If not specified, the default storage profile for the vDC is used.
	LocalityParams      *LocalityParams      `xml:"LocalityParams,omitempty"`      // Represents locality parameters. Locality parameters provide a hint that may help the placement engine optimize placement of a VM and an independent a Disk so that the VM can make efficient use of the disk.
	ComputePolicy       *ComputePolicy       `xml:"ComputePolicy,omitempty"`       // accessible only from version API 33.0
}

// LocalityParams represents locality parameters. Locality parameters provide a hint that may help the placement engine optimize placement of a VM with respect to another VM or an independent disk.
// Type: LocalityParamsType
// Namespace: http://www.vmware.com/vcloud/v1.5
// Description: Represents locality parameters. Locality parameters provide a hint that may help the placement engine optimize placement of a VM with respect to another VM or an independent disk.
// Since: 5.1
type LocalityParams struct {
	// Elements
	ResourceEntity *Reference `xml:"ResourceEntity,omitempty"` // Reference to a Disk, or a VM.
}

// NetworkAssignment maps a network name specified in a VM to the network name of a vApp network defined in the VApp that contains the VM
// Type: NetworkAssignmentType
// Namespace: http://www.vmware.com/vcloud/v1.5
// Description: Maps a network name specified in a VM to the network name of a vApp network defined in the VApp that contains the VM
// Since: 0.9
type NetworkAssignment struct {
	// Attributes
	InnerNetwork     string `xml:"innerNetwork,attr"`     // Name of the network as specified in the VM.
	ContainerNetwork string `xml:"containerNetwork,attr"` // Name of the vApp network to map to.
}

// VMGeneralParams a set of overrides to source VM properties to apply to target VM during copying.
// Type: VmGeneralParamsType
// Namespace: http://www.vmware.com/vcloud/v1.5
// Description: A set of overrides to source VM properties to apply to target VM during copying.
// Since: 5.6
type VMGeneralParams struct {
	// Elements
	Name               string `xml:"Name,omitempty"`               // Name of VM
	Description        string `xml:"Description,omitempty"`        // VM description
	NeedsCustomization bool   `xml:"NeedsCustomization,omitempty"` // True if this VM needs guest customization
	RegenerateBiosUuid bool   `xml:"RegenerateBiosUuid,omitempty"` // True if BIOS UUID of the virtual machine should be regenerated so that it is unique, and not the same as the source virtual machine's BIOS UUID.
}

// VApp represents a vApp
// Type: VAppType
// Namespace: http://www.vmware.com/vcloud/v1.5
// Description: Represents a vApp.
// Since: 0.9
type VApp struct {
	// Attributes
	HREF                  string `xml:"href,attr,omitempty"`                  // The URI of the entity.
	Type                  string `xml:"type,attr,omitempty"`                  // The MIME type of the entity.
	ID                    string `xml:"id,attr,omitempty"`                    // The entity identifier, expressed in URN format. The value of this attribute uniquely identifies the entity, persists for the life of the entity, and is never reused.
	OperationKey          string `xml:"operationKey,attr,omitempty"`          // Optional unique identifier to support idempotent semantics for create and delete operations.
	Name                  string `xml:"name,attr"`                            // The name of the entity.
	Status                int    `xml:"status,attr,omitempty"`                // Creation status of the resource entity.
	Deployed              bool   `xml:"deployed,attr,omitempty"`              // True if the virtual machine is deployed.
	OvfDescriptorUploaded bool   `xml:"ovfDescriptorUploaded,attr,omitempty"` // Read-only indicator that the OVF descriptor for this vApp has been uploaded.
	// Elements
	Link                 LinkList              `xml:"Link,omitempty"`                 // A reference to an entity or operation associated with this object.
	LeaseSettingsSection *LeaseSettingsSection `xml:"LeaseSettingsSection,omitempty"` // A reference to the lease section of the vApp
	NetworkConfigSection *NetworkConfigSection `xml:"NetworkConfigSection,omitempty"` // Represents vAPP network configuration
	Description          string                `xml:"Description,omitempty"`          // Optional description.
	Tasks                *TasksInProgress      `xml:"Tasks,omitempty"`                // A list of queued, running, or recently completed tasks associated with this entity.
	Files                *FilesList            `xml:"Files,omitempty"`                // Represents a list of files to be transferred (uploaded or downloaded). Each File in the list is part of the ResourceEntity.
	VAppParent           *Reference            `xml:"VAppParent,omitempty"`           // Reserved. Unimplemented.
	// TODO: OVF Sections to be implemented
	// Section OVF_Section `xml:"Section"`
	DateCreated       string          `xml:"DateCreated,omitempty"`       // Creation date/time of the vApp.
	Owner             *Owner          `xml:"Owner,omitempty"`             // vApp owner.
	IsAutoNature      bool            `xml:"autoNature,omitempty"`        // True if the vApp is auto generated with a standalone VM
	InMaintenanceMode bool            `xml:"InMaintenanceMode,omitempty"` // True if this vApp is in maintenance mode. Prevents users from changing vApp metadata.
	Children          *VAppChildren   `xml:"Children,omitempty"`          // Container for virtual machines included in this vApp.
	ProductSection    *ProductSection `xml:"ProductSection,omitempty"`
}

type ProductSectionList struct {
	XMLName        xml.Name        `xml:"ProductSectionList"`
	Ovf            string          `xml:"xmlns:ovf,attr,omitempty"`
	Xmlns          string          `xml:"xmlns,attr"`
	ProductSection *ProductSection `xml:"http://schemas.dmtf.org/ovf/envelope/1 ProductSection,omitempty"`
}

// SortByPropertyKeyName allows to sort ProductSectionList property slice by key name as the API is
// does not always return an ordered slice
func (p *ProductSectionList) SortByPropertyKeyName() {
	sort.SliceStable(p.ProductSection.Property, func(i, j int) bool {
		return p.ProductSection.Property[i].Key < p.ProductSection.Property[j].Key
	})
}

type ProductSection struct {
	Info     string      `xml:"Info,omitempty"`
	Property []*Property `xml:"http://schemas.dmtf.org/ovf/envelope/1 Property,omitempty"`
}

type Property struct {
	Key              string `xml:"http://schemas.dmtf.org/ovf/envelope/1 key,attr,omitempty"`
	Label            string `xml:"http://schemas.dmtf.org/ovf/envelope/1 Label,omitempty"`
	Description      string `xml:"http://schemas.dmtf.org/ovf/envelope/1 Description,omitempty"`
	DefaultValue     string `xml:"http://schemas.dmtf.org/ovf/envelope/1 value,attr"`
	Value            *Value `xml:"http://schemas.dmtf.org/ovf/envelope/1 Value,omitempty"`
	Type             string `xml:"http://schemas.dmtf.org/ovf/envelope/1 type,attr,omitempty"`
	UserConfigurable bool   `xml:"http://schemas.dmtf.org/ovf/envelope/1 userConfigurable,attr"`
}

type Value struct {
	Value string `xml:"http://schemas.dmtf.org/ovf/envelope/1 value,attr,omitempty"`
}

// MetadataValue is the type returned when querying a unique entry of metadata.
// Type: MetadataValueType
// Namespace: http://www.vmware.com/vcloud/v1.5
type MetadataValue struct {
	XMLName    xml.Name            `xml:"MetadataValue"`
	Xsi        string              `xml:"xmlns:xsi,attr"`
	Xmlns      string              `xml:"xmlns,attr"`
	Domain     *MetadataDomainTag  `xml:"Domain,omitempty"`
	TypedValue *MetadataTypedValue `xml:"TypedValue"`
}

// MetadataTypedValue is the content of a metadata entry.
// Type: MetadataTypedValue
// Namespace: http://www.vmware.com/vcloud/v1.5
// Description: One of: MetadataStringValue, MetadataNumberValue, MetadataBooleanValue, MetadataDateTimeValue
// Since: 5.1
type MetadataTypedValue struct {
	XsiType string `xml:"http://www.w3.org/2001/XMLSchema-instance type,attr"`
	Value   string `xml:"Value"`
}

// Deprecated: Use MetadataTypedValue instead
type TypedValue = MetadataTypedValue

// Metadata is the user-defined metadata associated with an object.
// Type: MetadataType
// Namespace: http://www.vmware.com/vcloud/v1.5
// Description: User-defined metadata associated with an object.
// Since: 1.5
type Metadata struct {
	XMLName       xml.Name         `xml:"Metadata"`
	Xmlns         string           `xml:"xmlns,attr"`
	HREF          string           `xml:"href,attr"`
	Type          string           `xml:"type,attr,omitempty"` // The MIME type of the entity.
	Xsi           string           `xml:"xmlns:xsi,attr"`
	Link          []*Link          `xml:"Link,omitempty"`
	MetadataEntry []*MetadataEntry `xml:"MetadataEntry,omitempty"`
}

// MetadataEntry is a single metadata entry.
// Type: MetadataEntryType
// Namespace: http://www.vmware.com/vcloud/v1.5
type MetadataEntry struct {
	Xmlns      string              `xml:"xmlns,attr"`
	HREF       string              `xml:"href,attr"`
	Type       string              `xml:"type,attr,omitempty"` // The MIME type of the entity
	Xsi        string              `xml:"xmlns:xsi,attr"`
	Domain     *MetadataDomainTag  `xml:"Domain,omitempty"`
	Key        string              `xml:"Key"`            // An arbitrary key name. Length cannot exceed 256 UTF-8 characters.
	Link       []*Link             `xml:"Link,omitempty"` // A reference to an entity or operation associated with this object.
	TypedValue *MetadataTypedValue `xml:"TypedValue"`
}

// MetadataDomainTag contains both the visibility and the domain of the metadata.
// Type: MetadataDomainTagType
// Namespace: http://www.vmware.com/vcloud/v1.5
// Description: A value of SYSTEM places this MetadataEntry in the SYSTEM domain. Omit or leave empty to place this MetadataEntry in the GENERAL domain.
// Since: 5.1
type MetadataDomainTag struct {
	Visibility string `xml:"visibility,attr"` // One of: PRIVATE (hidden), READONLY, READWRITE (read/write)
	Domain     string `xml:",chardata"`
}

// VAppChildren is a container for virtual machines included in this vApp.
// Type: VAppChildrenType
// Namespace: http://www.vmware.com/vcloud/v1.5
// Description: Container for virtual machines included in this vApp.
// Since: 0.9
type VAppChildren struct {
	VM []*Vm `xml:"Vm,omitempty"` // Represents a virtual machine.
}

// TasksInProgress is a list of queued, running, or recently completed tasks.
// Type: TasksInProgressType
// Namespace: http://www.vmware.com/vcloud/v1.5
// Description: A list of queued, running, or recently completed tasks.
// Since: 0.9
type TasksInProgress struct {
	// Elements
	Task []*Task `xml:"Task" json:"task"` // A task.
}

// VAppTemplateChildren is a container for virtual machines included in this vApp template.
// Type: VAppTemplateChildrenType
// Namespace: http://www.vmware.com/vcloud/v1.5
// Description: Container for virtual machines included in this vApp template.
// Since: 0.9
type VAppTemplateChildren struct {
	// Elements
	VM []*VAppTemplate `xml:"Vm"` // Represents a virtual machine in this vApp template.
}

// VAppTemplate represents a vApp template.
// Type: VAppTemplateType
// Namespace: http://www.vmware.com/vcloud/v1.5
// Description: Represents a vApp template.
// Since: 0.9
type VAppTemplate struct {
	// Attributes
	HREF                  string `xml:"href,attr,omitempty"`                  // The URI of the entity.
	Type                  string `xml:"type,attr,omitempty"`                  // The MIME type of the entity.
	ID                    string `xml:"id,attr,omitempty"`                    // The entity identifier, expressed in URN format. The value of this attribute uniquely identifies the entity, persists for the life of the entity, and is never reused.
	OperationKey          string `xml:"operationKey,attr,omitempty"`          // Optional unique identifier to support idempotent semantics for create and delete operations.
	Name                  string `xml:"name,attr"`                            // The name of the entity.
	Status                int    `xml:"status,attr,omitempty"`                // Creation status of the resource entity.
	OvfDescriptorUploaded string `xml:"ovfDescriptorUploaded,attr,omitempty"` // True if the OVF descriptor for this template has been uploaded.
	GoldMaster            bool   `xml:"goldMaster,attr,omitempty"`            // True if this template is a gold master.
	// Elements
	Link                  LinkList              `xml:"Link,omitempty"`                  // A reference to an entity or operation associated with this object.
	Description           string                `xml:"Description,omitempty"`           // Optional description.
	Tasks                 *TasksInProgress      `xml:"Tasks,omitempty"`                 // A list of queued, running, or recently completed tasks associated with this entity.
	Files                 *FilesList            `xml:"Files,omitempty"`                 // Represents a list of files to be transferred (uploaded or downloaded). Each File in the list is part of the ResourceEntity.
	Owner                 *Owner                `xml:"Owner,omitempty"`                 // vAppTemplate owner.
	Children              *VAppTemplateChildren `xml:"Children,omitempty"`              // Container for virtual machines included in this vApp template.
	VAppScopedLocalID     string                `xml:"VAppScopedLocalId"`               // A unique identifier for the VM in the scope of the vApp template.
	DefaultStorageProfile string                `xml:"DefaultStorageProfile,omitempty"` // The name of the storage profile to be used for this object. The named storage profile must exist in the organization vDC that contains the object. If not specified, the default storage profile for the vDC is used.
	DateCreated           string                `xml:"DateCreated,omitempty"`           // Creation date/time of the template.
	// FIXME: Upstream bug? Missing NetworkConfigSection, LeaseSettingSection and
	// CustomizationSection at least, NetworkConnectionSection is required when
	// using ComposeVApp action in the context of a Children VM (still
	// referenced by VAppTemplateType).
	NetworkConfigSection     *NetworkConfigSection     `xml:"NetworkConfigSection,omitempty"`
	NetworkConnectionSection *NetworkConnectionSection `xml:"NetworkConnectionSection,omitempty"`
	LeaseSettingsSection     *LeaseSettingsSection     `xml:"LeaseSettingsSection,omitempty"`
	CustomizationSection     *CustomizationSection     `xml:"CustomizationSection,omitempty"`
	// OVF Section needs to be added
	// Section               Section              `xml:"Section,omitempty"`
}

// VAppTemplateForUpdate represents a vApp template.
// It is shrunken version of VAppTemplateType used for update calls.
// Full VAppTemplateType isn't accepted by API
// Type: VAppTemplateType
// Namespace: http://www.vmware.com/vcloud/v1.5
// Description: Represents a vApp template.
type VAppTemplateForUpdate struct {
	XMLName xml.Name `xml:"VAppTemplate"`
	// Attributes
	Xmlns      string `xml:"xmlns,attr,omitempty"`
	HREF       string `xml:"href,attr,omitempty"`       // The URI of the entity.
	ID         string `xml:"id,attr,omitempty"`         // The entity identifier, expressed in URN format. The value of this attribute uniquely identifies the entity, persists for the life of the entity, and is never reused.
	Name       string `xml:"name,attr"`                 // The name of the entity.
	GoldMaster bool   `xml:"goldMaster,attr,omitempty"` // True if this template is a gold master.
	// Elements
	Link        LinkList `xml:"Link,omitempty"`        // A reference to an entity or operation associated with this object.
	Description string   `xml:"Description,omitempty"` // Optional description.
}

// VMDiskChange represents a virtual machine only with Disk setting update part
type VMDiskChange struct {
	XMLName xml.Name `xml:"Vm"`
	Ovf     string   `xml:"xmlns:ovf,attr,omitempty"`
	Xsi     string   `xml:"xmlns:xsi,attr,omitempty"`
	Xmlns   string   `xml:"xmlns,attr,omitempty"`

	HREF        string `xml:"href,attr,omitempty"`   // The URI of the VM entity.
	Type        string `xml:"type,attr,omitempty"`   // The MIME type of the entity - application/vnd.vmware.vcloud.vm+xml
	Name        string `xml:"name,attr"`             // VM name
	Description string `xml:"Description,omitempty"` // Optional description.
	ID          string `xml:"id,attr,omitempty"`     // VM ID. The entity identifier, expressed in URN format. The value of this attribute uniquely identifies the entity, persists for the life of the entity, and is never reused.

	VmSpecSection *VmSpecSection `xml:"VmSpecSection,omitempty"` // Container for the specification of this virtual machine. This is an alternative to using ovf:VirtualHardwareSection + ovf:OperatingSystemSection
}

// DiskSection from Vm/VmSpecSection struct
type DiskSection struct {
	DiskSettings []*DiskSettings `xml:"DiskSettings"`
}

// DiskSettings from Vm/VmSpecSection/DiskSection struct
type DiskSettings struct {
	DiskId              string     `xml:"DiskId,omitempty"`              // Specifies a unique identifier for this disk in the scope of the corresponding VM. This element is optional when creating a VM, but if it is provided it should be unique. This element is mandatory when updating an existing disk.
	SizeMb              int64      `xml:"SizeMb"`                        // The size of the disk in MB.
	UnitNumber          int        `xml:"UnitNumber"`                    // The device number on the SCSI or IDE controller of the disk.
	BusNumber           int        `xml:"BusNumber"`                     //	The number of the SCSI or IDE controller itself.
	AdapterType         string     `xml:"AdapterType"`                   // The type of disk controller, e.g. IDE vs SCSI and if SCSI bus-logic vs LSI logic.
	ThinProvisioned     *bool      `xml:"ThinProvisioned,omitempty"`     // Specifies whether the disk storage is pre-allocated or allocated on demand.
	Disk                *Reference `xml:"Disk,omitempty"`                // Specifies reference to a named disk.
	StorageProfile      *Reference `xml:"StorageProfile,omitempty"`      // Specifies reference to a storage profile to be associated with the disk.
	OverrideVmDefault   bool       `xml:"overrideVmDefault"`             // Specifies that the disk storage profile overrides the VM's default storage profile.
	Iops                *int64     `xml:"iops,omitempty"`                // Specifies the IOPS for the disk.
	VirtualQuantity     *int64     `xml:"VirtualQuantity,omitempty"`     // The actual size of the disk.
	VirtualQuantityUnit string     `xml:"VirtualQuantityUnit,omitempty"` // The units in which VirtualQuantity is measured.
}

// MediaSection from Vm/VmSpecSection struct
type MediaSection struct {
	MediaSettings []*MediaSettings `xml:"MediaSettings"`
}

// MediaSettings from Vm/VmSpecSection/MediaSection struct
type MediaSettings struct {
	DeviceId    string     `xml:"DeviceId,omitempty"`    // Describes the media device whose media mount is being specified here. This deviceId must match the RASD.InstanceID attribute in the VirtualHardwareSection of the vApp's OVF description.
	MediaImage  *Reference `xml:"MediaImage,omitempty"`  // The media image that is mounted onto the device. This property can be 'null' which represents that no media is mounted on the device.
	MediaType   string     `xml:"MediaType,omitempty"`   // Specified the type of media that is mounted onto the device.
	MediaState  string     `xml:"MediaState,omitempty"`  // Specifies the state of the media device.
	UnitNumber  int        `xml:"UnitNumber"`            // Specified the type of media that is mounted onto the device.
	BusNumber   int        `xml:"BusNumber"`             //	The bus number of the media device controller.
	AdapterType string     `xml:"AdapterType,omitempty"` // The type of controller, e.g. IDE vs SCSI and if SCSI bus-logic vs LSI logic
}

// CpuResourceMhz from Vm/VmSpecSection struct
type CpuResourceMhz struct {
	Configured  int64  `xml:"Configured"`            // The amount of resource configured on the virtual machine.
	Reservation *int64 `xml:"Reservation,omitempty"` // The amount of reservation of this resource on the underlying virtualization infrastructure.
	Limit       *int64 `xml:"Limit,omitempty"`       // The limit for how much of this resource can be consumed on the underlying virtualization infrastructure. This is only valid when the resource allocation is not unlimited.
	SharesLevel string `xml:"SharesLevel,omitempty"` //	Pre-determined relative priorities according to which the non-reserved portion of this resource is made available to the virtualized workload.
	Shares      *int   `xml:"Shares,omitempty"`      // Custom priority for the resource. This field is read-only, unless the shares level is CUSTOM.
}

// MemoryResourceMb from Vm/VmSpecSection struct
type MemoryResourceMb struct {
	Configured  int64  `xml:"Configured"`            // The amount of resource configured on the virtual machine.
	Reservation *int64 `xml:"Reservation,omitempty"` // The amount of reservation of this resource on the underlying virtualization infrastructure.
	Limit       *int64 `xml:"Limit,omitempty"`       // The limit for how much of this resource can be consumed on the underlying virtualization infrastructure. This is only valid when the resource allocation is not unlimited.
	SharesLevel string `xml:"SharesLevel,omitempty"` //	Pre-determined relative priorities according to which the non-reserved portion of this resource is made available to the virtualized workload.
	Shares      *int   `xml:"Shares,omitempty"`      // Custom priority for the resource. This is a read-only, unless the share level is CUSTOM.
}

// HardwareVersion from Vm/VmSpecSection struct
type HardwareVersion struct {
	HREF  string `xml:"href,attr"`
	Type  string `xml:"type,attr,omitempty"`
	Value string `xml:",chardata"`
}

// ovf:VirtualHardwareSection from Vm struct
type VirtualHardwareSection struct {
	// Extends OVF Section_Type
	XMLName xml.Name `xml:"VirtualHardwareSection"`
	Xmlns   string   `xml:"vcloud,attr,omitempty"`

	Info string                 `xml:"Info"`
	HREF string                 `xml:"href,attr,omitempty"`
	Type string                 `xml:"type,attr,omitempty"`
	Item []*VirtualHardwareItem `xml:"Item,omitempty"`
}

// Each ovf:Item parsed from the ovf:VirtualHardwareSection
type VirtualHardwareItem struct {
	XMLName             xml.Name                       `xml:"Item"`
	ResourceType        int                            `xml:"ResourceType,omitempty"`
	ResourceSubType     string                         `xml:"ResourceSubType,omitempty"`
	ElementName         string                         `xml:"ElementName,omitempty"`
	Description         string                         `xml:"Description,omitempty"`
	InstanceID          int                            `xml:"InstanceID,omitempty"`
	AutomaticAllocation bool                           `xml:"AutomaticAllocation,omitempty"`
	Address             string                         `xml:"Address,omitempty"`
	AddressOnParent     int                            `xml:"AddressOnParent,omitempty"`
	AllocationUnits     string                         `xml:"AllocationUnits,omitempty"`
	Reservation         int                            `xml:"Reservation,omitempty"`
	VirtualQuantity     int64                          `xml:"VirtualQuantity,omitempty"`
	Weight              int                            `xml:"Weight,omitempty"`
	CoresPerSocket      int                            `xml:"CoresPerSocket,omitempty"`
	Connection          []*VirtualHardwareConnection   `xml:"Connection,omitempty"`
	HostResource        []*VirtualHardwareHostResource `xml:"HostResource,omitempty"`
	Link                []*Link                        `xml:"Link,omitempty"`
	// Reference: https://code.vmware.com/apis/287/vcloud?h=Director#/doc/doc/operations/GET-DisksRasdItemsList-vApp.html
	Parent int `xml:"Parent,omitempty"`
}

// Connection info from ResourceType=10 (Network Interface)
type VirtualHardwareConnection struct {
	IPAddress         string `xml:"ipAddress,attr,omitempty"`
	PrimaryConnection bool   `xml:"primaryNetworkConnection,attr,omitempty"`
	IpAddressingMode  string `xml:"ipAddressingMode,attr,omitempty"`
	NetworkName       string `xml:",chardata"`
}

// HostResource info from ResourceType=17 (Hard Disk)
// Reference: vCloud API Programming Guide for Service Providers vCloud API 30.0, Page 188 - 189
// https://vdc-download.vmware.com/vmwb-repository/dcr-public/1b6cf07d-adb3-4dba-8c47-9c1c92b04857/
// def8435d-a54a-4923-b26a-e2d1915b09c3/vcloud_sp_api_guide_30_0.pdf
type VirtualHardwareHostResource struct {
	BusType           int    `xml:"busType,attr,omitempty"`
	BusSubType        string `xml:"busSubType,attr,omitempty"`
	Capacity          int    `xml:"capacity,attr,omitempty"`
	StorageProfile    string `xml:"storageProfileHref,attr,omitempty"`
	OverrideVmDefault bool   `xml:"storageProfileOverrideVmDefault,attr,omitempty"`
	Disk              string `xml:"disk,attr,omitempty"`
	//Iops              int    `xml:"iops,attr,omitempty"`
	//OsType            string `xml:"osType,attr,omitempty"`
}

// SnapshotSection from Vm struct
type SnapshotSection struct {
	// Extends OVF Section_Type
	XMLName  xml.Name        `xml:"SnapshotSection"`
	Info     string          `xml:"Info"`
	HREF     string          `xml:"href,attr,omitempty"`
	Type     string          `xml:"type,attr,omitempty"`
	Snapshot []*SnapshotItem `xml:"Snapshot,omitempty"`
}

// Each snapshot listed in the SnapshotSection
type SnapshotItem struct {
	Created   string `xml:"created,attr,omitempty"`
	PoweredOn bool   `xml:"poweredOn,attr,omitempty"`
	Size      int    `xml:"size,attr,omitempty"`
}

// OVFItem is a horrible kludge to process OVF, needs to be fixed with proper types.
type OVFItem struct {
	XMLName         xml.Name `xml:"vcloud:Item"`
	XmlnsRasd       string   `xml:"xmlns:rasd,attr"`
	XmlnsVCloud     string   `xml:"xmlns:vcloud,attr"`
	XmlnsXsi        string   `xml:"xmlns:xsi,attr"`
	XmlnsVmw        string   `xml:"xmlns:vmw,attr,omitempty"`
	VCloudHREF      string   `xml:"vcloud:href,attr"`
	VCloudType      string   `xml:"vcloud:type,attr"`
	AllocationUnits string   `xml:"rasd:AllocationUnits"`
	Description     string   `xml:"rasd:Description"`
	ElementName     string   `xml:"rasd:ElementName"`
	InstanceID      int      `xml:"rasd:InstanceID"`
	Reservation     int      `xml:"rasd:Reservation"`
	ResourceType    int      `xml:"rasd:ResourceType"`
	VirtualQuantity int64    `xml:"rasd:VirtualQuantity"`
	// Weight corresponds to Shares when used for CPU and/or memory settings
	Weight         int   `xml:"rasd:Weight,omitempty"`
	CoresPerSocket *int  `xml:"vmw:CoresPerSocket,omitempty"`
	Link           *Link `xml:"vcloud:Link"`
}

// DeployVAppParams are the parameters to a deploy vApp request
// Type: DeployVAppParamsType
// Namespace: http://www.vmware.com/vcloud/v1.5
// Description: Parameters to a deploy vApp request.
// Since: 0.9
type DeployVAppParams struct {
	XMLName xml.Name `xml:"DeployVAppParams"`
	Xmlns   string   `xml:"xmlns,attr"`
	// Attributes
	PowerOn                bool `xml:"powerOn,attr"`                          // Used to specify whether to power on vapp on deployment, if not set default value is true.
	DeploymentLeaseSeconds int  `xml:"deploymentLeaseSeconds,attr,omitempty"` // Lease in seconds for deployment. A value of 0 is replaced by the organization default deploymentLeaseSeconds value.
	ForceCustomization     bool `xml:"forceCustomization,attr,omitempty"`     // Used to specify whether to force customization on deployment, if not set default value is false
}

// GuestCustomizationStatusSection holds information about guest customization status
// https://vdc-repo.vmware.com/vmwb-repository/dcr-public/76f491b4-679c-4e1e-8428-f813d668297a/a2555a1b-22f1-4cca-b481-2a98ab874022/doc/doc/operations/GET-GuestCustStatus.html
type GuestCustomizationStatusSection struct {
	XMLName xml.Name `xml:"GuestCustomizationStatusSection"`
	Xmlns   string   `xml:"xmlns,attr"`

	GuestCustStatus string `xml:"GuestCustStatus"`
}

// GuestCustomizationSection represents guest customization settings
// Type: GuestCustomizationSectionType
// Namespace: http://www.vmware.com/vcloud/v1.5
// Description: Represents a guest customization settings.
// Since: 1.0
type GuestCustomizationSection struct {
	// Extends OVF Section_Type
	// Attributes
	Ovf   string `xml:"xmlns:ovf,attr,omitempty"`
	Xsi   string `xml:"xmlns:xsi,attr,omitempty"`
	Xmlns string `xml:"xmlns,attr,omitempty"`

	HREF string `xml:"href,attr,omitempty"` // A reference to the section in URL format.
	Type string `xml:"type,attr,omitempty"` // The MIME type of the section.
	// FIXME: Fix the OVF section
	Info string `xml:"ovf:Info"`
	// Elements
	Enabled               *bool    `xml:"Enabled,omitempty"`               // True if guest customization is enabled.
	ChangeSid             *bool    `xml:"ChangeSid,omitempty"`             // True if customization can change the Windows SID of this virtual machine.
	VirtualMachineID      string   `xml:"VirtualMachineId,omitempty"`      // Virtual machine ID to apply.
	JoinDomainEnabled     *bool    `xml:"JoinDomainEnabled,omitempty"`     // True if this virtual machine can join a Windows Domain.
	UseOrgSettings        *bool    `xml:"UseOrgSettings,omitempty"`        // True if customization should use organization settings (OrgGuestPersonalizationSettings) when joining a Windows Domain.
	DomainName            string   `xml:"DomainName,omitempty"`            // The name of the Windows Domain to join.
	DomainUserName        string   `xml:"DomainUserName,omitempty"`        // User name to specify when joining a Windows Domain.
	DomainUserPassword    string   `xml:"DomainUserPassword,omitempty"`    // Password to use with DomainUserName.
	MachineObjectOU       string   `xml:"MachineObjectOU,omitempty"`       // The name of the Windows Domain Organizational Unit (OU) in which the computer account for this virtual machine will be created.
	AdminPasswordEnabled  *bool    `xml:"AdminPasswordEnabled,omitempty"`  // True if guest customization can modify administrator password settings for this virtual machine.
	AdminPasswordAuto     *bool    `xml:"AdminPasswordAuto,omitempty"`     // True if the administrator password for this virtual machine should be automatically generated.
	AdminPassword         string   `xml:"AdminPassword,omitempty"`         // True if the administrator password for this virtual machine should be set to this string. (AdminPasswordAuto must be false.)
	AdminAutoLogonEnabled *bool    `xml:"AdminAutoLogonEnabled,omitempty"` // True if guest administrator should automatically log into this virtual machine.
	AdminAutoLogonCount   int      `xml:"AdminAutoLogonCount,omitempty"`   // Number of times administrator can automatically log into this virtual machine. In case AdminAutoLogon is set to True, this value should be between 1 and 100. Otherwise, it should be 0.
	ResetPasswordRequired *bool    `xml:"ResetPasswordRequired,omitempty"` // True if the administrator password for this virtual machine must be reset after first use.
	CustomizationScript   string   `xml:"CustomizationScript,omitempty"`   // Script to run on guest customization. The entire script must appear in this element. Use the XML entity &#13; to represent a newline. Unicode characters can be represented in the form &#xxxx; where xxxx is the character number.
	ComputerName          string   `xml:"ComputerName,omitempty"`          // Computer name to assign to this virtual machine.
	Link                  LinkList `xml:"Link,omitempty"`                  // A link to an operation on this section.
}

// InstantiateVAppTemplateParams represents vApp template instantiation parameters.
// Type: InstantiateVAppTemplateParamsType
// Namespace: http://www.vmware.com/vcloud/v1.5
// Description: Represents vApp template instantiation parameters.
// Since: 0.9
type InstantiateVAppTemplateParams struct {
	XMLName xml.Name `xml:"InstantiateVAppTemplateParams"`
	Ovf     string   `xml:"xmlns:ovf,attr"`
	Xsi     string   `xml:"xmlns:xsi,attr,omitempty"`
	Xmlns   string   `xml:"xmlns,attr"`
	// Attributes
	Name        string `xml:"name,attr,omitempty"`        // Typically used to name or identify the subject of the request. For example, the name of the object being created or modified.
	Deploy      bool   `xml:"deploy,attr"`                // True if the vApp should be deployed at instantiation. Defaults to true.
	PowerOn     bool   `xml:"powerOn,attr"`               // True if the vApp should be powered-on at instantiation. Defaults to true.
	LinkedClone bool   `xml:"linkedClone,attr,omitempty"` // Reserved. Unimplemented.
	// Elements
	Description         string                       `xml:"Description,omitempty"`         // Optional description.
	VAppParent          *Reference                   `xml:"VAppParent,omitempty"`          // Reserved. Unimplemented.
	InstantiationParams *InstantiationParams         `xml:"InstantiationParams,omitempty"` // Instantiation parameters for the composed vApp.
	Source              *Reference                   `xml:"Source"`                        // A reference to a source object such as a vApp or vApp template.
	IsSourceDelete      bool                         `xml:"IsSourceDelete,omitempty"`      // Set to true to delete the source object after the operation completes.
	SourcedItem         *SourcedCompositionItemParam `xml:"SourcedItem,omitempty"`         // Composition item. One of: vApp vAppTemplate VM.
	AllEULAsAccepted    bool                         `xml:"AllEULAsAccepted,omitempty"`    // True confirms acceptance of all EULAs in a vApp template. Instantiation fails if this element is missing, empty, or set to false and one or more EulaSection elements are present.
}

// EdgeGateway represents a gateway.
// Element: EdgeGateway
// Type: GatewayType
// Namespace: http://www.vmware.com/vcloud/v1.5
// Description: Represents a gateway.
// Since: 5.1
type EdgeGateway struct {
	// Attributes
	Xmlns        string `xml:"xmlns,attr,omitempty"`
	HREF         string `xml:"href,attr,omitempty"`         // The URI of the entity.
	Type         string `xml:"type,attr,omitempty"`         // The MIME type of the entity.
	ID           string `xml:"id,attr,omitempty"`           // The entity identifier, expressed in URN format. The value of this attribute uniquely identifies the entity, persists for the life of the entity, and is never reused
	OperationKey string `xml:"operationKey,attr,omitempty"` // Optional unique identifier to support idempotent semantics for create and delete operations.
	Name         string `xml:"name,attr"`                   // The name of the entity.
	Status       int    `xml:"status,attr,omitempty"`       // Creation status of the gateway. One of: 0 (The gateway is still being created) 1 (The gateway is ready) -1 (There was an error while creating the gateway).
	// Elements
	Link          LinkList              `xml:"Link,omitempty"`        // A link to an operation on this section.
	Description   string                `xml:"Description,omitempty"` // Optional description.
	Tasks         *TasksInProgress      `xml:"Tasks,omitempty"`       //	A list of queued, running, or recently completed tasks associated with this entity.
	Configuration *GatewayConfiguration `xml:"Configuration"`         // Gateway configuration.
}

// GatewayConfiguration is the gateway configuration
// Type: GatewayConfigurationType
// Namespace: http://www.vmware.com/vcloud/v1.5
// Description: Gateway Configuration.
// Since: 5.1
type GatewayConfiguration struct {
	Xmlns string `xml:"xmlns,attr,omitempty"`
	// BackwardCompatibilityMode. Default is false. If set to true, will allow users to write firewall
	// rules in the old 1.5 format. The new format does not require to use direction in firewall
	// rules. Also, for firewall rules to allow NAT traffic the filter is applied on the original IP
	// addresses. Once set to true cannot be reverted back to false.
	BackwardCompatibilityMode bool `xml:"BackwardCompatibilityMode,omitempty"`
	// GatewayBackingConfig defines configuration of the vShield edge VM for this gateway. One of:
	// compact, full.
	GatewayBackingConfig string `xml:"GatewayBackingConfig"`
	// GatewayInterfaces holds configuration for edge gateway interfaces, ip allocations, traffic
	// rate limits and ip sub-allocations
	GatewayInterfaces *GatewayInterfaces `xml:"GatewayInterfaces"`
	// EdgeGatewayServiceConfiguration represents Gateway Features.
	EdgeGatewayServiceConfiguration *GatewayFeatures `xml:"EdgeGatewayServiceConfiguration,omitempty"`
	// True if this gateway is highly available. (Requires two vShield edge VMs.)
	HaEnabled *bool `xml:"HaEnabled,omitempty"`
	// UseDefaultRouteForDNSRelay defines if the default gateway on the external network selected
	// for default route should be used as the DNS relay.
	UseDefaultRouteForDNSRelay *bool `xml:"UseDefaultRouteForDnsRelay,omitempty"`
	// AdvancedNetworkingEnabled allows to use NSX capabilities such dynamic routing (BGP, OSPF),
	// zero trust networking (DLR), enchanced VPN support (IPsec VPN, SSL VPN-Plus).
	AdvancedNetworkingEnabled *bool `xml:"AdvancedNetworkingEnabled,omitempty"`
	// DistributedRoutingEnabled enables distributed routing on the gateway to allow creation of
	// many more organization VDC networks. Traffic in those networks is optimized for VM-to-VM
	// communication.
	DistributedRoutingEnabled *bool `xml:"DistributedRoutingEnabled,omitempty"`
	// FipsModeEnabled allows any secure communication to or from the NSX Edge uses cryptographic
	// algorithms or protocols that are allowed by United States Federal Information Processing
	// Standards (FIPS). FIPS mode turns on the cipher suites that comply with FIPS.
	FipsModeEnabled *bool `xml:"FipsModeEnabled,omitempty"`
}

// GatewayInterfaces is a list of Gateway Interfaces.
// Type: GatewayInterfacesType
// Namespace: http://www.vmware.com/vcloud/v1.5
// Description: A list of Gateway Interfaces.
// Since: 5.1
type GatewayInterfaces struct {
	GatewayInterface []*GatewayInterface `xml:"GatewayInterface"` // Gateway Interface.
}

// GatewayInterface is a gateway interface configuration.
// Type: GatewayInterfaceType
// Namespace: http://www.vmware.com/vcloud/v1.5
// Description: Gateway Interface configuration.
// Since: 5.1
type GatewayInterface struct {
	Name                string                 `xml:"Name,omitempty"`                // Internally generated name for the Gateway Interface.
	DisplayName         string                 `xml:"DisplayName,omitempty"`         // Gateway Interface display name.
	Network             *Reference             `xml:"Network"`                       // A reference to the network connected to the gateway interface.
	InterfaceType       string                 `xml:"InterfaceType"`                 // The type of interface: One of: Uplink, Internal
	SubnetParticipation []*SubnetParticipation `xml:"SubnetParticipation,omitempty"` // Slice of subnets for IP allocations.
	ApplyRateLimit      bool                   `xml:"ApplyRateLimit,omitempty"`      // True if rate limiting is applied on this interface.
	InRateLimit         float64                `xml:"InRateLimit,omitempty"`         // Incoming rate limit expressed as Gbps.
	OutRateLimit        float64                `xml:"OutRateLimit,omitempty"`        // Outgoing rate limit expressed as Gbps.
	UseForDefaultRoute  bool                   `xml:"UseForDefaultRoute,omitempty"`  // True if this network is default route for the gateway.
}

// SortBySubnetParticipationGateway allows to sort SubnetParticipation property slice by gateway
// address
func (g *GatewayInterface) SortBySubnetParticipationGateway() {
	sort.SliceStable(g.SubnetParticipation, func(i, j int) bool {
		return g.SubnetParticipation[i].Gateway < g.SubnetParticipation[j].Gateway
	})
}

// SubnetParticipation allows to chose which subnets a gateway can be a part of
// Type: SubnetParticipationType
// Namespace: http://www.vmware.com/vcloud/v1.5
// Description: Allows to chose which subnets a gateway can be part of
// Since: 5.1
//
// Note. Field order is important and should not be changed as API returns errors if IPRanges come
// before Gateway and Netmask
type SubnetParticipation struct {
	Gateway            string    `xml:"Gateway"`                      // Gateway for subnet
	Netmask            string    `xml:"Netmask"`                      // Netmask for the subnet.
	IPAddress          string    `xml:"IpAddress,omitempty"`          // Ip Address to be assigned. Keep empty or omit element for auto assignment
	IPRanges           *IPRanges `xml:"IpRanges,omitempty"`           // Range of IP addresses available for external interfaces.
	UseForDefaultRoute bool      `xml:"UseForDefaultRoute,omitempty"` // True if this network is default route for the gateway.
}

type EdgeGatewayServiceConfiguration struct {
	XMLName                xml.Name                `xml:"EdgeGatewayServiceConfiguration"`
	Xmlns                  string                  `xml:"xmlns,attr,omitempty"`
	GatewayDhcpService     *GatewayDhcpService     `xml:"GatewayDhcpService,omitempty"`
	FirewallService        *FirewallService        `xml:"FirewallService,omitempty"`
	NatService             *NatService             `xml:"NatService,omitempty"`
	GatewayIpsecVpnService *GatewayIpsecVpnService `xml:"GatewayIpsecVpnService,omitempty"` // Substitute for NetworkService. Gateway Ipsec VPN service settings
}

// GatewayFeatures represents edge gateway services.
// Element: EdgeGatewayServiceConfiguration
// Type: GatewayFeaturesType
// Namespace: http://www.vmware.com/vcloud/v1.5
// Description: Represents edge gateway services.
// Since: 5.1
type GatewayFeatures struct {
	XMLName                xml.Name
	Xmlns                  string                  `xml:"xmlns,attr,omitempty"`
	FirewallService        *FirewallService        `xml:"FirewallService,omitempty"`        // Substitute for NetworkService. Firewall service settings
	NatService             *NatService             `xml:"NatService,omitempty"`             // Substitute for NetworkService. NAT service settings
	GatewayDhcpService     *GatewayDhcpService     `xml:"GatewayDhcpService,omitempty"`     // Substitute for NetworkService. Gateway DHCP service settings
	GatewayIpsecVpnService *GatewayIpsecVpnService `xml:"GatewayIpsecVpnService,omitempty"` // Substitute for NetworkService. Gateway Ipsec VPN service settings
	StaticRoutingService   *StaticRoutingService   `xml:"StaticRoutingService,omitempty"`   // Substitute for NetworkService. Static Routing service settings
}

// StaticRoutingService represents Static Routing network service.
// Type: StaticRoutingServiceType
// Namespace: http://www.vmware.com/vcloud/v1.5
// Description: Represents Static Routing network service.
// Since: 1.5
type StaticRoutingService struct {
	IsEnabled   bool           `xml:"IsEnabled"`             // Enable or disable the service using this flag
	StaticRoute []*StaticRoute `xml:"StaticRoute,omitempty"` // Details of each Static Route.
}

// StaticRoute represents a static route entry
// Type: StaticRouteType
// Namespace: http://www.vmware.com/vcloud/v1.5
// Description:
// Since:
type StaticRoute struct {
	Name             string     `xml:"Name"`                       // Name for the static route.
	Network          string     `xml:"Network"`                    // Network specification in CIDR.
	NextHopIP        string     `xml:"NextHopIp"`                  // IP Address of Next Hop router/gateway.
	Interface        string     `xml:"Interface,omitempty"`        // Interface to use for static routing. Internal and External are the supported values.
	GatewayInterface *Reference `xml:"GatewayInterface,omitempty"` // Gateway interface to which static route is bound.
}

// VendorTemplate is information about a vendor service template. This is optional.
// Type: VendorTemplateType
// Namespace: http://www.vmware.com/vcloud/v1.5
// Description: Information about a vendor service template. This is optional.
// Since: 5.1
type VendorTemplate struct {
	Name string `xml:"Name"` // Name of the vendor template. This is required.
	ID   string `xml:"Id"`   // ID of the vendor template. This is required.
}

// GatewayIpsecVpnService represents gateway IPsec VPN service.
// Type: GatewayIpsecVpnServiceType
// Namespace: http://www.vmware.com/vcloud/v1.5
// Description: Represents gateway IPsec VPN service.
// Since: 5.1
type GatewayIpsecVpnService struct {
	IsEnabled bool                     `xml:"IsEnabled"`          // Enable or disable the service using this flag
	Endpoint  *GatewayIpsecVpnEndpoint `xml:"Endpoint,omitempty"` // List of IPsec VPN Service Endpoints.
	Tunnel    []*GatewayIpsecVpnTunnel `xml:"Tunnel"`             // List of IPsec VPN tunnels.
}

// GatewayIpsecVpnEndpoint represents an IPsec VPN endpoint.
// Type: GatewayIpsecVpnEndpointType
// Namespace: http://www.vmware.com/vcloud/v1.5
// Description: Represents an IPsec VPN endpoint.
// Since: 5.1
type GatewayIpsecVpnEndpoint struct {
	Network  *Reference `xml:"Network"`            // External network reference.
	PublicIP string     `xml:"PublicIp,omitempty"` // Public IP for IPsec endpoint.
}

// GatewayIpsecVpnTunnel represents an IPsec VPN tunnel.
// Type: GatewayIpsecVpnTunnelType
// Namespace: http://www.vmware.com/vcloud/v1.5
// Description: Represents an IPsec VPN tunnel.
// Since: 5.1
type GatewayIpsecVpnTunnel struct {
	Name        string `xml:"Name"`                  // The name of the tunnel.
	Description string `xml:"Description,omitempty"` // A description of the tunnel.
	// TODO: Fix this in a better way
	IpsecVpnThirdPartyPeer *IpsecVpnThirdPartyPeer `xml:"IpsecVpnThirdPartyPeer,omitempty"` // Details about the peer network.
	IpsecVpnLocalPeer      *IpsecVpnLocalPeer      `xml:"IpsecVpnLocalPeer"`                // Details about the local peer network.
	PeerIPAddress          string                  `xml:"PeerIpAddress"`                    // IP address of the peer endpoint.
	PeerID                 string                  `xml:"PeerId"`                           // Id for the peer end point
	LocalIPAddress         string                  `xml:"LocalIpAddress"`                   // Address of the local network.
	LocalID                string                  `xml:"LocalId"`                          // Id for local end point
	LocalSubnet            []*IpsecVpnSubnet       `xml:"LocalSubnet"`                      // List of local subnets in the tunnel.
	PeerSubnet             []*IpsecVpnSubnet       `xml:"PeerSubnet"`                       // List of peer subnets in the tunnel.
	SharedSecret           string                  `xml:"SharedSecret"`                     // Shared secret used for authentication.
	SharedSecretEncrypted  bool                    `xml:"SharedSecretEncrypted,omitempty"`  // True if shared secret is encrypted.
	EncryptionProtocol     string                  `xml:"EncryptionProtocol"`               // Encryption protocol to be used. One of: AES, AES256, TRIPLEDES
	Mtu                    int                     `xml:"Mtu"`                              // MTU for the tunnel.
	IsEnabled              bool                    `xml:"IsEnabled,omitempty"`              // True if the tunnel is enabled.
	IsOperational          bool                    `xml:"IsOperational,omitempty"`          // True if the tunnel is operational.
	ErrorDetails           string                  `xml:"ErrorDetails,omitempty"`           // Error details of the tunnel.
}

// IpsecVpnThirdPartyPeer represents details about a peer network
type IpsecVpnThirdPartyPeer struct {
	PeerID string `xml:"PeerId,omitempty"` // Id for the peer end point
}

// IpsecVpnThirdPartyPeer represents details about a peer network
type IpsecVpnLocalPeer struct {
	ID   string `xml:"Id"`   // Id for the peer end point
	Name string `xml:"Name"` // Name for the peer
}

// IpsecVpnSubnet represents subnet details.
// Type: IpsecVpnSubnetType
// Namespace: http://www.vmware.com/vcloud/v1.5
// Description: Represents subnet details.
// Since: 5.1
type IpsecVpnSubnet struct {
	Name    string `xml:"Name"`    // Gateway Name.
	Gateway string `xml:"Gateway"` // Subnet Gateway.
	Netmask string `xml:"Netmask"` // Subnet Netmask.
}

// GatewayDhcpService represents Gateway DHCP service.
// Type: GatewayDhcpServiceType
// Namespace: http://www.vmware.com/vcloud/v1.5
// Description: Represents Gateway DHCP service.
// Since: 5.1
type GatewayDhcpService struct {
	IsEnabled bool               `xml:"IsEnabled,omitempty"` // Enable or disable the service using this flag
	Pool      []*DhcpPoolService `xml:"Pool,omitempty"`      // A DHCP pool.
}

// DhcpPoolService represents DHCP pool service.
// Type: DhcpPoolServiceType
// Namespace: http://www.vmware.com/vcloud/v1.5
// Description: Represents DHCP pool service.
// Since: 5.1
type DhcpPoolService struct {
	IsEnabled        bool       `xml:"IsEnabled,omitempty"`        // True if this DHCP Pool is enabled.
	Network          *Reference `xml:"Network"`                    // Org vDC network to which the DHCP range is applicable.
	DefaultLeaseTime int        `xml:"DefaultLeaseTime,omitempty"` // Default lease period for DHCP range.
	MaxLeaseTime     int        `xml:"MaxLeaseTime"`               // Maximum lease period for DHCP range.
	LowIPAddress     string     `xml:"LowIpAddress"`               // Low IP address in DHCP range.
	HighIPAddress    string     `xml:"HighIpAddress"`              // High IP address in DHCP range.
}

// VMSelection represents details of an vm+nic+iptype selection.
// Type: VmSelectionType
// Namespace: http://www.vmware.com/vcloud/v1.5
// Description: Represents details of an vm+nic+iptype selection.
// Since: 5.1
type VMSelection struct {
	VAppScopedVMID string `xml:"VAppScopedVmId"` // VAppScopedVmId of VM to which this rule applies.
	VMNicID        int    `xml:"VmNicId"`        // VM NIC ID to which this rule applies.
	IPType         string `xml:"IpType"`         // The value can be one of:- assigned: assigned internal IP be automatically choosen. NAT: NATed external IP will be automatically choosen.
}

// FirewallRuleProtocols flags for a network protocol in a firewall rule
// Type: FirewallRuleType/Protocols
// Namespace: http://www.vmware.com/vcloud/v1.5
// Description:
// Since:
type FirewallRuleProtocols struct {
	ICMP bool `xml:"Icmp,omitempty"` // True if the rule applies to the ICMP protocol.
	Any  bool `xml:"Any,omitempty"`  // True if the rule applies to any protocol.
	TCP  bool `xml:"Tcp,omitempty"`  // True if the rule applies to the TCP protocol.
	UDP  bool `xml:"Udp,omitempty"`  // True if the rule applies to the UDP protocol.
	// FIXME: this is supposed to extend protocol support to all the VSM supported protocols
	// Other string `xml:"Other,omitempty"` //	Any other protocol supported by vShield Manager
}

// FirewallRule represents a firewall rule
// Type: FirewallRuleType
// Namespace: http://www.vmware.com/vcloud/v1.5
// Description: Represents a firewall rule.
// Since: 0.9
type FirewallRule struct {
	ID                   string                 `xml:"Id,omitempty"`                   // Firewall rule identifier.
	IsEnabled            bool                   `xml:"IsEnabled"`                      // Used to enable or disable the firewall rule. Default value is true.
	MatchOnTranslate     bool                   `xml:"MatchOnTranslate"`               // For DNATed traffic, match the firewall rules only after the destination IP is translated.
	Description          string                 `xml:"Description,omitempty"`          // A description of the rule.
	Policy               string                 `xml:"Policy,omitempty"`               // One of: drop (drop packets that match the rule), allow (allow packets that match the rule to pass through the firewall)
	Protocols            *FirewallRuleProtocols `xml:"Protocols,omitempty"`            // Specify the protocols to which the rule should be applied.
	IcmpSubType          string                 `xml:"IcmpSubType,omitempty"`          // ICMP subtype. One of: address-mask-request, address-mask-reply, destination-unreachable, echo-request, echo-reply, parameter-problem, redirect, router-advertisement, router-solicitation, source-quench, time-exceeded, timestamp-request, timestamp-reply, any.
	Port                 int                    `xml:"Port,omitempty"`                 // The port to which this rule applies. A value of -1 matches any port.
	DestinationPortRange string                 `xml:"DestinationPortRange,omitempty"` // Destination port range to which this rule applies.
	DestinationIP        string                 `xml:"DestinationIp,omitempty"`        // Destination IP address to which the rule applies. A value of Any matches any IP address.
	DestinationVM        *VMSelection           `xml:"DestinationVm,omitempty"`        // Details of the destination VM
	SourcePort           int                    `xml:"SourcePort,omitempty"`           // Destination port to which this rule applies. A value of -1 matches any port.
	SourcePortRange      string                 `xml:"SourcePortRange,omitempty"`      // Source port range to which this rule applies.
	SourceIP             string                 `xml:"SourceIp,omitempty"`             // Source IP address to which the rule applies. A value of Any matches any IP address.
	SourceVM             *VMSelection           `xml:"SourceVm,omitempty"`             // Details of the source VM
	Direction            string                 `xml:"Direction,omitempty"`            // Direction of traffic to which rule applies. One of: in (rule applies to incoming traffic. This is the default value), out (rule applies to outgoing traffic).
	EnableLogging        bool                   `xml:"EnableLogging"`                  // Used to enable or disable firewall rule logging. Default value is false.
}

// FirewallService represent a network firewall service.
// Type: FirewallServiceType
// Namespace: http://www.vmware.com/vcloud/v1.5
// Description: Represents a network firewall service.
// Since:
type FirewallService struct {
	IsEnabled        bool            `xml:"IsEnabled"`               // Enable or disable the service using this flag
	DefaultAction    string          `xml:"DefaultAction,omitempty"` // Default action of the firewall. One of: drop (Default. Drop packets that match the rule.), allow (Allow packets that match the rule to pass through the firewall)
	LogDefaultAction bool            `xml:"LogDefaultAction"`        // Flag to enable logging for default action. Default value is false.
	FirewallRule     []*FirewallRule `xml:"FirewallRule,omitempty"`  //	A firewall rule.
}

// NatService represents a NAT network service.
// Type: NatServiceType
// Namespace: http://www.vmware.com/vcloud/v1.5
// Description: Represents a NAT network service.
// Since:
type NatService struct {
	Xmlns string `xml:"xmlns,attr,omitempty"`
	// Elements

	IsEnabled  bool       `xml:"IsEnabled"`            // Enable or disable the service using this flag
	NatType    string     `xml:"NatType,omitempty"`    // One of: ipTranslation (use IP translation), portForwarding (use port forwarding)
	Policy     string     `xml:"Policy,omitempty"`     // One of: allowTraffic (Allow all traffic), allowTrafficIn (Allow inbound traffic only)
	NatRule    []*NatRule `xml:"NatRule,omitempty"`    // A NAT rule.
	ExternalIP string     `xml:"ExternalIp,omitempty"` // External IP address for rule.
}

// NatRule represents a NAT rule.
// Type: NatRuleType
// Namespace: http://www.vmware.com/vcloud/v1.5
// Description: Represents a NAT rule.
// Since: 0.9
type NatRule struct {
	Xmlns string `xml:"xmlns,attr,omitempty"`
	// Elements
	Description        string                 `xml:"Description,omitempty"`        // A description of the rule.
	RuleType           string                 `xml:"RuleType,omitempty"`           // Type of NAT rule. One of: SNAT (source NAT), DNAT (destination NAT)
	IsEnabled          *bool                  `xml:"IsEnabled"`                    // Used to enable or disable the firewall rule.
	ID                 string                 `xml:"Id,omitempty"`                 // Firewall rule identifier.
	GatewayNatRule     *GatewayNatRule        `xml:"GatewayNatRule,omitempty"`     // Defines SNAT and DNAT types.
	OneToOneBasicRule  *NatOneToOneBasicRule  `xml:"OneToOneBasicRule,omitempty"`  // Maps one internal IP address to one external IP address.
	OneToOneVMRule     *NatOneToOneVMRule     `xml:"OneToOneVmRule,omitempty"`     // Maps one VM NIC to one external IP addresses.
	PortForwardingRule *NatPortForwardingRule `xml:"PortForwardingRule,omitempty"` // Port forwarding internal to external IP addresses.
	VMRule             *NatVMRule             `xml:"VmRule,omitempty"`             // Port forwarding VM NIC to external IP addresses.
}

// GatewayNatRule represents the SNAT and DNAT rules.
// Type: GatewayNatRuleType represents the SNAT and DNAT rules.
// Namespace: http://www.vmware.com/vcloud/v1.5
// Description: Represents the SNAT and DNAT rules.
// Since: 5.1
type GatewayNatRule struct {
	Xmlns string `xml:"xmlns,attr,omitempty"`
	// Elements
	Interface      *Reference `xml:"Interface,omitempty"`      // Interface to which rule is applied.
	OriginalIP     string     `xml:"OriginalIp"`               // Original IP for rule.
	OriginalPort   string     `xml:"OriginalPort,omitempty"`   // Original port for rule.
	TranslatedIP   string     `xml:"TranslatedIp"`             // Translated IP for rule.
	TranslatedPort string     `xml:"TranslatedPort,omitempty"` // Translated port for rule.
	Protocol       string     `xml:"Protocol,omitempty"`       // Protocol for rule.
	IcmpSubType    string     `xml:"IcmpSubType,omitempty"`    // ICMP subtype. One of: address-mask-request, address-mask-reply, destination-unreachable, echo-request, echo-reply, parameter-problem, redirect, router-advertisement, router-solicitation, source-quench, time-exceeded, timestamp-request, timestamp-reply, any.
}

// NatOneToOneBasicRule represents the NAT basic rule for one to one mapping of internal and external IP addresses from a network.
// Type: NatOneToOneBasicRuleType
// Namespace: http://www.vmware.com/vcloud/v1.5
// Description: Represents the NAT basic rule for one to one mapping of internal and external IP addresses from a network.
// Since: 0.9
type NatOneToOneBasicRule struct {
	Xmlns string `xml:"xmlns,attr,omitempty"`
	// Elements
	MappingMode       string `xml:"MappingMode"`       // One of: automatic (map IP addresses automatically), manual (map IP addresses manually using ExternalIpAddress and InternalIpAddress)
	ExternalIPAddress string `xml:"ExternalIpAddress"` // External IP address to map.
	InternalIPAddress string `xml:"InternalIpAddress"` // Internal IP address to map.
}

// NatOneToOneVMRule represents the NAT rule for one to one mapping of VM NIC and external IP addresses from a network.
// Type: NatOneToOneVmRuleType
// Namespace: http://www.vmware.com/vcloud/v1.5
// Description: Represents the NAT rule for one to one mapping of VM NIC and external IP addresses from a network.
// Since: 0.9
type NatOneToOneVMRule struct {
	Xmlns string `xml:"xmlns,attr,omitempty"`
	// Elements
	MappingMode       string  `xml:"MappingMode"`       // Mapping mode.
	ExternalIPAddress *string `xml:"ExternalIpAddress"` // External IP address to map.
	VAppScopedVMID    string  `xml:"VAppScopedVmId"`    // VAppScopedVmId of VM to which this rule applies.
	VMNicID           int     `xml:"VmNicId"`           // VM NIC ID to which this rule applies.
}

// NatPortForwardingRule represents the NAT rule for port forwarding between internal IP/port and external IP/port.
// Type: NatPortForwardingRuleType
// Namespace: http://www.vmware.com/vcloud/v1.5
// Description: Represents the NAT rule for port forwarding between internal IP/port and external IP/port.
// Since: 0.9
type NatPortForwardingRule struct {
	ExternalIPAddress string `xml:"ExternalIpAddress"`  // External IP address to map.
	ExternalPort      int    `xml:"ExternalPort"`       // External port to forward to.
	InternalIPAddress string `xml:"InternalIpAddress"`  // Internal IP address to map.
	InternalPort      int    `xml:"InternalPort"`       // Internal port to forward to.
	Protocol          string `xml:"Protocol,omitempty"` // Protocol to forward. One of: TCP (forward TCP packets), UDP (forward UDP packets), TCP_UDP (forward TCP and UDP packets).
}

// NatVMRule represents the NAT rule for port forwarding between VM NIC/port and external IP/port.
// Type: NatVmRuleType
// Namespace: http://www.vmware.com/vcloud/v1.5
// Description: Represents the NAT rule for port forwarding between VM NIC/port and external IP/port.
// Since: 0.9
type NatVMRule struct {
	ExternalIPAddress string `xml:"ExternalIpAddress,omitempty"` // External IP address to map.
	ExternalPort      int    `xml:"ExternalPort"`                // External port to forward to.
	VAppScopedVMID    string `xml:"VAppScopedVmId"`              // VAppScopedVmId of VM to which this rule applies.
	VMNicID           int    `xml:"VmNicId"`                     // VM NIC ID to which this rule applies.
	InternalPort      int    `xml:"InternalPort"`                // Internal port to forward to.
	Protocol          string `xml:"Protocol,omitempty"`          // Protocol to forward. One of: TCP (forward TCP packets), UDP (forward UDP packets), TCP_UDP (forward TCP and UDP packets).
}

// QueryResultEdgeGatewayRecordsType is a container for query results in records format.
// Type: QueryResultRecordsType
// Namespace: http://www.vmware.com/vcloud/v1.5
// Description: Container for query results in records format.
// Since: 1.5
type QueryResultEdgeGatewayRecordsType struct {
	// Attributes
	HREF     string  `xml:"href,attr,omitempty"`     // The URI of the entity.
	Type     string  `xml:"type,attr,omitempty"`     // The MIME type of the entity.
	Name     string  `xml:"name,attr,omitempty"`     // The name of the entity.
	Page     int     `xml:"page,attr,omitempty"`     // Page of the result set that this container holds. The first page is page number 1.
	PageSize int     `xml:"pageSize,attr,omitempty"` // Page size, as a number of records or references.
	Total    float64 `xml:"total,attr,omitempty"`    // Total number of records or references in the container.
	// Elements
	Link              []*Link                             `xml:"Link,omitempty"`    // A reference to an entity or operation associated with this object.
	EdgeGatewayRecord []*QueryResultEdgeGatewayRecordType `xml:"EdgeGatewayRecord"` // A record representing a EdgeGateway result.
}

type QueryResultRecordsType struct {
	// Attributes
	HREF     string  `xml:"href,attr,omitempty"`     // The URI of the entity.
	Type     string  `xml:"type,attr,omitempty"`     // The MIME type of the entity.
	Name     string  `xml:"name,attr,omitempty"`     // The name of the entity.
	Page     int     `xml:"page,attr,omitempty"`     // Page of the result set that this container holds. The first page is page number 1.
	PageSize int     `xml:"pageSize,attr,omitempty"` // Page size, as a number of records or references.
	Total    float64 `xml:"total,attr,omitempty"`    // Total number of records or references in the container.
	// Elements
	Link                            []*Link                                           `xml:"Link,omitempty"`                  // A reference to an entity or operation associated with this object.
	EdgeGatewayRecord               []*QueryResultEdgeGatewayRecordType               `xml:"EdgeGatewayRecord"`               // A record representing a EdgeGateway result.
	VMRecord                        []*QueryResultVMRecordType                        `xml:"VMRecord"`                        // A record representing a VM result.
	AdminVMRecord                   []*QueryResultVMRecordType                        `xml:"AdminVMRecord"`                   // A record representing a Admin VM result.
	VAppRecord                      []*QueryResultVAppRecordType                      `xml:"VAppRecord"`                      // A record representing a VApp result.
	AdminVAppRecord                 []*QueryResultVAppRecordType                      `xml:"AdminVAppRecord"`                 // A record representing a VApp result as admin.
	OrgVdcStorageProfileRecord      []*QueryResultOrgVdcStorageProfileRecordType      `xml:"OrgVdcStorageProfileRecord"`      // A record representing storage profiles
	AdminOrgVdcStorageProfileRecord []*QueryResultAdminOrgVdcStorageProfileRecordType `xml:"AdminOrgVdcStorageProfileRecord"` // A record representing storage profiles as admin
	MediaRecord                     []*MediaRecordType                                `xml:"MediaRecord"`                     // A record representing media
	AdminMediaRecord                []*MediaRecordType                                `xml:"AdminMediaRecord"`                // A record representing Admin media
	VMWProviderVdcRecord            []*QueryResultVMWProviderVdcRecordType            `xml:"VMWProviderVdcRecord"`            // A record representing a Provider VDC result.
	ProviderVdcStorageProfileRecord []*QueryResultProviderVdcStorageProfileRecordType `xml:"ProviderVdcStorageProfileRecord"` // A record representing a Provider VDC storage profile result
	NetworkPoolRecord               []*QueryResultNetworkPoolRecordType               `xml:"NetworkPoolRecord"`               // A record representing a network pool
	DiskRecord                      []*DiskRecordType                                 `xml:"DiskRecord"`                      // A record representing a independent Disk.
	AdminDiskRecord                 []*DiskRecordType                                 `xml:"AdminDiskRecord"`                 // A record representing a independent Disk.
	VirtualCenterRecord             []*QueryResultVirtualCenterRecordType             `xml:"VirtualCenterRecord"`             // A record representing a vSphere server
	PortGroupRecord                 []*PortGroupRecordType                            `xml:"PortgroupRecord"`                 // A record representing a port group
	OrgVdcNetworkRecord             []*QueryResultOrgVdcNetworkRecordType             `xml:"OrgVdcNetworkRecord"`             // A record representing a org VDC network
	CatalogRecord                   []*CatalogRecord                                  `xml:"CatalogRecord"`                   // A record representing a catalog
	AdminCatalogRecord              []*CatalogRecord                                  `xml:"AdminCatalogRecord"`              // A record representing an admin catalog
	CatalogItemRecord               []*QueryResultCatalogItemType                     `xml:"CatalogItemRecord"`               // A record representing a catalog item
	AdminCatalogItemRecord          []*QueryResultCatalogItemType                     `xml:"AdminCatalogItemRecord"`          // A record representing an admin catalog item
	VappTemplateRecord              []*QueryResultVappTemplateType                    `xml:"VAppTemplateRecord"`              // A record representing a vApp template
	AdminVappTemplateRecord         []*QueryResultVappTemplateType                    `xml:"AdminVAppTemplateRecord"`         // A record representing an admin vApp template
	NsxtManagerRecord               []*QueryResultNsxtManagerRecordType               `xml:"NsxTManagerRecord"`               // A record representing NSX-T manager
	OrgVdcRecord                    []*QueryResultOrgVdcRecordType                    `xml:"OrgVdcRecord"`                    // A record representing Org VDC
	OrgVdcAdminRecord               []*QueryResultOrgVdcRecordType                    `xml:"AdminVdcRecord"`                  // A record representing Org VDC
	ResourcePoolRecord              []*QueryResultResourcePoolRecordType              `xml:"ResourcePoolRecord"`              // A record representing a Resource Pool
	VmGroupsRecord                  []*QueryResultVmGroupsRecordType                  `xml:"VmGroupsRecord"`                  // A record representing a VM Group
	TaskRecord                      []*QueryResultTaskRecordType                      `xml:"TaskRecord"`                      // A record representing a Task
	AdminTaskRecord                 []*QueryResultTaskRecordType                      `xml:"AdminTaskRecord"`                 // A record representing an Admin Task
}

// QueryResultVmGroupsRecordType represent a VM Groups record
type QueryResultVmGroupsRecordType struct {
	HREF           string `xml:"href,attr,omitempty"`
	ID             string `xml:"vmGroupId,attr,omitempty"`
	Name           string `xml:"vmGroupName,attr,omitempty"`
	ClusterMoref   string `xml:"clusterMoref,attr,omitempty"`
	ClusterName    string `xml:"clusterName,attr,omitempty"`
	VcenterId      string `xml:"vcId,attr,omitempty"`
	NamedVmGroupId string `xml:"namedVmGroupId,attr,omitempty"`
}

// QueryResultResourcePoolRecordType represent a Resource Pool record
type QueryResultResourcePoolRecordType struct {
	HREF                string `xml:"href,attr,omitempty"`
	Name                string `xml:"name,attr,omitempty"`
	Moref               string `xml:"moref,attr,omitempty"`
	IsDeleted           bool   `xml:"isDeleted,attr,omitempty"`
	VcenterHREF         string `xml:"vc,attr,omitempty"`
	VcenterName         string `xml:"vcName,attr,omitempty"`
	ProviderVdcHREF     string `xml:"providerVdc,attr,omitempty"`
	ProviderName        string `xml:"providerName,attr,omitempty"`
	IsEnabled           bool   `xml:"isEnabled,attr,omitempty"`
	IsPrimary           bool   `xml:"isPrimary,attr,omitempty"`
	ClusterMoref        string `xml:"clusterMoref,attr,omitempty"`
	IsKubernetesEnabled bool   `xml:"isKubernetesEnabled,attr,omitempty"`
}

// QueryResultOrgVdcRecordType represents an Org VDC record
type QueryResultOrgVdcRecordType struct {
	HREF                           string    `xml:"href,attr,omitempty"`
	Name                           string    `xml:"name,attr,omitempty"`
	ComputeProviderScope           string    `xml:"computeProviderScope,attr,omitempty"`
	NetworkProviderScope           string    `xml:"networkProviderScope,attr,omitempty"`
	IsEnabled                      string    `xml:"isEnabled,attr,omitempty"`
	CpuAllocationMhz               *int      `xml:"cpuAllocationMhz,attr,omitempty"`
	CpuLimitMhz                    *int      `xml:"cpuLimitMhz,attr,omitempty"`
	CpuUsedMhz                     *int      `xml:"cpuUsedMhz,attr,omitempty"`
	MemoryAllocationMB             *int      `xml:"memoryAllocationMB,attr,omitempty"`
	MemoryLimitMB                  *int      `xml:"memoryLimitMB,attr,omitempty"`
	MemoryUsedMB                   *int      `xml:"memoryUsedMB,attr,omitempty"`
	StorageLimitMB                 *int      `xml:"storageLimitMB,attr,omitempty"`
	StorageUsedMB                  *int      `xml:"storageUsedMB,attr,omitempty"`
	StorageOverheadMB              *int      `xml:"storageOverheadMB,attr,omitempty"`
	MemoryOverheadMB               *int      `xml:"memoryOverheadMB,attr,omitempty"`
	NumberOfVApps                  *int      `xml:"numberOfVApps,attr,omitempty"`
	NumberOfUnmanagedVApps         *int      `xml:"numberOfUnmanagedVApps,attr,omitempty"`
	NumberOfMedia                  *int      `xml:"numberOfMedia,attr,omitempty"`
	NumberOfDisks                  *int      `xml:"numberOfDisks,attr,omitempty"`
	NumberOfVAppTemplates          *int      `xml:"numberOfVAppTemplates,attr,omitempty"`
	NumberOfStorageProfiles        *int      `xml:"numberOfStorageProfiles,attr,omitempty"`
	NumberOfVMs                    *int      `xml:"numberOfVMs,attr,omitempty"`
	NumberOfRunningVMs             *int      `xml:"numberOfRunningVMs,attr,omitempty"`
	NumberOfDeployedVApps          *int      `xml:"numberOfDeployedVApps,attr,omitempty"`
	NumberOfDeployedUnmanagedVApps *int      `xml:"numberOfDeployedUnmanagedVApps,attr,omitempty"`
	CpuOverheadMhz                 *int      `xml:"cpuOverheadMhz,attr,omitempty"`
	OrgName                        string    `xml:"orgName,attr,omitempty"`
	AllocationModel                string    `xml:"allocationModel,attr,omitempty"`
	VcName                         string    `xml:"vcName,attr,omitempty"`
	IsBusy                         string    `xml:"isBusy,attr,omitempty"`
	Status                         string    `xml:"status,attr,omitempty"`
	TaskStatusName                 string    `xml:"taskStatusName,attr,omitempty"`
	Task                           string    `xml:"task,attr,omitempty"`
	TaskStatus                     string    `xml:"taskStatus,attr,omitempty"`
	TaskDetails                    string    `xml:"taskDetails,attr,omitempty"`
	Metadata                       *Metadata `xml:"Metadata,omitempty"`

	// Admin Org VDC fields
	ProviderVdcName       string `xml:"providerVdcName,attr,omitempty"`
	ProviderVdc           string `xml:"providerVdc,attr,omitempty"`
	Org                   string `xml:"org,attr,omitempty"`
	NetworkPool           string `xml:"networkPool,attr,omitempty"`
	NumberOfResourcePools *int   `xml:"numberOfResourcePools,attr,omitempty"`
	UsedNetworksInVdc     string `xml:"usedNetworksInVdc,attr,omitempty"`
	IsThinProvisioned     string `xml:"isThinProvisioned,attr,omitempty"`
	IsFastProvisioned     string `xml:"isFastProvisioned,attr,omitempty"`
	NetworkProviderType   string `xml:"networkProviderType,attr,omitempty"`
	IsVCEnabled           string `xml:"isVCEnabled,attr,omitempty"`
	MemoryReservedMB      *int   `xml:"memoryReservedMB,attr,omitempty"`
	CpuReservedMhz        *int   `xml:"cpuReservedMhz,attr,omitempty"`
	Vc                    string `xml:"vc,attr,omitempty"`
}

// QueryResultCatalogItemType represents a catalog item as query result
type QueryResultCatalogItemType struct {
	HREF         string    `xml:"href,attr,omitempty"`         // The URI of the entity.
	ID           string    `xml:"id,attr,omitempty"`           // Catalog Item ID.
	Type         string    `xml:"type,attr,omitempty"`         // The MIME type of the entity.
	Entity       string    `xml:"entity,attr,omitempty"`       // Entity reference or ID
	EntityName   string    `xml:"entityName,attr,omitempty"`   // Entity name
	EntityType   string    `xml:"entityType,attr,omitempty"`   // Entity type
	Catalog      string    `xml:"catalog,attr,omitempty"`      // Catalog reference or ID
	CatalogName  string    `xml:"catalogName,attr,omitempty"`  // Catalog name
	OwnerName    string    `xml:"ownerName,attr,omitempty"`    // Owner name
	Owner        string    `xml:"owner,attr,omitempty"`        // Owner reference or ID
	IsPublished  bool      `xml:"isPublished,attr,omitempty"`  // True if this entity is in a published catalog
	Vdc          string    `xml:"vdc,attr,omitempty"`          // VDC reference or ID
	VdcName      string    `xml:"vdcName,attr,omitempty"`      // VDC name
	IsVdcEnabled bool      `xml:"isVdcEnabled,attr,omitempty"` // True if the containing VDC is enabled
	CreationDate string    `xml:"creationDate,attr,omitempty"` // Creation date
	IsExpired    bool      `xml:"isExpired,attr,omitempty"`    // True if this entity is expired
	Status       string    `xml:"status,attr,omitempty"`       // Status
	Name         string    `xml:"name,attr,omitempty"`         // Catalog Item name.
	Link         *Link     `xml:"Link,omitempty"`
	Metadata     *Metadata `xml:"Metadata,omitempty"`
}

// QueryResultVappTemplateType represents a vApp template as query result
type QueryResultVappTemplateType struct {
	HREF                    string    `xml:"href,attr,omitempty"`                    // The URI of the entity.
	ID                      string    `xml:"id,attr,omitempty"`                      // vApp template ID.
	Type                    string    `xml:"type,attr,omitempty"`                    // The MIME type of the entity.
	OwnerName               string    `xml:"ownerName,attr,omitempty"`               // Owner name
	Owner                   string    `xml:"owner,attr,omitempty"`                   // Owner reference or ID
	CatalogName             string    `xml:"catalogName,attr,omitempty"`             // Catalog name
	Catalog                 string    `xml:"catalog,attr,omitempty"`                 // Catalog reference or ID
	CatalogItem             string    `xml:"catalogItem,attr,omitempty"`             // CatalogItem reference or ID
	IsPublished             bool      `xml:"isPublished,attr,omitempty"`             // True if this entity is in a published catalog
	PublishSubscriptionType string    `xml:"publishSubscriptionType,attr,omitempty"` // PUBLISHED if parent catalog published externally, SUBSCRIBED if parent catalog subscribed to an external catalog, UNPUBLISHED otherwise.
	Name                    string    `xml:"name,attr,omitempty"`                    // vApp template name.
	Description             string    `xml:"description,attr,omitempty"`             // vApp template description.
	Vdc                     string    `xml:"vdc,attr,omitempty"`                     // VDC reference or ID
	VdcName                 string    `xml:"vdcName,attr,omitempty"`                 // VDC name
	IsVdcEnabled            bool      `xml:"isVdcEnabled,attr,omitempty"`            // true if the containing VDC is enabled
	Org                     string    `xml:"org,attr,omitempty"`                     // Organization reference or ID
	CreationDate            string    `xml:"creationDate,attr,omitempty"`            // Creation date
	IsBusy                  bool      `xml:"isBusy,attr,omitempty"`                  // True if the vApp template is busy
	IsGoldMaster            bool      `xml:"isGoldMaster,attr,omitempty"`            // True if the vApp template is a gold master
	IsEnabled               bool      `xml:"isEnabled,attr,omitempty"`               // True if the vApp template is enabled
	Status                  string    `xml:"status,attr,omitempty"`                  // Status
	IsDeployed              bool      `xml:"isDeployed,attr,omitempty"`              // True if this entity is deployed
	IsExpired               bool      `xml:"isExpired,attr,omitempty"`               // True if this entity is expired
	StorageProfileName      string    `xml:"storageProfileName,attr,omitempty"`      // Storage profile name
	Version                 string    `xml:"version,attr,omitempty"`                 // Storage profile name
	LastSuccessfulSync      string    `xml:"lastSuccessfulSync,attr,omitempty"`      // Date of last successful sync
	Link                    *Link     `xml:"Link,omitempty"`
	Metadata                *Metadata `xml:"Metadata,omitempty"`

	// Undocumented fields
	// Provisionally used in some catalog synchronisation tasks. To be removed and replaced by using a different algorithm
	// https://developer.vmware.com/apis/1260/vmware-cloud-director/doc/doc/types/QueryResultAdminVAppTemplateRecordType.html
	// https://developer.vmware.com/apis/1260/vmware-cloud-director/doc/doc/types/QueryResultVAppTemplateRecordType.html
	IsInCatalog              bool   `xml:"isInCatalog,attr,omitempty"`              // True if this vApp template is in a catalog
	HonorBootOrder           bool   `xml:"honorBootOrder,attr,omitempty"`           // ?
	NumberOfShadowVms        int    `xml:"numberOfShadowVMs,attr,omitempty"`        // number of shadow VMs
	NumberOfVms              int    `xml:"numberOfVMs,attr,omitempty"`              // number of VMs
	TaskStatusName           string `xml:"taskStatusName,attr,omitempty"`           // name of the associated task
	TaskStatus               string `xml:"taskStatus,attr,omitempty"`               // status of the associated task
	Task                     string `xml:"task,attr,omitempty"`                     // ID or reference of the associated task
	TaskDetails              string `xml:"taskDetails,attr,omitempty"`              // details of the associated task
	IsDeleteUndeployNotified bool   `xml:"isDeleteUndeployNotified,attr,omitempty"` // ?
	IsAutoUndeployNotified   bool   `xml:"isAutoUndeployNotified,attr,omitempty"`   // ?
	CpuAllocationInMhz       int    `xml:"cpuAllocationInMhz,attr,omitempty"`       // CPU allocation
	NumberOfCpus             int    `xml:"numberOfCpus,attr,omitempty"`             // Number of CPUs
	MemoryAllocationMb       int    `xml:"memoryAllocationMB,attr,omitempty"`       // Memory allocation in MB
	StorageKb                int    `xml:"storageKB,attr,omitempty"`                // Storage allocation in Kb
}

// QueryResultEdgeGatewayRecordType represents an edge gateway record as query result.
type QueryResultEdgeGatewayRecordType struct {
	// Attributes
	HREF                string `xml:"href,attr,omitempty"`                // The URI of the entity.
	Type                string `xml:"type,attr,omitempty"`                // The MIME type of the entity.
	Name                string `xml:"name,attr,omitempty"`                // EdgeGateway name.
	Vdc                 string `xml:"vdc,attr,omitempty"`                 // VDC Reference or ID
	OrgVdcName          string `xml:"orgVdcName,attr,omitempty"`          // VDC name
	NumberOfExtNetworks int    `xml:"numberOfExtNetworks,attr,omitempty"` // Number of external networks connected to the edgeGateway.	Yes	Yes
	NumberOfOrgNetworks int    `xml:"numberOfOrgNetworks,attr,omitempty"` // Number of org VDC networks connected to the edgeGateway	Yes	Yes
	IsBusy              bool   `xml:"isBusy,attr"`                        // True if this Edge Gateway is busy.	Yes	Yes
	GatewayStatus       string `xml:"gatewayStatus,attr,omitempty"`       //
	HaStatus            string `xml:"haStatus,attr,omitempty"`            // High Availability Status of the edgeGateway	Yes	Yes
}

// QueryResultVMRecordType represents a VM record as query result.
type QueryResultVMRecordType struct {
	// Attributes
	HREF                     string    `xml:"href,attr,omitempty"` // The URI of the entity.
	ID                       string    `xml:"id,attr,omitempty"`
	Moref                    string    `xml:"moref,attr,omitempty"`         // VM moref id.
	Name                     string    `xml:"name,attr,omitempty"`          // VM name.
	Type                     string    `xml:"type,attr,omitempty"`          // Contains the type of the resource.
	ContainerName            string    `xml:"containerName,attr,omitempty"` // The name of the vApp or vApp template that contains this VM.
	ContainerID              string    `xml:"container,attr,omitempty"`     // The ID of the vApp or vApp template that contains this VM.
	OwnerName                string    `xml:"ownerName,attr,omitempty"`
	Owner                    string    `xml:"owner,attr,omitempty"`
	VdcHREF                  string    `xml:"vdc,attr,omitempty"`
	VAppTemplate             bool      `xml:"isVAppTemplate,attr,omitempty"`
	Deleted                  bool      `xml:"isDeleted,attr,omitempty"`
	GuestOS                  string    `xml:"guestOs,attr,omitempty"`
	Cpus                     int       `xml:"numberOfCpus,attr,omitempty"`
	MemoryMB                 int       `xml:"memoryMB,attr,omitempty"`
	Status                   string    `xml:"status,attr,omitempty"`
	NetworkName              string    `xml:"networkName,attr,omitempty"`
	NetworkHref              string    `xml:"network,attr,omitempty"`
	IpAddress                string    `xml:"ipAddress,attr,omitempty"` // If configured, the IP Address of the VM on the primary network, otherwise empty.
	Busy                     bool      `xml:"isBusy,attr,omitempty"`
	Deployed                 bool      `xml:"isDeployed,attr,omitempty"` // True if the virtual machine is deployed.
	Published                bool      `xml:"isPublished,attr,omitempty"`
	CatalogName              string    `xml:"catalogName,attr,omitempty"`
	HardwareVersion          int       `xml:"hardwareVersion,attr,omitempty"`
	VmToolsStatus            string    `xml:"vmToolsStatus,attr,omitempty"`
	MaintenanceMode          bool      `xml:"isInMaintenanceMode,attr,omitempty"`
	AutoNature               bool      `xml:"isAutoNature,attr,omitempty"` //  	True if the parent vApp is a managed vApp
	StorageProfileName       string    `xml:"storageProfileName,attr,omitempty"`
	GcStatus                 string    `xml:"gcStatus,attr,omitempty"` // GC status of this VM.
	AutoUndeployDate         string    `xml:"autoUndeployDate,attr,omitempty"`
	AutoDeleteDate           string    `xml:"autoDeleteDate,attr,omitempty"`
	AutoUndeployNotified     bool      `xml:"isAutoUndeployNotified,attr,omitempty"`
	AutoDeleteNotified       bool      `xml:"isAutoDeleteNotified,attr,omitempty"`
	IsComputePolicyCompliant bool      `xml:"isComputePolicyCompliant,attr,omitempty"`
	VmSizingPolicyId         string    `xml:"vmSizingPolicyId,attr,omitempty"`
	VmPlacementPolicyId      string    `xml:"vmPlacementPolicyId,attr,omitempty"`
	Encrypted                bool      `xml:"encrypted,attr,omitempty"`
	DateCreated              string    `xml:"dateCreated,attr,omitempty"`
	TotalStorageAllocatedMb  string    `xml:"totalStorageAllocatedMb,attr,omitempty"`
	IsExpired                bool      `xml:"isExpired,attr,omitempty"`
	HostName                 string    `xml:"hostName,attr,omitempty"` // HostName=Hypervisor of virtual machine
	Link                     []*Link   `xml:"Link,omitempty"`
	MetaData                 *Metadata `xml:"Metadata,omitempty"`
}

// QueryResultVAppRecordType represents a VM record as query result.
type QueryResultVAppRecordType struct {
	// Attributes
	HREF                    string    `xml:"href,attr,omitempty"`         // The URI of the entity.
	Name                    string    `xml:"name,attr"`                   // The name of the entity.
	CreationDate            string    `xml:"creationDate,attr,omitempty"` // Creation date/time of the vApp.
	Busy                    bool      `xml:"isBusy,attr,omitempty"`
	Deployed                bool      `xml:"isDeployed,attr,omitempty"` // True if the vApp is deployed.
	Enabled                 bool      `xml:"isEnabled,attr,omitempty"`
	Expired                 bool      `xml:"isExpired,attr,omitempty"`
	MaintenanceMode         bool      `xml:"isInMaintenanceMode,attr,omitempty"`
	Public                  bool      `xml:"isPublic,attr,omitempty"`
	OwnerName               string    `xml:"ownerName,attr,omitempty"`
	Status                  string    `xml:"status,attr,omitempty"`
	VdcHREF                 string    `xml:"vdc,attr,omitempty"`
	VdcName                 string    `xml:"vdcName,attr,omitempty"`
	NumberOfVMs             int       `xml:"numberOfVMs,attr,omitempty"`
	NumberOfCPUs            int       `xml:"numberOfCpus,attr,omitempty"`
	CpuAllocationMhz        int       `xml:"cpuAllocationMhz,attr,omitempty"`
	CpuAllocationInMhz      int       `xml:"cpuAllocationInMhz,attr,omitempty"`
	StorageKB               int       `xml:"storageKB,attr,omitempty"`
	MemoryAllocationMB      int       `xml:"memoryAllocationMB,attr,omitempty"`
	AutoDeleteNotified      bool      `xml:"isAutoDeleteNotified,attr,omitempty"`
	AutoUndeployNotified    bool      `xml:"isAutoUndeployNotified,attr,omitempty"`
	VdcEnabled              bool      `xml:"isVdcEnabled,attr,omitempty"`
	HonorBootOrder          bool      `xml:"honorBookOrder,attr,omitempty"`
	HighestSupportedVersion int       `xml:"pvdcHighestSupportedHardwareVersion,attr,omitempty"`
	LowestHardwareVersion   int       `xml:"lowestHardwareVersionInVApp,attr,omitempty"`
	TaskHREF                string    `xml:"task,attr,omitempty"`
	TaskStatusName          string    `xml:"taskStatusName,attr,omitempty"`
	TaskStatus              string    `xml:"TaskStatus,attr,omitempty"`
	TaskDetails             string    `xml:"taskDetails,attr,omitempty"`
	MetaData                *Metadata `xml:"Metadata,omitempty"`
}

// QueryResultOrgVdcStorageProfileRecordType represents a storage
// profile as query result.
// https://code.vmware.com/apis/722/vmware-cloud-director/doc/doc/types/QueryResultOrgVdcStorageProfileRecordType.html
type QueryResultOrgVdcStorageProfileRecordType struct {
	// Attributes
	HREF                    string `xml:"href,attr,omitempty"`                    // The URI of the entity.
	ID                      string `xml:"id,attr,omitempty"`                      // The ID of the entity.
	Type                    string `xml:"type,attr,omitempty"`                    // Contains the type of the resource.
	Name                    string `xml:"name,attr,omitempty"`                    // Name of the storage profile.
	IsEnabled               bool   `xml:"isEnabled,attr,omitempty"`               // True if this entity is enabled.
	IsDefaultStorageProfile bool   `xml:"isDefaultStorageProfile,attr,omitempty"` // True if this is the default storage profile for a VDC.
	StorageUsedMB           uint64 `xml:"storageUsedMB,attr,omitempty"`           // Storage used in MB.
	StorageLimitMB          uint64 `xml:"storageLimitMB,attr,omitempty"`          // Storage limit in MB.
	IopsAllocated           uint64 `xml:"iopsAllocated,attr,omitempty"`           // Total currently allocated IOPS on the storage profile.
	IopsLimit               uint64 `xml:"iopsLimit,attr,omitempty"`               // IOPS limit for the storage profile.
	NumberOfConditions      int    `xml:"numberOfConditions,attr,omitempty"`      // Number of conditions on the storage profile.
	Vdc                     string `xml:"vdc,attr,omitempty"`                     // VDC reference or id.
	VdcName                 string `xml:"vdcName,attr,omitempty"`                 // VDC name.
	IsVdcBusy               bool   `xml:"isVdcBusy,attr,omitempty"`               // True if the associated VDC is busy.
	// Elements
	Link          []*Link          `xml:"Link,omitempty"`
	MetadataEntry []*MetadataEntry `xml:"MetadataEntry,omitempty"`
}

// QueryResultAdminOrgVdcStorageProfileRecordType represents a storage
// profile as query result.
// https://code.vmware.com/apis/722/vmware-cloud-director/doc/doc/types/QueryResultAdminOrgVdcStorageProfileRecordType.html
type QueryResultAdminOrgVdcStorageProfileRecordType struct {
	// Attributes
	HREF                    string `xml:"href,attr,omitempty"`                    // The URI of the entity.
	ID                      string `xml:"id,attr,omitempty"`                      // The ID of the entity.
	Type                    string `xml:"type,attr,omitempty"`                    // Contains the type of the resource.
	Name                    string `xml:"name,attr,omitempty"`                    // Name of the storage profile.
	IsEnabled               bool   `xml:"isEnabled,attr,omitempty"`               // True if this entity is enabled.
	IsDefaultStorageProfile bool   `xml:"isDefaultStorageProfile,attr,omitempty"` // True if this is the default storage profile for a VDC.
	StorageUsedMB           uint64 `xml:"storageUsedMB,attr,omitempty"`           // Storage used in MB.
	StorageLimitMB          uint64 `xml:"storageLimitMB,attr,omitempty"`          // Storage limit in MB.
	IopsAllocated           uint64 `xml:"iopsAllocated,attr,omitempty"`           // Total currently allocated IOPS on the storage profile.
	IopsLimit               uint64 `xml:"iopsLimit,attr,omitempty"`               // IOPS limit for the storage profile.
	NumberOfConditions      int    `xml:"numberOfConditions,attr,omitempty"`      // Number of conditions on the storage profile.
	Vdc                     string `xml:"vdc,attr,omitempty"`                     // VDC reference or id.
	VdcName                 string `xml:"vdcName,attr,omitempty"`                 // VDC name.
	Org                     string `xml:"org,attr,omitempty"`                     // Organization reference or id.
	VC                      string `xml:"vc,attr,omitempty"`                      // Virtual center reference or id.
	StorageProfileMoref     string `xml:"storageProfileMoref,omitempty"`
	// Elements
	Link          []*Link          `xml:"Link,omitempty"`
	MetadataEntry []*MetadataEntry `xml:"MetadataEntry,omitempty"`
}

// QueryResultVMWProviderVdcRecordType represents a Provider VDC as query result.
type QueryResultVMWProviderVdcRecordType struct {
	// Attributes
	HREF                    string `xml:"href,attr,omitempty"` // The URI of the entity.
	Name                    string `xml:"name,attr,omitempty"` // Provider VDC name.
	Status                  string `xml:"status,attr,omitempty"`
	IsBusy                  bool   `xml:"isBusy,attr,omitempty"`
	IsDeleted               bool   `xml:"isDeleted,attr,omitempty"`
	IsEnabled               bool   `xml:"isEnabled,attr,omitempty"`
	CpuAllocationMhz        int    `xml:"cpuAllocationMhz,attr,omitempty"`
	CpuLimitMhz             int    `xml:"cpuLimitMhz,attr,omitempty"`
	CpuUsedMhz              int    `xml:"cpuUsedMhz,attr,omitempty"`
	NumberOfDatastores      int    `xml:"numberOfDatastores,attr,omitempty"`
	NumberOfStorageProfiles int    `xml:"numberOfStorageProfiles,attr,omitempty"`
	NumberOfVdcs            int    `xml:"numberOfVdcs,attr,omitempty"`
	MemoryAllocationMB      int64  `xml:"memoryAllocationMB,attr,omitempty"`
	MemoryLimitMB           int64  `xml:"memoryLimitMB,attr,omitempty"`
	MemoryUsedMB            int64  `xml:"memoryUsedMB,attr,omitempty"`
	StorageAllocationMB     int64  `xml:"storageAllocationMB,attr,omitempty"`
	StorageLimitMB          int64  `xml:"storageLimitMB,attr,omitempty"`
	StorageUsedMB           int64  `xml:"storageUsedMB,attr,omitempty"`
	CpuOverheadMhz          int64  `xml:"cpuOverheadMhz,attr,omitempty"`
	StorageOverheadMB       int64  `xml:"storageOverheadMB,attr,omitempty"`
	MemoryOverheadMB        int64  `xml:"memoryOverheadMB,attr,omitempty"`
}

// QueryResultProviderVdcStorageProfileRecordType represents a Provider VDC storage profile as query result.
type QueryResultProviderVdcStorageProfileRecordType struct {
	// Attributes
	HREF                 string `xml:"href,attr,omitempty"` // The URI of the entity.
	Name                 string `xml:"name,attr,omitempty"` // Provider VDC Storage Profile name.
	ProviderVdcHREF      string `xml:"providerVdc,attr,omitempty"`
	VcHREF               string `xml:"vc,attr,omitempty"`
	StorageProfileMoref  string `xml:"storageProfileMoref,attr,omitempty"`
	IsEnabled            bool   `xml:"isEnabled,attr,omitempty"`
	StorageProvisionedMB int64  `xml:"storageProvisionedMB,attr,omitempty"`
	StorageRequestedMB   int64  `xml:"storageRequestedMB,attr,omitempty"`
	StorageTotalMB       int64  `xml:"storageTotalMB,attr,omitempty"`
	StorageUsedMB        int64  `xml:"storageUsedMB,attr,omitempty"`
	NumberOfConditions   int    `xml:"numberOfConditions,attr,omitempty"`
}

// QueryResultNetworkPoolRecordType represents a network pool as query result.
type QueryResultNetworkPoolRecordType struct {
	// Attributes
	HREF            string `xml:"href,attr,omitempty"` // The URI of the entity.
	Name            string `xml:"name,attr,omitempty"` // Network pool name.
	IsBusy          bool   `xml:"isBusy,attr,omitempty"`
	NetworkPoolType int    `xml:"networkPoolType,attr,omitempty"`
}

// Type: QueryResultVirtualCenterRecordType
// Namespace: http://www.vmware.com/vcloud/v1.5
// https://vdc-repo.vmware.com/vmwb-repository/dcr-public/7a028e78-bd37-4a6a-8298-9c26c7eeb9aa/09142237-dd46-4dee-8326-e07212fb63a8/doc/doc/types/QueryResultVirtualCenterRecordType.html
// Description: Type for a single virtualCenter query result in records format.
// Since: 1.5
type QueryResultVirtualCenterRecordType struct {
	HREF          string `xml:"href,attr,omitempty"`
	Name          string `xml:"name,attr,omitempty"`
	IsBusy        bool   `xml:"isBusy,attr,omitempty"`
	IsEnabled     bool   `xml:"isEnabled,attr,omitempty"`
	IsSupported   bool   `xml:"isSupported,attr,omitempty"`
	ListenerState string `xml:"listenerState,attr,omitempty"`
	Status        string `xml:"status,attr,omitempty"`
	Url           string `xml:"url,attr,omitempty"`
	UserName      string `xml:"userName,attr,omitempty"`
	VcVersion     string `xml:"vcVersion,attr,omitempty"`
	UUID          string `xml:"uuid,attr,omitempty"`
	VsmIP         string `xml:"vsmIP,attr,omitempty"`
}

// Namespace: http://www.vmware.com/vcloud/v1.5
// Retrieve a list of extension objects and operations.
// Since: 1.0
type Extension struct {
	Link LinkList `xml:"Link,omitempty"` // A reference to an entity or operation associated with this object.
}

// Namespace: http://www.vmware.com/vcloud/v1.5
// Retrieve a list of tasks
type TasksList struct {
	XMLName xml.Name `xml:"TasksList"`
	Task    []*Task  `xml:"Task,omitempty"`
}

type ExternalNetworkReferences struct {
	ExternalNetworkReference []*ExternalNetworkReference `xml:"ExternalNetworkReference,omitempty"` // A reference to an entity or operation associated with this object.
}

type ExternalNetworkReference struct {
	HREF string `xml:"href,attr"`
	Type string `xml:"type,attr,omitempty"`
	Name string `xml:"name,attr,omitempty"`
}

// Type: VimObjectRefType
// Namespace: http://www.vmware.com/vcloud/extension/v1.5
// https://vdc-repo.vmware.com/vmwb-repository/dcr-public/7a028e78-bd37-4a6a-8298-9c26c7eeb9aa/09142237-dd46-4dee-8326-e07212fb63a8/doc/doc/types/VimObjectRefsType.html
// Description: Represents the Managed Object Reference (MoRef) and the type of a vSphere object.
// Since: 0.9
type VimObjectRef struct {
	VimServerRef  *Reference `xml:"VimServerRef" json:"vimServerRef"`
	MoRef         string     `xml:"MoRef" json:"moRef"`
	VimObjectType string     `xml:"VimObjectType" json:"vimObjectType"`
}

// Type: VimObjectRefsType
// Namespace: http://www.vmware.com/vcloud/extension/v1.5
// https://vdc-repo.vmware.com/vmwb-repository/dcr-public/7a028e78-bd37-4a6a-8298-9c26c7eeb9aa/09142237-dd46-4dee-8326-e07212fb63a8/doc/doc/types/VimObjectRefsType.html
// Description: List of VimObjectRef elements.
// Since: 0.9
type VimObjectRefs struct {
	VimObjectRef []*VimObjectRef `xml:"VimObjectRef" json:"vimObjectRef"`
}

// Type: VMWExternalNetworkType
// Namespace: http://www.vmware.com/vcloud/extension/v1.5
// https://vdc-repo.vmware.com/vmwb-repository/dcr-public/7a028e78-bd37-4a6a-8298-9c26c7eeb9aa/09142237-dd46-4dee-8326-e07212fb63a8/doc/doc/types/VMWExternalNetworkType.html
// Description: External network type.
// Since: 1.0
type ExternalNetwork struct {
	XMLName          xml.Name              `xml:"VMWExternalNetwork"`
	HREF             string                `xml:"href,attr,omitempty"`
	Type             string                `xml:"type,attr,omitempty"`
	ID               string                `xml:"id,attr,omitempty"`
	OperationKey     string                `xml:"operationKey,attr,omitempty"`
	Name             string                `xml:"name,attr"`
	Link             []*Link               `xml:"Link,omitempty"`
	Description      string                `xml:"Description,omitempty"`
	Tasks            *TasksInProgress      `xml:"Tasks,omitempty"`
	Configuration    *NetworkConfiguration `xml:"Configuration,omitempty"`
	VimPortGroupRef  *VimObjectRef         `xml:"VimPortGroupRef,omitempty"`
	VimPortGroupRefs *VimObjectRefs        `xml:"VimPortGroupRefs,omitempty"`
	VCloudExtension  *VCloudExtension      `xml:"VCloudExtension,omitempty"`
}

// Type: MediaType
// Namespace: http://www.vmware.com/vcloud/v1.5
// https://vdc-repo.vmware.com/vmwb-repository/dcr-public/ca48e1bb-282b-4fdc-b827-649b819249ed/55142cf1-5bb8-4ab1-8d09-b84f717af5ec/doc/doc/types/MediaType.html
// Description: Represents Media image
// Since: 0.9
type Media struct {
	HREF         string           `xml:"href,attr,omitempty"`
	Type         string           `xml:"type,attr,omitempty"`
	ID           string           `xml:"id,attr,omitempty"`
	OperationKey string           `xml:"operationKey,attr,omitempty"`
	Name         string           `xml:"name,attr"`
	Status       int64            `xml:"status,attr,omitempty"`
	ImageType    string           `xml:"imageType,attr,omitempty"`
	Size         int64            `xml:"size,attr,omitempty"`
	Description  string           `xml:"Description,omitempty"`
	Files        *FilesList       `xml:"Files,omitempty"`
	Link         LinkList         `xml:"Link,omitempty"`
	Tasks        *TasksInProgress `xml:"Tasks,omitempty"`
	Owner        *Reference       `xml:"Owner,omitempty"`
	Entity       *Entity          `xml:"Entity"`
}

// Type: MediaRecord
// Namespace: http://www.vmware.com/vcloud/v1.5
// https://code.vmware.com/apis/287/vcloud#/doc/doc/operations/GET-MediasFromQuery.html
// Issue that description partly matches with what is returned
// Description: Represents Media record
// Since: 1.5
type MediaRecordType struct {
	HREF               string    `xml:"href,attr,omitempty"`
	ID                 string    `xml:"id,attr,omitempty"`
	Type               string    `xml:"type,attr,omitempty"`
	OwnerName          string    `xml:"ownerName,attr,omitempty"`
	CatalogName        string    `xml:"catalogName,attr,omitempty"`
	IsPublished        bool      `xml:"isPublished,attr,omitempty"`
	Name               string    `xml:"name,attr"`
	Vdc                string    `xml:"vdc,attr,omitempty"`
	VdcName            string    `xml:"vdcName,attr,omitempty"`
	Org                string    `xml:"org,attr,omitempty"`
	CreationDate       string    `xml:"creationDate,attr,omitempty"`
	IsBusy             bool      `xml:"isBusy,attr,omitempty"`
	StorageB           int64     `xml:"storageB,attr,omitempty"`
	Owner              string    `xml:"owner,attr,omitempty"`
	Catalog            string    `xml:"catalog,attr,omitempty"`
	CatalogItem        string    `xml:"catalogItem,attr,omitempty"`
	Status             string    `xml:"status,attr,omitempty"`
	StorageProfileName string    `xml:"storageProfileName,attr,omitempty"`
	Version            int64     `xml:"version,attr,omitempty"`
	LastSuccessfulSync string    `xml:"lastSuccessfulSync,attr,omitempty"`
	TaskStatusName     string    `xml:"taskStatusName,attr,omitempty"`
	IsInCatalog        bool      `xml:"isInCatalog,attr,omitempty"`
	Task               string    `xml:"task,attr,omitempty"`
	IsIso              bool      `xml:"isIso,attr,omitempty"`
	IsVdcEnabled       bool      `xml:"isVdcEnabled,attr,omitempty"`
	TaskStatus         string    `xml:"taskStatus,attr,omitempty"`
	TaskDetails        string    `xml:"taskDetails,attr,omitempty"`
	Link               *Link     `xml:"Link,omitempty"`
	Metadata           *Metadata `xml:"Metadata,omitempty"`
}

// DiskCreateParams element for create independent disk
// Reference: vCloud API 30.0 - DiskCreateParamsType
// https://code.vmware.com/apis/287/vcloud?h=Director#/doc/doc/types/DiskCreateParamsType.html
type DiskCreateParams struct {
	XMLName         xml.Name         `xml:"DiskCreateParams"`
	Xmlns           string           `xml:"xmlns,attr,omitempty"`
	Disk            *Disk            `xml:"Disk"`
	Locality        *Reference       `xml:"Locality,omitempty"`
	VCloudExtension *VCloudExtension `xml:"VCloudExtension,omitempty"`
}

// Represents an independent disk
// Reference: vCloud API 30.0 - DiskType
// https://code.vmware.com/apis/287/vcloud?h=Director#/doc/doc/types/DiskType.html
type Disk struct {
	XMLName      xml.Name `xml:"Disk"`
	Xmlns        string   `xml:"xmlns,attr,omitempty"`
	HREF         string   `xml:"href,attr,omitempty"`
	Type         string   `xml:"type,attr,omitempty"`
	Id           string   `xml:"id,attr,omitempty"`
	OperationKey string   `xml:"operationKey,attr,omitempty"`
	Name         string   `xml:"name,attr"`
	Status       int      `xml:"status,attr,omitempty"`
	// Size of the disk in bytes. No longer supported in API V33.0+.
	// Size            int64            `xml:"size,attr"`
	// SizeMb is the size of disk in MB. It has replaced Size (in bytes) field as of API V33.0
	SizeMb          int64            `xml:"sizeMb,attr,omitempty"`
	Iops            *int             `xml:"iops,attr,omitempty"`
	BusType         string           `xml:"busType,attr,omitempty"`
	BusSubType      string           `xml:"busSubType,attr,omitempty"`
	Encrypted       bool             `xml:"encrypted,attr,omitempty"`
	Shareable       bool             `xml:"shareable,attr,omitempty"`
	SharingType     string           `xml:"sharingType,attr,omitempty"`
	UUID            string           `xml:"uuid,attr,omitempty"`
	Description     string           `xml:"Description,omitempty"`
	Files           *FilesList       `xml:"Files,omitempty"`
	Link            []*Link          `xml:"Link,omitempty"`
	StorageProfile  *Reference       `xml:"StorageProfile,omitempty"`
	Owner           *Owner           `xml:"Owner,omitempty"`
	Tasks           *TasksInProgress `xml:"Tasks,omitempty"`
	VCloudExtension *VCloudExtension `xml:"VCloudExtension,omitempty"`
}

// General purpose extension element
// Not related to extension services
// Reference: vCloud API 30.0 - DiskAttachOrDetachParamsType
// https://code.vmware.com/apis/287/vcloud?h=Director#/doc/doc/types/VCloudExtensionType.html
type VCloudExtension struct {
	Required bool `xml:"required,attr,omitempty"`
}

// Parameters for attaching or detaching an independent disk
// Reference: vCloud API 30.0 - DiskAttachOrDetachParamsType
// https://code.vmware.com/apis/287/vcloud?h=Director#/doc/doc/types/DiskAttachOrDetachParamsType.html
type DiskAttachOrDetachParams struct {
	XMLName         xml.Name         `xml:"DiskAttachOrDetachParams"`
	Xmlns           string           `xml:"xmlns,attr,omitempty"`
	Disk            *Reference       `xml:"Disk"`
	BusNumber       *int             `xml:"BusNumber,omitempty"`
	UnitNumber      *int             `xml:"UnitNumber,omitempty"`
	VCloudExtension *VCloudExtension `xml:"VCloudExtension,omitempty"`
}

// Represents a list of virtual machines
// Reference: vCloud API 30.0 - VmsType
// https://code.vmware.com/apis/287/vcloud?h=Director#/doc/doc/types/FilesListType.html
type Vms struct {
	XMLName     xml.Name     `xml:"Vms"`
	Xmlns       string       `xml:"xmlns,attr,omitempty"`
	Type        string       `xml:"type,attr"`
	HREF        string       `xml:"href,attr"`
	VmReference []*Reference `xml:"VmReference,omitempty"`
}

// Parameters for inserting and ejecting virtual media for VM as CD/DVD
// Reference: vCloud API 30.0 - MediaInsertOrEjectParamsType
// https://code.vmware.com/apis/287/vcloud#/doc/doc/types/MediaInsertOrEjectParamsType.html
type MediaInsertOrEjectParams struct {
	XMLName         xml.Name         `xml:"MediaInsertOrEjectParams"`
	Xmlns           string           `xml:"xmlns,attr,omitempty"`
	Media           *Reference       `xml:"Media"`
	VCloudExtension *VCloudExtension `xml:"VCloudExtension,omitempty"`
}

// Parameters for VM pending questions
// Reference: vCloud API 27.0 - VmPendingQuestionType
// https://code.vmware.com/apis/287/vcloud#/doc/doc/types/VmPendingQuestionType.html
type VmPendingQuestion struct {
	XMLName    xml.Name                      `xml:"VmPendingQuestion"`
	Xmlns      string                        `xml:"xmlns,attr,omitempty"`
	Type       string                        `xml:"type,attr"`
	HREF       string                        `xml:"href,attr"`
	Link       LinkList                      `xml:"Link,omitempty"`
	Question   string                        `xml:"Question"`
	QuestionId string                        `xml:"QuestionId"`
	Choices    []*VmQuestionAnswerChoiceType `xml:"Choices"`
}

// Parameters for VM question answer choice
// Reference: vCloud API 27.0 - VmQuestionAnswerChoiceType
// https://code.vmware.com/apis/287/vcloud#/doc/doc/types/VmQuestionAnswerChoiceType.html
type VmQuestionAnswerChoiceType struct {
	Id   int    `xml:"Id"`
	Text string `xml:"Text,omitempty"`
}

// Parameters for VM question answer
// Reference: vCloud API 27.0 - VmQuestionAnswerType
// https://code.vmware.com/apis/287/vcloud#/doc/doc/types/VmQuestionAnswerType.html
type VmQuestionAnswer struct {
	XMLName    xml.Name `xml:"VmQuestionAnswer"`
	Xmlns      string   `xml:"xmlns,attr,omitempty"`
	ChoiceId   int      `xml:"ChoiceId"`
	QuestionId string   `xml:"QuestionId"`
}

// Represents an independent disk record
// Reference: vCloud API 27.0 - DiskType
// https://code.vmware.com/apis/287/vcloud#/doc/doc/types/QueryResultDiskRecordType.html
type DiskRecordType struct {
	Xmlns              string    `xml:"xmlns,attr,omitempty"`
	HREF               string    `xml:"href,attr,omitempty"`
	Id                 string    `xml:"id,attr,omitempty"`
	Type               string    `xml:"type,attr,omitempty"`
	Name               string    `xml:"name,attr,omitempty"`
	Vdc                string    `xml:"vdc,attr,omitempty"`
	SizeMb             int64     `xml:"sizeMb,attr,omitempty"`
	Iops               int64     `xml:"iops,attr,omitempty"`
	Encrypted          bool      `xml:"encrypted,attr,omitempty"`
	UUID               string    `xml:"uuid,attr,omitempty"`
	DataStore          string    `xml:"dataStore,attr,omitempty"`
	DataStoreName      string    `xml:"datastoreName,attr,omitempty"`
	OwnerName          string    `xml:"ownerName,attr,omitempty"`
	VdcName            string    `xml:"vdcName,attr,omitempty"`
	Task               string    `xml:"task,attr,omitempty"`
	StorageProfile     string    `xml:"storageProfile,attr,omitempty"`
	StorageProfileName string    `xml:"storageProfileName,attr,omitempty"`
	Status             string    `xml:"status,attr,omitempty"`
	BusType            string    `xml:"busType,attr,omitempty"`
	BusSubType         string    `xml:"busSubType,attr,omitempty"`
	BusTypeDesc        string    `xml:"busTypeDesc,attr,omitempty"`
	AttachedVmCount    int32     `xml:"attachedVmCount,attr,omitempty"`
	SharingType        string    `xml:"sharingType,attr,omitempty"`
	IsAttached         bool      `xml:"isAttached,attr,omitempty"`
	IsShareable        bool      `xml:"isShareable,attr,omitempty"`
	Description        string    `xml:"description,attr,omitempty"`
	Link               []*Link   `xml:"Link,omitempty"`
	Metadata           *Metadata `xml:"Metadata,omitempty"`
}

// Represents port group
// Reference: vCloud API 27.0 - Port group type
// https://code.vmware.com/apis/72/doc/doc/types/QueryResultPortgroupRecordType.html
type PortGroupRecordType struct {
	Xmlns         string  `xml:"xmlns,attr,omitempty"`
	HREF          string  `xml:"href,attr,omitempty"`
	Id            string  `xml:"id,attr,omitempty"`
	Type          string  `xml:"type,attr,omitempty"`
	MoRef         string  `xml:"moref,attr,omitempty"`
	Name          string  `xml:"name,attr,omitempty"`
	PortgroupType string  `xml:"portgroupType,attr,omitempty"`
	Vc            string  `xml:"vc,attr,omitempty"`
	VcName        string  `xml:"vcName,attr,omitempty"`
	IsVCEnabled   bool    `xml:"isVCEnabled,attr,omitempty"`
	Network       string  `xml:"network,attr,omitempty"`
	NetworkName   string  `xml:"networkName,attr,omitempty"`
	ScopeType     int     `xml:"scopeType,attr,omitempty"` // Scope of network using the portgroup(1=Global, 2=Organization, 3=vApp)
	Link          []*Link `xml:"Link,omitempty"`
}

// Represents org VDC Network
// Reference: vCloud API 27.0 - Org VDC Network
// https://code.vmware.com/apis/72/doc/doc/types/QueryResultOrgVdcNetworkRecordType.html
type QueryResultOrgVdcNetworkRecordType struct {
	Xmlns              string    `xml:"xmlns,attr,omitempty"`
	HREF               string    `xml:"href,attr,omitempty"`
	Id                 string    `xml:"id,attr,omitempty"`
	Type               string    `xml:"type,attr,omitempty"`
	Name               string    `xml:"name,attr,omitempty"`
	DefaultGateway     string    `xml:"defaultGateway,attr,omitempty"`
	Netmask            string    `xml:"netmask,attr,omitempty"`
	Dns1               string    `xml:"dns1,attr,omitempty"`
	Dns2               string    `xml:"dns2,attr,omitempty"`
	DnsSuffix          string    `xml:"dnsSuffix,attr,omitempty"`
	LinkType           int       `xml:"linkType,attr,omitempty"` // 0 = direct, 1 = routed, 2 = isolated
	ConnectedTo        string    `xml:"connectedTo,attr,omitempty"`
	Vdc                string    `xml:"vdc,attr,omitempty"`
	IsBusy             bool      `xml:"isBusy,attr,omitempty"`
	IsShared           bool      `xml:"isShared,attr,omitempty"`
	VdcName            string    `xml:"vdcName,attr,omitempty"`
	IsIpScopeInherited bool      `xml:"isIpScopeInherited,attr,omitempty"`
	Link               []*Link   `xml:"Link,omitempty"`
	Metadata           *Metadata `xml:"Metadata,omitempty"`
}

type QueryResultNsxtManagerRecordType struct {
	Xmlns      string  `xml:"xmlns,attr,omitempty"`
	Name       string  `xml:"name,attr"`
	URL        string  `xml:"url,attr"`
	HREF       string  `xml:"href,attr"`
	Site       string  `xml:"site,attr"`
	LocationId string  `xml:"locationId,attr"`
	SiteName   string  `xml:"siteName,attr"`
	Link       []*Link `xml:"Link,omitempty"`
}

// Represents org VDC Network
// Reference: vCloud API 27.0 - Network Pool
// https://code.vmware.com/apis/72/vcloud-director#/doc/doc/types/VMWNetworkPoolType.html
type VMWNetworkPool struct {
	HREF        string           `xml:"href,attr,omitempty"`
	Id          string           `xml:"id,attr,omitempty"`
	Type        string           `xml:"type,attr,omitempty"`
	Name        string           `xml:"name,attr"`
	Status      int              `xml:"status,attr,omitempty"`
	Description string           `xml:"netmask,omitempty"`
	Tasks       *TasksInProgress `xml:"Tasks,omitempty"`
}

type GroupReference struct {
	GroupReference []*Reference `xml:"GroupReference,omitempty"`
}

// Represents an org user
// Reference: vCloud API 27.0 - UserType
// https://code.vmware.com/apis/442/vcloud-director#/doc/doc/types/UserType.html
// Note that the order of fields is important. If this structure needs to change,
// the field order must be preserved.
type User struct {
	XMLName         xml.Name         `xml:"User"`
	Xmlns           string           `xml:"xmlns,attr"`
	Href            string           `xml:"href,attr"`
	Type            string           `xml:"type,attr"`
	ID              string           `xml:"id,attr"`
	OperationKey    string           `xml:"operationKey,attr"`
	Name            string           `xml:"name,attr"`
	Links           LinkList         `xml:"Link,omitempty"`
	Description     string           `xml:"Description,omitempty"`
	FullName        string           `xml:"FullName,omitempty"`
	EmailAddress    string           `xml:"EmailAddress,omitempty"`
	Telephone       string           `xml:"Telephone,omitempty"`
	IsEnabled       bool             `xml:"IsEnabled,omitempty"`
	IsLocked        bool             `xml:"IsLocked,omitempty"`
	IM              string           `xml:"IM,omitempty"`
	NameInSource    string           `xml:"NameInSource,omitempty"`
	IsExternal      bool             `xml:"IsExternal,omitempty"`
	ProviderType    string           `xml:"ProviderType,omitempty"`
	IsGroupRole     bool             `xml:"IsGroupRole,omitempty"`
	StoredVmQuota   int              `xml:"StoredVmQuota"`
	DeployedVmQuota int              `xml:"DeployedVmQuota"`
	Role            *Reference       `xml:"Role,omitempty"`
	GroupReferences *GroupReference  `xml:"GroupReferences,omitempty"`
	Password        string           `xml:"Password,omitempty"`
	Tasks           *TasksInProgress `xml:"Tasks"`
}

// Group represents Org group definition
type Group struct {
	XMLName xml.Name `xml:"Group"`
	Xmlns   string   `xml:"xmlns,attr"`
	// Id holds ID in format urn:vcloud:group:252fe08e-ae1b-409c-9dda-a531bb1ed69a
	ID string `xml:"id,attr,omitempty"`
	// Href holds reference to group object
	Href string `xml:"href,attr,omitempty"`
	// Type holds mime type for group
	Type string `xml:"type,attr"`
	// Description sets description for group
	Description string `xml:"Description"`
	// Name of the group. Cannot be updated.
	Name string `xml:"name,attr"`
	// ProviderType - 'SAML', 'INTEGRATED'
	ProviderType string `xml:"ProviderType"`
	// Role - reference to existing role
	Role *Reference `xml:"Role,omitempty"`
	// UsersList - references to existing users of type User
	UsersList *UsersList `xml:"UsersList,omitempty"`
}

// UsersList is a tagged list of User Reference's
type UsersList struct {
	UserReference []*Reference `xml:"UserReference,omitempty"`
}

// Type: AdminCatalogRecord
// Namespace: http://www.vmware.com/vcloud/v1.5
// https://code.vmware.com/apis/287/vcloud#/doc/doc/types/QueryResultCatalogRecordType.html
// Issue that description partly matches with what is returned
// Description: Represents Catalog record
// Since: 1.5
type CatalogRecord struct {
	HREF                    string    `xml:"href,attr,omitempty"`
	ID                      string    `xml:"id,attr,omitempty"`
	Type                    string    `xml:"type,attr,omitempty"`
	Name                    string    `xml:"name,attr,omitempty"`
	Description             string    `xml:"description,attr,omitempty"`
	IsPublished             bool      `xml:"isPublished,attr,omitempty"`
	IsShared                bool      `xml:"isShared,attr,omitempty"`
	IsLocal                 bool      `xml:"isLocal,attr,omitempty"`
	CreationDate            string    `xml:"creationDate,attr,omitempty"`
	OrgName                 string    `xml:"orgName,attr,omitempty"`
	OwnerName               string    `xml:"ownerName,attr,omitempty"`
	NumberOfVAppTemplates   int64     `xml:"numberOfVAppTemplates,attr,omitempty"`
	NumberOfMedia           int64     `xml:"numberOfMedia,attr,omitempty"`
	Owner                   string    `xml:"owner,attr,omitempty"`
	PublishSubscriptionType string    `xml:"publishSubscriptionType,attr,omitempty"`
	Version                 int64     `xml:"version,attr,omitempty"`
	Status                  string    `xml:"status,attr,omitempty"`
	Link                    *Link     `xml:"Link,omitempty"`
	Metadata                *Metadata `xml:"Metadata,omitempty"`
}

type AdminCatalogRecord CatalogRecord

// VmAffinityRule defines an affinity (or anti-affinity) rule for a group of VmReferences`
// https://code.vmware.com/apis/722/doc/doc/types/VmAffinityRuleType.html
type VmAffinityRule struct {
	XMLName         xml.Name         `xml:"VmAffinityRule"`
	Xmlns           string           `xml:"xmlns,attr"`
	HREF            string           `xml:"href,attr,omitempty"`
	ID              string           `xml:"id,attr,omitempty"`
	Name            string           `xml:"Name"`
	OperationKey    string           `xml:"OperationKey,attr,omitempty"` // Optional unique identifier to support idempotent semantics for create and delete operations
	IsEnabled       *bool            `xml:"IsEnabled"`                   // True if the affinity rule is enabled
	IsMandatory     *bool            `xml:"IsMandatory"`                 // True if this affinity rule is mandatory. When a rule is mandatory, a host failover will not power on the VM if doing so would violate the rule
	Polarity        string           `xml:"Polarity"`                    // The polarity of this rule. One of: Affinity, Anti-Affinity
	VmReferences    []*VMs           `xml:"VmReferences"`                // A list of VmReferences under a specific VM affinity rule.
	Link            []*Link          `xml:"Link,omitempty"`              //
	VCloudExtension *VCloudExtension `xml:"VCloudExtension,omitempty"`   // An optional extension element that can contain an arbitrary number of elements and attributes
}

// VmAffinityRules defines a list of VmAffinityRule
type VmAffinityRules struct {
	HREF           string            `xml:"href,attr,omitempty"`
	Type           string            `xml:"type,attr,omitempty"`
	Link           *Link             `xml:"Link,omitempty"` //
	VmAffinityRule []*VmAffinityRule `xml:"VmAffinityRule,omitempty"`
}

// ControlAccessParams specifies access controls for a resource.
type ControlAccessParams struct {
	XMLName             xml.Name           `xml:"ControlAccessParams"`
	Xmlns               string             `xml:"xmlns,attr"`
	IsSharedToEveryone  bool               `xml:"IsSharedToEveryone"`            // If true, the resource is shared with everyone in the organization. Defaults to false.
	EveryoneAccessLevel *string            `xml:"EveryoneAccessLevel,omitempty"` // If IsSharedToEveryone is true, this element must be present to specify the access level. for all members of the organization. One of: FullControl Change ReadOnly
	AccessSettings      *AccessSettingList `xml:"AccessSettings,omitempty"`      // The access settings to be applied if IsSharedToEveryone is false. Required on create and modify if IsSharedToEveryone is false.
}

// AccessSettingList is a tagged list of AccessSetting
type AccessSettingList struct {
	AccessSetting []*AccessSetting `xml:"AccessSetting"`
}

// LocalSubject is the user, group, or organization to which control access settings apply.
type LocalSubject struct {
	HREF string `xml:"href,attr"` // Required - The URL with the full identification of the subject
	Name string `xml:"name,attr"` // The name of the subject. Not needed in input, but it is returned on reading
	Type string `xml:"type,attr"` // Required - The MIME type of the subject. So far, we are using users, groups, and organizations
}

// AccessSetting controls access to the resource.
type AccessSetting struct {
	XMLName         xml.Name         `xml:"AccessSetting"`
	Subject         *LocalSubject    `xml:"Subject,omitempty"`         // The user or group to which these settings apply.
	ExternalSubject *ExternalSubject `xml:"ExternalSubject,omitempty"` // Subject existing external of VCD, to which these settings apply.
	AccessLevel     string           `xml:"AccessLevel"`               // The access level for the subject. One of: FullControl Change ReadOnly Deny (only for a VDC resource)
}

// ExternalSubjectType is a reference to a user or group managed by an identity provider configured for use in this organization.
type ExternalSubject struct {
	IdpType   string `xml:"IdpType"`   // The type of identity provider for example: OAUTH, SAML, LDAP etc for this SubjectID.
	IsUser    bool   `xml:"IsUser"`    // If true, SubjectID is a reference to a user defined by this organization's identity provider. If false or empty, SubjectID is a reference to a group defined by this organization's identity provider.
	SubjectId string `xml:"SubjectId"` // The primary key that your identity provider uses to uniquely identify the user or group referenced in SubjectId.
}

type VdcComputePolicyReferences struct {
	Xmlns                     string       `xml:"xmlns,attr"`
	HREF                      string       `xml:"href,attr,omitempty"`
	Type                      string       `xml:"type,attr,omitempty"`
	Link                      *Link        `xml:"Link,omitempty"`
	VdcComputePolicyReference []*Reference `xml:"VdcComputePolicyReference,omitempty"`
}

// Structure returned by /api/admin call
type VCloud struct {
	XMLName     xml.Name `xml:"VCloud"`
	Xmlns       string   `xml:"xmlns,attr,omitempty"`
	Name        string   `xml:"name,attr"`
	HREF        string   `xml:"href,attr"`
	Type        string   `xml:"type,attr,omitempty"`
	Description string   `xml:"Description"` // Contains VCD version, build number and build timestamp
	Link        *Link    `xml:"Link,omitempty"`
	// TODO: Add other fields if needed
	// OrganizationReferences
	// ProviderVdcReferences
	// RightReferences
	// RoleReferences
	// Networks
}

// UpdateVdcStorageProfiles is used to add a storage profile to an Org VDC or to remove one
type UpdateVdcStorageProfiles struct {
	XMLName              xml.Name                        `xml:"UpdateVdcStorageProfiles"`
	Xmlns                string                          `xml:"xmlns,attr,omitempty"`
	Name                 string                          `xml:"name,attr"`
	Description          string                          `xml:"Description,omitempty"`
	AddStorageProfile    *VdcStorageProfileConfiguration `xml:"AddStorageProfile,omitempty"`
	RemoveStorageProfile *Reference                      `xml:"RemoveStorageProfile,omitempty"`
}

// Token is used for managing VCD API Tokens for a User in an Org
type Token struct {
	ID    string            `json:"id,omitempty"`
	Name  string            `json:"name,omitempty"`
	Owner *OpenApiReference `json:"owner,omitempty"`
	Org   *OpenApiReference `json:"org,omitempty"`
	Type  string            `json:"type,omitempty"`
}

// ServiceAccount is used for managing a Service Account that belongs to a specific Org
type ServiceAccount struct {
	ID              string            `json:"id,omitempty"`
	Name            string            `json:"name,omitempty"`
	SoftwareID      string            `json:"softwareId,omitempty"`
	SoftwareVersion string            `json:"softwareVersion,omitempty"`
	Role            *OpenApiReference `json:"role,omitempty"`
	URI             string            `json:"uri,omitempty"`
	Org             *OpenApiReference `json:"org,omitempty"`
	Status          string            `json:"status,omitempty"`
}

// ApiTokenRefresh contains the access token resulting from a refresh_token operation
type ApiTokenRefresh struct {
	AccessToken  string `json:"access_token,omitempty"`
	TokenType    string `json:"token_type,omitempty"`
	ExpiresIn    int    `json:"expires_in,omitempty"`
	RefreshToken string `json:"refresh_token,omitempty"`
	UpdatedBy    string `json:"updated_by,omitempty"`
	UpdatedOn    string `json:"updated_on,omitempty"`
}

// ApiTokenParams contains the parameters required and returned by oauth/register operation
type ApiTokenParams struct {
	ClientName              string   `json:"client_name"`
	ClientID                string   `json:"client_id,omitempty"`
	GrantTypes              []string `json:"grant_types,omitempty"`
	TokenEndpointAuthMethod string   `json:"token_endpoint_auth_method,omitempty"`
	ClientURI               string   `json:"client_uri,omitempty"`
	SoftwareID              string   `json:"software_id,omitempty"`
	SoftwareVersion         string   `json:"software_version,omitempty"`
	Scope                   string   `json:"scope,omitempty"`
}

// ServiceAccountAuthParams is used to store the generated user code and device code that
// are needed for granting and activating a Service Account
type ServiceAccountAuthParams struct {
	DeviceCode      string `json:"device_code,omitempty"`
	UserCode        string `json:"user_code"`
	VerificationURI string `json:"verification_uri,omitempty"`
	ExpiresIn       int    `json:"expires_in,omitempty"`
	Interval        int    `json:"interval,omitempty"`
}

/**/
type QueryResultTaskRecordType struct {
	HREF             string    `xml:"href,attr,omitempty"`             // Contains the URI to the resource.
	ID               string    `xml:"id,attr,omitempty"`               //	The resource identifier, expressed in URN format. The value of this attribute uniquely identifies the resource, persists for the life of the resource, and is never reused. 	Yes 	Yes
	Type             string    `xml:"type,attr,omitempty"`             //	Contains the type of the resource.
	Org              string    `xml:"org,attr,omitempty"`              //	Organization reference or id
	OrgName          string    `xml:"orgName,attr,omitempty"`          //	Organization name
	Name             string    `xml:"name,attr,omitempty"`             //	The name of this task.
	OperationFull    string    `xml:"operationFull,attr,omitempty"`    //	The full human-readable name of this task.
	Message          string    `xml:"message,attr,omitempty"`          //	message
	StartDate        string    `xml:"startDate,attr,omitempty"`        //	Start date
	EndDate          string    `xml:"endDate,attr,omitempty"`          //	End date
	Status           string    `xml:"status,attr,omitempty"`           //	Status
	Progress         int       `xml:"progress,attr,omitempty"`         //	Progress of the task, expressed as a percentage.
	OwnerName        string    `xml:"ownerName,attr,omitempty"`        //	Owner name
	Object           string    `xml:"object,attr,omitempty"`           //	Object
	ObjectType       string    `xml:"objectType,attr,omitempty"`       //	Object
	ObjectName       string    `xml:"objectName,attr,omitempty"`       //	Object name
	ServiceNamespace string    `xml:"serviceNamespace,attr,omitempty"` //	Service name space
	Link             *Link     `xml:"Link,omitempty"`
	Metadata         *Metadata `xml:"Metadata,omitempty"`
}

// ProviderVdcCreation contains the data needed to create a provider VDC.
// Note that this is a subset of the full structure of a provider VDC.
type ProviderVdcCreation struct {
	Name                            string         `json:"name"`
	Description                     string         `json:"description"`
	ResourcePoolRefs                *VimObjectRefs `json:"resourcePoolRefs"`
	HighestSupportedHardwareVersion string         `json:"highestSupportedHardwareVersion"`
	IsEnabled                       bool           `json:"isEnabled"`
	VimServer                       []*Reference   `json:"vimServer"`
	StorageProfile                  []string       `json:"storageProfile"`
	NsxTManagerReference            *Reference     `json:"nsxTManagerReference"`
	NetworkPool                     *Reference     `json:"networkPool"`
	AutoCreateNetworkPool           bool           `json:"autoCreateNetworkPool"`
}

// AddResourcePool is used to add one or more resource pools to a provider VDC
type AddResourcePool struct {
	VimObjectRef []*VimObjectRef `xml:"AddItem" json:"addItem"`
}

// DeleteResourcePool is used to remove one or more resource pools from a provider VDC
type DeleteResourcePool struct {
	ResourcePoolRefs []*Reference `xml:"DeleteItem" json:"deleteItem"`
}

// AddStorageProfiles is used to add storage profiles to an existing provider VDC
type AddStorageProfiles struct {
	AddStorageProfile []string `json:"addStorageProfile"`
}

type EnableStorageProfile struct {
	Enabled bool `json:"enabled"`
}

type RemoveStorageProfile struct {
	RemoveStorageProfile []*Reference `json:"removeStorageProfile"`
}<|MERGE_RESOLUTION|>--- conflicted
+++ resolved
@@ -663,31 +663,6 @@
 // Since: 0.9
 // Comments added from https://code.vmware.com/apis/912/vmware-cloud-director/doc/doc/types/TaskType.html
 type Task struct {
-<<<<<<< HEAD
-	HREF             string           `xml:"href,attr,omitempty"`             // The URI of the entity.
-	Type             string           `xml:"type,attr,omitempty"`             // The MIME type of the entity.
-	ID               string           `xml:"id,attr,omitempty"`               // The entity identifier, expressed in URN format. The value of this attribute uniquely identifies the entity, persists for the life of the entity, and is never reused.
-	OperationKey     string           `xml:"operationKey,attr,omitempty"`     // Optional unique identifier to support idempotent semantics for create and delete operations.
-	Name             string           `xml:"name,attr"`                       // The name of the entity.
-	Status           string           `xml:"status,attr"`                     // The execution status of the task. One of queued, preRunning, running, success, error, aborted
-	Operation        string           `xml:"operation,attr,omitempty"`        // A message describing the operation that is tracked by this task.
-	OperationName    string           `xml:"operationName,attr,omitempty"`    // The short name of the operation that is tracked by this task.
-	ServiceNamespace string           `xml:"serviceNamespace,attr,omitempty"` // Identifier of the service that created the task. It must not start with com.vmware.vcloud and the length must be between 1 and 128 symbols.
-	StartTime        string           `xml:"startTime,attr,omitempty"`        // The date and time the system started executing the task. May not be present if the task has not been executed yet.
-	EndTime          string           `xml:"endTime,attr,omitempty"`          // The date and time that processing of the task was completed. May not be present if the task is still being executed.
-	ExpiryTime       string           `xml:"expiryTime,attr,omitempty"`       // The date and time at which the task resource will be destroyed and no longer available for retrieval. May not be present if the task has not been executed or is still being executed.
-	CancelRequested  bool             `xml:"cancelRequested,attr,omitempty"`  // Whether user has requested this processing to be canceled.
-	Link             *Link            `xml:"Link,omitempty"`                  // A reference to an entity or operation associated with this object.
-	Description      string           `xml:"Description,omitempty"`           // Optional description.
-	Tasks            *TasksInProgress `xml:"Tasks,omitempty"`                 // A list of queued, running, or recently completed tasks associated with this entity.
-	Owner            *Reference       `xml:"Owner,omitempty"`                 // Reference to the owner of the task. This is typically the object that the task is creating or updating.
-	Error            *Error           `xml:"Error,omitempty"`                 // Represents error information from a failed task.
-	User             *Reference       `xml:"User,omitempty"`                  // The user who started the task.
-	Organization     *Reference       `xml:"Organization,omitempty"`          // The organization to which the User belongs.
-	Progress         int              `xml:"Progress,omitempty"`              // Read-only indicator of task progress as an approximate percentage between 0 and 100. Not available for all tasks.
-	Details          string           `xml:"Details,omitempty"`               // Detailed message about the task. Also contained by the Owner entity when task status is preRunning.
-	Result           *TaskResult      `xml:"Result,omitempty"`                // Result contains additional details that the task may expose
-=======
 	HREF             string           `xml:"href,attr,omitempty" json:"HREF,omitempty"`                         // The URI of the entity.
 	Type             string           `xml:"type,attr,omitempty" json:"type,omitempty"`                         // The MIME type of the entity.
 	ID               string           `xml:"id,attr,omitempty" json:"ID,omitempty"`                             // The entity identifier, expressed in URN format. The value of this attribute uniquely identifies the entity, persists for the life of the entity, and is never reused.
@@ -710,12 +685,10 @@
 	Organization     *Reference       `xml:"Organization,omitempty" json:"organization,omitempty"`              // The organization to which the User belongs.
 	Progress         int              `xml:"Progress,omitempty" json:"progress,omitempty"`                      // Read-only indicator of task progress as an approximate percentage between 0 and 100. Not available for all tasks.
 	Details          string           `xml:"Details,omitempty" json:"details,omitempty"`                        // Detailed message about the task. Also contained by the Owner entity when task status is preRunning.
-
->>>>>>> e1600528
+	Result           *TaskResult      `xml:"Result,omitempty"`                                                  // Result contains additional details that the task may expose
 	//
 	// TODO: add the following fields
 	// Params      anyType        The parameters with which this task was started.
-	// Result      ResultType	    An optional element that can be used to hold the result of a task.
 	// VcTaskList  VcTaskListType List of Virtual Center tasks related to this vCD task.
 }
 
