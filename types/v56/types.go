--- conflicted
+++ resolved
@@ -1572,26 +1572,20 @@
 	GatewayBackingConfig            string             `xml:"GatewayBackingConfig"`                      // Configuration of the vShield edge VM for this gateway. One of: compact, full.
 	GatewayInterfaces               *GatewayInterfaces `xml:"GatewayInterfaces"`                         // List of Gateway interfaces.
 	EdgeGatewayServiceConfiguration *GatewayFeatures   `xml:"EdgeGatewayServiceConfiguration,omitempty"` // Represents Gateway Features.
-<<<<<<< HEAD
 	// True if this gateway is highly available. (Requires two vShield edge VMs.)
 	HaEnabled bool `xml:"HaEnabled,omitempty"`
 	// True if the default gateway on the external network selected for default route should be used
 	// as the DNS relay.
 	UseDefaultRouteForDNSRelay bool `xml:"UseDefaultRouteForDnsRelay,omitempty"`
 	AdvancedNetworkingEnabled  bool `xml:"AdvancedNetworkingEnabled,omitempty"` // True if the gateway uses advanced networking
-	//Enable Distributed Routing on the gateway to allow creation of many more organization VDC
-	//networks. Traffic in those networks is optimized for VM-to-VM communication.
-	DistributedRoutingEnabled bool `xml:"DistributedRoutingEnabled,omitempty"`
+	// DistributedRoutingEnabled enables distributed routing on the gateway to allow creation of
+	// many more organization VDC networks. Traffic in those networks is optimized for VM-to-VM
+	// communication.
+	DistributedRoutingEnabled *bool `xml:"DistributedRoutingEnabled,omitempty"`
 	// FipsModeEnabled allows any secure communication to or from the NSX Edge uses cryptographic
 	// algorithms or protocols that are allowed by United States Federal Information Processing
 	// Standards (FIPS). FIPS mode turns on the cipher suites that comply with FIPS.
 	FipsModeEnabled *bool `xml:"FipsModeEnabled,omitempty"`
-=======
-	HaEnabled                       bool               `xml:"HaEnabled,omitempty"`                       // True if this gateway is highly available. (Requires two vShield edge VMs.)
-	AdvancedNetworkingEnabled       bool               `xml:"AdvancedNetworkingEnabled,omitempty"`       // True if the gateway uses advanced networking
-	DistributedRoutingEnabled       *bool              `xml:"DistributedRoutingEnabled,omitempty"`       // True if gateway is attached to a Distributed Logical Router
-	UseDefaultRouteForDNSRelay      bool               `xml:"UseDefaultRouteForDnsRelay,omitempty"`      // True if the default gateway on the external network selected for default route should be used as the DNS relay.
->>>>>>> 8f7f031c
 }
 
 // GatewayInterfaces is a list of Gateway Interfaces.
