/*
 * Copyright 2019 VMware, Inc.  All rights reserved.  Licensed under the Apache v2 License.
 */

package types

import (
	"encoding/xml"
	"fmt"
)

// Maps status Attribute Values for VAppTemplate, VApp, Vm, and Media Objects
var VAppStatuses = map[int]string{
	-1: "FAILED_CREATION",
	0:  "UNRESOLVED",
	1:  "RESOLVED",
	2:  "DEPLOYED",
	3:  "SUSPENDED",
	4:  "POWERED_ON",
	5:  "WAITING_FOR_INPUT",
	6:  "UNKNOWN",
	7:  "UNRECOGNIZED",
	8:  "POWERED_OFF",
	9:  "INCONSISTENT_STATE",
	10: "MIXED",
	11: "DESCRIPTOR_PENDING",
	12: "COPYING_CONTENTS",
	13: "DISK_CONTENTS_PENDING",
	14: "QUARANTINED",
	15: "QUARANTINE_EXPIRED",
	16: "REJECTED",
	17: "TRANSFER_TIMEOUT",
	18: "VAPP_UNDEPLOYED",
	19: "VAPP_PARTIALLY_DEPLOYED",
}

// Maps status Attribute Values for VDC Objects
var VDCStatuses = map[int]string{
	-1: "FAILED_CREATION",
	0:  "NOT_READY",
	1:  "READY",
	2:  "UNKNOWN",
	3:  "UNRECOGNIZED",
}

// VCD API

// DefaultStorageProfileSection is the name of the storage profile that will be specified for this virtual machine. The named storage profile must exist in the organization vDC that contains the virtual machine. If not specified, the default storage profile for the vDC is used.
// Type: DefaultStorageProfileSection_Type
// Namespace: http://www.vmware.com/vcloud/v1.5
// Description: Name of the storage profile that will be specified for this virtual machine. The named storage profile must exist in the organization vDC that contains the virtual machine. If not specified, the default storage profile for the vDC is used.
// Since: 5.1
type DefaultStorageProfileSection struct {
	StorageProfile string `xml:"StorageProfile,omitempty"`
}

// CustomizationSection represents a vApp template customization settings.
// Type: CustomizationSectionType
// Namespace: http://www.vmware.com/vcloud/v1.5
// Description: Represents a vApp template customization settings.
// Since: 1.0
type CustomizationSection struct {
	// FIXME: OVF Section needs to be laid down correctly
	Info string `xml:"ovf:Info"`
	//
	GoldMaster             bool     `xml:"goldMaster,attr,omitempty"`
	HREF                   string   `xml:"href,attr,omitempty"`
	Type                   string   `xml:"type,attr,omitempty"`
	CustomizeOnInstantiate bool     `xml:"CustomizeOnInstantiate"`
	Link                   LinkList `xml:"Link,omitempty"`
}

// LeaseSettingsSection represents vApp lease settings.
// Type: LeaseSettingsSectionType
// Namespace: http://www.vmware.com/vcloud/v1.5
// Description: Represents vApp lease settings.
// Since: 0.9
type LeaseSettingsSection struct {
	HREF                      string `xml:"href,attr,omitempty"`
	Type                      string `xml:"type,attr,omitempty"`
	DeploymentLeaseExpiration string `xml:"DeploymentLeaseExpiration,omitempty"`
	DeploymentLeaseInSeconds  int    `xml:"DeploymentLeaseInSeconds,omitempty"`
	Link                      *Link  `xml:"Link,omitempty"`
	StorageLeaseExpiration    string `xml:"StorageLeaseExpiration,omitempty"`
	StorageLeaseInSeconds     int    `xml:"StorageLeaseInSeconds,omitempty"`
}

// IPRange represents a range of IP addresses, start and end inclusive.
// Type: IpRangeType
// Namespace: http://www.vmware.com/vcloud/v1.5
// Description: Represents a range of IP addresses, start and end inclusive.
// Since: 0.9
type IPRange struct {
	StartAddress string `xml:"StartAddress"` // Start address of the IP range.
	EndAddress   string `xml:"EndAddress"`   // End address of the IP range.
}

// DhcpService represents a DHCP network service.
// Type: DhcpServiceType
// Namespace: http://www.vmware.com/vcloud/v1.5
// Description: Represents a DHCP network service.
// Since:
type DhcpService struct {
	IsEnabled           bool     `xml:"IsEnabled"`                     // Enable or disable the service using this flag
	DefaultLeaseTime    int      `xml:"DefaultLeaseTime,omitempty"`    // Default lease in seconds for DHCP addresses.
	MaxLeaseTime        int      `xml:"MaxLeaseTime"`                  //	Max lease in seconds for DHCP addresses.
	IPRange             *IPRange `xml:"IpRange"`                       //	IP range for DHCP addresses.
	RouterIP            string   `xml:"RouterIp,omitempty"`            // Router IP.
	SubMask             string   `xml:"SubMask,omitempty"`             // The subnet mask.
	PrimaryNameServer   string   `xml:"PrimaryNameServer,omitempty"`   // The primary name server.
	SecondaryNameServer string   `xml:"SecondaryNameServer,omitempty"` // The secondary name server.
	DomainName          string   `xml:"DomainName,omitempty"`          //	The domain name.
}

// NetworkFeatures represents features of a network.
// Type: NetworkFeaturesType
// Namespace: http://www.vmware.com/vcloud/v1.5
// Description: Represents features of a network.
// Since:
type NetworkFeatures struct {
	DhcpService          *DhcpService          `xml:"DhcpService,omitempty"`          // Substitute for NetworkService. DHCP service settings
	FirewallService      *FirewallService      `xml:"FirewallService,omitempty"`      // Substitute for NetworkService. Firewall service settings
	NatService           *NatService           `xml:"NatService,omitempty"`           // Substitute for NetworkService. NAT service settings
	StaticRoutingService *StaticRoutingService `xml:"StaticRoutingService,omitempty"` // Substitute for NetworkService. Static Routing service settings
	// TODO: Not Implemented
	// IpsecVpnService      IpsecVpnService      `xml:"IpsecVpnService,omitempty"`      // Substitute for NetworkService. Ipsec Vpn service settings
}

// IPAddresses a list of IP addresses
// Type: IpAddressesType
// Namespace: http://www.vmware.com/vcloud/v1.5
// Description: A list of IP addresses.
// Since: 0.9
type IPAddresses struct {
	IPAddress string `xml:"IpAddress,omitempty"` // An IP address.
}

// IPRanges represents a list of IP ranges.
// Type: IpRangesType
// Namespace: http://www.vmware.com/vcloud/v1.5
// Description: Represents a list of IP ranges.
// Since: 0.9
type IPRanges struct {
	IPRange []*IPRange `xml:"IpRange,omitempty"` // IP range.
}

// IPScope specifies network settings like gateway, network mask, DNS servers IP ranges etc
// Type: IpScopeType
// Namespace: http://www.vmware.com/vcloud/v1.5
// Description: Specify network settings like gateway, network mask, DNS servers, IP ranges, etc.
// Since: 0.9
type IPScope struct {
	IsInherited          bool            `xml:"IsInherited"`                    // True if the IP scope is inherit from parent network.
	Gateway              string          `xml:"Gateway,omitempty"`              // Gateway of the network.
	Netmask              string          `xml:"Netmask,omitempty"`              // Network mask.
	DNS1                 string          `xml:"Dns1,omitempty"`                 // Primary DNS server.
	DNS2                 string          `xml:"Dns2,omitempty"`                 // Secondary DNS server.
	DNSSuffix            string          `xml:"DnsSuffix,omitempty"`            // DNS suffix.
	IsEnabled            bool            `xml:"IsEnabled,omitempty"`            // Indicates if subnet is enabled or not. Default value is True.
	IPRanges             *IPRanges       `xml:"IpRanges,omitempty"`             // IP ranges used for static pool allocation in the network.
	AllocatedIPAddresses *IPAddresses    `xml:"AllocatedIpAddresses,omitempty"` // Read-only list of allocated IP addresses in the network.
	SubAllocations       *SubAllocations `xml:"SubAllocations,omitempty"`       // Read-only list of IP addresses that are sub allocated to edge gateways.
}

// SubAllocations a list of IP addresses that are sub allocated to edge gateways.
// Type: SubAllocationsType
// Namespace: http://www.vmware.com/vcloud/v1.5
// Description: A list of IP addresses that are sub allocated to edge gateways.
// Since: 5.1
type SubAllocations struct {
	// Attributes
	HREF string `xml:"href,attr,omitempty"` // The URI of the entity.
	Type string `xml:"type,attr,omitempty"` // The MIME type of the entity.
	// Elements
	Link          LinkList       `xml:"Link,omitempty"`          // A reference to an entity or operation associated with this object.
	SubAllocation *SubAllocation `xml:"SubAllocation,omitempty"` // IP Range sub allocated to a edge gateway.
}

// SubAllocation IP range sub allocated to an edge gateway.
// Type: SubAllocationType
// Namespace: http://www.vmware.com/vcloud/v1.5
// Description: IP range sub allocated to an edge gateway.
// Since: 5.1
type SubAllocation struct {
	EdgeGateway *Reference `xml:"EdgeGateway,omitempty"` // Edge gateway that uses this sub allocation.
	IPRanges    *IPRanges  `xml:"IpRanges,omitempty"`    // IP range sub allocated to the edge gateway.
}

// IPScopes represents a list of IP scopes.
// Type: IpScopesType
// Namespace: http://www.vmware.com/vcloud/v1.5
// Description: Represents a list of IP scopes.
// Since: 5.1
type IPScopes struct {
	IPScope []*IPScope `xml:"IpScope"` // IP scope.
}

// NetworkConfiguration is the configuration applied to a network. This is an abstract base type.
// The concrete types include those for vApp and Organization wide networks.
// Type: NetworkConfigurationType
// Namespace: http://www.vmware.com/vcloud/v1.5
// Description: The configurations applied to a network. This is an abstract base type. The concrete types include those for vApp and Organization wide networks.
// Since: 0.9
type NetworkConfiguration struct {
	Xmlns                          string           `xml:"xmlns,attr,omitempty"`
	BackwardCompatibilityMode      bool             `xml:"BackwardCompatibilityMode"`
	IPScopes                       *IPScopes        `xml:"IpScopes,omitempty"`
	ParentNetwork                  *Reference       `xml:"ParentNetwork,omitempty"`
	FenceMode                      string           `xml:"FenceMode"`
	RetainNetInfoAcrossDeployments bool             `xml:"RetainNetInfoAcrossDeployments,omitempty"`
	Features                       *NetworkFeatures `xml:"Features,omitempty"`
	GuestVlanAllowed               *bool            `xml:"GuestVlanAllowed,omitempty"`
	// TODO: Not Implemented
	// RouterInfo                     RouterInfo           `xml:"RouterInfo,omitempty"`
	// SyslogServerSettings           SyslogServerSettings `xml:"SyslogServerSettings,omitempty"`
}

// VAppNetworkConfiguration represents a vApp network configuration
// Type: VAppNetworkConfigurationType
// Namespace: http://www.vmware.com/vcloud/v1.5
// Description: Represents a vApp network configuration.
// Since: 0.9
type VAppNetworkConfiguration struct {
	HREF        string `xml:"href,attr,omitempty"`
	Type        string `xml:"type,attr,omitempty"`
	NetworkName string `xml:"networkName,attr"`

	Link          *Link                 `xml:"Link,omitempty"`
	Description   string                `xml:"Description,omitempty"`
	Configuration *NetworkConfiguration `xml:"Configuration"`
	IsDeployed    bool                  `xml:"IsDeployed"`
}

// NetworkConfigSection is container for vApp networks.
// Type: NetworkConfigSectionType
// Namespace: http://www.vmware.com/vcloud/v1.5
// Description: Container for vApp networks.
// Since: 0.9
type NetworkConfigSection struct {
	// Extends OVF Section_Type
	// FIXME: Fix the OVF section
	XMLName xml.Name `xml:"NetworkConfigSection"`
	Xmlns   string   `xml:"xmlns,attr,omitempty"`
	Ovf     string   `xml:"xmlns:ovf,attr,omitempty"`

	Info string `xml:"ovf:Info"`
	//
	HREF          string                     `xml:"href,attr,omitempty"`
	Type          string                     `xml:"type,attr,omitempty"`
	Link          *Link                      `xml:"Link,omitempty"`
	NetworkConfig []VAppNetworkConfiguration `xml:"NetworkConfig,omitempty"`
}

// NetworkNames allows to extract network names
func (n NetworkConfigSection) NetworkNames() []string {
	var list []string
	for _, netConfig := range n.NetworkConfig {
		list = append(list, netConfig.NetworkName)
	}
	return list
}

// NetworkConnection represents a network connection in the virtual machine.
// Type: NetworkConnectionType
// Namespace: http://www.vmware.com/vcloud/v1.5
// Description: Represents a network connection in the virtual machine.
// Since: 0.9
type NetworkConnection struct {
	Network                 string `xml:"network,attr"`                      // Name of the network to which this NIC is connected.
	NeedsCustomization      bool   `xml:"needsCustomization,attr,omitempty"` // True if this NIC needs customization.
	NetworkConnectionIndex  int    `xml:"NetworkConnectionIndex"`            // Virtual slot number associated with this NIC. First slot number is 0.
	IPAddress               string `xml:"IpAddress,omitempty"`               // IP address assigned to this NIC.
	ExternalIPAddress       string `xml:"ExternalIpAddress,omitempty"`       // If the network to which this NIC connects provides NAT services, the external address assigned to this NIC appears here.
	IsConnected             bool   `xml:"IsConnected"`                       // If the virtual machine is undeployed, this value specifies whether the NIC should be connected upon deployment. If the virtual machine is deployed, this value reports the current status of this NIC's connection, and can be updated to change that connection status.
	MACAddress              string `xml:"MACAddress,omitempty"`              // MAC address associated with the NIC.
	IPAddressAllocationMode string `xml:"IpAddressAllocationMode"`           // IP address allocation mode for this connection. One of: POOL (A static IP address is allocated automatically from a pool of addresses.) DHCP (The IP address is obtained from a DHCP service.) MANUAL (The IP address is assigned manually in the IpAddress element.) NONE (No IP addressing mode specified.)
	NetworkAdapterType      string `xml:"NetworkAdapterType,omitempty"`
}

// NetworkConnectionSection the container for the network connections of this virtual machine.
// Type: NetworkConnectionSectionType
// Namespace: http://www.vmware.com/vcloud/v1.5
// Description: Container for the network connections of this virtual machine.
// Since: 0.9
type NetworkConnectionSection struct {
	// Extends OVF Section_Type
	// FIXME: Fix the OVF section
	XMLName xml.Name `xml:"NetworkConnectionSection"`
	Xmlns   string   `xml:"xmlns,attr,omitempty"`
	Ovf     string   `xml:"xmlns:ovf,attr,omitempty"`

	Info string `xml:"ovf:Info"`
	//
	HREF                          string               `xml:"href,attr,omitempty"`
	Type                          string               `xml:"type,attr,omitempty"`
	PrimaryNetworkConnectionIndex int                  `xml:"PrimaryNetworkConnectionIndex"`
	NetworkConnection             []*NetworkConnection `xml:"NetworkConnection,omitempty"`
	Link                          *Link                `xml:"Link,omitempty"`
}

// InstantiationParams is a container for ovf:Section_Type elements that specify vApp configuration on instantiate, compose, or recompose.
// Type: InstantiationParamsType
// Namespace: http://www.vmware.com/vcloud/v1.5
// Description: Container for ovf:Section_Type elements that specify vApp configuration on instantiate, compose, or recompose.
// Since: 0.9
type InstantiationParams struct {
	CustomizationSection         *CustomizationSection         `xml:"CustomizationSection,omitempty"`
	DefaultStorageProfileSection *DefaultStorageProfileSection `xml:"DefaultStorageProfileSection,omitempty"`
	GuestCustomizationSection    *GuestCustomizationSection    `xml:"GuestCustomizationSection,omitempty"`
	LeaseSettingsSection         *LeaseSettingsSection         `xml:"LeaseSettingsSection,omitempty"`
	NetworkConfigSection         *NetworkConfigSection         `xml:"NetworkConfigSection,omitempty"`
	NetworkConnectionSection     *NetworkConnectionSection     `xml:"NetworkConnectionSection,omitempty"`
	ProductSection               *ProductSection               `xml:"ProductSection,omitempty"`
	// TODO: Not Implemented
	// SnapshotSection              SnapshotSection              `xml:"SnapshotSection,omitempty"`
}

// OrgVDCNetwork represents an Org VDC network in the vCloud model.
// Type: OrgVdcNetworkType
// Namespace: http://www.vmware.com/vcloud/v1.5
// Description: Represents an Org VDC network in the vCloud model.
// Since: 5.1
type OrgVDCNetwork struct {
	XMLName       xml.Name              `xml:"OrgVdcNetwork"`
	Xmlns         string                `xml:"xmlns,attr,imitempty"`
	HREF          string                `xml:"href,attr,omitempty"`
	Type          string                `xml:"type,attr,omitempty"`
	ID            string                `xml:"id,attr,omitempty"`
	OperationKey  string                `xml:"operationKey,attr,omitempty"`
	Name          string                `xml:"name,attr"`
	Status        string                `xml:"status,attr,omitempty"`
	Configuration *NetworkConfiguration `xml:"Configuration,omitempty"`
	Description   string                `xml:"Description,omitempty"`
	EdgeGateway   *Reference            `xml:"EdgeGateway,omitempty"`
	IsShared      bool                  `xml:"IsShared"`
	Link          []Link                `xml:"Link,omitempty"`
	ServiceConfig *GatewayFeatures      `xml:"ServiceConfig,omitempty"` // Specifies the service configuration for an isolated Org VDC networks
	Tasks         *TasksInProgress      `xml:"Tasks,omitempty"`
}

// SupportedHardwareVersions contains a list of VMware virtual hardware versions supported in this vDC.
// Type: SupportedHardwareVersionsType
// Namespace: http://www.vmware.com/vcloud/v1.5
// Description: Contains a list of VMware virtual hardware versions supported in this vDC.
// Since: 1.5
type SupportedHardwareVersions struct {
	SupportedHardwareVersion []string `xml:"SupportedHardwareVersion,omitempty"` // A virtual hardware version supported in this vDC.
}

// Capabilities collection of supported hardware capabilities.
// Type: CapabilitiesType
// Namespace: http://www.vmware.com/vcloud/v1.5
// Description: Collection of supported hardware capabilities.
// Since: 1.5
type Capabilities struct {
	SupportedHardwareVersions *SupportedHardwareVersions `xml:"SupportedHardwareVersions,omitempty"` // Read-only list of virtual hardware versions supported by this vDC.
}

// Vdc represents the user view of an organization VDC.
// Type: VdcType
// Namespace: http://www.vmware.com/vcloud/v1.5
// Description: Represents the user view of an organization VDC.
// Since: 0.9
type Vdc struct {
	HREF         string `xml:"href,attr,omitempty"`
	Type         string `xml:"type,attr,omitempty"`
	ID           string `xml:"id,attr,omitempty"`
	OperationKey string `xml:"operationKey,attr,omitempty"`
	Name         string `xml:"name,attr"`
	Status       int    `xml:"status,attr,omitempty"`

	Link               LinkList              `xml:"Link,omitempty"`
	Description        string                `xml:"Description,omitempty"`
	AllocationModel    string                `xml:"AllocationModel"`
	ComputeCapacity    []*ComputeCapacity    `xml:"ComputeCapacity"`
	ResourceEntities   []*ResourceEntities   `xml:"ResourceEntities,omitempty"`
	AvailableNetworks  []*AvailableNetworks  `xml:"AvailableNetworks,omitempty"`
	Capabilities       []*Capabilities       `xml:"Capabilities,omitempty"`
	NicQuota           int                   `xml:"NicQuota"`
	NetworkQuota       int                   `xml:"NetworkQuota"`
	VMQuota            int                   `xml:"VmQuota"`
	IsEnabled          bool                  `xml:"IsEnabled"`
	Tasks              *TasksInProgress      `xml:"Tasks,omitempty"`
	UsedNetworkCount   int                   `xml:"UsedNetworkCount,omitempty"`
	VdcStorageProfiles []*VdcStorageProfiles `xml:"VdcStorageProfiles"`
}

// AdminVdc represents the admin view of an organization VDC.
// Type: AdminVdcType
// Namespace: http://www.vmware.com/vcloud/v1.5
// Description: Represents the admin view of an organization VDC.
// Since: 0.9
type AdminVdc struct {
	Xmlns string `xml:"xmlns,attr"`
	Vdc

	ResourceGuaranteedMemory *float64   `xml:"ResourceGuaranteedMemory,omitempty"`
	ResourceGuaranteedCpu    *float64   `xml:"ResourceGuaranteedCpu,omitempty"`
	VCpuInMhz                int64      `xml:"VCpuInMhz,omitempty"`
	IsThinProvision          bool       `xml:"IsThinProvision,omitempty"`
	NetworkPoolReference     *Reference `xml:"NetworkPoolReference,omitempty"`
	ProviderVdcReference     *Reference `xml:"ProviderVdcReference"`
	UsesFastProvisioning     bool       `xml:"UsesFastProvisioning,omitempty"`
	OverCommitAllowed        bool       `xml:"OverCommitAllowed,omitempty"`
	VmDiscoveryEnabled       bool       `xml:"VmDiscoveryEnabled,omitempty"`
}

// VdcStorageProfile represents the parameters to create a storage profile in an organization vDC.
// Type: VdcStorageProfileParamsType
// Namespace: http://www.vmware.com/vcloud/v1.5
// Description: Represents the parameters to create a storage profile in an organization vDC.
// Since: 5.1
// https://code.vmware.com/apis/220/vcloud#/doc/doc/types/VdcStorageProfileParamsType.html
type VdcStorageProfile struct {
	Enabled                   bool       `xml:"Enabled,omitempty"`
	Units                     string     `xml:"Units"`
	Limit                     int64      `xml:"Limit"`
	Default                   bool       `xml:"Default"`
	ProviderVdcStorageProfile *Reference `xml:"ProviderVdcStorageProfile"`
}

// VdcConfiguration models the payload for creating a VDC.
// Type: CreateVdcParamsType
// Namespace: http://www.vmware.com/vcloud/v1.5
// Description: Parameters for creating an organization VDC
// Since: 5.1
// https://code.vmware.com/apis/220/vcloud#/doc/doc/types/CreateVdcParamsType.html
type VdcConfiguration struct {
	XMLName                  xml.Name             `xml:"CreateVdcParams"`
	Xmlns                    string               `xml:"xmlns,attr"`
	Name                     string               `xml:"name,attr"`
	Description              string               `xml:"Description,omitempty"`
	AllocationModel          string               `xml:"AllocationModel"`
	ComputeCapacity          []*ComputeCapacity   `xml:"ComputeCapacity"`
	NicQuota                 int                  `xml:"NicQuota,omitempty"`
	NetworkQuota             int                  `xml:"NetworkQuota,omitempty"`
	VmQuota                  int                  `xml:"VmQuota,omitempty"`
	IsEnabled                bool                 `xml:"IsEnabled,omitempty"`
	VdcStorageProfile        []*VdcStorageProfile `xml:"VdcStorageProfile"`
	ResourceGuaranteedMemory *float64             `xml:"ResourceGuaranteedMemory,omitempty"`
	ResourceGuaranteedCpu    *float64             `xml:"ResourceGuaranteedCpu,omitempty"`
	VCpuInMhz                int64                `xml:"VCpuInMhz,omitempty"`
	IsThinProvision          bool                 `xml:"IsThinProvision,omitempty"`
	NetworkPoolReference     *Reference           `xml:"NetworkPoolReference,omitempty"`
	ProviderVdcReference     *Reference           `xml:"ProviderVdcReference"`
	UsesFastProvisioning     bool                 `xml:"UsesFastProvisioning,omitempty"`
	OverCommitAllowed        bool                 `xml:"OverCommitAllowed,omitempty"`
	VmDiscoveryEnabled       bool                 `xml:"VmDiscoveryEnabled,omitempty"`
}

// Task represents an asynchronous operation in vCloud Director.
// Type: TaskType
// Namespace: http://www.vmware.com/vcloud/v1.5
// Description: Represents an asynchronous operation in vCloud Director.
// Since: 0.9
type Task struct {
	HREF             string           `xml:"href,attr,omitempty"`
	Type             string           `xml:"type,attr,omitempty"`
	ID               string           `xml:"id,attr,omitempty"`
	OperationKey     string           `xml:"operationKey,attr,omitempty"`
	Name             string           `xml:"name,attr"`
	Status           string           `xml:"status,attr"`
	Operation        string           `xml:"operation,attr,omitempty"`
	OperationName    string           `xml:"operationName,attr,omitempty"`
	ServiceNamespace string           `xml:"serviceNamespace,attr,omitempty"`
	StartTime        string           `xml:"startTime,attr,omitempty"`
	EndTime          string           `xml:"endTime,attr,omitempty"`
	ExpiryTime       string           `xml:"expiryTime,attr,omitempty"`
	CancelRequested  bool             `xml:"cancelRequested,attr,omitempty"`
	Description      string           `xml:"Description,omitempty"`
	Details          string           `xml:"Details,omitempty"`
	Error            *Error           `xml:"Error,omitempty"`
	Link             *Link            `xml:"Link,omitempty"`
	Organization     *Reference       `xml:"Organization,omitempty"`
	Owner            *Reference       `xml:"Owner,omitempty"`
	Progress         int              `xml:"Progress,omitempty"`
	Tasks            *TasksInProgress `xml:"Tasks,omitempty"`
	User             *Reference       `xml:"User,omitempty"`
}

// CapacityWithUsage represents a capacity and usage of a given resource.
// Type: CapacityWithUsageType
// Namespace: http://www.vmware.com/vcloud/v1.5
// Description: Represents a capacity and usage of a given resource.
// Since: 0.9
type CapacityWithUsage struct {
	Units     string `xml:"Units"`
	Allocated int64  `xml:"Allocated"`
	Limit     int64  `xml:"Limit"`
	Reserved  int64  `xml:"Reserved,omitempty"`
	Used      int64  `xml:"Used,omitempty"`
	Overhead  int64  `xml:"Overhead,omitempty"` // not available anymore from API v30.0
}

// ComputeCapacity represents VDC compute capacity.
// Type: ComputeCapacityType
// Namespace: http://www.vmware.com/vcloud/v1.5
// Description: Represents VDC compute capacity.
// Since: 0.9
type ComputeCapacity struct {
	CPU    *CapacityWithUsage `xml:"Cpu"`
	Memory *CapacityWithUsage `xml:"Memory"`
}

// Reference is a reference to a resource. Contains an href attribute and optional name and type attributes.
// Type: ReferenceType
// Namespace: http://www.vmware.com/vcloud/v1.5
// Description: A reference to a resource. Contains an href attribute and optional name and type attributes.
// Since: 0.9
type Reference struct {
	HREF string `xml:"href,attr"`
	ID   string `xml:"id,attr,omitempty"`
	Type string `xml:"type,attr,omitempty"`
	Name string `xml:"name,attr,omitempty"`
}

// ResourceReference represents a reference to a resource. Contains an href attribute, a resource status attribute, and optional name and type attributes.
// Type: ResourceReferenceType
// Namespace: http://www.vmware.com/vcloud/v1.5
// Description: Represents a reference to a resource. Contains an href attribute, a resource status attribute, and optional name and type attributes.
// Since: 0.9
type ResourceReference struct {
	HREF   string `xml:"href,attr"`
	ID     string `xml:"id,attr,omitempty"`
	Type   string `xml:"type,attr,omitempty"`
	Name   string `xml:"name,attr,omitempty"`
	Status string `xml:"status,attr,omitempty"`
}

// VdcStorageProfiles is a container for references to storage profiles associated with a vDC.
// Element: VdcStorageProfiles
// Type: VdcStorageProfilesType
// Namespace: http://www.vmware.com/vcloud/v1.5
// Description: Container for references to storage profiles associated with a vDC.
// Since: 5.1
type VdcStorageProfiles struct {
	VdcStorageProfile []*Reference `xml:"VdcStorageProfile,omitempty"`
}

// ResourceEntities is a container for references to ResourceEntity objects in this vDC.
// Type: ResourceEntitiesType
// Namespace: http://www.vmware.com/vcloud/v1.5
// Description: Container for references to ResourceEntity objects in this vDC.
// Since: 0.9
type ResourceEntities struct {
	ResourceEntity []*ResourceReference `xml:"ResourceEntity,omitempty"`
}

// AvailableNetworks is a container for references to available organization vDC networks.
// Type: AvailableNetworksType
// Namespace: http://www.vmware.com/vcloud/v1.5
// Description: Container for references to available organization vDC networks.
// Since: 0.9
type AvailableNetworks struct {
	Network []*Reference `xml:"Network,omitempty"`
}

// Link extends reference type by adding relation attribute. Defines a hyper-link with a relationship, hyper-link reference, and an optional MIME type.
// Type: LinkType
// Namespace: http://www.vmware.com/vcloud/v1.5
// Description: Extends reference type by adding relation attribute. Defines a hyper-link with a relationship, hyper-link reference, and an optional MIME type.
// Since: 0.9
type Link struct {
	HREF string `xml:"href,attr"`
	ID   string `xml:"id,attr,omitempty"`
	Type string `xml:"type,attr,omitempty"`
	Name string `xml:"name,attr,omitempty"`
	Rel  string `xml:"rel,attr"`
}

// OrgList represents a lists of Organizations
// Type: OrgType
// Namespace: http://www.vmware.com/vcloud/v1.5
// Description: Represents a list of vCloud Director organizations.
// Since: 0.9
type OrgList struct {
	Link LinkList `xml:"Link,omitempty"`
	Org  []*Org   `xml:"Org,omitempty"`
}

// Org represents the user view of a vCloud Director organization.
// Type: OrgType
// Namespace: http://www.vmware.com/vcloud/v1.5
// Description: Represents the user view of a vCloud Director organization.
// Since: 0.9
type Org struct {
	HREF         string           `xml:"href,attr,omitempty"`
	Type         string           `xml:"type,attr,omitempty"`
	ID           string           `xml:"id,attr,omitempty"`
	OperationKey string           `xml:"operationKey,attr,omitempty"`
	Name         string           `xml:"name,attr"`
	Description  string           `xml:"Description,omitempty"`
	FullName     string           `xml:"FullName"`
	IsEnabled    bool             `xml:"IsEnabled,omitempty"`
	Link         LinkList         `xml:"Link,omitempty"`
	Tasks        *TasksInProgress `xml:"Tasks,omitempty"`
}

// List of the users within the organization
type OrgUserList struct {
	User []*Reference `xml:"UserReference,omitempty"`
}

// List of available roles in the organization
type OrgRoleType struct {
	RoleReference []*Reference `xml:"RoleReference,omitempty"`
}

// List of available rights in the organization
type RightsType struct {
	Links          LinkList     `xml:"Link,omitempty"`
	RightReference []*Reference `xml:"RightReference,omitempty"`
}

// AdminOrg represents the admin view of a vCloud Director organization.
// Type: AdminOrgType
// Namespace: http://www.vmware.com/vcloud/v1.5
// Description: Represents the admin view of a vCloud Director organization.
// Since: 0.9
type AdminOrg struct {
	XMLName         xml.Name         `xml:"AdminOrg"`
	Xmlns           string           `xml:"xmlns,attr"`
	HREF            string           `xml:"href,attr,omitempty"`
	Type            string           `xml:"type,attr,omitempty"`
	ID              string           `xml:"id,attr,omitempty"`
	OperationKey    string           `xml:"operationKey,attr,omitempty"`
	Name            string           `xml:"name,attr"`
	Description     string           `xml:"Description,omitempty"`
	FullName        string           `xml:"FullName"`
	IsEnabled       bool             `xml:"IsEnabled,omitempty"`
	Link            LinkList         `xml:"Link,omitempty"`
	Tasks           *TasksInProgress `xml:"Tasks,omitempty"`
	Users           *OrgUserList     `xml:"Users,omitempty"`
	Catalogs        *CatalogsList    `xml:"Catalogs,omitempty"`
	OrgSettings     *OrgSettings     `xml:"Settings,omitempty"`
	Vdcs            *VDCList         `xml:"Vdcs,omitempty"`
	Networks        *NetworksList    `xml:"Networks,omitempty"`
	RightReferences *OrgRoleType     `xml:"RightReferences,omitempty"`
	RoleReferences  *OrgRoleType     `xml:"RoleReferences,omitempty"`
}

// OrgSettingsType represents the settings for a vCloud Director organization.
// Type: OrgSettingsType
// Namespace: http://www.vmware.com/vcloud/v1.5
// Description: Represents the settings of a vCloud Director organization.
// Since: 0.9
type OrgSettings struct {
	//attributes
	HREF string `xml:"href,attr,omitempty"` // The URI of the entity.
	Type string `xml:"type,attr,omitempty"` // The MIME type of the entity.
	//elements
	Link                    LinkList                   `xml:"Link,omitempty"`               // A reference to an entity or operation associated with this object.
	OrgGeneralSettings      *OrgGeneralSettings        `xml:"OrgGeneralSettings,omitempty"` // General Settings for the org, not-required
	OrgVAppLeaseSettings    *VAppLeaseSettings         `xml:"VAppLeaseSettings,omitempty"`
	OrgVAppTemplateSettings *VAppTemplateLeaseSettings `xml:"VAppTemplateLeaseSettings,omitempty"` // Vapp template lease settings, not required
	OrgLdapSettings         *OrgLdapSettingsType       `xml:"OrgLdapSettings,omitempty"`           //LDAP settings, not-requried, defaults to none

}

// OrgGeneralSettingsType represents the general settings for a vCloud Director organization.
// Type: OrgGeneralSettingsType
// Namespace: http://www.vmware.com/vcloud/v1.5
// Description: Represents the user view of a vCloud Director organization.
// Since: 0.9
type OrgGeneralSettings struct {
	HREF string   `xml:"href,attr,omitempty"` // The URI of the entity.
	Type string   `xml:"type,attr,omitempty"` // The MIME type of the entity.
	Link LinkList `xml:"Link,omitempty"`      // A reference to an entity or operation associated with this object.

	CanPublishCatalogs       bool `xml:"CanPublishCatalogs,omitempty"`
	DeployedVMQuota          int  `xml:"DeployedVMQuota,omitempty"`
	StoredVMQuota            int  `xml:"StoredVmQuota,omitempty"`
	UseServerBootSequence    bool `xml:"UseServerBootSequence,omitempty"`
	DelayAfterPowerOnSeconds int  `xml:"DelayAfterPowerOnSeconds,omitempty"`
}

// VAppTemplateLeaseSettings represents the vapp template lease settings for a vCloud Director organization.
// Type: VAppTemplateLeaseSettingsType
// Namespace: http://www.vmware.com/vcloud/v1.5
// Description: Represents the vapp template lease settings of a vCloud Director organization.
// Since: 0.9
type VAppTemplateLeaseSettings struct {
	HREF string   `xml:"href,attr,omitempty"` // The URI of the entity.
	Type string   `xml:"type,attr,omitempty"` // The MIME type of the entity.
	Link LinkList `xml:"Link,omitempty"`      // A reference to an entity or operation associated with this object.

	DeleteOnStorageLeaseExpiration bool `xml:"DeleteOnStorageLeaseExpiration,omitempty"`
	StorageLeaseSeconds            int  `xml:"StorageLeaseSeconds,omitempty"`
}

type VAppLeaseSettings struct {
	HREF string   `xml:"href,attr,omitempty"` // The URI of the entity.
	Type string   `xml:"type,attr,omitempty"` // The MIME type of the entity.
	Link LinkList `xml:"Link,omitempty"`      // A reference to an entity or operation associated with this object.

	DeleteOnStorageLeaseExpiration   bool `xml:"DeleteOnStorageLeaseExpiration,allowempty"`
	DeploymentLeaseSeconds           int  `xml:"DeploymentLeaseSeconds,allowempty"`
	StorageLeaseSeconds              int  `xml:"StorageLeaseSeconds,allowempty"`
	PowerOffOnRuntimeLeaseExpiration bool `xml:"PowerOffOnRuntimeLeaseExpiration,allowempty"`
}

type OrgFederationSettings struct {
	HREF string   `xml:"href,attr,omitempty"` // The URI of the entity.
	Type string   `xml:"type,attr,omitempty"` // The MIME type of the entity.
	Link LinkList `xml:"Link,omitempty"`      // A reference to an entity or operation associated with this object.

	Enabled bool `xml:"Enabled,allowempty"`
}

// OrgLdapSettingsType represents the ldap settings for a vCloud Director organization.
// Type: OrgLdapSettingsType
// Namespace: http://www.vmware.com/vcloud/v1.5
// Description: Represents the ldap settings of a vCloud Director organization.
// Since: 0.9
type OrgLdapSettingsType struct {
	HREF string   `xml:"href,attr,omitempty"` // The URI of the entity.
	Type string   `xml:"type,attr,omitempty"` // The MIME type of the entity.
	Link LinkList `xml:"Link,omitempty"`      // A reference to an entity or operation associated with this object.

	CustomUsersOu         string                 `xml:"CustomUsersOu,omitempty"`         // If OrgLdapMode is SYSTEM, specifies an LDAP attribute=value pair to use for OU (organizational unit).
	OrgLdapMode           string                 `xml:"OrgLdapMode,omitempty"`           // LDAP mode you want
	CustomOrgLdapSettings *CustomOrgLdapSettings `xml:"CustomOrgLdapSettings,omitempty"` // Needs to be set if user chooses custom mode
}

// CustomOrgLdapSettings represents the custom ldap settings for a vCloud Director organization.
// Type: CustomOrgLdapSettingsType
// Namespace: http://www.vmware.com/vcloud/v1.5
// Description: Represents the custom ldap settings of a vCloud Director organization.
// Since: 0.9
type CustomOrgLdapSettings struct {
	HREF string   `xml:"href,attr,omitempty"` // The URI of the entity.
	Type string   `xml:"type,attr,omitempty"` // The MIME type of the entity.
	Link LinkList `xml:"Link,omitempty"`      // A reference to an entity or operation associated with this object.

	AuthenticationMechanism  string                  `xml:"AuthenticationMechanism"`
	ConnectorType            string                  `xml:"ConnectorType"`   // Defines LDAP service implementation type
	GroupAttributes          *OrgLdapGroupAttributes `xml:"GroupAttributes"` // Defines how LDAP attributes are used when importing a group.
	GroupSearchBase          string                  `xml:"GroupSearchBase,omitempty"`
	HostName                 string                  `xml:"HostName,omitempty"`
	IsGroupSearchBaseEnabled bool                    `xml:"IsGroupSearchBaseEnabled"`
	IsSsl                    bool                    `xml:"IsSsl,omitempty"`
	IsSslAcceptAll           bool                    `xml:"IsSslAcceptAll,omitempty"`
	Password                 string                  `xml:"Password,omitempty"`
	Port                     int                     `xml:"Port"`
	Realm                    string                  `xml:"Realm,omitempty"`
	SearchBase               string                  `xml:"SearchBase,omitempty"`
	UseExternalKerberos      bool                    `xml:"UseExternalKerberos"`
	UserAttributes           *OrgLdapUserAttributes  `xml:"UserAttributes"` // Defines how LDAP attributes are used when importing a user.
	Username                 string                  `xml:"UserName,omitempty"`
}

// OrgLdapGroupAttributesType represents the ldap group attribute settings for a vCloud Director organization.
// Type: OrgLdapGroupAttributesType
// Namespace: http://www.vmware.com/vcloud/v1.5
// Description: Represents the ldap group attribute settings of a vCloud Director organization.
// Since: 0.9
type OrgLdapGroupAttributes struct {
	Membership           string `xml:"Membership"`
	GroupName            string `xml:"GroupName"`
	BackLinkIdentifier   string `xml:"BackLinkIdentifier,omitempty"`
	MempershipIdentifier string `xml:"MempershipIdentifier"`
	ObjectClass          string `xml:"ObjectClass"`
	ObjectIdentifier     string `xml:"ObjectIdentifier"`
}

// OrgLdapUserAttributesType represents the ldap user attribute settings for a vCloud Director organization.
// Type: OrgLdapUserAttributesType
// Namespace: http://www.vmware.com/vcloud/v1.5
// Description: Represents the ldap user attribute settings of a vCloud Director organization.
// Since: 0.9
type OrgLdapUserAttributes struct {
	Email                     string `xml:"Email"`
	FullName                  string `xml:"FullName"`
	GivenName                 string `xml:"GivenName"`
	GroupBackLinkIdentifier   string `xml:"GroupBackLinkIdentifier,omitempty"`
	GroupMempershipIdentifier string `xml:"GroupMempershipIdentifier"`
	ObjectClass               string `xml:"ObjectClass"`
	ObjectIdentifier          string `xml:"ObjectIdentifier"`
	Surname                   string `xml:"Surname"`
	Telephone                 string `xml:"Telephone"`
	Username                  string `xml:"UserName,omitempty"`
}

// VDCList contains a list of references to Org VDCs
// Type: VdcListType
// Namespace: http://www.vmware.com/vcloud/v1.5
// Description: Represents a list of organization vDCs.
// Since: 0.9
type VDCList struct {
	Vdcs []*Reference `xml:"Vdc,omitempty"`
}

// NetworksListType contains a list of references to Org Networks
// Type: NetworksListType
// Namespace: http://www.vmware.com/vcloud/v1.5
// Description: Represents a list of organization Networks.
// Since: 0.9
type NetworksList struct {
	Networks []*Reference `xml:"Network,omitempty"`
}

// CatalogsList contains a list of references to Org Catalogs
// Type: CatalogsListType
// Namespace: http://www.vmware.com/vcloud/v1.5
// Description: Represents a list of organization Catalogs.
// Since: 0.9
type CatalogsList struct {
	Catalog []*Reference `xml:"CatalogReference,omitempty"`
}

// CatalogItem contains a reference to a VappTemplate or Media object and related metadata.
// Type: CatalogItemType
// Namespace: http://www.vmware.com/vcloud/v1.5
// Description: Contains a reference to a VappTemplate or Media object and related metadata.
// Since: 0.9
type CatalogItem struct {
	HREF          string           `xml:"href,attr,omitempty"`
	Type          string           `xml:"type,attr,omitempty"`
	ID            string           `xml:"id,attr,omitempty"`
	OperationKey  string           `xml:"operationKey,attr,omitempty"`
	Name          string           `xml:"name,attr"`
	Size          int64            `xml:"size,attr,omitempty"`
	DateCreated   string           `xml:"DateCreated,omitempty"`
	Description   string           `xml:"Description,omitempty"`
	Entity        *Entity          `xml:"Entity"`
	Link          LinkList         `xml:"Link,omitempty"`
	Tasks         *TasksInProgress `xml:"Tasks,omitempty"`
	VersionNumber int64            `xml:"VersionNumber,omitempty"`
}

// Entity is a basic entity type in the vCloud object model. Includes a name, an optional description, and an optional list of links.
// Type: EntityType
// Namespace: http://www.vmware.com/vcloud/v1.5
// Description: Basic entity type in the vCloud object model. Includes a name, an optional description, and an optional list of links.
// Since: 0.9
type Entity struct {
	HREF         string           `xml:"href,attr,omitempty"`
	Type         string           `xml:"type,attr,omitempty"`
	ID           string           `xml:"id,attr,omitempty"`
	OperationKey string           `xml:"operationKey,attr,omitempty"`
	Name         string           `xml:"name,attr"`
	Description  string           `xml:"Description,omitempty"`
	Link         LinkList         `xml:"Link,omitempty"`
	Tasks        *TasksInProgress `xml:"Tasks,omitempty"`
}

// CatalogItems is a container for references to catalog items.
// Type: CatalogItemsType
// Namespace: http://www.vmware.com/vcloud/v1.5
// Description: Container for references to catalog items.
// Since: 0.9
type CatalogItems struct {
	CatalogItem []*Reference `xml:"CatalogItem"`
}

// Catalog represents the user view of a Catalog object.
// Type: CatalogType
// Namespace: http://www.vmware.com/vcloud/v1.5
// Description: Represents the user view of a Catalog object.
// https://code.vmware.com/apis/287/vcloud#/doc/doc/types/CatalogType.html
// Since: 0.9
type Catalog struct {
	HREF          string           `xml:"href,attr,omitempty"`
	Type          string           `xml:"type,attr,omitempty"`
	ID            string           `xml:"id,attr,omitempty"`
	OperationKey  string           `xml:"operationKey,attr,omitempty"`
	Name          string           `xml:"name,attr"`
	CatalogItems  []*CatalogItems  `xml:"CatalogItems,omitempty"`
	DateCreated   string           `xml:"DateCreated,omitempty"`
	Description   string           `xml:"Description,omitempty"`
	IsPublished   bool             `xml:"IsPublished,omitempty"`
	Link          LinkList         `xml:"Link,omitempty"`
	Owner         *Owner           `xml:"Owner,omitempty"`
	Tasks         *TasksInProgress `xml:"Tasks,omitempty"`
	VersionNumber int64            `xml:"VersionNumber,omitempty"`
}

// AdminCatalog represents the Admin view of a Catalog object.
// Type: AdminCatalogType
// Namespace: http://www.vmware.com/vcloud/v1.5
// Description: Represents the Admin view of a Catalog object.
// https://code.vmware.com/apis/287/vcloud#/doc/doc/types/AdminCatalogType.html
// Since: 0.9
type AdminCatalog struct {
	Catalog
	XMLName                      xml.Name                      `xml:"AdminCatalog"`
	Xmlns                        string                        `xml:"xmlns,attr"`
	PublishExternalCatalogParams *PublishExternalCatalogParams `xml:"PublishExternalCatalogParams,omitempty"`
	CatalogStorageProfiles       *CatalogStorageProfiles       `xml:"CatalogStorageProfiles,omitempty"`
	ExternalCatalogSubscription  *ExternalCatalogSubscription  `xml:"ExternalCatalogSubscriptionParams,omitempty"`
	IsPublished                  bool                          `xml:"IsPublished,omitempty"`
}

// PublishExternalCatalogParamsType represents the configuration parameters of a catalog published externally
// Type: PublishExternalCatalogParamsType
// Namespace: http://www.vmware.com/vcloud/v1.5
// Description: Represents the configuration parameters of a catalog published externally.
// Since: 5.5
type PublishExternalCatalogParams struct {
	IsCachedEnabled          bool   `xml:"IsCacheEnabled,omitempty"`
	IsPublishedExternally    bool   `xml:"IsPublishedExternally,omitempty"`
	Password                 string `xml:"Password,omitempty"`
	PreserveIdentityInfoFlag bool   `xml:"PreserveIdentityInfoFlag,omitempty"`
	CatalogPublishedUrl      string `xml:"catalogPublishedUrl,omitempty"`
}

// ExternalCatalogSubscription represents the configuration parameters for a catalog that has an external subscription
// Type: ExternalCatalogSubscriptionParamsType
// Namespace: http://www.vmware.com/vcloud/v1.5
// Description: Represents the configuration parameters for a catalog that has an external subscription.
// Since: 5.5
type ExternalCatalogSubscription struct {
	ExpectedSslThumbprint    bool   `xml:"ExpectedSslThumbprint,omitempty"`
	LocalCopy                bool   `xml:"LocalCopy,omitempty"`
	Password                 string `xml:"Password,omitempty"`
	SubscribeToExternalFeeds bool   `xml:"SubscribeToExternalFeeds,omitempty"`
	Location                 string `xml:"Location,omitempty"`
}

// CatalogStorageProfiles represents a container for storage profiles used by this catalog
// Type: CatalogStorageProfiles
// Namespace: http://www.vmware.com/vcloud/v1.5
// Description: Represents a container for storage profiles used by this catalog
// Since: 5.5
type CatalogStorageProfiles struct {
	VdcStorageProfile []*Reference `xml:"VdcStorageProfile,omitempty"`
}

// Owner represents the owner of this entity.
// Type: OwnerType
// Namespace: http://www.vmware.com/vcloud/v1.5
// Description: Represents the owner of this entity.
// Since: 1.5
type Owner struct {
	HREF string     `xml:"href,attr,omitempty"`
	Type string     `xml:"type,attr,omitempty"`
	Link LinkList   `xml:"Link,omitempty"`
	User *Reference `xml:"User"`
}

// Error is the standard error message type used in the vCloud REST API.
// Type: ErrorType
// Namespace: http://www.vmware.com/vcloud/v1.5
// Description: The standard error message type used in the vCloud REST API.
// Since: 0.9
type Error struct {
	Message                 string `xml:"message,attr"`
	MajorErrorCode          int    `xml:"majorErrorCode,attr"`
	MinorErrorCode          string `xml:"minorErrorCode,attr"`
	VendorSpecificErrorCode string `xml:"vendorSpecificErrorCode,attr,omitempty"`
	StackTrace              string `xml:"stackTrace,attr,omitempty"`
}

func (err Error) Error() string {
	return fmt.Sprintf("API Error: %d: %s", err.MajorErrorCode, err.Message)
}

// NSXError is the standard error message type used in the NSX API which is proxied by vCD.
// It has attached method `Error() string` and implements Go's default `type error` interface.
type NSXError struct {
	XMLName    xml.Name `xml:"error"`
	ErrorCode  string   `xml:"errorCode"`
	Details    string   `xml:"details"`
	ModuleName string   `xml:"moduleName"`
}

// Error method implements Go's default `error` interface for NSXError and formats NSX error
// output for human readable output.
func (nsxErr NSXError) Error() string {
	return fmt.Sprintf("%s %s (API error: %s)", nsxErr.ModuleName, nsxErr.Details, nsxErr.ErrorCode)
}

// File represents a file to be transferred (uploaded or downloaded).
// Type: FileType
// Namespace: http://www.vmware.com/vcloud/v1.5
// Description: Represents a file to be transferred (uploaded or downloaded).
// Since: 0.9
type File struct {
	HREF             string           `xml:"href,attr,omitempty"`
	Type             string           `xml:"type,attr,omitempty"`
	ID               string           `xml:"id,attr,omitempty"`
	OperationKey     string           `xml:"operationKey,attr,omitempty"`
	Name             string           `xml:"name,attr"`
	Size             int64            `xml:"size,attr,omitempty"`
	BytesTransferred int64            `xml:"bytesTransferred,attr,omitempty"`
	Checksum         string           `xml:"checksum,attr,omitempty"`
	Description      string           `xml:"Description,omitempty"`
	Link             LinkList         `xml:"Link,omitempty"`
	Tasks            *TasksInProgress `xml:"Tasks,omitempty"`
}

// FilesList represents a list of files to be transferred (uploaded or downloaded).
// Type: FilesListType
// Namespace: http://www.vmware.com/vcloud/v1.5
// Description: Represents a list of files to be transferred (uploaded or downloaded).
// Since: 0.9
type FilesList struct {
	File []*File `xml:"File"`
}

// UndeployVAppParams parameters to an undeploy vApp request.
// Type: UndeployVAppParamsType
// Namespace: http://www.vmware.com/vcloud/v1.5
// Description: Parameters to an undeploy vApp request.
// Since: 0.9
type UndeployVAppParams struct {
	Xmlns               string `xml:"xmlns,attr"`
	UndeployPowerAction string `xml:"UndeployPowerAction,omitempty"`
}

// VMCapabilities allows you to specify certain capabilities of this virtual machine.
// Type: VmCapabilitiesType
// Namespace: http://www.vmware.com/vcloud/v1.5
// Description: Allows you to specify certain capabilities of this virtual machine.
// Since: 5.1
type VMCapabilities struct {
	HREF                string   `xml:"href,attr,omitempty"`
	Type                string   `xml:"type,attr,omitempty"`
	CPUHotAddEnabled    bool     `xml:"CpuHotAddEnabled,omitempty"`
	Link                LinkList `xml:"Link,omitempty"`
	MemoryHotAddEnabled bool     `xml:"MemoryHotAddEnabled,omitempty"`
}

// VMs represents a list of virtual machines.
// Type: VmsType
// Namespace: http://www.vmware.com/vcloud/v1.5
// Description: Represents a list of virtual machines.
// Since: 5.1
type VMs struct {
	HREF        string       `xml:"href,attr,omitempty"`
	Type        string       `xml:"type,attr,omitempty"`
	Link        LinkList     `xml:"Link,omitempty"`
	VMReference []*Reference `xml:"VmReference,omitempty"`
}

/*
 * Types that are completely valid (position, comment, coverage complete)
 */

// ComposeVAppParams represents vApp composition parameters
// Type: ComposeVAppParamsType
// Namespace: http://www.vmware.com/vcloud/v1.5
// Description: Represents vApp composition parameters.
// Since: 0.9
type ComposeVAppParams struct {
	XMLName xml.Name `xml:"ComposeVAppParams"`
	Ovf     string   `xml:"xmlns:ovf,attr"`
	Xsi     string   `xml:"xmlns:xsi,attr"`
	Xmlns   string   `xml:"xmlns,attr"`
	// Attributes
	Name        string `xml:"name,attr,omitempty"`        // Typically used to name or identify the subject of the request. For example, the name of the object being created or modified.
	Deploy      bool   `xml:"deploy,attr"`                // True if the vApp should be deployed at instantiation. Defaults to true.
	PowerOn     bool   `xml:"powerOn,attr"`               // True if the vApp should be powered-on at instantiation. Defaults to true.
	LinkedClone bool   `xml:"linkedClone,attr,omitempty"` // Reserved. Unimplemented.
	// Elements
	Description         string                       `xml:"Description,omitempty"`         // Optional description.
	VAppParent          *Reference                   `xml:"VAppParent,omitempty"`          // Reserved. Unimplemented.
	InstantiationParams *InstantiationParams         `xml:"InstantiationParams,omitempty"` // Instantiation parameters for the composed vApp.
	SourcedItem         *SourcedCompositionItemParam `xml:"SourcedItem,omitempty"`         // Composition item. One of: vApp vAppTemplate Vm.
	AllEULAsAccepted    bool                         `xml:"AllEULAsAccepted,omitempty"`    // True confirms acceptance of all EULAs in a vApp template. Instantiation fails if this element is missing, empty, or set to false and one or more EulaSection elements are present.
}

type ReComposeVAppParams struct {
	XMLName xml.Name `xml:"RecomposeVAppParams"`
	Ovf     string   `xml:"xmlns:ovf,attr"`
	Xsi     string   `xml:"xmlns:xsi,attr"`
	Xmlns   string   `xml:"xmlns,attr"`
	// Attributes
	Name        string `xml:"name,attr,omitempty"`        // Typically used to name or identify the subject of the request. For example, the name of the object being created or modified.
	Deploy      bool   `xml:"deploy,attr"`                // True if the vApp should be deployed at instantiation. Defaults to true.
	PowerOn     bool   `xml:"powerOn,attr"`               // True if the vApp should be powered-on at instantiation. Defaults to true.
	LinkedClone bool   `xml:"linkedClone,attr,omitempty"` // Reserved. Unimplemented.
	// Elements
	Description         string                       `xml:"Description,omitempty"`         // Optional description.
	VAppParent          *Reference                   `xml:"VAppParent,omitempty"`          // Reserved. Unimplemented.
	InstantiationParams *InstantiationParams         `xml:"InstantiationParams,omitempty"` // Instantiation parameters for the composed vApp.
	SourcedItem         *SourcedCompositionItemParam `xml:"SourcedItem,omitempty"`         // Composition item. One of: vApp vAppTemplate Vm.
	AllEULAsAccepted    bool                         `xml:"AllEULAsAccepted,omitempty"`
	DeleteItem          *DeleteItem                  `xml:"DeleteItem,omitempty"`
}

type DeleteItem struct {
	HREF string `xml:"href,attr,omitempty"`
}

// SourcedCompositionItemParam represents a vApp, vApp template or Vm to include in a composed vApp.
// Type: SourcedCompositionItemParamType
// Namespace: http://www.vmware.com/vcloud/v1.5
// Description: Represents a vApp, vApp template or Vm to include in a composed vApp.
// Since: 0.9
type SourcedCompositionItemParam struct {
	// Attributes
	SourceDelete bool `xml:"sourceDelete,attr,omitempty"` // True if the source item should be deleted after composition is complete.
	// Elements
	Source              *Reference           `xml:"Source"`                        // Reference to a vApp, vApp template or virtual machine to include in the composition. Changing the name of the newly created VM by specifying name attribute is deprecated. Include VmGeneralParams element instead.
	VMGeneralParams     *VMGeneralParams     `xml:"VmGeneralParams,omitempty"`     // Specify name, description, and other properties of a VM during instantiation.
	VAppScopedLocalID   string               `xml:"VAppScopedLocalId,omitempty"`   // If Source references a Vm, this value provides a unique identifier for the Vm in the scope of the composed vApp.
	InstantiationParams *InstantiationParams `xml:"InstantiationParams,omitempty"` // If Source references a Vm this can include any of the following OVF sections: VirtualHardwareSection OperatingSystemSection NetworkConnectionSection GuestCustomizationSection.
	NetworkAssignment   []*NetworkAssignment `xml:"NetworkAssignment,omitempty"`   // If Source references a Vm, this element maps a network name specified in the Vm to the network name of a vApp network defined in the composed vApp.
	StorageProfile      *Reference           `xml:"StorageProfile,omitempty"`      // If Source references a Vm, this element contains a reference to a storage profile to be used for the Vm. The specified storage profile must exist in the organization vDC that contains the composed vApp. If not specified, the default storage profile for the vDC is used.
	LocalityParams      *LocalityParams      `xml:"LocalityParams,omitempty"`      // Represents locality parameters. Locality parameters provide a hint that may help the placement engine optimize placement of a VM and an independent a Disk so that the VM can make efficient use of the disk.
}

// LocalityParams represents locality parameters. Locality parameters provide a hint that may help the placement engine optimize placement of a VM with respect to another VM or an independent disk.
// Type: LocalityParamsType
// Namespace: http://www.vmware.com/vcloud/v1.5
// Description: Represents locality parameters. Locality parameters provide a hint that may help the placement engine optimize placement of a VM with respect to another VM or an independent disk.
// Since: 5.1
type LocalityParams struct {
	// Elements
	ResourceEntity *Reference `xml:"ResourceEntity,omitempty"` // Reference to a Disk, or a VM.
}

// NetworkAssignment maps a network name specified in a Vm to the network name of a vApp network defined in the VApp that contains the Vm
// Type: NetworkAssignmentType
// Namespace: http://www.vmware.com/vcloud/v1.5
// Description: Maps a network name specified in a Vm to the network name of a vApp network defined in the VApp that contains the Vm
// Since: 0.9
type NetworkAssignment struct {
	// Attributes
	InnerNetwork     string `xml:"innerNetwork,attr"`     // Name of the network as specified in the Vm.
	ContainerNetwork string `xml:"containerNetwork,attr"` // Name of the vApp network to map to.
}

// VMGeneralParams a set of overrides to source VM properties to apply to target VM during copying.
// Type: VmGeneralParamsType
// Namespace: http://www.vmware.com/vcloud/v1.5
// Description: A set of overrides to source VM properties to apply to target VM during copying.
// Since: 5.6
type VMGeneralParams struct {
	// Elements
	Name               string `xml:"Name,omitempty"`               // Name of VM
	Description        string `xml:"Description,omitempty"`        // VM description
	NeedsCustomization bool   `xml:"NeedsCustomization,omitempty"` // True if this VM needs guest customization
}

// VApp represents a vApp
// Type: VAppType
// Namespace: http://www.vmware.com/vcloud/v1.5
// Description: Represents a vApp.
// Since: 0.9
type VApp struct {
	// Attributes
	HREF                  string `xml:"href,attr,omitempty"`                  // The URI of the entity.
	Type                  string `xml:"type,attr,omitempty"`                  // The MIME type of the entity.
	ID                    string `xml:"id,attr,omitempty"`                    // The entity identifier, expressed in URN format. The value of this attribute uniquely identifies the entity, persists for the life of the entity, and is never reused.
	OperationKey          string `xml:"operationKey,attr,omitempty"`          // Optional unique identifier to support idempotent semantics for create and delete operations.
	Name                  string `xml:"name,attr"`                            // The name of the entity.
	Status                int    `xml:"status,attr,omitempty"`                // Creation status of the resource entity.
	Deployed              bool   `xml:"deployed,attr,omitempty"`              // True if the virtual machine is deployed.
	OvfDescriptorUploaded bool   `xml:"ovfDescriptorUploaded,attr,omitempty"` // Read-only indicator that the OVF descriptor for this vApp has been uploaded.
	// Elements
	Link                 LinkList              `xml:"Link,omitempty"`                 // A reference to an entity or operation associated with this object.
	NetworkConfigSection *NetworkConfigSection `xml:"NetworkConfigSection,omitempty"` // Represents vAPP network configuration
	Description          string                `xml:"Description,omitempty"`          // Optional description.
	Tasks                *TasksInProgress      `xml:"Tasks,omitempty"`                // A list of queued, running, or recently completed tasks associated with this entity.
	Files                *FilesList            `xml:"Files,omitempty"`                // Represents a list of files to be transferred (uploaded or downloaded). Each File in the list is part of the ResourceEntity.
	VAppParent           *Reference            `xml:"VAppParent,omitempty"`           // Reserved. Unimplemented.
	// TODO: OVF Sections to be implemented
	// Section OVF_Section `xml:"Section"`
	DateCreated       string          `xml:"DateCreated,omitempty"`       // Creation date/time of the vApp.
	Owner             *Owner          `xml:"Owner,omitempty"`             // vApp owner.
	InMaintenanceMode bool            `xml:"InMaintenanceMode,omitempty"` // True if this vApp is in maintenance mode. Prevents users from changing vApp metadata.
	Children          *VAppChildren   `xml:"Children,omitempty"`          // Container for virtual machines included in this vApp.
	ProductSection    *ProductSection `xml:"ProductSection,omitempty"`
}

type ProductSectionList struct {
	XMLName        xml.Name        `xml:"ProductSectionList"`
	Ovf            string          `xml:"xmlns:ovf,attr,omitempty"`
	Xmlns          string          `xml:"xmlns,attr"`
	ProductSection *ProductSection `xml:"http://schemas.dmtf.org/ovf/envelope/1 ProductSection,omitempty"`
}

type ProductSection struct {
	Info     string      `xml:"Info,omitempty"`
	Property []*Property `xml:"http://schemas.dmtf.org/ovf/envelope/1 Property,omitempty"`
}

type Property struct {
	Key              string `xml:"http://schemas.dmtf.org/ovf/envelope/1 key,attr,omitempty"`
	Label            string `xml:"http://schemas.dmtf.org/ovf/envelope/1 Label,omitempty"`
	Description      string `xml:"http://schemas.dmtf.org/ovf/envelope/1 Description,omitempty"`
	DefaultValue     string `xml:"http://schemas.dmtf.org/ovf/envelope/1 value,attr"`
	Value            *Value `xml:"http://schemas.dmtf.org/ovf/envelope/1 Value,omitempty"`
	Type             string `xml:"http://schemas.dmtf.org/ovf/envelope/1 type,attr,omitempty"`
	UserConfigurable bool   `xml:"http://schemas.dmtf.org/ovf/envelope/1 userConfigurable,attr"`
}

type Value struct {
	Value string `xml:"http://schemas.dmtf.org/ovf/envelope/1 value,attr,omitempty"`
}

type MetadataValue struct {
	XMLName    xml.Name    `xml:"MetadataValue"`
	Xsi        string      `xml:"xmlns:xsi,attr"`
	Xmlns      string      `xml:"xmlns,attr"`
	TypedValue *TypedValue `xml:"TypedValue"`
}

type TypedValue struct {
	XsiType string `xml:"xsi:type,attr"`
	Value   string `xml:"Value"`
}

// Type: MetadataType
// Namespace: http://www.vmware.com/vcloud/v1.5
// Description: User-defined metadata associated with with an object.
// Since: 1.5
type Metadata struct {
	XMLName       xml.Name         `xml:"Metadata"`
	Xmlns         string           `xml:"xmlns,attr"`
	HREF          string           `xml:"href,attr"`
	Type          string           `xml:"type,attr,omitempty"`
	Xsi           string           `xml:"xmlns:xsi,attr"`
	Link          []*Link          `xml:"Link,omitempty"`
	MetadataEntry []*MetadataEntry `xml:"MetadataEntry,omitempty"`
}

// Type: MetadataEntryType
// Namespace: http://www.vmware.com/vcloud/v1.5
type MetadataEntry struct {
	Xmlns      string      `xml:"xmlns,attr"`
	HREF       string      `xml:"href,attr"`
	Type       string      `xml:"type,attr,omitempty"`
	Xsi        string      `xml:"xmlns:xsi,attr"`
	Domain     string      `xml:"Domain,omitempty"` // A value of SYSTEM places this MetadataEntry in the SYSTEM domain. Omit or leave empty to place this MetadataEntry in the GENERAL domain.
	Key        string      `xml:"Key"`              // An arbitrary key name. Length cannot exceed 256 UTF-8 characters.
	Link       []*Link     `xml:"Link,omitempty"`   //A reference to an entity or operation associated with this object.
	TypedValue *TypedValue `xml:"TypedValue"`
}

// VAppChildren is a container for virtual machines included in this vApp.
// Type: VAppChildrenType
// Namespace: http://www.vmware.com/vcloud/v1.5
// Description: Container for virtual machines included in this vApp.
// Since: 0.9
type VAppChildren struct {
	VM []*VM `xml:"Vm,omitempty"` // Represents a virtual machine.
}

// TasksInProgress is a list of queued, running, or recently completed tasks.
// Type: TasksInProgressType
// Namespace: http://www.vmware.com/vcloud/v1.5
// Description: A list of queued, running, or recently completed tasks.
// Since: 0.9
type TasksInProgress struct {
	// Elements
	Task []*Task `xml:"Task"` // A task.
}

// VAppTemplateChildren is a container for virtual machines included in this vApp template.
// Type: VAppTemplateChildrenType
// Namespace: http://www.vmware.com/vcloud/v1.5
// Description: Container for virtual machines included in this vApp template.
// Since: 0.9
type VAppTemplateChildren struct {
	// Elements
	VM []*VAppTemplate `xml:"Vm"` // Represents a virtual machine in this vApp template.
}

// VAppTemplate represents a vApp template.
// Type: VAppTemplateType
// Namespace: http://www.vmware.com/vcloud/v1.5
// Description: Represents a vApp template.
// Since: 0.9
type VAppTemplate struct {
	// Attributes
	HREF                  string `xml:"href,attr,omitempty"`                  // The URI of the entity.
	Type                  string `xml:"type,attr,omitempty"`                  // The MIME type of the entity.
	ID                    string `xml:"id,attr,omitempty"`                    // The entity identifier, expressed in URN format. The value of this attribute uniquely identifies the entity, persists for the life of the entity, and is never reused.
	OperationKey          string `xml:"operationKey,attr,omitempty"`          // Optional unique identifier to support idempotent semantics for create and delete operations.
	Name                  string `xml:"name,attr"`                            // The name of the entity.
	Status                int    `xml:"status,attr,omitempty"`                // Creation status of the resource entity.
	OvfDescriptorUploaded string `xml:"ovfDescriptorUploaded,attr,omitempty"` // True if the OVF descriptor for this template has been uploaded.
	GoldMaster            bool   `xml:"goldMaster,attr,omitempty"`            // True if this template is a gold master.
	// Elements
	Link                  LinkList              `xml:"Link,omitempty"`                  // A reference to an entity or operation associated with this object.
	Description           string                `xml:"Description,omitempty"`           // Optional description.
	Tasks                 *TasksInProgress      `xml:"Tasks,omitempty"`                 // A list of queued, running, or recently completed tasks associated with this entity.
	Files                 *FilesList            `xml:"Files,omitempty"`                 // Represents a list of files to be transferred (uploaded or downloaded). Each File in the list is part of the ResourceEntity.
	Owner                 *Owner                `xml:"Owner,omitempty"`                 // vAppTemplate owner.
	Children              *VAppTemplateChildren `xml:"Children,omitempty"`              // Container for virtual machines included in this vApp template.
	VAppScopedLocalID     string                `xml:"VAppScopedLocalId"`               // A unique identifier for the Vm in the scope of the vApp template.
	DefaultStorageProfile string                `xml:"DefaultStorageProfile,omitempty"` // The name of the storage profile to be used for this object. The named storage profile must exist in the organization vDC that contains the object. If not specified, the default storage profile for the vDC is used.
	DateCreated           string                `xml:"DateCreated,omitempty"`           // Creation date/time of the template.
	// FIXME: Upstream bug? Missing NetworkConfigSection, LeaseSettingSection and
	// CustomizationSection at least, NetworkConnectionSection is required when
	// using ComposeVApp action in the context of a Children VM (still
	// referenced by VAppTemplateType).
	NetworkConfigSection     *NetworkConfigSection     `xml:"NetworkConfigSection,omitempty"`
	NetworkConnectionSection *NetworkConnectionSection `xml:"NetworkConnectionSection,omitempty"`
	LeaseSettingsSection     *LeaseSettingsSection     `xml:"LeaseSettingsSection,omitempty"`
	CustomizationSection     *CustomizationSection     `xml:"CustomizationSection,omitempty"`
	// OVF Section needs to be added
	// Section               Section              `xml:"Section,omitempty"`
}

// VM represents a virtual machine
// Type: VmType
// Namespace: http://www.vmware.com/vcloud/v1.5
// Description: Represents a virtual machine.
// Since: 0.9
type VM struct {
	// Attributes
	XMLName xml.Name `xml:"Vm"`
	Ovf     string   `xml:"xmlns:ovf,attr,omitempty"`
	Xsi     string   `xml:"xmlns:xsi,attr,omitempty"`
	Xmlns   string   `xml:"xmlns,attr,omitempty"`

	HREF                    string `xml:"href,attr,omitempty"`                    // The URI of the entity.
	Type                    string `xml:"type,attr,omitempty"`                    // The MIME type of the entity.
	ID                      string `xml:"id,attr,omitempty"`                      // The entity identifier, expressed in URN format. The value of this attribute uniquely identifies the entity, persists for the life of the entity, and is never reused
	OperationKey            string `xml:"operationKey,attr,omitempty"`            // Optional unique identifier to support idempotent semantics for create and delete operations.
	Name                    string `xml:"name,attr"`                              // The name of the entity.
	Status                  int    `xml:"status,attr,omitempty"`                  // Creation status of the resource entity.
	Deployed                bool   `xml:"deployed,attr,omitempty"`                // True if the virtual machine is deployed.
	NeedsCustomization      bool   `xml:"needsCustomization,attr,omitempty"`      // True if this virtual machine needs customization.
	NestedHypervisorEnabled bool   `xml:"nestedHypervisorEnabled,attr,omitempty"` // True if hardware-assisted CPU virtualization capabilities in the host should be exposed to the guest operating system.
	// Elements
	Link        LinkList         `xml:"Link,omitempty"`        // A reference to an entity or operation associated with this object.
	Description string           `xml:"Description,omitempty"` // Optional description.
	Tasks       *TasksInProgress `xml:"Tasks,omitempty"`       // A list of queued, running, or recently completed tasks associated with this entity.
	Files       *FilesList       `xml:"FilesList,omitempty"`   // Represents a list of files to be transferred (uploaded or downloaded). Each File in the list is part of the ResourceEntity.
	VAppParent  *Reference       `xml:"VAppParent,omitempty"`  // Reserved. Unimplemented.
	// TODO: OVF Sections to be implemented
	// Section OVF_Section `xml:"Section,omitempty"
	DateCreated string `xml:"DateCreated,omitempty"` // Creation date/time of the vApp.

	// Section ovf:VirtualHardwareSection
	VirtualHardwareSection *VirtualHardwareSection `xml:"VirtualHardwareSection,omitempty"`

	// FIXME: Upstream bug? Missing NetworkConnectionSection
	NetworkConnectionSection *NetworkConnectionSection `xml:"NetworkConnectionSection,omitempty"`

	VAppScopedLocalID string `xml:"VAppScopedLocalId,omitempty"` // A unique identifier for the virtual machine in the scope of the vApp.

	Snapshots *SnapshotSection `xml:"SnapshotSection,omitempty"`

	// TODO: OVF Sections to be implemented
	// Environment OVF_Environment `xml:"Environment,omitempty"

	VMCapabilities *VMCapabilities `xml:"VmCapabilities,omitempty"` // Allows you to specify certain capabilities of this virtual machine.
	StorageProfile *Reference      `xml:"StorageProfile,omitempty"` // A reference to a storage profile to be used for this object. The specified storage profile must exist in the organization vDC that contains the object. If not specified, the default storage profile for the vDC is used.
	ProductSection *ProductSection `xml:"ProductSection,omitempty"`
}

// ovf:VirtualHardwareSection from VM struct
type VirtualHardwareSection struct {
	// Extends OVF Section_Type
	XMLName xml.Name `xml:"VirtualHardwareSection"`
	Xmlns   string   `xml:"vcloud,attr,omitempty"`

	Info string                 `xml:"Info"`
	HREF string                 `xml:"href,attr,omitempty"`
	Type string                 `xml:"type,attr,omitempty"`
	Item []*VirtualHardwareItem `xml:"Item,omitempty"`
}

// Each ovf:Item parsed from the ovf:VirtualHardwareSection
type VirtualHardwareItem struct {
	XMLName             xml.Name                       `xml:"Item"`
	ResourceType        int                            `xml:"ResourceType,omitempty"`
	ResourceSubType     string                         `xml:"ResourceSubType,omitempty"`
	ElementName         string                         `xml:"ElementName,omitempty"`
	Description         string                         `xml:"Description,omitempty"`
	InstanceID          int                            `xml:"InstanceID,omitempty"`
	AutomaticAllocation bool                           `xml:"AutomaticAllocation,omitempty"`
	Address             string                         `xml:"Address,omitempty"`
	AddressOnParent     int                            `xml:"AddressOnParent,omitempty"`
	AllocationUnits     string                         `xml:"AllocationUnits,omitempty"`
	Reservation         int                            `xml:"Reservation,omitempty"`
	VirtualQuantity     int                            `xml:"VirtualQuantity,omitempty"`
	Weight              int                            `xml:"Weight,omitempty"`
	CoresPerSocket      int                            `xml:"CoresPerSocket,omitempty"`
	Connection          []*VirtualHardwareConnection   `xml:"Connection,omitempty"`
	HostResource        []*VirtualHardwareHostResource `xml:"HostResource,omitempty"`
	Link                []*Link                        `xml:"Link,omitempty"`
	// Reference: https://code.vmware.com/apis/287/vcloud?h=Director#/doc/doc/operations/GET-DisksRasdItemsList-vApp.html
	Parent int `xml:"Parent,omitempty"`
}

// Connection info from ResourceType=10 (Network Interface)
type VirtualHardwareConnection struct {
	IPAddress         string `xml:"ipAddress,attr,omitempty"`
	PrimaryConnection bool   `xml:"primaryNetworkConnection,attr,omitempty"`
	IpAddressingMode  string `xml:"ipAddressingMode,attr,omitempty"`
	NetworkName       string `xml:",chardata"`
}

// HostResource info from ResourceType=17 (Hard Disk)
// Reference: vCloud API Programming Guide for Service Providers vCloud API 30.0, Page 188 - 189
// https://vdc-download.vmware.com/vmwb-repository/dcr-public/1b6cf07d-adb3-4dba-8c47-9c1c92b04857/
// def8435d-a54a-4923-b26a-e2d1915b09c3/vcloud_sp_api_guide_30_0.pdf
type VirtualHardwareHostResource struct {
	BusType           int    `xml:"busType,attr,omitempty"`
	BusSubType        string `xml:"busSubType,attr,omitempty"`
	Capacity          int    `xml:"capacity,attr,omitempty"`
	StorageProfile    string `xml:"storageProfileHref,attr,omitempty"`
	OverrideVmDefault bool   `xml:"storageProfileOverrideVmDefault,attr,omitempty"`
	Disk              string `xml:"disk,attr,omitempty"`
	//Iops              int    `xml:"iops,attr,omitempty"`
	//OsType            string `xml:"osType,attr,omitempty"`
}

// SnapshotSection from VM struct
type SnapshotSection struct {
	// Extends OVF Section_Type
	XMLName  xml.Name        `xml:"SnapshotSection"`
	Info     string          `xml:"Info"`
	HREF     string          `xml:"href,attr,omitempty"`
	Type     string          `xml:"type,attr,omitempty"`
	Snapshot []*SnapshotItem `xml:"Snapshot,omitempty"`
}

// Each snapshot listed in the SnapshotSection
type SnapshotItem struct {
	Created   string `xml:"created,attr,omitempty"`
	PoweredOn bool   `xml:"poweredOn,attr,omitempty"`
	Size      int    `xml:"size,attr,omitempty"`
}

// OVFItem is a horrible kludge to process OVF, needs to be fixed with proper types.
type OVFItem struct {
	XMLName         xml.Name `xml:"vcloud:Item"`
	XmlnsRasd       string   `xml:"xmlns:rasd,attr"`
	XmlnsVCloud     string   `xml:"xmlns:vcloud,attr"`
	XmlnsXsi        string   `xml:"xmlns:xsi,attr"`
	XmlnsVmw        string   `xml:"xmlns:vmw,attr,omitempty"`
	VCloudHREF      string   `xml:"vcloud:href,attr"`
	VCloudType      string   `xml:"vcloud:type,attr"`
	AllocationUnits string   `xml:"rasd:AllocationUnits"`
	Description     string   `xml:"rasd:Description"`
	ElementName     string   `xml:"rasd:ElementName"`
	InstanceID      int      `xml:"rasd:InstanceID"`
	Reservation     int      `xml:"rasd:Reservation"`
	ResourceType    int      `xml:"rasd:ResourceType"`
	VirtualQuantity int      `xml:"rasd:VirtualQuantity"`
	Weight          int      `xml:"rasd:Weight"`
	CoresPerSocket  *int     `xml:"vmw:CoresPerSocket,omitempty"`
	Link            *Link    `xml:"vcloud:Link"`
}

// DeployVAppParams are the parameters to a deploy vApp request
// Type: DeployVAppParamsType
// Namespace: http://www.vmware.com/vcloud/v1.5
// Description: Parameters to a deploy vApp request.
// Since: 0.9
type DeployVAppParams struct {
	XMLName xml.Name `xml:"DeployVAppParams"`
	Xmlns   string   `xml:"xmlns,attr"`
	// Attributes
	PowerOn                bool `xml:"powerOn,attr"`                          // Used to specify whether to power on vapp on deployment, if not set default value is true.
	DeploymentLeaseSeconds int  `xml:"deploymentLeaseSeconds,attr,omitempty"` // Lease in seconds for deployment. A value of 0 is replaced by the organization default deploymentLeaseSeconds value.
	ForceCustomization     bool `xml:"forceCustomization,attr,omitempty"`     // Used to specify whether to force customization on deployment, if not set default value is false
}

// GuestCustomizationSection represents guest customization settings
// Type: GuestCustomizationSectionType
// Namespace: http://www.vmware.com/vcloud/v1.5
// Description: Represents a guest customization settings.
// Since: 1.0
type GuestCustomizationSection struct {
	// Extends OVF Section_Type
	// Attributes
	Ovf   string `xml:"xmlns:ovf,attr,omitempty"`
	Xsi   string `xml:"xmlns:xsi,attr,omitempty"`
	Xmlns string `xml:"xmlns,attr,omitempty"`

	HREF string `xml:"href,attr,omitempty"` // A reference to the section in URL format.
	Type string `xml:"type,attr,omitempty"` // The MIME type of the section.
	// FIXME: Fix the OVF section
	Info string `xml:"ovf:Info"`
	// Elements
	Enabled               bool     `xml:"Enabled,omitempty"`               // True if guest customization is enabled.
	ChangeSid             bool     `xml:"ChangeSid,omitempty"`             // True if customization can change the Windows SID of this virtual machine.
	VirtualMachineID      string   `xml:"VirtualMachineId,omitempty"`      // Virtual machine ID to apply.
	JoinDomainEnabled     bool     `xml:"JoinDomainEnabled,omitempty"`     // True if this virtual machine can join a Windows Domain.
	UseOrgSettings        bool     `xml:"UseOrgSettings,omitempty"`        // True if customization should use organization settings (OrgGuestPersonalizationSettings) when joining a Windows Domain.
	DomainName            string   `xml:"DomainName,omitempty"`            // The name of the Windows Domain to join.
	DomainUserName        string   `xml:"DomainUserName,omitempty"`        // User name to specify when joining a Windows Domain.
	DomainUserPassword    string   `xml:"DomainUserPassword,omitempty"`    // Password to use with DomainUserName.
	MachineObjectOU       string   `xml:"MachineObjectOU,omitempty"`       // The name of the Windows Domain Organizational Unit (OU) in which the computer account for this virtual machine will be created.
	AdminPasswordEnabled  bool     `xml:"AdminPasswordEnabled,omitempty"`  // True if guest customization can modify administrator password settings for this virtual machine.
	AdminPasswordAuto     bool     `xml:"AdminPasswordAuto,omitempty"`     // True if the administrator password for this virtual machine should be automatically generated.
	AdminPassword         string   `xml:"AdminPassword,omitempty"`         // True if the administrator password for this virtual machine should be set to this string. (AdminPasswordAuto must be false.)
	AdminAutoLogonEnabled bool     `xml:"AdminAutoLogonEnabled,omitempty"` // True if guest administrator should automatically log into this virtual machine.
	AdminAutoLogonCount   int      `xml:"AdminAutoLogonCount,omitempty"`   // Number of times administrator can automatically log into this virtual machine. In case AdminAutoLogon is set to True, this value should be between 1 and 100. Otherwise, it should be 0.
	ResetPasswordRequired bool     `xml:"ResetPasswordRequired,omitempty"` // True if the administrator password for this virtual machine must be reset after first use.
	CustomizationScript   string   `xml:"CustomizationScript,omitempty"`   // Script to run on guest customization. The entire script must appear in this element. Use the XML entity &#13; to represent a newline. Unicode characters can be represented in the form &#xxxx; where xxxx is the character number.
	ComputerName          string   `xml:"ComputerName,omitempty"`          // Computer name to assign to this virtual machine.
	Link                  LinkList `xml:"Link,omitempty"`                  // A link to an operation on this section.
}

// InstantiateVAppTemplateParams represents vApp template instantiation parameters.
// Type: InstantiateVAppTemplateParamsType
// Namespace: http://www.vmware.com/vcloud/v1.5
// Description: Represents vApp template instantiation parameters.
// Since: 0.9
type InstantiateVAppTemplateParams struct {
	XMLName xml.Name `xml:"InstantiateVAppTemplateParams"`
	Ovf     string   `xml:"xmlns:ovf,attr"`
	Xsi     string   `xml:"xmlns:xsi,attr,omitempty"`
	Xmlns   string   `xml:"xmlns,attr"`
	// Attributes
	Name        string `xml:"name,attr,omitempty"`        // Typically used to name or identify the subject of the request. For example, the name of the object being created or modified.
	Deploy      bool   `xml:"deploy,attr"`                // True if the vApp should be deployed at instantiation. Defaults to true.
	PowerOn     bool   `xml:"powerOn,attr"`               // True if the vApp should be powered-on at instantiation. Defaults to true.
	LinkedClone bool   `xml:"linkedClone,attr,omitempty"` // Reserved. Unimplemented.
	// Elements
	Description         string                       `xml:"Description,omitempty"`         // Optional description.
	VAppParent          *Reference                   `xml:"VAppParent,omitempty"`          // Reserved. Unimplemented.
	InstantiationParams *InstantiationParams         `xml:"InstantiationParams,omitempty"` // Instantiation parameters for the composed vApp.
	Source              *Reference                   `xml:"Source"`                        // A reference to a source object such as a vApp or vApp template.
	IsSourceDelete      bool                         `xml:"IsSourceDelete,omitempty"`      // Set to true to delete the source object after the operation completes.
	SourcedItem         *SourcedCompositionItemParam `xml:"SourcedItem,omitempty"`         // Composition item. One of: vApp vAppTemplate Vm.
	AllEULAsAccepted    bool                         `xml:"AllEULAsAccepted,omitempty"`    // True confirms acceptance of all EULAs in a vApp template. Instantiation fails if this element is missing, empty, or set to false and one or more EulaSection elements are present.
}

// EdgeGateway represents a gateway.
// Element: EdgeGateway
// Type: GatewayType
// Namespace: http://www.vmware.com/vcloud/v1.5
// Description: Represents a gateway.
// Since: 5.1
type EdgeGateway struct {
	// Attributes
	Xmlns        string `xml:"xmlns,attr,omitempty"`
	HREF         string `xml:"href,attr,omitempty"`         // The URI of the entity.
	Type         string `xml:"type,attr,omitempty"`         // The MIME type of the entity.
	ID           string `xml:"id,attr,omitempty"`           // The entity identifier, expressed in URN format. The value of this attribute uniquely identifies the entity, persists for the life of the entity, and is never reused
	OperationKey string `xml:"operationKey,attr,omitempty"` // Optional unique identifier to support idempotent semantics for create and delete operations.
	Name         string `xml:"name,attr"`                   // The name of the entity.
	Status       int    `xml:"status,attr,omitempty"`       // Creation status of the gateway. One of: 0 (The gateway is still being created) 1 (The gateway is ready) -1 (There was an error while creating the gateway).
	// Elements
	Link          LinkList              `xml:"Link,omitempty"`        // A link to an operation on this section.
	Description   string                `xml:"Description,omitempty"` // Optional description.
	Tasks         *TasksInProgress      `xml:"Tasks,omitempty"`       //	A list of queued, running, or recently completed tasks associated with this entity.
	Configuration *GatewayConfiguration `xml:"Configuration"`         // Gateway configuration.
}

// GatewayConfiguration is the gateway configuration
// Type: GatewayConfigurationType
// Namespace: http://www.vmware.com/vcloud/v1.5
// Description: Gateway Configuration.
// Since: 5.1
type GatewayConfiguration struct {
	Xmlns string `xml:"xmlns,attr,omitempty"`
	// Elements
	BackwardCompatibilityMode       bool               `xml:"BackwardCompatibilityMode,omitempty"`       // Compatibility mode. Default is false. If set to true, will allow users to write firewall rules in the old 1.5 format. The new format does not require to use direction in firewall rules. Also, for firewall rules to allow NAT traffic the filter is applied on the original IP addresses. Once set to true cannot be reverted back to false.
	GatewayBackingConfig            string             `xml:"GatewayBackingConfig"`                      // Configuration of the vShield edge VM for this gateway. One of: compact, full.
	GatewayInterfaces               *GatewayInterfaces `xml:"GatewayInterfaces"`                         // List of Gateway interfaces.
	EdgeGatewayServiceConfiguration *GatewayFeatures   `xml:"EdgeGatewayServiceConfiguration,omitempty"` // Represents Gateway Features.
	HaEnabled                       bool               `xml:"HaEnabled,omitempty"`                       // True if this gateway is highly available. (Requires two vShield edge VMs.)
	AdvancedNetworkingEnabled       bool               `xml:"AdvancedNetworkingEnabled,omitempty"`       // True if the gateway uses advanced networking
	DistributedRoutingEnabled       bool               `xml:"DistributedRoutingEnabled,omitempty"`       // True if gateway is attached to a Distributed Logical Router
	UseDefaultRouteForDNSRelay      bool               `xml:"UseDefaultRouteForDnsRelay,omitempty"`      // True if the default gateway on the external network selected for default route should be used as the DNS relay.
}

// GatewayInterfaces is a list of Gateway Interfaces.
// Type: GatewayInterfacesType
// Namespace: http://www.vmware.com/vcloud/v1.5
// Description: A list of Gateway Interfaces.
// Since: 5.1
type GatewayInterfaces struct {
	GatewayInterface []*GatewayInterface `xml:"GatewayInterface"` // Gateway Interface.
}

// GatewayInterface is a gateway interface configuration.
// Type: GatewayInterfaceType
// Namespace: http://www.vmware.com/vcloud/v1.5
// Description: Gateway Interface configuration.
// Since: 5.1
type GatewayInterface struct {
	Name                string               `xml:"Name,omitempty"`                // Internally generated name for the Gateway Interface.
	DisplayName         string               `xml:"DisplayName,omitempty"`         // Gateway Interface display name.
	Network             *Reference           `xml:"Network"`                       // A reference to the network connected to the gateway interface.
	InterfaceType       string               `xml:"InterfaceType"`                 // The type of interface: One of: Uplink, Internal
	SubnetParticipation *SubnetParticipation `xml:"SubnetParticipation,omitempty"` // IP allocation per subnet.
	ApplyRateLimit      bool                 `xml:"ApplyRateLimit,omitempty"`      // True if rate limiting is applied on this interface.
	InRateLimit         float64              `xml:"InRateLimit,omitempty"`         // Incoming rate limit expressed as Gbps.
	OutRateLimit        float64              `xml:"OutRateLimit,omitempty"`        // Outgoing rate limit expressed as Gbps.
	UseForDefaultRoute  bool                 `xml:"UseForDefaultRoute,omitempty"`  // True if this network is default route for the gateway.
}

// SubnetParticipation allows to chose which subnets a gateway can be a part of
// Type: SubnetParticipationType
// Namespace: http://www.vmware.com/vcloud/v1.5
// Description: Allows to chose which subnets a gateway can be part of
// Since: 5.1
type SubnetParticipation struct {
	Gateway   string    `xml:"Gateway"`             // Gateway for subnet
	IPAddress string    `xml:"IpAddress,omitempty"` // Ip Address to be assigned. Keep empty or omit element for auto assignment
	IPRanges  *IPRanges `xml:"IpRanges,omitempty"`  // Range of IP addresses available for external interfaces.
	Netmask   string    `xml:"Netmask"`             // Netmask for the subnet
}

type EdgeGatewayServiceConfiguration struct {
	XMLName                xml.Name                `xml:"EdgeGatewayServiceConfiguration"`
	Xmlns                  string                  `xml:"xmlns,attr,omitempty"`
	GatewayDhcpService     *GatewayDhcpService     `xml:"GatewayDhcpService,omitempty"`
	FirewallService        *FirewallService        `xml:"FirewallService,omitempty"`
	NatService             *NatService             `xml:"NatService,omitempty"`
	GatewayIpsecVpnService *GatewayIpsecVpnService `xml:"GatewayIpsecVpnService,omitempty"` // Substitute for NetworkService. Gateway Ipsec VPN service settings
}

// GatewayFeatures represents edge gateway services.
// Element: EdgeGatewayServiceConfiguration
// Type: GatewayFeaturesType
// Namespace: http://www.vmware.com/vcloud/v1.5
// Description: Represents edge gateway services.
// Since: 5.1
type GatewayFeatures struct {
	XMLName                xml.Name
	Xmlns                  string                  `xml:"xmlns,attr,omitempty"`
	FirewallService        *FirewallService        `xml:"FirewallService,omitempty"`        // Substitute for NetworkService. Firewall service settings
	NatService             *NatService             `xml:"NatService,omitempty"`             // Substitute for NetworkService. NAT service settings
	GatewayDhcpService     *GatewayDhcpService     `xml:"GatewayDhcpService,omitempty"`     // Substitute for NetworkService. Gateway DHCP service settings
	GatewayIpsecVpnService *GatewayIpsecVpnService `xml:"GatewayIpsecVpnService,omitempty"` // Substitute for NetworkService. Gateway Ipsec VPN service settings
	StaticRoutingService   *StaticRoutingService   `xml:"StaticRoutingService,omitempty"`   // Substitute for NetworkService. Static Routing service settings
}

// StaticRoutingService represents Static Routing network service.
// Type: StaticRoutingServiceType
// Namespace: http://www.vmware.com/vcloud/v1.5
// Description: Represents Static Routing network service.
// Since: 1.5
type StaticRoutingService struct {
	IsEnabled   bool         `xml:"IsEnabled"`             // Enable or disable the service using this flag
	StaticRoute *StaticRoute `xml:"StaticRoute,omitempty"` // Details of each Static Route.
}

// StaticRoute represents a static route entry
// Type: StaticRouteType
// Namespace: http://www.vmware.com/vcloud/v1.5
// Description:
// Since:
type StaticRoute struct {
	Name             string     `xml:"Name"`                       // Name for the static route.
	Network          string     `xml:"Network"`                    // Network specification in CIDR.
	NextHopIP        string     `xml:"NextHopIp"`                  // IP Address of Next Hop router/gateway.
	Interface        string     `xml:"Interface,omitempty"`        // Interface to use for static routing. Internal and External are the supported values.
	GatewayInterface *Reference `xml:"GatewayInterface,omitempty"` // Gateway interface to which static route is bound.
}

// LBMonitor defines health check parameters for a particular type of network traffic
// Reference: vCloud Director API for NSX Programming Guide
// https://code.vmware.com/docs/6900/vcloud-director-api-for-nsx-programming-guide
type LBMonitor struct {
	XMLName    xml.Name `xml:"monitor"`
	ID         string   `xml:"monitorId,omitempty"`
	Type       string   `xml:"type"`
	Interval   int      `xml:"interval,omitempty"`
	Timeout    int      `xml:"timeout,omitempty"`
	MaxRetries int      `xml:"maxRetries,omitempty"`
	Method     string   `xml:"method,omitempty"`
	URL        string   `xml:"url,omitempty"`
	Expected   string   `xml:"expected,omitempty"`
	Name       string   `xml:"name,omitempty"`
	Send       string   `xml:"send,omitempty"`
	Receive    string   `xml:"receive,omitempty"`
	Extension  string   `xml:"extension,omitempty"`
}

type LBMonitors []LBMonitor

// LBPool represents a load balancer server pool as per "vCloud Director API for NSX Programming Guide"
// Type: LBPoolHealthCheckType
// https://code.vmware.com/docs/6900/vcloud-director-api-for-nsx-programming-guide
type LBPool struct {
	XMLName             xml.Name      `xml:"pool"`
	ID                  string        `xml:"poolId,omitempty"`
	Name                string        `xml:"name"`
	Description         string        `xml:"description,omitempty"`
	Algorithm           string        `xml:"algorithm"`
	AlgorithmParameters string        `xml:"algorithmParameters,omitempty"`
	Transparent         bool          `xml:"transparent,omitempty"`
	MonitorId           string        `xml:"monitorId,omitempty"`
	Members             LBPoolMembers `xml:"member,omitempty"`
}

type LBPools []LBPool

// LBPoolMember represents a single member inside LBPool
type LBPoolMember struct {
	ID          string `xml:"memberId,omitempty"`
	Name        string `xml:"name"`
	IpAddress   string `xml:"ipAddress"`
	Weight      int    `xml:"weight,omitempty"`
	MonitorPort int    `xml:"monitorPort,omitempty"`
	Port        int    `xml:"port"`
	MaxConn     int    `xml:"maxConn,omitempty"`
	MinConn     int    `xml:"minConn,omitempty"`
	Condition   string `xml:"condition,omitempty"`
}

type LBPoolMembers []LBPoolMember

// LBAppProfile represents a load balancer application profile as per "vCloud Director API for NSX
// Programming Guide"
<<<<<<< HEAD
// Type: LBPoolHealthCheckType
=======
>>>>>>> 070d508b
// https://code.vmware.com/docs/6900/vcloud-director-api-for-nsx-programming-guide
type LBAppProfile struct {
	XMLName                       xml.Name                  `xml:"applicationProfile"`
	ID                            string                    `xml:"applicationProfileId,omitempty"`
	Name                          string                    `xml:"name,omitempty"`
	SSLPassthrough                bool                      `xml:"sslPassthrough,omitempty"`
	Template                      string                    `xml:"template,omitempty"`
	HTTPRedirect                  *LBAppProfileHTTPRedirect `xml:"httpRedirect,omitempty"`
	Persistence                   *LBAppProfilePersistence  `xml:"persistence,omitempty"`
	InsertXForwardedForHTTPHeader bool                      `xml:"insertXForwardedFor,omitempty"`
	ServerSSLEnabled              bool                      `xml:"serverSslEnabled,omitempty"`
<<<<<<< HEAD
	// Questionable field. UI has it, but does not send it. NSX documentation has it, but it is
	// never returned, nor shown
	Expire int `xml:"expire,omitempty"`
=======
>>>>>>> 070d508b
}

type LBAppProfiles []LBAppProfile

// LBAppProfilePersistence defines persistence profile settings in LBAppProfile
type LBAppProfilePersistence struct {
	XMLName    xml.Name `xml:"persistence"`
	Method     string   `xml:"method,omitempty"`
	CookieName string   `xml:"cookieName,omitempty"`
	CookieMode string   `xml:"cookieMode,omitempty"`
<<<<<<< HEAD
=======
	Expire     int      `xml:"expire,omitempty"`
>>>>>>> 070d508b
}

// LBAppProfileHTTPRedirect defines http redirect settings in LBAppProfile
type LBAppProfileHTTPRedirect struct {
	XMLName xml.Name `xml:"httpRedirect"`
	To      string   `xml:"to,omitempty"`
}

<<<<<<< HEAD
// LBAppRule represents a load balancer application rule as per "vCloud Director API for NSX
// Programming Guide"
// https://code.vmware.com/docs/6900/vcloud-director-api-for-nsx-programming-guide
type LBAppRule struct {
	XMLName xml.Name `xml:"applicationRule"`
	ID      string   `xml:"applicationRuleId,omitempty"`
	Name    string   `xml:"name,omitempty"`
	Script  string   `xml:"script,omitempty"`
}

type LBAppRules []LBAppRule

=======
>>>>>>> 070d508b
// LoadBalancerVirtualServer represents a load balancer virtual server.
// Type: LoadBalancerVirtualServerType
// Namespace: http://www.vmware.com/vcloud/v1.5
// Description: Represents a load balancer virtual server.
// Since: 5.1
type LoadBalancerVirtualServer struct {
	IsEnabled             bool                           `xml:"IsEnabled,omitempty"`             // True if this virtual server is enabled.
	Name                  string                         `xml:"Name"`                            // Load balancer virtual server name.
	Description           string                         `xml:"Description,omitempty"`           // Load balancer virtual server description.
	Interface             *Reference                     `xml:"Interface"`                       // Gateway Interface to which Load Balancer Virtual Server is bound.
	IPAddress             string                         `xml:"IpAddress"`                       // Load balancer virtual server Ip Address.
	ServiceProfile        *LBVirtualServerServiceProfile `xml:"ServiceProfile"`                  // Load balancer virtual server service profiles.
	Logging               bool                           `xml:"Logging,omitempty"`               // Enable logging for this virtual server.
	Pool                  string                         `xml:"Pool"`                            // Name of Load balancer pool associated with this virtual server.
	LoadBalancerTemplates *VendorTemplate                `xml:"LoadBalancerTemplates,omitempty"` // Service template related attributes.
}

// LBVirtualServerServiceProfile represents service profile for a load balancing virtual server.
// Type: LBVirtualServerServiceProfileType
// Namespace: http://www.vmware.com/vcloud/v1.5
// Description: Represents service profile for a load balancing virtual server.
// Since: 5.1
type LBVirtualServerServiceProfile struct {
	IsEnabled   bool           `xml:"IsEnabled,omitempty"`   // True if this service profile is enabled.
	Protocol    string         `xml:"Protocol"`              // Load balancer Protocol type. One of: HTTP, HTTPS, TCP.
	Port        string         `xml:"Port"`                  // Port for this service profile.
	Persistence *LBPersistence `xml:"Persistence,omitempty"` // Persistence type for service profile.
}

// LBPersistence represents persistence type for a load balancer service profile.
// Type: LBPersistenceType
// Namespace: http://www.vmware.com/vcloud/v1.5
// Description: Represents persistence type for a load balancer service profile.
// Since: 5.1
type LBPersistence struct {
	Method     string `xml:"Method"`               // Persistence method. One of: COOKIE, SSL_SESSION_ID.
	CookieName string `xml:"CookieName,omitempty"` // Cookie name when persistence method is COOKIE.
	CookieMode string `xml:"CookieMode,omitempty"` // Cookie Mode. One of: INSERT, PREFIX, APP.
}

// VendorTemplate is information about a vendor service template. This is optional.
// Type: VendorTemplateType
// Namespace: http://www.vmware.com/vcloud/v1.5
// Description: Information about a vendor service template. This is optional.
// Since: 5.1
type VendorTemplate struct {
	Name string `xml:"Name"` // Name of the vendor template. This is required.
	ID   string `xml:"Id"`   // ID of the vendor template. This is required.
}

// GatewayIpsecVpnService represents gateway IPsec VPN service.
// Type: GatewayIpsecVpnServiceType
// Namespace: http://www.vmware.com/vcloud/v1.5
// Description: Represents gateway IPsec VPN service.
// Since: 5.1
type GatewayIpsecVpnService struct {
	IsEnabled bool                     `xml:"IsEnabled"`          // Enable or disable the service using this flag
	Endpoint  *GatewayIpsecVpnEndpoint `xml:"Endpoint,omitempty"` // List of IPSec VPN Service Endpoints.
	Tunnel    []*GatewayIpsecVpnTunnel `xml:"Tunnel"`             // List of IPSec VPN tunnels.
}

// GatewayIpsecVpnEndpoint represents an IPSec VPN endpoint.
// Type: GatewayIpsecVpnEndpointType
// Namespace: http://www.vmware.com/vcloud/v1.5
// Description: Represents an IPSec VPN endpoint.
// Since: 5.1
type GatewayIpsecVpnEndpoint struct {
	Network  *Reference `xml:"Network"`            // External network reference.
	PublicIP string     `xml:"PublicIp,omitempty"` // Public IP for IPSec endpoint.
}

// GatewayIpsecVpnTunnel represents an IPSec VPN tunnel.
// Type: GatewayIpsecVpnTunnelType
// Namespace: http://www.vmware.com/vcloud/v1.5
// Description: Represents an IPSec VPN tunnel.
// Since: 5.1
type GatewayIpsecVpnTunnel struct {
	Name        string `xml:"Name"`                  // The name of the tunnel.
	Description string `xml:"Description,omitempty"` // A description of the tunnel.
	// TODO: Fix this in a better way
	IpsecVpnThirdPartyPeer *IpsecVpnThirdPartyPeer `xml:"IpsecVpnThirdPartyPeer,omitempty"` // Details about the peer network.
	IpsecVpnLocalPeer      *IpsecVpnLocalPeer      `xml:"IpsecVpnLocalPeer"`                // Details about the local peer network.
	PeerIPAddress          string                  `xml:"PeerIpAddress"`                    // IP address of the peer endpoint.
	PeerID                 string                  `xml:"PeerId"`                           // Id for the peer end point
	LocalIPAddress         string                  `xml:"LocalIpAddress"`                   // Address of the local network.
	LocalID                string                  `xml:"LocalId"`                          // Id for local end point
	LocalSubnet            []*IpsecVpnSubnet       `xml:"LocalSubnet"`                      // List of local subnets in the tunnel.
	PeerSubnet             []*IpsecVpnSubnet       `xml:"PeerSubnet"`                       // List of peer subnets in the tunnel.
	SharedSecret           string                  `xml:"SharedSecret"`                     // Shared secret used for authentication.
	SharedSecretEncrypted  bool                    `xml:"SharedSecretEncrypted,omitempty"`  // True if shared secret is encrypted.
	EncryptionProtocol     string                  `xml:"EncryptionProtocol"`               // Encryption protocol to be used. One of: AES, AES256, TRIPLEDES
	Mtu                    int                     `xml:"Mtu"`                              // MTU for the tunnel.
	IsEnabled              bool                    `xml:"IsEnabled,omitempty"`              // True if the tunnel is enabled.
	IsOperational          bool                    `xml:"IsOperational,omitempty"`          // True if the tunnel is operational.
	ErrorDetails           string                  `xml:"ErrorDetails,omitempty"`           // Error details of the tunnel.
}

// IpsecVpnThirdPartyPeer represents details about a peer network
type IpsecVpnThirdPartyPeer struct {
	PeerID string `xml:"PeerId,omitempty"` // Id for the peer end point
}

// IpsecVpnThirdPartyPeer represents details about a peer network
type IpsecVpnLocalPeer struct {
	ID   string `xml:"Id"`   // Id for the peer end point
	Name string `xml:"Name"` // Name for the peer
}

// IpsecVpnSubnet represents subnet details.
// Type: IpsecVpnSubnetType
// Namespace: http://www.vmware.com/vcloud/v1.5
// Description: Represents subnet details.
// Since: 5.1
type IpsecVpnSubnet struct {
	Name    string `xml:"Name"`    // Gateway Name.
	Gateway string `xml:"Gateway"` // Subnet Gateway.
	Netmask string `xml:"Netmask"` // Subnet Netmask.
}

// GatewayDhcpService represents Gateway DHCP service.
// Type: GatewayDhcpServiceType
// Namespace: http://www.vmware.com/vcloud/v1.5
// Description: Represents Gateway DHCP service.
// Since: 5.1
type GatewayDhcpService struct {
	IsEnabled bool               `xml:"IsEnabled,omitempty"` // Enable or disable the service using this flag
	Pool      []*DhcpPoolService `xml:"Pool,omitempty"`      // A DHCP pool.
}

// DhcpPoolService represents DHCP pool service.
// Type: DhcpPoolServiceType
// Namespace: http://www.vmware.com/vcloud/v1.5
// Description: Represents DHCP pool service.
// Since: 5.1
type DhcpPoolService struct {
	IsEnabled        bool       `xml:"IsEnabled,omitempty"`        // True if this DHCP Pool is enabled.
	Network          *Reference `xml:"Network"`                    // Org vDC network to which the DHCP range is applicable.
	DefaultLeaseTime int        `xml:"DefaultLeaseTime,omitempty"` // Default lease period for DHCP range.
	MaxLeaseTime     int        `xml:"MaxLeaseTime"`               // Maximum lease period for DHCP range.
	LowIPAddress     string     `xml:"LowIpAddress"`               // Low IP address in DHCP range.
	HighIPAddress    string     `xml:"HighIpAddress"`              // High IP address in DHCP range.
}

// VMSelection represents details of an vm+nic+iptype selection.
// Type: VmSelectionType
// Namespace: http://www.vmware.com/vcloud/v1.5
// Description: Represents details of an vm+nic+iptype selection.
// Since: 5.1
type VMSelection struct {
	VAppScopedVMID string `xml:"VAppScopedVmId"` // VAppScopedVmId of VM to which this rule applies.
	VMNicID        int    `xml:"VmNicId"`        // VM NIC ID to which this rule applies.
	IPType         string `xml:"IpType"`         // The value can be one of:- assigned: assigned internal IP be automatically choosen. NAT: NATed external IP will be automatically choosen.
}

// FirewallRuleProtocols flags for a network protocol in a firewall rule
// Type: FirewallRuleType/Protocols
// Namespace: http://www.vmware.com/vcloud/v1.5
// Description:
// Since:
type FirewallRuleProtocols struct {
	ICMP bool `xml:"Icmp,omitempty"` // True if the rule applies to the ICMP protocol.
	Any  bool `xml:"Any,omitempty"`  // True if the rule applies to any protocol.
	TCP  bool `xml:"Tcp,omitempty"`  // True if the rule applies to the TCP protocol.
	UDP  bool `xml:"Udp,omitempty"`  // True if the rule applies to the UDP protocol.
	// FIXME: this is supposed to extend protocol support to all the VSM supported protocols
	// Other string `xml:"Other,omitempty"` //	Any other protocol supported by vShield Manager
}

// FirewallRule represents a firewall rule
// Type: FirewallRuleType
// Namespace: http://www.vmware.com/vcloud/v1.5
// Description: Represents a firewall rule.
// Since: 0.9
type FirewallRule struct {
	ID                   string                 `xml:"Id,omitempty"`                   // Firewall rule identifier.
	IsEnabled            bool                   `xml:"IsEnabled"`                      // Used to enable or disable the firewall rule. Default value is true.
	MatchOnTranslate     bool                   `xml:"MatchOnTranslate"`               // For DNATed traffic, match the firewall rules only after the destination IP is translated.
	Description          string                 `xml:"Description,omitempty"`          // A description of the rule.
	Policy               string                 `xml:"Policy,omitempty"`               // One of: drop (drop packets that match the rule), allow (allow packets that match the rule to pass through the firewall)
	Protocols            *FirewallRuleProtocols `xml:"Protocols,omitempty"`            // Specify the protocols to which the rule should be applied.
	IcmpSubType          string                 `xml:"IcmpSubType,omitempty"`          // ICMP subtype. One of: address-mask-request, address-mask-reply, destination-unreachable, echo-request, echo-reply, parameter-problem, redirect, router-advertisement, router-solicitation, source-quench, time-exceeded, timestamp-request, timestamp-reply, any.
	Port                 int                    `xml:"Port,omitempty"`                 // The port to which this rule applies. A value of -1 matches any port.
	DestinationPortRange string                 `xml:"DestinationPortRange,omitempty"` // Destination port range to which this rule applies.
	DestinationIP        string                 `xml:"DestinationIp,omitempty"`        // Destination IP address to which the rule applies. A value of Any matches any IP address.
	DestinationVM        *VMSelection           `xml:"DestinationVm,omitempty"`        // Details of the destination VM
	SourcePort           int                    `xml:"SourcePort,omitempty"`           // Destination port to which this rule applies. A value of -1 matches any port.
	SourcePortRange      string                 `xml:"SourcePortRange,omitempty"`      // Source port range to which this rule applies.
	SourceIP             string                 `xml:"SourceIp,omitempty"`             // Source IP address to which the rule applies. A value of Any matches any IP address.
	SourceVM             *VMSelection           `xml:"SourceVm,omitempty"`             // Details of the source Vm
	Direction            string                 `xml:"Direction,omitempty"`            // Direction of traffic to which rule applies. One of: in (rule applies to incoming traffic. This is the default value), out (rule applies to outgoing traffic).
	EnableLogging        bool                   `xml:"EnableLogging"`                  // Used to enable or disable firewall rule logging. Default value is false.
}

// FirewallService represent a network firewall service.
// Type: FirewallServiceType
// Namespace: http://www.vmware.com/vcloud/v1.5
// Description: Represents a network firewall service.
// Since:
type FirewallService struct {
	IsEnabled        bool            `xml:"IsEnabled"`               // Enable or disable the service using this flag
	DefaultAction    string          `xml:"DefaultAction,omitempty"` // Default action of the firewall. One of: drop (Default. Drop packets that match the rule.), allow (Allow packets that match the rule to pass through the firewall)
	LogDefaultAction bool            `xml:"LogDefaultAction"`        // Flag to enable logging for default action. Default value is false.
	FirewallRule     []*FirewallRule `xml:"FirewallRule,omitempty"`  //	A firewall rule.
}

// NatService represents a NAT network service.
// Type: NatServiceType
// Namespace: http://www.vmware.com/vcloud/v1.5
// Description: Represents a NAT network service.
// Since:
type NatService struct {
	Xmlns string `xml:"xmlns,attr,omitempty"`
	// Elements
	IsEnabled  bool       `xml:"IsEnabled"`            // Enable or disable the service using this flag
	NatType    string     `xml:"NatType,omitempty"`    // One of: ipTranslation (use IP translation), portForwarding (use port forwarding)
	Policy     string     `xml:"Policy,omitempty"`     // One of: allowTraffic (Allow all traffic), allowTrafficIn (Allow inbound traffic only)
	NatRule    []*NatRule `xml:"NatRule,omitempty"`    // A NAT rule.
	ExternalIP string     `xml:"ExternalIp,omitempty"` // External IP address for rule.
}

// NatRule represents a NAT rule.
// Type: NatRuleType
// Namespace: http://www.vmware.com/vcloud/v1.5
// Description: Represents a NAT rule.
// Since: 0.9
type NatRule struct {
	Xmlns string `xml:"xmlns,attr,omitempty"`
	// Elements
	Description        string                 `xml:"Description,omitempty"`        // A description of the rule.
	RuleType           string                 `xml:"RuleType,omitempty"`           // Type of NAT rule. One of: SNAT (source NAT), DNAT (destination NAT)
	IsEnabled          bool                   `xml:"IsEnabled"`                    // Used to enable or disable the firewall rule. Default value is true.
	ID                 string                 `xml:"Id,omitempty"`                 // Firewall rule identifier.
	GatewayNatRule     *GatewayNatRule        `xml:"GatewayNatRule,omitempty"`     // Defines SNAT and DNAT types.
	OneToOneBasicRule  *NatOneToOneBasicRule  `xml:"OneToOneBasicRule,omitempty"`  // Maps one internal IP address to one external IP address.
	OneToOneVMRule     *NatOneToOneVMRule     `xml:"OneToOneVmRule,omitempty"`     // Maps one VM NIC to one external IP addresses.
	PortForwardingRule *NatPortForwardingRule `xml:"PortForwardingRule,omitempty"` // Port forwarding internal to external IP addresses.
	VMRule             *NatVMRule             `xml:"VmRule,omitempty"`             // Port forwarding VM NIC to external IP addresses.
}

// GatewayNatRule represents the SNAT and DNAT rules.
// Type: GatewayNatRuleType represents the SNAT and DNAT rules.
// Namespace: http://www.vmware.com/vcloud/v1.5
// Description: Represents the SNAT and DNAT rules.
// Since: 5.1
type GatewayNatRule struct {
	Xmlns string `xml:"xmlns,attr,omitempty"`
	// Elements
	Interface      *Reference `xml:"Interface,omitempty"`      // Interface to which rule is applied.
	OriginalIP     string     `xml:"OriginalIp"`               // Original IP for rule.
	OriginalPort   string     `xml:"OriginalPort,omitempty"`   // Original port for rule.
	TranslatedIP   string     `xml:"TranslatedIp"`             // Translated IP for rule.
	TranslatedPort string     `xml:"TranslatedPort,omitempty"` // Translated port for rule.
	Protocol       string     `xml:"Protocol,omitempty"`       // Protocol for rule.
	IcmpSubType    string     `xml:"IcmpSubType,omitempty"`    // ICMP subtype. One of: address-mask-request, address-mask-reply, destination-unreachable, echo-request, echo-reply, parameter-problem, redirect, router-advertisement, router-solicitation, source-quench, time-exceeded, timestamp-request, timestamp-reply, any.
}

// NatOneToOneBasicRule represents the NAT basic rule for one to one mapping of internal and external IP addresses from a network.
// Type: NatOneToOneBasicRuleType
// Namespace: http://www.vmware.com/vcloud/v1.5
// Description: Represents the NAT basic rule for one to one mapping of internal and external IP addresses from a network.
// Since: 0.9
type NatOneToOneBasicRule struct {
	Xmlns string `xml:"xmlns,attr,omitempty"`
	// Elements
	MappingMode       string `xml:"MappingMode"`       // One of: automatic (map IP addresses automatically), manual (map IP addresses manually using ExternalIpAddress and InternalIpAddress)
	ExternalIPAddress string `xml:"ExternalIpAddress"` // External IP address to map.
	InternalIPAddress string `xml:"InternalIpAddress"` // Internal IP address to map.
}

// NatOneToOneVMRule represents the NAT rule for one to one mapping of VM NIC and external IP addresses from a network.
// Type: NatOneToOneVmRuleType
// Namespace: http://www.vmware.com/vcloud/v1.5
// Description: Represents the NAT rule for one to one mapping of VM NIC and external IP addresses from a network.
// Since: 0.9
type NatOneToOneVMRule struct {
	Xmlns string `xml:"xmlns,attr,omitempty"`
	// Elements
	MappingMode       string `xml:"MappingMode"`       // Mapping mode.
	ExternalIPAddress string `xml:"ExternalIpAddress"` // External IP address to map.
	VAppScopedVMID    string `xml:"VAppScopedVmId"`    // VAppScopedVmId of VM to which this rule applies.
	VMNicID           int    `xml:"VmNicId"`           // VM NIC ID to which this rule applies.
}

// NatPortForwardingRule represents the NAT rule for port forwarding between internal IP/port and external IP/port.
// Type: NatPortForwardingRuleType
// Namespace: http://www.vmware.com/vcloud/v1.5
// Description: Represents the NAT rule for port forwarding between internal IP/port and external IP/port.
// Since: 0.9
type NatPortForwardingRule struct {
	ExternalIPAddress string `xml:"ExternalIpAddress"`  // External IP address to map.
	ExternalPort      int    `xml:"ExternalPort"`       // External port to forward to.
	InternalIPAddress string `xml:"InternalIpAddress"`  // Internal IP address to map.
	InternalPort      int    `xml:"InternalPort"`       // Internal port to forward to.
	Protocol          string `xml:"Protocol,omitempty"` // Protocol to forward. One of: TCP (forward TCP packets), UDP (forward UDP packets), TCP_UDP (forward TCP and UDP packets).
}

// NatVMRule represents the NAT rule for port forwarding between VM NIC/port and external IP/port.
// Type: NatVmRuleType
// Namespace: http://www.vmware.com/vcloud/v1.5
// Description: Represents the NAT rule for port forwarding between VM NIC/port and external IP/port.
// Since: 0.9
type NatVMRule struct {
	ExternalIPAddress string `xml:"ExternalIpAddress,omitempty"` // External IP address to map.
	ExternalPort      int    `xml:"ExternalPort"`                // External port to forward to.
	VAppScopedVMID    string `xml:"VAppScopedVmId"`              // VAppScopedVmId of VM to which this rule applies.
	VMNicID           int    `xml:"VmNicId"`                     // VM NIC ID to which this rule applies.
	InternalPort      int    `xml:"InternalPort"`                // Internal port to forward to.
	Protocol          string `xml:"Protocol,omitempty"`          // Protocol to forward. One of: TCP (forward TCP packets), UDP (forward UDP packets), TCP_UDP (forward TCP and UDP packets).
}

// QueryResultEdgeGatewayRecordsType is a container for query results in records format.
// Type: QueryResultRecordsType
// Namespace: http://www.vmware.com/vcloud/v1.5
// Description: Container for query results in records format.
// Since: 1.5
type QueryResultEdgeGatewayRecordsType struct {
	// Attributes
	HREF     string  `xml:"href,attr,omitempty"`     // The URI of the entity.
	Type     string  `xml:"type,attr,omitempty"`     // The MIME type of the entity.
	Name     string  `xml:"name,attr,omitempty"`     // The name of the entity.
	Page     int     `xml:"page,attr,omitempty"`     // Page of the result set that this container holds. The first page is page number 1.
	PageSize int     `xml:"pageSize,attr,omitempty"` // Page size, as a number of records or references.
	Total    float64 `xml:"total,attr,omitempty"`    // Total number of records or references in the container.
	// Elements
	Link              []*Link                             `xml:"Link,omitempty"`    // A reference to an entity or operation associated with this object.
	EdgeGatewayRecord []*QueryResultEdgeGatewayRecordType `xml:"EdgeGatewayRecord"` // A record representing a EdgeGateway result.
}

type QueryResultRecordsType struct {
	// Attributes
	HREF     string  `xml:"href,attr,omitempty"`     // The URI of the entity.
	Type     string  `xml:"type,attr,omitempty"`     // The MIME type of the entity.
	Name     string  `xml:"name,attr,omitempty"`     // The name of the entity.
	Page     int     `xml:"page,attr,omitempty"`     // Page of the result set that this container holds. The first page is page number 1.
	PageSize int     `xml:"pageSize,attr,omitempty"` // Page size, as a number of records or references.
	Total    float64 `xml:"total,attr,omitempty"`    // Total number of records or references in the container.
	// Elements
	Link                            []*Link                                           `xml:"Link,omitempty"`                  // A reference to an entity or operation associated with this object.
	EdgeGatewayRecord               []*QueryResultEdgeGatewayRecordType               `xml:"EdgeGatewayRecord"`               // A record representing a EdgeGateway result.
	VMRecord                        []*QueryResultVMRecordType                        `xml:"VMRecord"`                        // A record representing a VM result.
	AdminVMRecord                   []*QueryResultVMRecordType                        `xml:"AdminVMRecord"`                   // A record representing a Admin VM result.
	VAppRecord                      []*QueryResultVAppRecordType                      `xml:"VAppRecord"`                      // A record representing a VApp result.
	OrgVdcStorageProfileRecord      []*QueryResultOrgVdcStorageProfileRecordType      `xml:"OrgVdcStorageProfileRecord"`      // A record representing storage profiles
	MediaRecord                     []*MediaRecordType                                `xml:"MediaRecord"`                     // A record representing media
	AdminMediaRecord                []*MediaRecordType                                `xml:"AdminMediaRecord"`                // A record representing Admin media
	VMWProviderVdcRecord            []*QueryResultVMWProviderVdcRecordType            `xml:"VMWProviderVdcRecord"`            // A record representing a Provider VDC result.
	ProviderVdcStorageProfileRecord []*QueryResultProviderVdcStorageProfileRecordType `xml:"ProviderVdcStorageProfileRecord"` // A record representing a Provider VDC storage profile result
	NetworkPoolRecord               []*QueryResultNetworkPoolRecordType               `xml:"NetworkPoolRecord"`               // A record representing a network pool
	DiskRecord                      []*DiskRecordType                                 `xml:"DiskRecord"`                      // A record representing a independent Disk.
	AdminDiskRecord                 []*DiskRecordType                                 `xml:"AdminDiskRecord"`                 // A record representing a independent Disk.
	VirtualCenterRecord             []*QueryResultVirtualCenterRecordType             `xml:"VirtualCenterRecord"`             // A record representing a vSphere server
	PortGroupRecord                 []*PortGroupRecordType                            `xml:"PortgroupRecord"`                 // A record representing a port group
	OrgVdcNetworkRecord             []*QueryResultOrgVdcNetworkRecordType             `xml:"OrgVdcNetworkRecord"`             // A record representing a org VDC network
}

// QueryResultEdgeGatewayRecordType represents an edge gateway record as query result.
type QueryResultEdgeGatewayRecordType struct {
	// Attributes
	HREF                string `xml:"href,attr,omitempty"`                // The URI of the entity.
	Type                string `xml:"type,attr,omitempty"`                // The MIME type of the entity.
	Name                string `xml:"name,attr,omitempty"`                // EdgeGateway name.
	Vdc                 string `xml:"vdc,attr,omitempty"`                 // VDC Reference or ID
	NumberOfExtNetworks int    `xml:"numberOfExtNetworks,attr,omitempty"` // Number of external networks connected to the edgeGateway.	Yes	Yes
	NumberOfOrgNetworks int    `xml:"numberOfOrgNetworks,attr,omitempty"` // Number of org VDC networks connected to the edgeGateway	Yes	Yes
	IsBusy              bool   `xml:"isBusy,attr"`                        // True if this Edge Gateway is busy.	Yes	Yes
	GatewayStatus       string `xml:"gatewayStatus,attr,omitempty"`       //
	HaStatus            string `xml:"haStatus,attr,omitempty"`            // High Availability Status of the edgeGateway	Yes	Yes
}

// QueryResultVMRecordType represents a VM record as query result.
type QueryResultVMRecordType struct {
	// Attributes
	HREF                    string `xml:"href,attr,omitempty"`       // The URI of the entity.
	Name                    string `xml:"name,attr,omitempty"`       // VM name.
	Deployed                bool   `xml:"isDeployed,attr,omitempty"` // True if the virtual machine is deployed.
	Status                  string `xml:"status,attr,omitempty"`
	Busy                    bool   `xml:"isBusy,attr,omitempty"`
	Deleted                 bool   `xml:"isDeleted,attr,omitempty"`
	MaintenanceMode         bool   `xml:"isInMaintenanceMode,attr,omitempty"`
	Published               bool   `xml:"isPublished,attr,omitempty"`
	VAppTemplate            bool   `xml:"isVAppTemplate,attr,omitempty"`
	VdcEnabled              bool   `xml:"isVdcEnabled,attr,omitempty"`
	VdcHREF                 string `xml:"vdc,attr,omitempty"`
	VAppParentHREF          string `xml:"container,attr,omitempty"`
	VAppParentName          string `xml:"containerName,attr,omitempty"`
	HardwareVersion         int    `xml:"hardwareVersion,attr,omitempty"`
	HighestSupportedVersion int    `xml:"pvdcHighestSupportedHardwareVersion,attr,omitempty"`
	VmToolsVersion          string `xml:"vmToolsVersion,attr,omitempty"`
	GuestOS                 string `xml:"guestOs,attr,omitempty"`
	MemoryMB                int    `xml:"memoryMB,attr,omitempty"`
	Cpus                    int    `xml:"numberOfCpus,attr,omitempty"`
	StorageProfileName      string `xml:"storageProfileName,attr,omitempty"`
	NetworkName             string `xml:"networkName,attr,omitempty"`
	TaskHREF                string `xml:"task,attr,omitempty"`
	TaskStatusName          string `xml:"taskStatusName,attr,omitempty"`
	TaskDetails             string `xml:"taskDetails,attr,omitempty"`
	TaskStatus              string `xml:"TaskStatus,attr,omitempty"`
}

// QueryResultVAppRecordType represents a VM record as query result.
type QueryResultVAppRecordType struct {
	// Attributes
	HREF                    string `xml:"href,attr,omitempty"`         // The URI of the entity.
	Name                    string `xml:"name,attr"`                   // The name of the entity.
	CreationDate            string `xml:"creationDate,attr,omitempty"` // Creation date/time of the vApp.
	Busy                    bool   `xml:"isBusy,attr,omitempty"`
	Deployed                bool   `xml:"isDeployed,attr,omitempty"` // True if the vApp is deployed.
	Enabled                 bool   `xml:"isEnabled,attr,omitempty"`
	Expired                 bool   `xml:"isExpired,attr,omitempty"`
	MaintenanceMode         bool   `xml:"isInMaintenanceMode,attr,omitempty"`
	Public                  bool   `xml:"isPublic,attr,omitempty"`
	OwnerName               string `xml:"ownerName,attr,omitempty"`
	Status                  string `xml:"status,attr,omitempty"`
	VdcHREF                 string `xml:"vdc,attr,omitempty"`
	VdcName                 string `xml:"vdcName,attr,omitempty"`
	NumberOfVMs             int    `xml:"numberOfVMs,attr,omitempty"`
	NumberOfCPUs            int    `xml:"numberOfCpus,attr,omitempty"`
	CpuAllocationMhz        int    `xml:"cpuAllocationMhz,attr,omitempty"`
	CpuAllocationInMhz      int    `xml:"cpuAllocationInMhz,attr,omitempty"`
	StorageKB               int    `xml:"storageKB,attr,omitempty"`
	MemoryAllocationMB      int    `xml:"memoryAllocationMB,attr,omitempty"`
	AutoDeleteNotified      bool   `xml:"isAutoDeleteNotified,attr,omitempty"`
	AutoUndeployNotified    bool   `xml:"isAutoUndeployNotified,attr,omitempty"`
	VdcEnabled              bool   `xml:"isVdcEnabled,attr,omitempty"`
	HonorBootOrder          bool   `xml:"honorBookOrder,attr,omitempty"`
	HighestSupportedVersion int    `xml:"pvdcHighestSupportedHardwareVersion,attr,omitempty"`
	LowestHardwareVersion   int    `xml:"lowestHardwareVersionInVApp,attr,omitempty"`
	TaskHREF                string `xml:"task,attr,omitempty"`
	TaskStatusName          string `xml:"taskStatusName,attr,omitempty"`
	TaskStatus              string `xml:"TaskStatus,attr,omitempty"`
	TaskDetails             string `xml:"taskDetails,attr,omitempty"`
}

// QueryResultOrgVdcStorageProfileRecordType represents a storage
// profile as query result.
type QueryResultOrgVdcStorageProfileRecordType struct {
	// Attributes
	HREF                    string `xml:"href,attr,omitempty"` // The URI of the entity.
	Name                    string `xml:"name,attr,omitempty"` // Storage Profile name.
	VdcHREF                 string `xml:"vdc,attr,omitempty"`
	VdcName                 string `xml:"vdcName,attr,omitempty"`
	IsDefaultStorageProfile bool   `xml:"isDefaultStorageProfile,attr,omitempty"`
	IsEnabled               bool   `xml:"isEnabled,attr,omitempty"`
	IsVdcBusy               bool   `xml:"isVdcBusy,attr,omitempty"`
	NumberOfConditions      int    `xml:"numberOfConditions,attr,omitempty"`
	StorageUsedMB           int    `xml:"storageUsedMB,attr,omitempty"`
	StorageLimitMB          int    `xml:"storageLimitMB,attr,omitempty"`
}

// QueryResultVMWProviderVdcRecordType represents a Provider VDC as query result.
type QueryResultVMWProviderVdcRecordType struct {
	// Attributes
	HREF                    string `xml:"href,attr,omitempty"` // The URI of the entity.
	Name                    string `xml:"name,attr,omitempty"` // Provider VDC name.
	Status                  string `xml:"status,attr,omitempty"`
	IsBusy                  bool   `xml:"isBusy,attr,omitempty"`
	IsDeleted               bool   `xml:"isDeleted,attr,omitempty"`
	IsEnabled               bool   `xml:"isEnabled,attr,omitempty"`
	CpuAllocationMhz        int    `xml:"cpuAllocationMhz,attr,omitempty"`
	CpuLimitMhz             int    `xml:"cpuLimitMhz,attr,omitempty"`
	CpuUsedMhz              int    `xml:"cpuUsedMhz,attr,omitempty"`
	NumberOfDatastores      int    `xml:"numberOfDatastores,attr,omitempty"`
	NumberOfStorageProfiles int    `xml:"numberOfStorageProfiles,attr,omitempty"`
	NumberOfVdcs            int    `xml:"numberOfVdcs,attr,omitempty"`
	MemoryAllocationMB      int64  `xml:"memoryAllocationMB,attr,omitempty"`
	MemoryLimitMB           int64  `xml:"memoryLimitMB,attr,omitempty"`
	MemoryUsedMB            int64  `xml:"memoryUsedMB,attr,omitempty"`
	StorageAllocationMB     int64  `xml:"storageAllocationMB,attr,omitempty"`
	StorageLimitMB          int64  `xml:"storageLimitMB,attr,omitempty"`
	StorageUsedMB           int64  `xml:"storageUsedMB,attr,omitempty"`
	CpuOverheadMhz          int64  `xml:"cpuOverheadMhz,attr,omitempty"`
	StorageOverheadMB       int64  `xml:"storageOverheadMB,attr,omitempty"`
	MemoryOverheadMB        int64  `xml:"memoryOverheadMB,attr,omitempty"`
}

// QueryResultProviderVdcStorageProfileRecordType represents a Provider VDC storage profile as query result.
type QueryResultProviderVdcStorageProfileRecordType struct {
	// Attributes
	HREF                 string `xml:"href,attr,omitempty"` // The URI of the entity.
	Name                 string `xml:"name,attr,omitempty"` // Provider VDC Storage Profile name.
	ProviderVdcHREF      string `xml:"providerVdc,attr,omitempty"`
	VcHREF               string `xml:"vc,attr,omitempty"`
	StorageProfileMoref  string `xml:"storageProfileMoref,attr,omitempty"`
	IsEnabled            bool   `xml:"isEnabled,attr,omitempty"`
	StorageProvisionedMB int64  `xml:"storageProvisionedMB,attr,omitempty"`
	StorageRequestedMB   int64  `xml:"storageRequestedMB,attr,omitempty"`
	StorageTotalMB       int64  `xml:"storageTotalMB,attr,omitempty"`
	StorageUsedMB        int64  `xml:"storageUsedMB,attr,omitempty"`
	NumberOfConditions   int    `xml:"numberOfConditions,attr,omitempty"`
}

// QueryResultNetworkPoolRecordType represents a network pool as query result.
type QueryResultNetworkPoolRecordType struct {
	// Attributes
	HREF            string `xml:"href,attr,omitempty"` // The URI of the entity.
	Name            string `xml:"name,attr,omitempty"` // Network pool name.
	IsBusy          bool   `xml:"isBusy,attr,omitempty"`
	NetworkPoolType int    `xml:"networkPoolType,attr,omitempty"`
}

// Type: QueryResultVirtualCenterRecordType
// Namespace: http://www.vmware.com/vcloud/v1.5
// https://vdc-repo.vmware.com/vmwb-repository/dcr-public/7a028e78-bd37-4a6a-8298-9c26c7eeb9aa/09142237-dd46-4dee-8326-e07212fb63a8/doc/doc/types/QueryResultVirtualCenterRecordType.html
// Description: Type for a single virtualCenter query result in records format.
// Since: 1.5
type QueryResultVirtualCenterRecordType struct {
	HREF          string `xml:"href,attr,omitempty"`
	Name          string `xml:"name,attr,omitempty"`
	IsBusy        bool   `xml:"isBusy,attr,omitempty"`
	IsEnabled     bool   `xml:"isEnabled,attr,omitempty"`
	IsSupported   bool   `xml:"isSupported,attr,omitempty"`
	ListenerState string `xml:"listenerState,attr,omitempty"`
	Status        string `xml:"stats,attr,omitempty"`
	Url           string `xml:"url,attr,omitempty"`
	UserName      string `xml:"userName,attr,omitempty"`
	VcVersion     string `xml:"vcVersion,attr,omitempty"`
	UUID          string `xml:"uuid,attr,omitempty"`
	VsmIP         string `xml:"vsmIP,attr,omitempty"`
}

// Namespace: http://www.vmware.com/vcloud/v1.5
// Retrieve a list of extension objects and operations.
// Since: 1.0
type Extension struct {
	Link LinkList `xml:"Link,omitempty"` // A reference to an entity or operation associated with this object.
}

type ExternalNetworkReferences struct {
	ExternalNetworkReference []*ExternalNetworkReference `xml:"ExternalNetworkReference,omitempty"` // A reference to an entity or operation associated with this object.
}

type ExternalNetworkReference struct {
	HREF string `xml:"href,attr"`
	Type string `xml:"type,attr,omitempty"`
	Name string `xml:"name,attr,omitempty"`
}

// Type: VimObjectRefType
// Namespace: http://www.vmware.com/vcloud/extension/v1.5
// https://vdc-repo.vmware.com/vmwb-repository/dcr-public/7a028e78-bd37-4a6a-8298-9c26c7eeb9aa/09142237-dd46-4dee-8326-e07212fb63a8/doc/doc/types/VimObjectRefsType.html
// Description: Represents the Managed Object Reference (MoRef) and the type of a vSphere object.
// Since: 0.9
type VimObjectRef struct {
	VimServerRef  *Reference `xml:"VimServerRef"`
	MoRef         string     `xml:"MoRef"`
	VimObjectType string     `xml:"VimObjectType"`
}

// Type: VimObjectRefsType
// Namespace: http://www.vmware.com/vcloud/extension/v1.5
// https://vdc-repo.vmware.com/vmwb-repository/dcr-public/7a028e78-bd37-4a6a-8298-9c26c7eeb9aa/09142237-dd46-4dee-8326-e07212fb63a8/doc/doc/types/VimObjectRefsType.html
// Description: List of VimObjectRef elements.
// Since: 0.9
type VimObjectRefs struct {
	VimObjectRef []*VimObjectRef `xml:VimObjectRef`
}

// Type: VMWExternalNetworkType
// Namespace: http://www.vmware.com/vcloud/extension/v1.5
// https://vdc-repo.vmware.com/vmwb-repository/dcr-public/7a028e78-bd37-4a6a-8298-9c26c7eeb9aa/09142237-dd46-4dee-8326-e07212fb63a8/doc/doc/types/VMWExternalNetworkType.html
// Description: External network type.
// Since: 1.0
type ExternalNetwork struct {
	XMLName          xml.Name              `xml:"VMWExternalNetwork"`
	Xmlns            string                `xml:"xmlns,attr,omitempty"`
	XmlnsVCloud      string                `xml:"xmlns:vcloud,attr,omitempty"`
	HREF             string                `xml:"href,attr,omitempty"`
	Type             string                `xml:"type,attr,omitempty"`
	ID               string                `xml:"id,attr,omitempty"`
	OperationKey     string                `xml:"operationKey,attr,omitempty"`
	Name             string                `xml:"name,attr"`
	Description      string                `xml:"vcloud:Description,omitempty"`
	Configuration    *NetworkConfiguration `xml:"Configuration,omitempty"`
	Link             []*Link               `xml:"Link,omitempty"`
	VimPortGroupRefs *VimObjectRefs        `xml:"VimPortGroupRefs,omitempty"`
	Tasks            *TasksInProgress      `xml:"Tasks,omitempty"`
	VCloudExtension  *VCloudExtension      `xml:"VCloudExtension,omitempty"`
}

// Type: MediaType
// Namespace: http://www.vmware.com/vcloud/v1.5
// https://vdc-repo.vmware.com/vmwb-repository/dcr-public/ca48e1bb-282b-4fdc-b827-649b819249ed/55142cf1-5bb8-4ab1-8d09-b84f717af5ec/doc/doc/types/MediaType.html
// Description: Represents Media image
// Since: 0.9
type Media struct {
	HREF         string           `xml:"href,attr,omitempty"`
	Type         string           `xml:"type,attr,omitempty"`
	ID           string           `xml:"id,attr,omitempty"`
	OperationKey string           `xml:"operationKey,attr,omitempty"`
	Name         string           `xml:"name,attr"`
	Status       int64            `xml:"status,attr,omitempty"`
	ImageType    string           `xml:"imageType,attr,omitempty"`
	Size         int64            `xml:"size,attr,omitempty"`
	Description  string           `xml:"Description,omitempty"`
	Files        *FilesList       `xml:"Files,omitempty"`
	Link         LinkList         `xml:"Link,omitempty"`
	Tasks        *TasksInProgress `xml:"Tasks,omitempty"`
	Owner        *Reference       `xml:"Owner,omitempty"`
	Entity       *Entity          `xml:"Entity"`
}

// Type: MediaRecord
// Namespace: http://www.vmware.com/vcloud/v1.5
// https://code.vmware.com/apis/287/vcloud#/doc/doc/operations/GET-MediasFromQuery.html
// Issue that description partly matches with what is returned
// Description: Represents Media record
// Since: 1.5
type MediaRecordType struct {
	HREF               string `xml:"href,attr,omitempty"`
	ID                 string `xml:"id,attr,omitempty"`
	Type               string `xml:"type,attr,omitempty"`
	OwnerName          string `xml:"ownerName,attr,omitempty"`
	CatalogName        string `xml:"catalogName,attr,omitempty"`
	IsPublished        bool   `xml:"isPublished,attr,omitempty"`
	Name               string `xml:"name,attr"`
	Vdc                string `xml:"vdc,attr,omitempty"`
	VdcName            string `xml:"vdcName,attr,omitempty"`
	Org                string `xml:"org,attr,omitempty"`
	CreationDate       string `xml:"creationDate,attr,omitempty"`
	IsBusy             bool   `xml:"isBusy,attr,omitempty"`
	StorageB           int64  `xml:"storageB,attr,omitempty"`
	Owner              string `xml:"owner,attr,omitempty"`
	Catalog            string `xml:"catalog,attr,omitempty"`
	CatalogItem        string `xml:"catalogItem,attr,omitempty"`
	Status             string `xml:"status,attr,omitempty"`
	StorageProfileName string `xml:"storageProfileName,attr,omitempty"`
	Version            int64  `xml:"version,attr,omitempty"`
	LastSuccessfulSync string `xml:"lastSuccessfulSync,attr,omitempty"`
	TaskStatusName     string `xml:"taskStatusName,attr,omitempty"`
	IsInCatalog        bool   `xml:"isInCatalog,attr,omitempty"`
	Task               string `xml:"task,attr,omitempty"`
	IsIso              bool   `xml:"isIso,attr,omitempty"`
	IsVdcEnabled       bool   `xml:"isVdcEnabled,attr,omitempty"`
	TaskStatus         string `xml:"taskStatus,attr,omitempty"`
	TaskDetails        string `xml:"taskDetails,attr,omitempty"`
}

// DiskCreateParams element for create independent disk
// Reference: vCloud API 30.0 - DiskCreateParamsType
// https://code.vmware.com/apis/287/vcloud?h=Director#/doc/doc/types/DiskCreateParamsType.html
type DiskCreateParams struct {
	XMLName         xml.Name         `xml:"DiskCreateParams"`
	Xmlns           string           `xml:"xmlns,attr,omitempty"`
	Disk            *Disk            `xml:"Disk"`
	Locality        *Reference       `xml:"Locality,omitempty"`
	VCloudExtension *VCloudExtension `xml:"VCloudExtension,omitempty"`
}

// Represents an independent disk
// Reference: vCloud API 30.0 - DiskType
// https://code.vmware.com/apis/287/vcloud?h=Director#/doc/doc/types/DiskType.html
type Disk struct {
	XMLName         xml.Name         `xml:"Disk"`
	Xmlns           string           `xml:"xmlns,attr,omitempty"`
	HREF            string           `xml:"href,attr,omitempty"`
	Type            string           `xml:"type,attr,omitempty"`
	Id              string           `xml:"id,attr,omitempty"`
	OperationKey    string           `xml:"operationKey,attr,omitempty"`
	Name            string           `xml:"name,attr"`
	Status          int              `xml:"status,attr,omitempty"`
	Size            int64            `xml:"size,attr"`
	Iops            *int             `xml:"iops,attr,omitempty"`
	BusType         string           `xml:"busType,attr,omitempty"`
	BusSubType      string           `xml:"busSubType,attr,omitempty"`
	Description     string           `xml:"Description,omitempty"`
	Files           *FilesList       `xml:"Files,omitempty"`
	Link            []*Link          `xml:"Link,omitempty"`
	Owner           *Owner           `xml:"Owner,omitempty"`
	StorageProfile  *Reference       `xml:"StorageProfile,omitempty"`
	Tasks           *TasksInProgress `xml:"Tasks,omitempty"`
	VCloudExtension *VCloudExtension `xml:"VCloudExtension,omitempty"`
}

// General purpose extension element
// Not related to extension services
// Reference: vCloud API 30.0 - DiskAttachOrDetachParamsType
// https://code.vmware.com/apis/287/vcloud?h=Director#/doc/doc/types/VCloudExtensionType.html
type VCloudExtension struct {
	Required bool `xml:"required,attr,omitempty"`
}

// Parameters for attaching or detaching an independent disk
// Reference: vCloud API 30.0 - DiskAttachOrDetachParamsType
// https://code.vmware.com/apis/287/vcloud?h=Director#/doc/doc/types/DiskAttachOrDetachParamsType.html
type DiskAttachOrDetachParams struct {
	XMLName         xml.Name         `xml:"DiskAttachOrDetachParams"`
	Xmlns           string           `xml:"xmlns,attr,omitempty"`
	Disk            *Reference       `xml:"Disk"`
	BusNumber       *int             `xml:"BusNumber,omitempty"`
	UnitNumber      *int             `xml:"UnitNumber,omitempty"`
	VCloudExtension *VCloudExtension `xml:"VCloudExtension,omitempty"`
}

// Represents a list of virtual machines
// Reference: vCloud API 30.0 - VmsType
// https://code.vmware.com/apis/287/vcloud?h=Director#/doc/doc/types/FilesListType.html
type Vms struct {
	XMLName     xml.Name   `xml:"Vms"`
	Xmlns       string     `xml:"xmlns,attr,omitempty"`
	Type        string     `xml:"type,attr"`
	HREF        string     `xml:"href,attr"`
	VmReference *Reference `xml:"VmReference,omitempty"`
}

// Parameters for inserting and ejecting virtual media for VM as CD/DVD
// Reference: vCloud API 30.0 - MediaInsertOrEjectParamsType
// https://code.vmware.com/apis/287/vcloud#/doc/doc/types/MediaInsertOrEjectParamsType.html
type MediaInsertOrEjectParams struct {
	XMLName         xml.Name         `xml:"MediaInsertOrEjectParams"`
	Xmlns           string           `xml:"xmlns,attr,omitempty"`
	Media           *Reference       `xml:"Media"`
	VCloudExtension *VCloudExtension `xml:"VCloudExtension,omitempty"`
}

// Parameters for VM pending questions
// Reference: vCloud API 27.0 - VmPendingQuestionType
// https://code.vmware.com/apis/287/vcloud#/doc/doc/types/VmPendingQuestionType.html
type VmPendingQuestion struct {
	XMLName    xml.Name                      `xml:"VmPendingQuestion"`
	Xmlns      string                        `xml:"xmlns,attr,omitempty"`
	Type       string                        `xml:"type,attr"`
	HREF       string                        `xml:"href,attr"`
	Link       LinkList                      `xml:"Link,omitempty"`
	Question   string                        `xml:"Question"`
	QuestionId string                        `xml:"QuestionId"`
	Choices    []*VmQuestionAnswerChoiceType `xml:"Choices"`
}

// Parameters for VM question answer choice
// Reference: vCloud API 27.0 - VmQuestionAnswerChoiceType
// https://code.vmware.com/apis/287/vcloud#/doc/doc/types/VmQuestionAnswerChoiceType.html
type VmQuestionAnswerChoiceType struct {
	Id   int    `xml:"Id"`
	Text string `xml:"Text,omitempty"`
}

// Parameters for VM question answer
// Reference: vCloud API 27.0 - VmQuestionAnswerType
// https://code.vmware.com/apis/287/vcloud#/doc/doc/types/VmQuestionAnswerType.html
type VmQuestionAnswer struct {
	XMLName    xml.Name `xml:"VmQuestionAnswer"`
	Xmlns      string   `xml:"xmlns,attr,omitempty"`
	ChoiceId   int      `xml:"ChoiceId"`
	QuestionId string   `xml:"QuestionId"`
}

// Represents an independent disk record
// Reference: vCloud API 27.0 - DiskType
// https://code.vmware.com/apis/287/vcloud#/doc/doc/types/QueryResultDiskRecordType.html
type DiskRecordType struct {
	Xmlns              string  `xml:"xmlns,attr,omitempty"`
	HREF               string  `xml:"href,attr,omitempty"`
	Id                 string  `xml:"id,attr,omitempty"`
	Type               string  `xml:"type,attr,omitempty"`
	Name               string  `xml:"name,attr,omitempty"`
	Vdc                string  `xml:"vdc,attr,omitempty"`
	SizeB              int64   `xml:"sizeB,attr,omitempty"`
	DataStore          string  `xml:"dataStore,attr,omitempty"`
	DataStoreName      string  `xml:"datastoreName,attr,omitempty"`
	OwnerName          string  `xml:"ownerName,attr,omitempty"`
	VdcName            string  `xml:"vdcName,attr,omitempty"`
	Task               string  `xml:"task,attr,omitempty"`
	StorageProfile     string  `xml:"storageProfile,attr,omitempty"`
	StorageProfileName string  `xml:"storageProfileName,attr,omitempty"`
	Status             string  `xml:"status,attr,omitempty"`
	BusType            string  `xml:"busType,attr,omitempty"`
	BusSubType         string  `xml:"busSubType,attr,omitempty"`
	BusTypeDesc        string  `xml:"busTypeDesc,attr,omitempty"`
	IsAttached         bool    `xml:"isAttached,attr,omitempty"`
	Description        string  `xml:"description,attr,omitempty"`
	Link               []*Link `xml:"Link,omitempty"`
}

// Represents port group
// Reference: vCloud API 27.0 - Port group type
// https://code.vmware.com/apis/72/doc/doc/types/QueryResultPortgroupRecordType.html
type PortGroupRecordType struct {
	Xmlns         string  `xml:"xmlns,attr,omitempty"`
	HREF          string  `xml:"href,attr,omitempty"`
	Id            string  `xml:"id,attr,omitempty"`
	Type          string  `xml:"type,attr,omitempty"`
	MoRef         string  `xml:"moref,attr,omitempty"`
	Name          string  `xml:"name,attr,omitempty"`
	PortgroupType string  `xml:"portgroupType,attr,omitempty"`
	Vc            string  `xml:"vc,attr,omitempty"`
	VcName        string  `xml:"vcName,attr,omitempty"`
	IsVCEnabled   bool    `xml:"isVCEnabled,attr,omitempty"`
	Network       string  `xml:"network,attr,omitempty"`
	NetworkName   string  `xml:"networkName,attr,omitempty"`
	ScopeType     int     `xml:"scopeType,attr,omitempty"` // Scope of network using the portgroup(1=Global, 2=Organization, 3=vApp)
	Link          []*Link `xml:"Link,omitempty"`
}

// Represents org VDC Network
// Reference: vCloud API 27.0 - Org VDC Network
// https://code.vmware.com/apis/72/doc/doc/types/QueryResultOrgVdcNetworkRecordType.html
type QueryResultOrgVdcNetworkRecordType struct {
	Xmlns              string  `xml:"xmlns,attr,omitempty"`
	HREF               string  `xml:"href,attr,omitempty"`
	Id                 string  `xml:"id,attr,omitempty"`
	Type               string  `xml:"type,attr,omitempty"`
	Name               string  `xml:"name,attr,omitempty"`
	DefaultGateway     string  `xml:"defaultGateway,attr,omitempty"`
	Netmask            string  `xml:"netmask,attr,omitempty"`
	Dns1               string  `xml:"dns1,attr,omitempty"`
	Dns2               string  `xml:"dns2,attr,omitempty"`
	DnsSuffix          string  `xml:"dnsSuffix,attr,omitempty"`
	LinkType           int     `xml:"linkType,attr,omitempty"`
	ConnectedTo        string  `xml:"connectedTo,attr,omitempty"`
	Vdc                string  `xml:"vdc,attr,omitempty"`
	IsBusy             bool    `xml:"isBusy,attr,omitempty"`
	IsShared           bool    `xml:"isShared,attr,omitempty"`
	VdcName            string  `xml:"vdcName,attr,omitempty"`
	IsIpScopeInherited bool    `xml:"isIpScopeInherited,attr,omitempty"`
	Link               []*Link `xml:"Link,omitempty"`
}

// Represents org VDC Network
// Reference: vCloud API 27.0 - Network Pool
// https://code.vmware.com/apis/72/vcloud-director#/doc/doc/types/VMWNetworkPoolType.html
type VMWNetworkPool struct {
	HREF        string           `xml:"href,attr,omitempty"`
	Id          string           `xml:"id,attr,omitempty"`
	Type        string           `xml:"type,attr,omitempty"`
	Name        string           `xml:"name,attr"`
	Status      int              `xml:"status,attr,omitempty"`
	Description string           `xml:"netmask,omitempty"`
	Tasks       *TasksInProgress `xml:"Tasks,omitempty"`
}

type GroupReference struct {
	GroupReference []*Reference `xml:"GroupReference,omitempty"`
}

// Represents an org user
// Reference: vCloud API 27.0 - UserType
// https://code.vmware.com/apis/442/vcloud-director#/doc/doc/types/UserType.html
// Note that the order of fields is important. If this structure needs to change,
// the field order must be preserved.
type User struct {
	XMLName         xml.Name         `xml:"User"`
	Xmlns           string           `xml:"xmlns,attr"`
	Href            string           `xml:"href,attr"`
	Type            string           `xml:"type,attr"`
	ID              string           `xml:"id,attr"`
	OperationKey    string           `xml:"operationKey,attr"`
	Name            string           `xml:"name,attr"`
	Links           LinkList         `xml:"Link,omitempty"`
	Description     string           `xml:"Description,omitempty"`
	FullName        string           `xml:"FullName,omitempty"`
	EmailAddress    string           `xml:"EmailAddress,omitempty"`
	Telephone       string           `xml:"Telephone,omitempty"`
	IsEnabled       bool             `xml:"IsEnabled,omitempty"`
	IsLocked        bool             `xml:"IsLocked,omitempty"`
	IM              string           `xml:"IM,omitempty"`
	NameInSource    string           `xml:"NameInSource,omitempty"`
	IsExternal      bool             `xml:"IsExternal,omitempty"`
	ProviderType    string           `xml:"ProviderType,omitempty"`
	IsGroupRole     bool             `xml:"IsGroupRole,omitempty"`
	StoredVmQuota   int              `xml:"StoredVmQuota,omitempty"`
	DeployedVmQuota int              `xml:"DeployedVmQuota,omitempty"`
	Role            *Reference       `xml:"Role,omitempty"`
	GroupReferences *GroupReference  `xml:"GroupReferences,omitempty"`
	Password        string           `xml:"Password,omitempty"`
	Tasks           *TasksInProgress `xml:"Tasks"`
}<|MERGE_RESOLUTION|>--- conflicted
+++ resolved
@@ -1698,10 +1698,6 @@
 
 // LBAppProfile represents a load balancer application profile as per "vCloud Director API for NSX
 // Programming Guide"
-<<<<<<< HEAD
-// Type: LBPoolHealthCheckType
-=======
->>>>>>> 070d508b
 // https://code.vmware.com/docs/6900/vcloud-director-api-for-nsx-programming-guide
 type LBAppProfile struct {
 	XMLName                       xml.Name                  `xml:"applicationProfile"`
@@ -1713,12 +1709,6 @@
 	Persistence                   *LBAppProfilePersistence  `xml:"persistence,omitempty"`
 	InsertXForwardedForHTTPHeader bool                      `xml:"insertXForwardedFor,omitempty"`
 	ServerSSLEnabled              bool                      `xml:"serverSslEnabled,omitempty"`
-<<<<<<< HEAD
-	// Questionable field. UI has it, but does not send it. NSX documentation has it, but it is
-	// never returned, nor shown
-	Expire int `xml:"expire,omitempty"`
-=======
->>>>>>> 070d508b
 }
 
 type LBAppProfiles []LBAppProfile
@@ -1729,10 +1719,7 @@
 	Method     string   `xml:"method,omitempty"`
 	CookieName string   `xml:"cookieName,omitempty"`
 	CookieMode string   `xml:"cookieMode,omitempty"`
-<<<<<<< HEAD
-=======
 	Expire     int      `xml:"expire,omitempty"`
->>>>>>> 070d508b
 }
 
 // LBAppProfileHTTPRedirect defines http redirect settings in LBAppProfile
@@ -1741,7 +1728,6 @@
 	To      string   `xml:"to,omitempty"`
 }
 
-<<<<<<< HEAD
 // LBAppRule represents a load balancer application rule as per "vCloud Director API for NSX
 // Programming Guide"
 // https://code.vmware.com/docs/6900/vcloud-director-api-for-nsx-programming-guide
@@ -1754,8 +1740,6 @@
 
 type LBAppRules []LBAppRule
 
-=======
->>>>>>> 070d508b
 // LoadBalancerVirtualServer represents a load balancer virtual server.
 // Type: LoadBalancerVirtualServerType
 // Namespace: http://www.vmware.com/vcloud/v1.5
