/*
 * Copyright 2023 VMware, Inc.  All rights reserved.  Licensed under the Apache v2 License.
 */

// Package types/v56 provider all types which are used by govcd package in order to perform API
// requests and parse responses
package types

import (
	"encoding/xml"
	"fmt"
	"sort"
)

// Maps status Attribute Values for VAppTemplate, VApp, VM, and Media Objects
var VAppStatuses = map[int]string{
	-1: "FAILED_CREATION",
	0:  "UNRESOLVED",
	1:  "RESOLVED",
	2:  "DEPLOYED",
	3:  "SUSPENDED",
	4:  "POWERED_ON",
	5:  "WAITING_FOR_INPUT",
	6:  "UNKNOWN",
	7:  "UNRECOGNIZED",
	8:  "POWERED_OFF",
	9:  "INCONSISTENT_STATE",
	10: "MIXED",
	11: "DESCRIPTOR_PENDING",
	12: "COPYING_CONTENTS",
	13: "DISK_CONTENTS_PENDING",
	14: "QUARANTINED",
	15: "QUARANTINE_EXPIRED",
	16: "REJECTED",
	17: "TRANSFER_TIMEOUT",
	18: "VAPP_UNDEPLOYED",
	19: "VAPP_PARTIALLY_DEPLOYED",
	20: "PARTIALLY_POWERED_OFF", // VCD 10.3+
	21: "PARTIALLY_SUSPENDED",
}

// Maps status Attribute Values for VDC Objects
var VDCStatuses = map[int]string{
	-1: "FAILED_CREATION",
	0:  "NOT_READY",
	1:  "READY",
	2:  "UNKNOWN",
	3:  "UNRECOGNIZED",
}

// VCD API

// DefaultStorageProfileSection is the name of the storage profile that will be specified for this virtual machine. The named storage profile must exist in the organization vDC that contains the virtual machine. If not specified, the default storage profile for the vDC is used.
// Type: DefaultStorageProfileSection_Type
// Namespace: http://www.vmware.com/vcloud/v1.5
// Description: Name of the storage profile that will be specified for this virtual machine. The named storage profile must exist in the organization vDC that contains the virtual machine. If not specified, the default storage profile for the vDC is used.
// Since: 5.1
type DefaultStorageProfileSection struct {
	StorageProfile string `xml:"StorageProfile,omitempty"`
}

// CustomizationSection represents a vApp template customization settings.
// Type: CustomizationSectionType
// Namespace: http://www.vmware.com/vcloud/v1.5
// Description: Represents a vApp template customization settings.
// Since: 1.0
type CustomizationSection struct {
	// FIXME: OVF Section needs to be laid down correctly
	Info string `xml:"ovf:Info"`
	//
	GoldMaster             bool     `xml:"goldMaster,attr,omitempty"`
	HREF                   string   `xml:"href,attr,omitempty"`
	Type                   string   `xml:"type,attr,omitempty"`
	CustomizeOnInstantiate bool     `xml:"CustomizeOnInstantiate"`
	Link                   LinkList `xml:"Link,omitempty"`
}

// LeaseSettingsSection represents vApp lease settings.
// Type: LeaseSettingsSectionType
// Namespace: http://www.vmware.com/vcloud/v1.5
// Description: Represents vApp lease settings.
// Since: 0.9
type LeaseSettingsSection struct {
	HREF                      string `xml:"href,attr,omitempty"`
	Type                      string `xml:"type,attr,omitempty"`
	DeploymentLeaseExpiration string `xml:"DeploymentLeaseExpiration,omitempty"`
	DeploymentLeaseInSeconds  int    `xml:"DeploymentLeaseInSeconds,omitempty"`
	Link                      *Link  `xml:"Link,omitempty"`
	StorageLeaseExpiration    string `xml:"StorageLeaseExpiration,omitempty"`
	StorageLeaseInSeconds     int    `xml:"StorageLeaseInSeconds,omitempty"`
}

// UpdateLeaseSettingsSection is an extended version of LeaseSettingsSection
// with additional fields for update
type UpdateLeaseSettingsSection struct {
	XMLName                   xml.Name `xml:"LeaseSettingsSection"`
	XmlnsOvf                  string   `xml:"xmlns:ovf,attr,omitempty"`
	Xmlns                     string   `xml:"xmlns,attr,omitempty"`
	OVFInfo                   string   `xml:"ovf:Info"`
	HREF                      string   `xml:"href,attr,omitempty"`
	Type                      string   `xml:"type,attr,omitempty"`
	DeploymentLeaseExpiration string   `xml:"DeploymentLeaseExpiration,omitempty"`
	DeploymentLeaseInSeconds  *int     `xml:"DeploymentLeaseInSeconds,omitempty"`
	Link                      *Link    `xml:"Link,omitempty"`
	StorageLeaseExpiration    string   `xml:"StorageLeaseExpiration,omitempty"`
	StorageLeaseInSeconds     *int     `xml:"StorageLeaseInSeconds,omitempty"`
}

// IPRange represents a range of IP addresses, start and end inclusive.
// Type: IpRangeType
// Namespace: http://www.vmware.com/vcloud/v1.5
// Description: Represents a range of IP addresses, start and end inclusive.
// Since: 0.9
type IPRange struct {
	StartAddress string `xml:"StartAddress" json:"startAddress,omitempty"` // Start address of the IP range.
	EndAddress   string `xml:"EndAddress" json:"endAddress,omitempty"`     // End address of the IP range.
}

// DhcpService represents a DHCP network service.
// Type: DhcpServiceType
// Namespace: http://www.vmware.com/vcloud/v1.5
// Description: Represents a DHCP network service.
// Since:
type DhcpService struct {
	IsEnabled           bool     `xml:"IsEnabled"`                     // Enable or disable the service using this flag
	DefaultLeaseTime    int      `xml:"DefaultLeaseTime,omitempty"`    // Default lease in seconds for DHCP addresses.
	MaxLeaseTime        int      `xml:"MaxLeaseTime"`                  //	Max lease in seconds for DHCP addresses.
	IPRange             *IPRange `xml:"IpRange"`                       //	IP range for DHCP addresses.
	RouterIP            string   `xml:"RouterIp,omitempty"`            // Router IP.
	SubMask             string   `xml:"SubMask,omitempty"`             // The subnet mask.
	PrimaryNameServer   string   `xml:"PrimaryNameServer,omitempty"`   // The primary name server.
	SecondaryNameServer string   `xml:"SecondaryNameServer,omitempty"` // The secondary name server.
	DomainName          string   `xml:"DomainName,omitempty"`          //	The domain name.
}

// NetworkFeatures represents features of a network.
// Type: NetworkFeaturesType
// Namespace: http://www.vmware.com/vcloud/v1.5
// Description: Represents features of a network.
// Since:
type NetworkFeatures struct {
	DhcpService          *DhcpService          `xml:"DhcpService,omitempty"`          // Substitute for NetworkService. DHCP service settings
	FirewallService      *FirewallService      `xml:"FirewallService,omitempty"`      // Substitute for NetworkService. Firewall service settings
	NatService           *NatService           `xml:"NatService,omitempty"`           // Substitute for NetworkService. NAT service settings
	StaticRoutingService *StaticRoutingService `xml:"StaticRoutingService,omitempty"` // Substitute for NetworkService. Static Routing service settings
	// TODO: Not Implemented
	// IpsecVpnService      IpsecVpnService      `xml:"IpsecVpnService,omitempty"`      // Substitute for NetworkService. Ipsec Vpn service settings
}

// IPAddresses a list of IP addresses
// Type: IpAddressesType
// Namespace: http://www.vmware.com/vcloud/v1.5
// Description: A list of IP addresses.
// Since: 0.9
type IPAddresses struct {
	IPAddress []string `xml:"IpAddress,omitempty" json:"ipAddress,omitempty"` // A list of IP addresses.
}

// IPRanges represents a list of IP ranges.
// Type: IpRangesType
// Namespace: http://www.vmware.com/vcloud/v1.5
// Description: Represents a list of IP ranges.
// Since: 0.9
type IPRanges struct {
	IPRange []*IPRange `xml:"IpRange,omitempty" json:"ipRange,omitempty"` // IP range.
}

// IPScope specifies network settings like gateway, network mask, DNS servers IP ranges etc
// Type: IpScopeType
// Namespace: http://www.vmware.com/vcloud/v1.5
// Description: Specify network settings like gateway, network mask, DNS servers, IP ranges, etc.
// Since: 0.9
type IPScope struct {
	IsInherited           bool            `xml:"IsInherited" json:"isInherited,omitempty"`                             // True if the IP scope is inherit from parent network.
	Gateway               string          `xml:"Gateway,omitempty" json:"gateway,omitempty"`                           // Gateway of the network.
	Netmask               string          `xml:"Netmask,omitempty" json:"netmask,omitempty"`                           // Network mask.
	SubnetPrefixLength    string          `xml:"SubnetPrefixLength,omitempty"`                                         // Prefix length (as an string, used everywhere).
	SubnetPrefixLengthInt *int            `json:"subnetPrefixLength,omitempty"`                                        // Prefix length (as an int, used in VDC Templates).
	DNS1                  string          `xml:"Dns1,omitempty" json:"dns1,omitempty"`                                 // Primary DNS server.
	DNS2                  string          `xml:"Dns2,omitempty" json:"dns2,omitempty"`                                 // Secondary DNS server.
	DNSSuffix             string          `xml:"DnsSuffix,omitempty" json:"dnsSuffix,omitempty"`                       // DNS suffix.
	IsEnabled             bool            `xml:"IsEnabled,omitempty" json:"isEnabled,omitempty"`                       // Indicates if subnet is enabled or not. Default value is True.
	IPRanges              *IPRanges       `xml:"IpRanges,omitempty" json:"ipRanges,omitempty"`                         // IP ranges used for static pool allocation in the network.
	AllocatedIPAddresses  *IPAddresses    `xml:"AllocatedIpAddresses,omitempty" json:"allocatedIPAddresses,omitempty"` // Read-only list of allocated IP addresses in the network.
	SubAllocations        *SubAllocations `xml:"SubAllocations,omitempty" json:"subAllocations,omitempty"`             // Read-only list of IP addresses that are sub allocated to edge gateways.
}

// SubAllocations a list of IP addresses that are sub allocated to edge gateways.
// Type: SubAllocationsType
// Namespace: http://www.vmware.com/vcloud/v1.5
// Description: A list of IP addresses that are sub allocated to edge gateways.
// Since: 5.1
type SubAllocations struct {
	// Attributes
	HREF string `xml:"href,attr,omitempty" json:"href,omitempty"` // The URI of the entity.
	Type string `xml:"type,attr,omitempty" json:"type,omitempty"` // The MIME type of the entity.
	// Elements
	Link          LinkList       `xml:"Link,omitempty" json:"link,omitempty"`                   // A reference to an entity or operation associated with this object.
	SubAllocation *SubAllocation `xml:"SubAllocation,omitempty" json:"subAllocation,omitempty"` // IP Range sub allocated to a edge gateway.
}

// SubAllocation IP range sub allocated to an edge gateway.
// Type: SubAllocationType
// Namespace: http://www.vmware.com/vcloud/v1.5
// Description: IP range sub allocated to an edge gateway.
// Since: 5.1
type SubAllocation struct {
	EdgeGateway *Reference `xml:"EdgeGateway,omitempty" json:"edgeGateway,omitempty"` // Edge gateway that uses this sub allocation.
	IPRanges    *IPRanges  `xml:"IpRanges,omitempty" json:"ipRanges,omitempty"`       // IP range sub allocated to the edge gateway.
}

// IPScopes represents a list of IP scopes.
// Type: IpScopesType
// Namespace: http://www.vmware.com/vcloud/v1.5
// Description: Represents a list of IP scopes.
// Since: 5.1
type IPScopes struct {
	IPScope []*IPScope `xml:"IpScope" json:"ipScope,omitempty"` // IP scope.
}

// NetworkConfiguration is the configuration applied to a network. This is an abstract base type.
// The concrete types include those for vApp and Organization wide networks.
// Type: NetworkConfigurationType
// Namespace: http://www.vmware.com/vcloud/v1.5
// Description: The configurations applied to a network. This is an abstract base type. The concrete types include those for vApp and Organization wide networks.
// Since: 0.9
type NetworkConfiguration struct {
	Xmlns                          string           `xml:"xmlns,attr,omitempty"`
	BackwardCompatibilityMode      bool             `xml:"BackwardCompatibilityMode" json:"backwardCompatibilityMode,omitempty"`
	IPScopes                       *IPScopes        `xml:"IpScopes,omitempty" json:"ipScopes,omitempty"`
	ParentNetwork                  *Reference       `xml:"ParentNetwork,omitempty" json:"parentNetwork,omitempty"`
	FenceMode                      string           `xml:"FenceMode" json:"fenceMode,omitempty"`
	RetainNetInfoAcrossDeployments *bool            `xml:"RetainNetInfoAcrossDeployments,omitempty" json:"retainNetInfoAcrossDeployments,omitempty"`
	Features                       *NetworkFeatures `xml:"Features,omitempty" json:"features,omitempty"`

	// SubInterface and DistributedInterface are mutually exclusive
	// When they are both nil, it means the "internal" interface (the default) will be used.
	// When one of them is set, the corresponding interface will be used.
	// They cannot be both set (we'll get an API error if we do).
	SubInterface         *bool `xml:"SubInterface,omitempty"`
	DistributedInterface *bool `xml:"DistributedInterface,omitempty"`
	GuestVlanAllowed     *bool `xml:"GuestVlanAllowed,omitempty"`
	// TODO: Not Implemented
	// RouterInfo                     RouterInfo           `xml:"RouterInfo,omitempty"`
	// SyslogServerSettings           SyslogServerSettings `xml:"SyslogServerSettings,omitempty"`
}

// VAppNetworkConfiguration represents a vApp network configuration
// Used in vApp network configuration actions as part of vApp type,
// VApp.NetworkConfigSection.NetworkConfig or directly as NetworkConfigSection.NetworkConfig for various API calls.
// Type: VAppNetworkConfigurationType
// Namespace: http://www.vmware.com/vcloud/v1.5
// Description: Represents a vApp network configuration.
// Since: 0.9
type VAppNetworkConfiguration struct {
	HREF        string `xml:"href,attr,omitempty"`
	Type        string `xml:"type,attr,omitempty"`
	ID          string `xml:"id,attr,omitempty"`
	NetworkName string `xml:"networkName,attr"`

	Link          *Link                 `xml:"Link,omitempty"`
	Description   string                `xml:"Description,omitempty"`
	Configuration *NetworkConfiguration `xml:"Configuration"`
	IsDeployed    bool                  `xml:"IsDeployed"`
}

// VAppNetwork represents a vApp network configuration
// Used as input PUT /network/{id}
// Type: VAppNetworkType
// Namespace: http://www.vmware.com/vcloud/v1.5
// Description: Represents a vApp network configuration.
// Since: 0.9
type VAppNetwork struct {
	Xmlns    string `xml:"xmlns,attr,omitempty"`
	HREF     string `xml:"href,attr,omitempty"`
	Type     string `xml:"type,attr,omitempty"`
	ID       string `xml:"id,attr,omitempty"`
	Name     string `xml:"name,attr"`
	Deployed *bool  `xml:"deployed,attr"` // True if the network is deployed.

	Link          *Link                 `xml:"Link,omitempty"`
	Description   string                `xml:"Description,omitempty"`
	Tasks         *TasksInProgress      `xml:"Tasks,omitempty"`
	Configuration *NetworkConfiguration `xml:"Configuration"`
}

// NetworkConfigSection is container for vApp networks.
// Type: NetworkConfigSectionType
// Namespace: http://www.vmware.com/vcloud/v1.5
// Description: Container for vApp networks.
// Since: 0.9
type NetworkConfigSection struct {
	// Extends OVF Section_Type
	// FIXME: Fix the OVF section
	XMLName xml.Name `xml:"NetworkConfigSection"`
	Xmlns   string   `xml:"xmlns,attr,omitempty"`
	Ovf     string   `xml:"xmlns:ovf,attr,omitempty"`

	Info string `xml:"ovf:Info"`
	//
	HREF          string                     `xml:"href,attr,omitempty"`
	Type          string                     `xml:"type,attr,omitempty"`
	Link          *Link                      `xml:"Link,omitempty"`
	NetworkConfig []VAppNetworkConfiguration `xml:"NetworkConfig,omitempty"`
}

// NetworkNames allows to extract network names
func (n NetworkConfigSection) NetworkNames() []string {
	var list []string
	for _, netConfig := range n.NetworkConfig {
		list = append(list, netConfig.NetworkName)
	}
	return list
}

// NetworkConnection represents a network connection in the virtual machine.
// Type: NetworkConnectionType
// Namespace: http://www.vmware.com/vcloud/v1.5
// Description: Represents a network connection in the virtual machine.
// Since: 0.9
type NetworkConnection struct {
	Network                 string `xml:"network,attr"`                      // Name of the network to which this NIC is connected.
	NeedsCustomization      bool   `xml:"needsCustomization,attr,omitempty"` // True if this NIC needs customization.
	NetworkConnectionIndex  int    `xml:"NetworkConnectionIndex"`            // Virtual slot number associated with this NIC. First slot number is 0.
	IPAddress               string `xml:"IpAddress,omitempty"`               // IP address assigned to this NIC.
	ExternalIPAddress       string `xml:"ExternalIpAddress,omitempty"`       // If the network to which this NIC connects provides NAT services, the external address assigned to this NIC appears here.
	IsConnected             bool   `xml:"IsConnected"`                       // If the virtual machine is undeployed, this value specifies whether the NIC should be connected upon deployment. If the virtual machine is deployed, this value reports the current status of this NIC's connection, and can be updated to change that connection status.
	MACAddress              string `xml:"MACAddress,omitempty"`              // MAC address associated with the NIC.
	IPAddressAllocationMode string `xml:"IpAddressAllocationMode"`           // IP address allocation mode for this connection. One of: POOL (A static IP address is allocated automatically from a pool of addresses.) DHCP (The IP address is obtained from a DHCP service.) MANUAL (The IP address is assigned manually in the IpAddress element.) NONE (No IP addressing mode specified.)
	NetworkAdapterType      string `xml:"NetworkAdapterType,omitempty"`
}

// NetworkConnectionSection the container for the network connections of this virtual machine.
// Type: NetworkConnectionSectionType
// Namespace: http://www.vmware.com/vcloud/v1.5
// Description: Container for the network connections of this virtual machine.
// Since: 0.9
type NetworkConnectionSection struct {
	// Extends OVF Section_Type
	// FIXME: Fix the OVF section
	XMLName xml.Name `xml:"NetworkConnectionSection"`
	Xmlns   string   `xml:"xmlns,attr,omitempty"`
	Ovf     string   `xml:"xmlns:ovf,attr,omitempty"`

	Info string `xml:"ovf:Info"`
	//
	HREF                          string               `xml:"href,attr,omitempty"`
	Type                          string               `xml:"type,attr,omitempty"`
	PrimaryNetworkConnectionIndex int                  `xml:"PrimaryNetworkConnectionIndex"`
	NetworkConnection             []*NetworkConnection `xml:"NetworkConnection,omitempty"`
	Link                          *Link                `xml:"Link,omitempty"`
}

// InstantiationParams is a container for ovf:Section_Type elements that specify vApp configuration on instantiate, compose, or recompose.
// Type: InstantiationParamsType
// Namespace: http://www.vmware.com/vcloud/v1.5
// Description: Container for ovf:Section_Type elements that specify vApp configuration on instantiate, compose, or recompose.
// Since: 0.9
type InstantiationParams struct {
	CustomizationSection         *CustomizationSection         `xml:"CustomizationSection,omitempty"`
	DefaultStorageProfileSection *DefaultStorageProfileSection `xml:"DefaultStorageProfileSection,omitempty"`
	GuestCustomizationSection    *GuestCustomizationSection    `xml:"GuestCustomizationSection,omitempty"`
	LeaseSettingsSection         *LeaseSettingsSection         `xml:"LeaseSettingsSection,omitempty"`
	NetworkConfigSection         *NetworkConfigSection         `xml:"NetworkConfigSection,omitempty"`
	NetworkConnectionSection     *NetworkConnectionSection     `xml:"NetworkConnectionSection,omitempty"`
	ProductSection               *ProductSection               `xml:"ProductSection,omitempty"`
	// TODO: Not Implemented
	// SnapshotSection              SnapshotSection              `xml:"SnapshotSection,omitempty"`
}

// OrgVDCNetwork represents an Org VDC network in the vCloud model.
// Type: OrgVdcNetworkType
// Namespace: http://www.vmware.com/vcloud/v1.5
// Description: Represents an Org VDC network in the vCloud model.
// Since: 5.1
type OrgVDCNetwork struct {
	XMLName         xml.Name              `xml:"OrgVdcNetwork"`
	Xmlns           string                `xml:"xmlns,attr,omitempty"`
	HREF            string                `xml:"href,attr,omitempty" json:"href,omitempty"`
	Type            string                `xml:"type,attr,omitempty" json:"type,omitempty"`
	ID              string                `xml:"id,attr,omitempty" json:"id,omitempty"`
	OperationKey    string                `xml:"operationKey,attr,omitempty" json:"operationKey,omitempty"`
	Name            string                `xml:"name,attr" json:"name"`
	Status          string                `xml:"status,attr,omitempty" json:"status,omitempty"`
	Link            []Link                `xml:"Link,omitempty" json:"link,omitempty"`
	Description     string                `xml:"Description,omitempty" json:"description"`
	Configuration   *NetworkConfiguration `xml:"Configuration,omitempty" json:"configuration,omitempty"`
	EdgeGateway     *Reference            `xml:"EdgeGateway,omitempty" json:"edgeGateway,omitempty"`
	ServiceConfig   *GatewayFeatures      `xml:"ServiceConfig,omitempty" json:"serviceConfig,omitempty"` // Specifies the service configuration for an isolated Org VDC networks
	IsShared        bool                  `xml:"IsShared" json:"isShared,omitempty"`
	VimPortGroupRef []*VimObjectRef       `xml:"VimPortGroupRef,omitempty" json:"vimPortGroupRef,omitempty"` // Needed to set up DHCP inside ServiceConfig
	Tasks           *TasksInProgress      `xml:"Tasks,omitempty" json:"tasks,omitempty"`
}

// SupportedHardwareVersions contains a list of VMware virtual hardware versions supported in this vDC.
// Type: SupportedHardwareVersionsType
// Namespace: http://www.vmware.com/vcloud/v1.5
// Description: Contains a list of VMware virtual hardware versions supported in this vDC.
// Since: 1.5
type SupportedHardwareVersions struct {
	SupportedHardwareVersion []Reference `xml:"SupportedHardwareVersion,omitempty"` // A virtual hardware version supported in this vDC.
}

// Capabilities collection of supported hardware capabilities.
// Type: CapabilitiesType
// Namespace: http://www.vmware.com/vcloud/v1.5
// Description: Collection of supported hardware capabilities.
// Since: 1.5
type Capabilities struct {
	SupportedHardwareVersions *SupportedHardwareVersions `xml:"SupportedHardwareVersions,omitempty" json:"supportedHardwareVersions,omitempty"` // Read-only list of virtual hardware versions supported by this vDC.
}

// Vdc represents the user view of an organization VDC.
// Type: VdcType
// Namespace: http://www.vmware.com/vcloud/v1.5
// Description: Represents the user view of an organization VDC.
// Since: 0.9
type Vdc struct {
	HREF         string `xml:"href,attr,omitempty"`
	Type         string `xml:"type,attr,omitempty"`
	ID           string `xml:"id,attr,omitempty"`
	OperationKey string `xml:"operationKey,attr,omitempty"`
	Name         string `xml:"name,attr"`
	Status       int    `xml:"status,attr,omitempty"`

	Link                 LinkList             `xml:"Link,omitempty"`
	Description          string               `xml:"Description,omitempty"`
	Tasks                *TasksInProgress     `xml:"Tasks,omitempty"`
	AllocationModel      string               `xml:"AllocationModel"`
	ComputeCapacity      []*ComputeCapacity   `xml:"ComputeCapacity"`
	ResourceEntities     []*ResourceEntities  `xml:"ResourceEntities,omitempty"`
	AvailableNetworks    []*AvailableNetworks `xml:"AvailableNetworks,omitempty"`
	Capabilities         []*Capabilities      `xml:"Capabilities,omitempty"`
	NicQuota             int                  `xml:"NicQuota"`
	NetworkQuota         int                  `xml:"NetworkQuota"`
	UsedNetworkCount     int                  `xml:"UsedNetworkCount,omitempty"`
	VMQuota              int                  `xml:"VmQuota"`
	IsEnabled            bool                 `xml:"IsEnabled"`
	VdcStorageProfiles   *VdcStorageProfiles  `xml:"VdcStorageProfiles"`
	DefaultComputePolicy *Reference           `xml:"DefaultComputePolicy"`
}

// AdminVdc represents the admin view of an organization VDC.
// Type: AdminVdcType
// Namespace: http://www.vmware.com/vcloud/v1.5
// Description: Represents the admin view of an organization VDC.
// Since: 0.9
type AdminVdc struct {
	Xmlns string `xml:"xmlns,attr"`
	Vdc

	VCpuInMhz2               *int64     `xml:"VCpuInMhz2,omitempty"`
	ResourceGuaranteedMemory *float64   `xml:"ResourceGuaranteedMemory,omitempty"`
	ResourceGuaranteedCpu    *float64   `xml:"ResourceGuaranteedCpu,omitempty"`
	VCpuInMhz                *int64     `xml:"VCpuInMhz,omitempty"`
	IsThinProvision          *bool      `xml:"IsThinProvision,omitempty"`
	NetworkPoolReference     *Reference `xml:"NetworkPoolReference,omitempty"`
	ProviderVdcReference     *Reference `xml:"ProviderVdcReference"`

	// ResourcePoolRefs is a read-only field and should be avoided in XML structure for write
	// operations because it breaks on Go marshalling bug https://github.com/golang/go/issues/9519
	ResourcePoolRefs              *VimObjectRefs `xml:"ResourcePoolRefs,omitempty"`
	UsesFastProvisioning          *bool          `xml:"UsesFastProvisioning,omitempty"`
	OverCommitAllowed             bool           `xml:"OverCommitAllowed,omitempty"`
	VmDiscoveryEnabled            bool           `xml:"VmDiscoveryEnabled,omitempty"`
	IsElastic                     *bool          `xml:"IsElastic,omitempty"`                     // Supported from 32.0 for the Flex model
	IncludeMemoryOverhead         *bool          `xml:"IncludeMemoryOverhead,omitempty"`         // Supported from 32.0 for the Flex model
	UniversalNetworkPoolReference *Reference     `xml:"UniversalNetworkPoolReference,omitempty"` // Reference to a universal network pool
}

// ProviderVdc represents a Provider VDC.
// Type: ProviderVdcType
// Namespace: http://www.vmware.com/vcloud/v1.5
// Description: Represents a Provider VDC.
// Since: 0.9
type ProviderVdc struct {
	HREF         string `xml:"href,attr,omitempty" json:"href,omitempty"`
	Type         string `xml:"type,attr,omitempty" json:"type,omitempty"`
	ID           string `xml:"id,attr,omitempty" json:"id,omitempty"`
	OperationKey string `xml:"operationKey,attr,omitempty" json:"operationKey,omitempty"`
	Name         string `xml:"name,attr" json:"name"`
	Status       int    `xml:"status,attr,omitempty" json:"status,omitempty"` // -1 (creation failed), 0 (not ready), 1 (ready), 2 (unknown), 3 (unrecognized)

	AvailableNetworks     *AvailableNetworks       `xml:"AvailableNetworks,omitempty" json:"availableNetworks,omitempty"`         // Read-only list of available networks.
	Capabilities          *Capabilities            `xml:"Capabilities,omitempty" json:"capabilities,omitempty"`                   // Read-only list of virtual hardware versions supported by this Provider VDC.
	ComputeCapacity       *RootComputeCapacity     `xml:"ComputeCapacity,omitempty" json:"computeCapacity,omitempty"`             // Read-only indicator of CPU and memory capacity.
	Description           string                   `xml:"Description,omitempty" json:"description,omitempty"`                     // Optional description.
	IsEnabled             *bool                    `xml:"IsEnabled,omitempty" json:"isEnabled,omitempty"`                         // True if this Provider VDC is enabled and can provide resources to organization VDCs. A Provider VDC is always enabled on creation.
	Link                  *LinkList                `xml:"Link,omitempty" json:"link,omitempty"`                                   // A reference to an entity or operation associated with this object.
	NetworkPoolReferences *NetworkPoolReferences   `xml:"NetworkPoolReferences,omitempty" json:"networkPoolReferences,omitempty"` // Read-only list of network pools used by this Provider VDC.
	StorageProfiles       *ProviderStorageProfiles `xml:"StorageProfiles,omitempty" json:"storageProfiles,omitempty"`             // Container for references to vSphere storage profiles available to this Provider VDC.
	Tasks                 *TasksInProgress         `xml:"Tasks,omitempty" json:"tasks,omitempty"`                                 // A list of queued, running, or recently completed tasks associated with this entity.
}

// VMWProviderVdc represents an extension of ProviderVdc.
// Type: VMWProviderVdcType
// Namespace: http://www.vmware.com/vcloud/v1.5
// Description: Represents an extension of ProviderVdc.
// Since: 1.0
type VMWProviderVdc struct {
	ProviderVdc

	AvailableUniversalNetworkPool   *Reference         `xml:"AvailableUniversalNetworkPool,omitempty" json:"availableUniversalNetworkPool,omitempty"`     // Selectable universal network reference.
	ComputeProviderScope            string             `xml:"ComputeProviderScope,omitempty" json:"computeProviderScope,omitempty"`                       // The compute provider scope represents the compute fault domain for this provider VDC. This value is a tenant-facing tag that is shown to tenants when viewing fault domains of the child Organization VDCs (for ex. a VDC Group).
	DataStoreRefs                   VimObjectRefs      `xml:"DataStoreRefs" json:"dataStoreRefs"`                                                         // vSphere datastores backing this provider VDC.
	HighestSupportedHardwareVersion string             `xml:"HighestSupportedHardwareVersion,omitempty" json:"highestSupportedHardwareVersion,omitempty"` // The highest virtual hardware version supported by this Provider VDC. If empty or omitted on creation, the system sets it to the highest virtual hardware version supported by all hosts in the primary resource pool. You can modify it when you add more resource pools.
	HostReferences                  *VMWHostReferences `xml:"HostReferences,omitempty" json:"hostReferences,omitempty"`                                   // Shows all hosts which are connected to VC server.
	NsxTManagerReference            *Reference         `xml:"NsxTManagerReference,omitempty" json:"nsxTManagerReference,omitempty"`                       // An optional reference to a registered NSX-T Manager to back networking operations for this provider VDC.
	ResourcePoolRefs                *VimObjectRefs     `xml:"ResourcePoolRefs,omitempty" json:"resourcePoolRefs,omitempty"`                               // Resource pools backing this provider VDC. On create, you must specify a resource pool that is not used by (and is not the child of a resource pool used by) any other provider VDC. On modify, this element is required for schema validation, but its contents cannot be changed.
	VimServer                       []*Reference       `xml:"VimServer,omitempty" json:"vimServer,omitempty"`                                             // The vCenter server that provides the resource pools and datastores. A valid reference is required on create. On modify, this element is required for schema validation, but its contents cannot be changed.
}

// VMWHostReferences represents a list of available hosts.
// Type: VMWHostReferencesType
// Namespace: http://www.vmware.com/vcloud/v1.5
// Description: Represents a list of available hosts.
// Since: 1.0
type VMWHostReferences struct {
	HostReference []*Reference `xml:"HostReference,omitempty" json:"hostReference,omitempty"`
	Link          *Link        `xml:"Link,omitempty" json:"link,omitempty"`
}

// RootComputeCapacity represents compute capacity with units.
// Type: RootComputeCapacityType
// Namespace: http://www.vmware.com/vcloud/v1.5
// Description: Represents compute capacity with units.
// Since: 0.9
type RootComputeCapacity struct {
	Cpu       *ProviderVdcCapacity `xml:"Cpu" json:"cpu"`
	IsElastic bool                 `xml:"IsElastic,omitempty" json:"isElastic,omitempty"`
	IsHA      bool                 `xml:"IsHA,omitempty" json:"isHA,omitempty"`
	Memory    *ProviderVdcCapacity `xml:"Memory" json:"memory"`
}

// NetworkPoolReferences is a container for references to network pools in this vDC.
// Type: NetworkPoolReferencesType
// Namespace: http://www.vmware.com/vcloud/v1.5
// Description: Container for references to network pools in this vDC.
// Since: 0.9
type NetworkPoolReferences struct {
	NetworkPoolReference []*Reference `xml:"NetworkPoolReference" json:"networkPoolReference"`
}

// ProviderStorageProfiles is a container for references to storage profiles associated with a Provider vDC.
// Type: ProviderVdcStorageProfilesType
// Namespace: http://www.vmware.com/vcloud/v1.5
// Description: Container for references to storage profiles associated with a Provider vDC.
// Since: 0.9
type ProviderStorageProfiles struct {
	ProviderVdcStorageProfile []*Reference `xml:"ProviderVdcStorageProfile" json:"providerVdcStorageProfile,omitempty"`
}

// ProviderVdcCapacity represents resource capacity in a Provider vDC.
// Type: ProviderVdcCapacityType
// Namespace: http://www.vmware.com/vcloud/v1.5
// Description: Represents resource capacity in a Provider vDC.
// Since: 0.9
type ProviderVdcCapacity struct {
	Allocation int64  `xml:"Allocation,omitempty"`
	Overhead   int64  `xml:"Overhead,omitempty"`
	Reserved   int64  `xml:"Reserved,omitempty"`
	Total      int64  `xml:"Total,omitempty"`
	Units      string `xml:"Units"`
	Used       int64  `xml:"Used,omitempty"`
}

// VdcStorageProfileConfiguration represents the parameters to assign a storage profile in creation of organization vDC.
// Type: VdcStorageProfileParamsType
// Namespace: http://www.vmware.com/vcloud/v1.5
// Description: Represents the parameters to create a storage profile in an organization vDC.
// Since: 5.1
// https://code.vmware.com/apis/220/vcloud#/doc/doc/types/VdcStorageProfileParamsType.html
type VdcStorageProfileConfiguration struct {
	Enabled                   *bool      `xml:"Enabled,omitempty"`
	Units                     string     `xml:"Units"`
	Limit                     int64      `xml:"Limit"`
	Default                   bool       `xml:"Default"`
	ProviderVdcStorageProfile *Reference `xml:"ProviderVdcStorageProfile"`
}

// VdcStorageProfile represents the parameters for fetched storage profile
// Type: VdcStorageProfileParamsType
// Namespace: http://www.vmware.com/vcloud/v1.5
// https://vdc-repo.vmware.com/vmwb-repository/dcr-public/7a028e78-bd37-4a6a-8298-9c26c7eeb9aa/09142237-dd46-4dee-8326-e07212fb63a8/doc/doc/types/VdcStorageProfileType.html
// https://vdc-repo.vmware.com/vmwb-repository/dcr-public/71e12563-bc11-4d64-821d-92d30f8fcfa1/7424bf8e-aec2-44ad-be7d-b98feda7bae0/doc/doc/types/AdminVdcStorageProfileType.html
type VdcStorageProfile struct {
	ID                        string                         `xml:"id,attr,omitempty" json:"id,omitempty"`
	Xmlns                     string                         `xml:"xmlns,attr,omitempty"`
	Name                      string                         `xml:"name,attr" json:"name,omitempty"`
	Enabled                   *bool                          `xml:"Enabled,omitempty" json:"enabled,omitempty"`
	Units                     string                         `xml:"Units" json:"units,omitempty"`
	Limit                     int64                          `xml:"Limit" json:"limit,omitempty"`
	Default                   bool                           `xml:"Default" json:"default,omitempty"`
	IopsSettings              *VdcStorageProfileIopsSettings `xml:"IopsSettings" json:"iopsSettings,omitempty"`
	StorageUsedMB             int64                          `xml:"StorageUsedMB" json:"storageUsedMB,omitempty"`
	IopsAllocated             int64                          `xml:"IopsAllocated" json:"iopsAllocated,omitempty"`
	ProviderVdcStorageProfile *Reference                     `xml:"ProviderVdcStorageProfile" json:"providerVdcStorageProfile,omitempty"`
}

// AdminVdcStorageProfile represents the parameters for fetched storage profile
// Type: AdminVdcStorageProfileType
// Namespace: http://www.vmware.com/vcloud/v1.5
// https://vdc-repo.vmware.com/vmwb-repository/dcr-public/71e12563-bc11-4d64-821d-92d30f8fcfa1/7424bf8e-aec2-44ad-be7d-b98feda7bae0/doc/doc/types/AdminVdcStorageProfileType.html
type AdminVdcStorageProfile struct {
	Xmlns                     string                         `xml:"xmlns,attr"`
	Name                      string                         `xml:"name,attr"`
	Enabled                   *bool                          `xml:"Enabled,omitempty"`
	Units                     string                         `xml:"Units"`
	Limit                     int64                          `xml:"Limit"`
	Default                   bool                           `xml:"Default"`
	IopsSettings              *VdcStorageProfileIopsSettings `xml:"IopsSettings"`
	StorageUsedMB             int64                          `xml:"StorageUsedMB"`
	IopsAllocated             int64                          `xml:"IopsAllocated"`
	ProviderVdcStorageProfile *Reference                     `xml:"ProviderVdcStorageProfile"`
}

// VdcStorageProfileIopsSettings represents the parameters for VDC storage profiles Iops settings.
// Type: VdcStorageProfileIopsSettings
// https://vdc-repo.vmware.com/vmwb-repository/dcr-public/71e12563-bc11-4d64-821d-92d30f8fcfa1/7424bf8e-aec2-44ad-be7d-b98feda7bae0/doc/doc/types/VdcStorageProfileIopsSettingsType.html
type VdcStorageProfileIopsSettings struct {
	Xmlns                   string `xml:"xmlns,attr"`
	Enabled                 bool   `xml:"Enabled" json:"enabled,omitempty"`
	DiskIopsMax             int64  `xml:"DiskIopsMax" json:"diskIopsMax,omitempty"`
	DiskIopsDefault         int64  `xml:"DiskIopsDefault" json:"diskIopsDefault,omitempty"`
	StorageProfileIopsLimit int64  `xml:"StorageProfileIopsLimit,omitempty" json:"storageProfileIopsLimit,omitempty"`
	DiskIopsPerGbMax        int64  `xml:"DiskIopsPerGbMax" json:"diskIopsPerGbMax,omitempty"`
}

// VdcConfiguration models the payload for creating a VDC.
// Type: CreateVdcParamsType
// Namespace: http://www.vmware.com/vcloud/v1.5
// Description: Parameters for creating an organization VDC
// Since: 5.1
// https://code.vmware.com/apis/220/vcloud#/doc/doc/types/CreateVdcParamsType.html
type VdcConfiguration struct {
	XMLName         xml.Name           `xml:"CreateVdcParams"`
	Xmlns           string             `xml:"xmlns,attr"`
	Name            string             `xml:"name,attr"`
	Description     string             `xml:"Description,omitempty"`
	AllocationModel string             `xml:"AllocationModel"` // Flex supported from 32.0
	ComputeCapacity []*ComputeCapacity `xml:"ComputeCapacity"`
	NicQuota        int                `xml:"NicQuota,omitempty"`
	NetworkQuota    int                `xml:"NetworkQuota,omitempty"`
	VmQuota         int                `xml:"VmQuota,omitempty"`
	IsEnabled       bool               `xml:"IsEnabled,omitempty"`
	// Create uses VdcStorageProfileConfiguration and fetch AdminVdcStorageProfile or VdcStorageProfile
	VdcStorageProfile        []*VdcStorageProfileConfiguration `xml:"VdcStorageProfile"`
	ResourceGuaranteedMemory *float64                          `xml:"ResourceGuaranteedMemory,omitempty"`
	ResourceGuaranteedCpu    *float64                          `xml:"ResourceGuaranteedCpu,omitempty"`
	VCpuInMhz                int64                             `xml:"VCpuInMhz,omitempty"`
	IsThinProvision          bool                              `xml:"IsThinProvision,omitempty"`
	NetworkPoolReference     *Reference                        `xml:"NetworkPoolReference,omitempty"`
	ProviderVdcReference     *Reference                        `xml:"ProviderVdcReference"`
	UsesFastProvisioning     bool                              `xml:"UsesFastProvisioning,omitempty"`
	OverCommitAllowed        bool                              `xml:"OverCommitAllowed,omitempty"`
	VmDiscoveryEnabled       bool                              `xml:"VmDiscoveryEnabled,omitempty"`
	IsElastic                *bool                             `xml:"IsElastic,omitempty"`             // Supported from 32.0 for the Flex model
	IncludeMemoryOverhead    *bool                             `xml:"IncludeMemoryOverhead,omitempty"` // Supported from 32.0 for the Flex model
}

// VMWVdcTemplate references a VDC Template.
// Type: VMWVdcTemplateType
// Namespace: http://www.vmware.com/vcloud/extension/v1.5
// Description: A reference to a VDC template.
// Since: 5.7
type VMWVdcTemplate struct {
	HREF         string `json:"href,omitempty"`
	Type         string `json:"type,omitempty"`
	ID           string `json:"id,omitempty"`
	OperationKey string `json:"operationKey,omitempty"`
	Name         string `json:"name,omitempty"`

	Link                     LinkList                                  `json:"link,omitempty"`
	Description              string                                    `json:"description,omitempty"`
	Tasks                    *TasksInProgress                          `json:"tasks,omitempty"`
	TenantName               string                                    `json:"tenantName,omitempty"`
	TenantDescription        string                                    `json:"tenantDescription,omitempty"`
	NetworkBackingType       string                                    `json:"networkBackingType,omitempty"` // "NSX_V" or "NSX_T"
	ProviderVdcReference     []*VMWVdcTemplateProviderVdcSpecification `json:"providerVdcReference,omitempty"`
	VdcTemplateSpecification *VMWVdcTemplateSpecification              `json:"vdcTemplateSpecification,omitempty"`
}

// VMWVdcTemplateProviderVdcSpecification references a Provider VDC for a VDC Template.
// Type: VMWVdcTemplateProviderVdcSpecificationType
// Namespace: http://www.vmware.com/vcloud/extension/v1.5
// Since: 5.7
type VMWVdcTemplateProviderVdcSpecification struct {
	HREF string `json:"href,omitempty"`
	Type string `json:"type,omitempty"`
	ID   string `json:"id,omitempty"`
	Name string `json:"name,omitempty"`

	Binding []*VMWVdcTemplateBinding `json:"binding,omitempty"`
}

// VMWVdcTemplateBinding specifies a binding for a VDC Template
// Type: VMWVdcTemplateBindingType
// Namespace: http://www.vmware.com/vcloud/extension/v1.5
// Description: A Binding pairs a Name element that contains a user-specified identifier in URN format with a Value element
// that contains a reference to an object. The Name can then be used anywhere in the request where a reference
// to that type of object is allowed. For example, when specifying multiple Provider VDCs in a VMWVdcTemplate,
// create a Binding where the Value is a reference to an external network in a candidate Provider VDC, then use
// the Name from that binding in place of the href attribute required by the Network element in the GatewayConfiguration
// of the VdcTemplateSpecification. When the template is instantiated, the Name is replaced by the network reference
// in the Value part of the Binding associated with the Provider VDC that the system selects during instantiation.
// Supported binding values are references to External networks and Edge clusters.
//
// Since: 5.10
type VMWVdcTemplateBinding struct {
	Name  string     `json:"name,omitempty"` // URI format
	Value *Reference `json:"value,omitempty"`
}

// VMWVdcTemplateSpecification references a VDC for a VDC Template.
// Type: VMWVdcTemplateSpecificationType
// Namespace: http://www.vmware.com/vcloud/extension/v1.5
// Description: A reference to a Provider VDC.
// Since: 5.7
type VMWVdcTemplateSpecification struct {
	Type string `json:"_type,omitempty"`

	// Indicates that the Provider VDC's automatically-created VXLAN network pool should be used.
	// NetworkPoolReference must be empty if this element appears in the request.
	AutomaticNetworkPoolReference *AutomaticNetworkPoolReference `json:"automaticNetworkPoolReference,omitempty"`

	// Maximum number of virtual NICs allowed in this VDC. Defaults to 0, which specifies an unlimited number.
	NicQuota int `json:"nicQuota"`

	// The quota of VMs that can be created in this VDC. Includes VMs in both vApps and vApp templates, deployed, or otherwise.
	// Defaults to 0, which specifies an unlimited number.
	VmQuota int `json:"vmQuota"`

	// Maximum number of network objects that can be deployed in this VDC. Defaults to 0, which means no networks can be deployed.
	ProvisionedNetworkQuota int `json:"provisionedNetworkQuota"`

	// Defines a gateway and NAT Routed organization VDC network to be created.
	GatewayConfiguration *VdcTemplateSpecificationGatewayConfiguration `json:"gatewayConfiguration,omitempty"`

	// A set of name of Storage Profiles, with corresponding limit value, that all Provider VDCs must have, and that are selected at the time of VDC Template instantiation.
	StorageProfile []*VdcStorageProfile `json:"storageProfile,omitempty"`

	// Set to true to indicate if the FLEX VDC is to be elastic. This field can only be set on input for FLEX VDC templates
	// and Allocation VApp VDC templates. However, this field will be returned properly when read.
	IsElastic *bool `json:"isElastic,omitempty"`

	// Set to true to indicate if the FLEX VDC is to include memory overhead into its accounting for admission control.
	// This field can only be set on input for FLEX VDC templates and Allocation VApp VDC templates.
	// However, this field will be returned properly when read.
	IncludeMemoryOverhead *bool `json:"includeMemoryOverhead,omitempty"`

	// Boolean to request thin provisioning. Request will be honored only if the underlying datastore supports it.
	// Thin provisioning saves storage space by committing it on demand. This allows over-allocation of storage.
	ThinProvision bool `json:"thinProvision,omitempty"`

	// Boolean to request fast provisioning. Request will be honored only if the underlying datastore supports it.
	// Fast provisioning can reduce the time it takes to create virtual machines by using vSphere linked clones.
	// If you disable fast provisioning, all provisioning operations will result in full clones.
	FastProvisioningEnabled bool `json:"fastProvisioningEnabled,omitempty"`

	// Reference to a network pool in the Provider VDC. Must be empty if you specify AutomaticNetworkPoolReference.
	NetworkPoolReference        *Reference                 `json:"networkPoolReference,omitempty"`
	NetworkProfileConfiguration *VdcTemplateNetworkProfile `json:"networkProfileConfiguration,omitempty"`

	// Only in Flex VDCs
	CpuAllocationMhz           int `json:"cpuAllocationMhz"`
	CpuLimitMhzPerVcpu         int `json:"cpuLimitMhzPerVcpu"`
	VCpuInMhz                  int `json:"vCpuInMhz"`
	CpuLimitMhz                int `json:"cpuLimitMhz"`
	MemoryAllocationMB         int `json:"memoryAllocationMB"`
	MemoryLimitMb              int `json:"memoryLimitMb"`
	CpuGuaranteedPercentage    int `json:"cpuGuaranteedPercentage"`
	MemoryGuaranteedPercentage int `json:"memoryGuaranteedPercentage"`
}

// AutomaticNetworkPoolReference is an empty struct that states that the Network pool of the Edge Gateway in a VDC Template must
// be chosen automatically.
// Type: AutomaticNetworkPoolReferenceType
// Namespace: http://www.vmware.com/vcloud/extension/v1.5
type AutomaticNetworkPoolReference struct {
}

// VdcTemplateSpecificationGatewayConfiguration specifies the Edge Gateway configuration for a VDC Template.
// Type: VdcTemplateSpecificationGatewayConfigurationType
// Namespace: http://www.vmware.com/vcloud/extension/v1.5
// Description: Defines a gateway and NAT Routed organization VDC network to be created.
// Since: 5.7
type VdcTemplateSpecificationGatewayConfiguration struct {
	// EdgeGateway configuration for the VDC created by this template. The following restrictions apply:
	// * You may not specify a BackwardCompatibilityMode or an EdgeGatewayServiceConfiguration.
	// * The GatewayInterfaces element must contain exactly one GatewayInterface. That GatewayInterface must have an InterfaceType
	//   of uplink and must not contain a SubnetParticipation element.
	Gateway *EdgeGateway `json:"gateway,omitempty"`

	// Org VDC network configuration created by this template. The following restrictions apply:
	// * You may not specify a BackwardCompatibilityMode, EdgeGatewayServiceConfiguration, or NetworkFeatures.
	// * The NetworkConfiguration must specify a FenceMode of natRouted.
	Network *OrgVDCNetwork `json:"network,omitempty"`
}

// VdcTemplateNetworkProfile specifies the network profile for a VDC Template.
// Type: VdcTemplateNetworkProfileType
// Namespace: http://www.vmware.com/vcloud/extension/v1.5
// Description: Network Profile configuration that is applied to VDC instantiated from a template.
// In NSX_V VDCs Primary and Secondary Edge Clusters can be configured and used for Edge Gateway deployments.
// In NSX_T VDC only Services Edge Cluster can be configured and used for deploying DHCP/VApp services. Binding name from
// the binding names needs to specified as ReferenceType to PrimaryEdgeCluster SecondaryEdgeCluster and ServicesEdgeCluster
// properties. When VDC is instantiated, based on PVDC and binding name appropriate binding value is selected to configure network profiles.
// Since: 35.2
type VdcTemplateNetworkProfile struct {
	PrimaryEdgeCluster   *Reference `json:"primaryEdgeCluster,omitempty"`
	SecondaryEdgeCluster *Reference `json:"secondaryEdgeCluster,omitempty"`
	ServicesEdgeCluster  *Reference `json:"servicesEdgeCluster,omitempty"`
}

// InstantiateVdcTemplateParams specifies the network profile for a VDC Template.
// Type: InstantiateVdcTemplateParamsType
// Namespace: http://www.vmware.com/vcloud/v1.5
// Description: A basic type used to pass arguments to the instantiate VDC template operation, this provides a name and
// optional description for a VDC instantiated from a template.
// Since: 5.7
type InstantiateVdcTemplateParams struct {
	XMLName     xml.Name   `xml:"InstantiateVdcTemplateParams"`
	Xmlns       string     `xml:"xmlns,attr"`
	Name        string     `xml:"name,attr"`
	Source      *Reference `xml:"Source,omitempty"`
	Description string     `xml:"Description,omitempty"`
}

// Task represents an asynchronous operation in VMware Cloud Director.
// Type: TaskType
// Namespace: http://www.vmware.com/vcloud/v1.5
// Description: Represents an asynchronous operation in VMware Cloud Director.u
// Since: 0.9
// Comments added from https://code.vmware.com/apis/912/vmware-cloud-director/doc/doc/types/TaskType.html
type Task struct {
	HREF             string           `xml:"href,attr,omitempty" json:"HREF,omitempty"`                         // The URI of the entity.
	Type             string           `xml:"type,attr,omitempty" json:"type,omitempty"`                         // The MIME type of the entity.
	ID               string           `xml:"id,attr,omitempty" json:"ID,omitempty"`                             // The entity identifier, expressed in URN format. The value of this attribute uniquely identifies the entity, persists for the life of the entity, and is never reused.
	OperationKey     string           `xml:"operationKey,attr,omitempty" json:"operationKey,omitempty"`         // Optional unique identifier to support idempotent semantics for create and delete operations.
	Name             string           `xml:"name,attr" json:"name,omitempty"`                                   // The name of the entity.
	Status           string           `xml:"status,attr" json:"status,omitempty"`                               // The execution status of the task. One of queued, preRunning, running, success, error, aborted
	Operation        string           `xml:"operation,attr,omitempty" json:"operation,omitempty"`               // A message describing the operation that is tracked by this task.
	OperationName    string           `xml:"operationName,attr,omitempty" json:"operationName,omitempty"`       // The short name of the operation that is tracked by this task.
	ServiceNamespace string           `xml:"serviceNamespace,attr,omitempty" json:"serviceNamespace,omitempty"` // Identifier of the service that created the task. It must not start with com.vmware.vcloud and the length must be between 1 and 128 symbols.
	StartTime        string           `xml:"startTime,attr,omitempty" json:"startTime,omitempty"`               // The date and time the system started executing the task. May not be present if the task has not been executed yet.
	EndTime          string           `xml:"endTime,attr,omitempty" json:"endTime,omitempty"`                   // The date and time that processing of the task was completed. May not be present if the task is still being executed.
	ExpiryTime       string           `xml:"expiryTime,attr,omitempty" json:"expiryTime,omitempty"`             // The date and time at which the task resource will be destroyed and no longer available for retrieval. May not be present if the task has not been executed or is still being executed.
	CancelRequested  bool             `xml:"cancelRequested,attr,omitempty" json:"cancelRequested,omitempty"`   // Whether user has requested this processing to be canceled.
	Link             *LinkList        `xml:"Link,omitempty" json:"link,omitempty"`                              // A reference to an entity or operation associated with this object.
	Description      string           `xml:"Description,omitempty" json:"description,omitempty"`                // Optional description.
	Tasks            *TasksInProgress `xml:"Tasks,omitempty" json:"tasks,omitempty"`                            // A list of queued, running, or recently completed tasks associated with this entity.
	Owner            *Reference       `xml:"Owner,omitempty" json:"owner,omitempty"`                            // Reference to the owner of the task. This is typically the object that the task is creating or updating.
	Error            *Error           `xml:"Error,omitempty" json:"error,omitempty"`                            // Represents error information from a failed task.
	User             *Reference       `xml:"User,omitempty" json:"user,omitempty"`                              // The user who started the task.
	Organization     *Reference       `xml:"Organization,omitempty" json:"organization,omitempty"`              // The organization to which the User belongs.
	Progress         int              `xml:"Progress,omitempty" json:"progress,omitempty"`                      // Read-only indicator of task progress as an approximate percentage between 0 and 100. Not available for all tasks.
	Details          string           `xml:"Details,omitempty" json:"details,omitempty"`                        // Detailed message about the task. Also contained by the Owner entity when task status is preRunning.
	Result           *TaskResult      `xml:"Result,omitempty" json:"result,omitempty"`                          // Result contains additional details that the task may expose
	//
	// TODO: add the following fields
	// Params      anyType        The parameters with which this task was started.
	// VcTaskList  VcTaskListType List of Virtual Center tasks related to this vCD task.
}

// TaskResult contains additional details that the task may expose after finishing
type TaskResult struct {
	ResultContent struct {
		Text string `xml:",chardata"`
		Xsi  string `xml:"xsi,attr"`
		Ns11 string `xml:"ns11,attr"`
		Type string `xml:"type,attr"`
	} `xml:"ResultContent"`
}

// CapacityWithUsage represents a capacity and usage of a given resource.
// Type: CapacityWithUsageType
// Namespace: http://www.vmware.com/vcloud/v1.5
// Description: Represents a capacity and usage of a given resource.
// Since: 0.9
type CapacityWithUsage struct {
	Units     string `xml:"Units"`
	Allocated int64  `xml:"Allocated"`
	Limit     int64  `xml:"Limit"`
	Reserved  int64  `xml:"Reserved,omitempty"`
	Used      int64  `xml:"Used,omitempty"`
}

// ComputeCapacity represents VDC compute capacity.
// Type: ComputeCapacityType
// Namespace: http://www.vmware.com/vcloud/v1.5
// Description: Represents VDC compute capacity.
// Since: 0.9
type ComputeCapacity struct {
	CPU    *CapacityWithUsage `xml:"Cpu"`
	Memory *CapacityWithUsage `xml:"Memory"`
}

// Reference is a reference to a resource. Contains an href attribute and optional name and type attributes.
// Type: ReferenceType
// Namespace: http://www.vmware.com/vcloud/v1.5
// Description: A reference to a resource. Contains an href attribute and optional name and type attributes.
// Since: 0.9
type Reference struct {
	HREF string `xml:"href,attr,omitempty" json:"href,omitempty"`
	ID   string `xml:"id,attr,omitempty" json:"id,omitempty"`
	Type string `xml:"type,attr,omitempty" json:"type,omitempty"`
	Name string `xml:"name,attr,omitempty" json:"name,omitempty"`
}

// ResourceReference represents a reference to a resource. Contains an href attribute, a resource status attribute, and optional name and type attributes.
// Type: ResourceReferenceType
// Namespace: http://www.vmware.com/vcloud/v1.5
// Description: Represents a reference to a resource. Contains an href attribute, a resource status attribute, and optional name and type attributes.
// Since: 0.9
type ResourceReference struct {
	HREF   string `xml:"href,attr"`
	ID     string `xml:"id,attr,omitempty"`
	Type   string `xml:"type,attr,omitempty"`
	Name   string `xml:"name,attr,omitempty"`
	Status string `xml:"status,attr,omitempty"`
}

// VdcStorageProfiles is a container for references to storage profiles associated with a vDC.
// Element: VdcStorageProfiles
// Type: VdcStorageProfilesType
// Namespace: http://www.vmware.com/vcloud/v1.5
// Description: Container for references to storage profiles associated with a vDC.
// Since: 5.1
type VdcStorageProfiles struct {
	VdcStorageProfile []*Reference `xml:"VdcStorageProfile,omitempty"`
}

// ResourceEntities is a container for references to ResourceEntity objects in this vDC.
// Type: ResourceEntitiesType
// Namespace: http://www.vmware.com/vcloud/v1.5
// Description: Container for references to ResourceEntity objects in this vDC.
// Since: 0.9
type ResourceEntities struct {
	ResourceEntity []*ResourceReference `xml:"ResourceEntity,omitempty"`
}

// AvailableNetworks is a container for references to available organization vDC networks.
// Type: AvailableNetworksType
// Namespace: http://www.vmware.com/vcloud/v1.5
// Description: Container for references to available organization vDC networks.
// Since: 0.9
type AvailableNetworks struct {
	Network []*Reference `xml:"Network,omitempty" json:"network,omitempty"`
}

// Link extends reference type by adding relation attribute. Defines a hyper-link with a relationship, hyper-link reference, and an optional MIME type.
// Type: LinkType
// Namespace: http://www.vmware.com/vcloud/v1.5
// Description: Extends reference type by adding relation attribute. Defines a hyper-link with a relationship, hyper-link reference, and an optional MIME type.
// Since: 0.9
type Link struct {
	HREF string `xml:"href,attr" json:"href,omitempty"`
	ID   string `xml:"id,attr,omitempty" json:"id,omitempty"`
	Type string `xml:"type,attr,omitempty" json:"type,omitempty"`
	Name string `xml:"name,attr,omitempty" json:"name,omitempty"`
	Rel  string `xml:"rel,attr" json:"rel,omitempty"`
}

// OrgList represents a lists of Organizations
// Type: OrgType
// Namespace: http://www.vmware.com/vcloud/v1.5
// Description: Represents a list of VMware Cloud Director organizations.
// Since: 0.9
type OrgList struct {
	Link LinkList `xml:"Link,omitempty"`
	Org  []*Org   `xml:"Org,omitempty"`
}

// Org represents the user view of a VMware Cloud Director organization.
// Type: OrgType
// Namespace: http://www.vmware.com/vcloud/v1.5
// Description: Represents the user view of a VMware Cloud Director organization.
// Since: 0.9
type Org struct {
	HREF         string           `xml:"href,attr,omitempty"`
	Type         string           `xml:"type,attr,omitempty"`
	ID           string           `xml:"id,attr,omitempty"`
	OperationKey string           `xml:"operationKey,attr,omitempty"`
	Name         string           `xml:"name,attr"`
	Description  string           `xml:"Description,omitempty"`
	FullName     string           `xml:"FullName"`
	IsEnabled    bool             `xml:"IsEnabled,omitempty"`
	Link         LinkList         `xml:"Link,omitempty"`
	Tasks        *TasksInProgress `xml:"Tasks,omitempty"`
}

// List of the users within the organization
type OrgUserList struct {
	User []*Reference `xml:"UserReference,omitempty"`
}

type OrgGroupList struct {
	Group []*Reference `xml:"GroupReference,omitempty"`
}

// List of available roles in the organization
type OrgRoleType struct {
	RoleReference []*Reference `xml:"RoleReference,omitempty"`
}

// List of available rights in the organization
type RightsType struct {
	Links          LinkList     `xml:"Link,omitempty"`
	RightReference []*Reference `xml:"RightReference,omitempty"`
}

// AdminOrg represents the admin view of a VMware Cloud Director organization.
// Type: AdminOrgType
// Namespace: http://www.vmware.com/vcloud/v1.5
// Description: Represents the admin view of a VMware Cloud Director organization.
// Since: 0.9
type AdminOrg struct {
	XMLName         xml.Name         `xml:"AdminOrg"`
	Xmlns           string           `xml:"xmlns,attr"`
	HREF            string           `xml:"href,attr,omitempty"`
	Type            string           `xml:"type,attr,omitempty"`
	ID              string           `xml:"id,attr,omitempty"`
	OperationKey    string           `xml:"operationKey,attr,omitempty"`
	Name            string           `xml:"name,attr"`
	Description     string           `xml:"Description,omitempty"`
	FullName        string           `xml:"FullName"`
	IsEnabled       bool             `xml:"IsEnabled,omitempty"`
	Link            LinkList         `xml:"Link,omitempty"`
	Tasks           *TasksInProgress `xml:"Tasks,omitempty"`
	Users           *OrgUserList     `xml:"Users,omitempty"`
	Groups          *OrgGroupList    `xml:"Groups,omitempty"`
	Catalogs        *CatalogsList    `xml:"Catalogs,omitempty"`
	OrgSettings     *OrgSettings     `xml:"Settings,omitempty"`
	Vdcs            *VDCList         `xml:"Vdcs,omitempty"`
	Networks        *NetworksList    `xml:"Networks,omitempty"`
	RightReferences *OrgRoleType     `xml:"RightReferences,omitempty"`
	RoleReferences  *OrgRoleType     `xml:"RoleReferences,omitempty"`
}

// OrgSettingsType represents the settings for a VMware Cloud Director organization.
// Type: OrgSettingsType
// Namespace: http://www.vmware.com/vcloud/v1.5
// Description: Represents the settings of a VMware Cloud Director organization.
// Since: 0.9
type OrgSettings struct {
	//attributes
	HREF string `xml:"href,attr,omitempty"` // The URI of the entity.
	Type string `xml:"type,attr,omitempty"` // The MIME type of the entity.
	//elements
	Link                    LinkList                   `xml:"Link,omitempty"`               // A reference to an entity or operation associated with this object.
	OrgGeneralSettings      *OrgGeneralSettings        `xml:"OrgGeneralSettings,omitempty"` // General Settings for the org, not-required
	OrgVAppLeaseSettings    *VAppLeaseSettings         `xml:"VAppLeaseSettings,omitempty"`
	OrgVAppTemplateSettings *VAppTemplateLeaseSettings `xml:"VAppTemplateLeaseSettings,omitempty"` // Vapp template lease settings, not required
	OrgLdapSettings         *OrgLdapSettingsType       `xml:"OrgLdapSettings,omitempty"`           //LDAP settings, not-requried, defaults to none

}

// OrgGeneralSettingsType represents the general settings for a VMware Cloud Director organization.
// Type: OrgGeneralSettingsType
// Namespace: http://www.vmware.com/vcloud/v1.5
// Description: Represents the user view of a VMware Cloud Director organization.
// Since: 0.9
type OrgGeneralSettings struct {
	HREF string   `xml:"href,attr,omitempty"` // The URI of the entity.
	Type string   `xml:"type,attr,omitempty"` // The MIME type of the entity.
	Link LinkList `xml:"Link,omitempty"`      // A reference to an entity or operation associated with this object.

	CanPublishCatalogs       bool `xml:"CanPublishCatalogs,omitempty"`
	CanPublishExternally     bool `xml:"CanPublishExternally,omitempty"`
	CanSubscribe             bool `xml:"CanSubscribe,omitempty"`
	DeployedVMQuota          int  `xml:"DeployedVMQuota,omitempty"`
	StoredVMQuota            int  `xml:"StoredVmQuota,omitempty"`
	UseServerBootSequence    bool `xml:"UseServerBootSequence,omitempty"`
	DelayAfterPowerOnSeconds int  `xml:"DelayAfterPowerOnSeconds,omitempty"`
}

// VAppTemplateLeaseSettings represents the vapp template lease settings for a VMware Cloud Director organization.
// Type: VAppTemplateLeaseSettingsType
// Namespace: http://www.vmware.com/vcloud/v1.5
// Description: Represents the vapp template lease settings of a VMware Cloud Director organization.
// Since: 0.9
type VAppTemplateLeaseSettings struct {
	HREF string   `xml:"href,attr,omitempty"` // The URI of the entity.
	Type string   `xml:"type,attr,omitempty"` // The MIME type of the entity.
	Link LinkList `xml:"Link,omitempty"`      // A reference to an entity or operation associated with this object.

	DeleteOnStorageLeaseExpiration *bool `xml:"DeleteOnStorageLeaseExpiration,omitempty"`
	StorageLeaseSeconds            *int  `xml:"StorageLeaseSeconds,omitempty"`
}

type VAppLeaseSettings struct {
	HREF string   `xml:"href,attr,omitempty"` // The URI of the entity.
	Type string   `xml:"type,attr,omitempty"` // The MIME type of the entity.
	Link LinkList `xml:"Link,omitempty"`      // A reference to an entity or operation associated with this object.

	DeleteOnStorageLeaseExpiration   *bool `xml:"DeleteOnStorageLeaseExpiration,omitempty"`
	DeploymentLeaseSeconds           *int  `xml:"DeploymentLeaseSeconds,omitempty"`
	StorageLeaseSeconds              *int  `xml:"StorageLeaseSeconds,omitempty"`
	PowerOffOnRuntimeLeaseExpiration *bool `xml:"PowerOffOnRuntimeLeaseExpiration,omitempty"`
}

// OrgLdapSettingsType represents the ldap settings for a VMware Cloud Director organization.
// Type: OrgLdapSettingsType
// Namespace: http://www.vmware.com/vcloud/v1.5
// Description: Represents the ldap settings of a VMware Cloud Director organization.
// Since: 0.9
type OrgLdapSettingsType struct {
	XMLName xml.Name `xml:"OrgLdapSettings"`
	Xmlns   string   `xml:"xmlns,attr,omitempty"`
	HREF    string   `xml:"href,attr,omitempty"` // The URI of the entity.
	Type    string   `xml:"type,attr,omitempty"` // The MIME type of the entity.
	Link    LinkList `xml:"Link,omitempty"`      // A reference to an entity or operation associated with this object.

	OrgLdapMode           string                 `xml:"OrgLdapMode,omitempty"`           // LDAP mode you want
	CustomUsersOu         string                 `xml:"CustomUsersOu,omitempty"`         // If OrgLdapMode is SYSTEM, specifies an LDAP attribute=value pair to use for OU (organizational unit).
	CustomOrgLdapSettings *CustomOrgLdapSettings `xml:"CustomOrgLdapSettings,omitempty"` // Needs to be set if user chooses custom mode
}

// CustomOrgLdapSettings represents the custom ldap settings for a VMware Cloud Director organization.
// Type: CustomOrgLdapSettingsType
// Namespace: http://www.vmware.com/vcloud/v1.5
// Description: Represents the custom ldap settings of a VMware Cloud Director organization.
// Since: 0.9
// Note. Order of these fields matter and API will error if it is changed
type CustomOrgLdapSettings struct {
	HREF string   `xml:"href,attr,omitempty"` // The URI of the entity.
	Type string   `xml:"type,attr,omitempty"` // The MIME type of the entity.
	Link LinkList `xml:"Link,omitempty"`      // A reference to an entity or operation associated with this object.

	HostName                 string                  `xml:"HostName,omitempty"`
	Port                     int                     `xml:"Port"`
	IsSsl                    bool                    `xml:"IsSsl,omitempty"`
	IsSslAcceptAll           bool                    `xml:"IsSslAcceptAll,omitempty"`
	SearchBase               string                  `xml:"SearchBase,omitempty"`
	Username                 string                  `xml:"UserName,omitempty"`
	Password                 string                  `xml:"Password,omitempty"`
	AuthenticationMechanism  string                  `xml:"AuthenticationMechanism"`
	IsGroupSearchBaseEnabled bool                    `xml:"IsGroupSearchBaseEnabled"`
	GroupSearchBase          string                  `xml:"GroupSearchBase,omitempty"`
	ConnectorType            string                  `xml:"ConnectorType"`   // Defines LDAP service implementation type
	UserAttributes           *OrgLdapUserAttributes  `xml:"UserAttributes"`  // Defines how LDAP attributes are used when importing a user.
	GroupAttributes          *OrgLdapGroupAttributes `xml:"GroupAttributes"` // Defines how LDAP attributes are used when importing a group.
	UseExternalKerberos      bool                    `xml:"UseExternalKerberos"`

	Realm string `xml:"Realm,omitempty"`
}

// OrgLdapGroupAttributes	 represents the ldap group attribute settings for a VMware Cloud Director organization.
// Type: OrgLdapGroupAttributesType
// Namespace: http://www.vmware.com/vcloud/v1.5
// Description: Represents the ldap group attribute settings of a VMware Cloud Director organization.
// Since: 0.9
// Note. Order of these fields matter and API will error if it is changed
type OrgLdapGroupAttributes struct {
	ObjectClass          string `xml:"ObjectClass"`
	ObjectIdentifier     string `xml:"ObjectIdentifier"`
	GroupName            string `xml:"GroupName"`
	Membership           string `xml:"Membership"`
	MembershipIdentifier string `xml:"MembershipIdentifier"`
	BackLinkIdentifier   string `xml:"BackLinkIdentifier,omitempty"`
}

// OrgLdapUserAttributesType represents the ldap user attribute settings for a VMware Cloud Director organization.
// Type: OrgLdapUserAttributesType
// Namespace: http://www.vmware.com/vcloud/v1.5
// Description: Represents the ldap user attribute settings of a VMware Cloud Director organization.
// Since: 0.9
// Note. Order of these fields matter and API will error if it is changed.
type OrgLdapUserAttributes struct {
	ObjectClass               string `xml:"ObjectClass"`
	ObjectIdentifier          string `xml:"ObjectIdentifier"`
	Username                  string `xml:"UserName,omitempty"`
	Email                     string `xml:"Email"`
	FullName                  string `xml:"FullName"`
	GivenName                 string `xml:"GivenName"`
	Surname                   string `xml:"Surname"`
	Telephone                 string `xml:"Telephone"`
	GroupMembershipIdentifier string `xml:"GroupMembershipIdentifier"`
	GroupBackLinkIdentifier   string `xml:"GroupBackLinkIdentifier,omitempty"`
}

// VDCList contains a list of references to Org VDCs
// Type: VdcListType
// Namespace: http://www.vmware.com/vcloud/v1.5
// Description: Represents a list of organization vDCs.
// Since: 0.9
type VDCList struct {
	Vdcs []*Reference `xml:"Vdc,omitempty" json:"vdcs,omitempty"`
}

// NetworksListType contains a list of references to Org Networks
// Type: NetworksListType
// Namespace: http://www.vmware.com/vcloud/v1.5
// Description: Represents a list of organization Networks.
// Since: 0.9
type NetworksList struct {
	Networks []*Reference `xml:"Network,omitempty"`
}

// CatalogsList contains a list of references to Org Catalogs
// Type: CatalogsListType
// Namespace: http://www.vmware.com/vcloud/v1.5
// Description: Represents a list of organization Catalogs.
// Since: 0.9
type CatalogsList struct {
	Catalog []*Reference `xml:"CatalogReference,omitempty"`
}

// CatalogItem contains a reference to a VappTemplate or Media object and related metadata.
// Type: CatalogItemType
// Namespace: http://www.vmware.com/vcloud/v1.5
// Description: Contains a reference to a VappTemplate or Media object and related metadata.
// Since: 0.9
type CatalogItem struct {
	HREF          string           `xml:"href,attr,omitempty"`
	Type          string           `xml:"type,attr,omitempty"`
	ID            string           `xml:"id,attr,omitempty"`
	OperationKey  string           `xml:"operationKey,attr,omitempty"`
	Name          string           `xml:"name,attr"`
	Size          int64            `xml:"size,attr,omitempty"`
	DateCreated   string           `xml:"DateCreated,omitempty"`
	Description   string           `xml:"Description,omitempty"`
	Entity        *Entity          `xml:"Entity"`
	Link          LinkList         `xml:"Link,omitempty"`
	Tasks         *TasksInProgress `xml:"Tasks,omitempty"`
	VersionNumber int64            `xml:"VersionNumber,omitempty"`
}

// Entity is a basic entity type in the vCloud object model. Includes a name, an optional description, and an optional list of links.
// Type: EntityType
// Namespace: http://www.vmware.com/vcloud/v1.5
// Description: Basic entity type in the vCloud object model. Includes a name, an optional description, and an optional list of links.
// Since: 0.9
type Entity struct {
	HREF         string           `xml:"href,attr,omitempty"`
	Type         string           `xml:"type,attr,omitempty"`
	ID           string           `xml:"id,attr,omitempty"`
	OperationKey string           `xml:"operationKey,attr,omitempty"`
	Name         string           `xml:"name,attr"`
	Description  string           `xml:"Description,omitempty"`
	Link         LinkList         `xml:"Link,omitempty"`
	Tasks        *TasksInProgress `xml:"Tasks,omitempty"`
}

// CatalogItems is a container for references to catalog items.
// Type: CatalogItemsType
// Namespace: http://www.vmware.com/vcloud/v1.5
// Description: Container for references to catalog items.
// Since: 0.9
type CatalogItems struct {
	CatalogItem []*Reference `xml:"CatalogItem"`
}

// Catalog represents the user view of a Catalog object.
// Type: CatalogType
// Namespace: http://www.vmware.com/vcloud/v1.5
// Description: Represents the user view of a Catalog object.
// https://code.vmware.com/apis/287/vcloud#/doc/doc/types/CatalogType.html
// Since: 0.9
type Catalog struct {
	HREF                         string                        `xml:"href,attr,omitempty"`
	Type                         string                        `xml:"type,attr,omitempty"`
	ID                           string                        `xml:"id,attr,omitempty"`
	OperationKey                 string                        `xml:"operationKey,attr,omitempty"`
	Name                         string                        `xml:"name,attr"`
	CatalogItems                 []*CatalogItems               `xml:"CatalogItems,omitempty"`
	DateCreated                  string                        `xml:"DateCreated,omitempty"`
	Description                  string                        `xml:"Description,omitempty"`
	IsPublished                  bool                          `xml:"IsPublished,omitempty"`
	Link                         LinkList                      `xml:"Link,omitempty"`
	Owner                        *Owner                        `xml:"Owner,omitempty"`
	Tasks                        *TasksInProgress              `xml:"Tasks,omitempty"`
	VersionNumber                int64                         `xml:"VersionNumber,omitempty"`
	PublishExternalCatalogParams *PublishExternalCatalogParams `xml:"PublishExternalCatalogParams,omitempty"`
}

// AdminCatalog represents the Admin view of a Catalog object.
// Type: AdminCatalogType
// Namespace: http://www.vmware.com/vcloud/v1.5
// Description: Represents the Admin view of a Catalog object.
// https://code.vmware.com/apis/287/vcloud#/doc/doc/types/AdminCatalogType.html
// Since: 0.9
type AdminCatalog struct {
	Catalog
	XMLName                      xml.Name                      `xml:"AdminCatalog"`
	Xmlns                        string                        `xml:"xmlns,attr"`
	PublishExternalCatalogParams *PublishExternalCatalogParams `xml:"PublishExternalCatalogParams,omitempty"`
	CatalogStorageProfiles       *CatalogStorageProfiles       `xml:"CatalogStorageProfiles,omitempty"`
	ExternalCatalogSubscription  *ExternalCatalogSubscription  `xml:"ExternalCatalogSubscriptionParams,omitempty"`
	IsPublished                  bool                          `xml:"IsPublished,omitempty"`
}

// PublishExternalCatalogParamsType represents the configuration parameters of a catalog published externally
// Type: PublishExternalCatalogParamsType
// Namespace: http://www.vmware.com/vcloud/v1.5
// Description: Represents the configuration parameters of a catalog published externally.
// Since: 5.5
type PublishExternalCatalogParams struct {
	Xmlns                    string `xml:"xmlns,attr,omitempty"`
	IsPublishedExternally    *bool  `xml:"IsPublishedExternally,omitempty"`    // True enables external publication as configured by these parameters.
	CatalogPublishedUrl      string `xml:"catalogPublishedUrl,omitempty"`      // Read-only endpoint URL supplied by the server. External subscribers can connect to the catalog at this URL.
	Password                 string `xml:"Password,omitempty"`                 // Password required when connecting to the endpoint.
	IsCachedEnabled          *bool  `xml:"IsCacheEnabled,omitempty"`           // True enables content caching for this catalog. All items in the catalog are created and stored in transfer storage. If false, items are not placed in transfer storage until they are requested by a subscriber. Note that access to this attribute is reserved to users with role that includes the right 'Catalog: VCSP Publish Subscribe Caching'.
	PreserveIdentityInfoFlag *bool  `xml:"PreserveIdentityInfoFlag,omitempty"` // True includes BIOS UUIDs and MAC addresses in the downloaded OVF package. If false, those information will be excluded.
}

// PublishCatalogParams represents the configuration parameters of a catalog published to other orgs.
// It is used in conjunction with the "IsPublished" state of the catalog itself
type PublishCatalogParams struct {
	XMLName     xml.Name `xml:"PublishCatalogParams"`
	Xmlns       string   `xml:"xmlns,attr,omitempty"`
	IsPublished *bool    `xml:"IsPublished,omitempty"` // True enables  publication (read-only access)
}

// ExternalCatalogSubscription represents the configuration parameters for a catalog that has an external subscription
// Type: ExternalCatalogSubscriptionParamsType
// Namespace: http://www.vmware.com/vcloud/v1.5
// Description: Represents the configuration parameters for a catalog that has an external subscription.
// Since: 5.5
type ExternalCatalogSubscription struct {
	XMLName                  xml.Name `xml:"ExternalCatalogSubscriptionParams"`
	Xmlns                    string   `xml:"xmlns,attr,omitempty"`
	ExpectedSslThumbprint    string   `xml:"ExpectedSslThumbprint,omitempty"`
	SubscribeToExternalFeeds bool     `xml:"SubscribeToExternalFeeds,omitempty"`
	Location                 string   `xml:"Location,omitempty"`
	Password                 string   `xml:"Password,omitempty"`
	LocalCopy                bool     `xml:"LocalCopy,omitempty"`
}

// CatalogStorageProfiles represents a container for storage profiles used by this catalog
// Type: CatalogStorageProfiles
// Namespace: http://www.vmware.com/vcloud/v1.5
// Description: Represents a container for storage profiles used by this catalog
// Since: 5.5
type CatalogStorageProfiles struct {
	VdcStorageProfile []*Reference `xml:"VdcStorageProfile,omitempty"`
}

// Owner represents the owner of this entity.
// Type: OwnerType
// Namespace: http://www.vmware.com/vcloud/v1.5
// Description: Represents the owner of this entity.
// Since: 1.5
type Owner struct {
	HREF string     `xml:"href,attr,omitempty"`
	Type string     `xml:"type,attr,omitempty"`
	Link LinkList   `xml:"Link,omitempty"`
	User *Reference `xml:"User"`
}

// Error is the standard error message type used in the vCloud REST API.
// Type: ErrorType
// Namespace: http://www.vmware.com/vcloud/v1.5
// Description: The standard error message type used in the vCloud REST API.
// Since: 0.9
type Error struct {
	Message                 string `xml:"message,attr" json:"message,omitempty"`
	MajorErrorCode          int    `xml:"majorErrorCode,attr" json:"majorErrorCode,omitempty"`
	MinorErrorCode          string `xml:"minorErrorCode,attr" json:"minorErrorCode,omitempty"`
	VendorSpecificErrorCode string `xml:"vendorSpecificErrorCode,attr,omitempty" json:"vendorSpecificErrorCode,omitempty"`
	StackTrace              string `xml:"stackTrace,attr,omitempty" json:"stackTrace,omitempty"`
}

func (err Error) Error() string {
	return fmt.Sprintf("API Error: %d: %s", err.MajorErrorCode, err.Message)
}

// NSXError is the standard error message type used in the NSX API which is proxied by vCD.
// It has attached method `Error() string` and implements Go's default `type error` interface.
type NSXError struct {
	XMLName    xml.Name `xml:"error"`
	ErrorCode  string   `xml:"errorCode"`
	Details    string   `xml:"details"`
	ModuleName string   `xml:"moduleName"`
}

// Error method implements Go's default `error` interface for NSXError and formats NSX error
// output for human readable output.
func (nsxErr NSXError) Error() string {
	return fmt.Sprintf("%s %s (API error: %s)", nsxErr.ModuleName, nsxErr.Details, nsxErr.ErrorCode)
}

// File represents a file to be transferred (uploaded or downloaded).
// Type: FileType
// Namespace: http://www.vmware.com/vcloud/v1.5
// Description: Represents a file to be transferred (uploaded or downloaded).
// Since: 0.9
type File struct {
	HREF             string           `xml:"href,attr,omitempty"`
	Type             string           `xml:"type,attr,omitempty"`
	ID               string           `xml:"id,attr,omitempty"`
	OperationKey     string           `xml:"operationKey,attr,omitempty"`
	Name             string           `xml:"name,attr"`
	Size             int64            `xml:"size,attr,omitempty"`
	BytesTransferred int64            `xml:"bytesTransferred,attr,omitempty"`
	Checksum         string           `xml:"checksum,attr,omitempty"`
	Description      string           `xml:"Description,omitempty"`
	Link             LinkList         `xml:"Link,omitempty"`
	Tasks            *TasksInProgress `xml:"Tasks,omitempty"`
}

// FilesList represents a list of files to be transferred (uploaded or downloaded).
// Type: FilesListType
// Namespace: http://www.vmware.com/vcloud/v1.5
// Description: Represents a list of files to be transferred (uploaded or downloaded).
// Since: 0.9
type FilesList struct {
	File []*File `xml:"File"`
}

// UndeployVAppParams parameters to an undeploy vApp request.
// Type: UndeployVAppParamsType
// Namespace: http://www.vmware.com/vcloud/v1.5
// Description: Parameters to an undeploy vApp request.
// Since: 0.9
type UndeployVAppParams struct {
	Xmlns               string `xml:"xmlns,attr"`
	UndeployPowerAction string `xml:"UndeployPowerAction,omitempty"`
}

// VmCapabilities allows you to specify certain capabilities of this virtual machine.
// Type: VmCapabilitiesType
// Namespace: http://www.vmware.com/vcloud/v1.5
// Description: Allows you to specify certain capabilities of this virtual machine.
// Since: 5.1
type VmCapabilities struct {
	Xmlns               string   `xml:"xmlns,attr"`
	HREF                string   `xml:"href,attr,omitempty"`
	Type                string   `xml:"type,attr,omitempty"`
	MemoryHotAddEnabled bool     `xml:"MemoryHotAddEnabled,omitempty"`
	CPUHotAddEnabled    bool     `xml:"CpuHotAddEnabled,omitempty"`
	Link                LinkList `xml:"Link,omitempty"`
}

// VMs represents a list of virtual machines.
// Type: VmsType
// Namespace: http://www.vmware.com/vcloud/v1.5
// Description: Represents a list of virtual machines.
// Since: 5.1
type VMs struct {
	HREF        string       `xml:"href,attr,omitempty"`
	Type        string       `xml:"type,attr,omitempty"`
	Link        LinkList     `xml:"Link,omitempty"`
	VMReference []*Reference `xml:"VmReference,omitempty"`
}

/*
 * Types that are completely valid (position, comment, coverage complete)
 */

// ComposeVAppParams represents vApp composition parameters
// Type: ComposeVAppParamsType
// Namespace: http://www.vmware.com/vcloud/v1.5
// Description: Represents vApp composition parameters.
// Since: 0.9
type ComposeVAppParams struct {
	XMLName xml.Name `xml:"ComposeVAppParams"`
	Ovf     string   `xml:"xmlns:ovf,attr"`
	Xsi     string   `xml:"xmlns:xsi,attr"`
	Xmlns   string   `xml:"xmlns,attr"`
	// Attributes
	Name        string `xml:"name,attr,omitempty"`        // Typically used to name or identify the subject of the request. For example, the name of the object being created or modified.
	Deploy      bool   `xml:"deploy,attr"`                // True if the vApp should be deployed at instantiation. Defaults to true.
	PowerOn     bool   `xml:"powerOn,attr"`               // True if the vApp should be powered-on at instantiation. Defaults to true.
	LinkedClone bool   `xml:"linkedClone,attr,omitempty"` // Reserved. Unimplemented.
	// Elements
	Description         string                       `xml:"Description,omitempty"`         // Optional description.
	VAppParent          *Reference                   `xml:"VAppParent,omitempty"`          // Reserved. Unimplemented.
	InstantiationParams *InstantiationParams         `xml:"InstantiationParams,omitempty"` // Instantiation parameters for the composed vApp.
	SourcedItem         *SourcedCompositionItemParam `xml:"SourcedItem,omitempty"`         // Composition item. One of: vApp vAppTemplate VM.
	AllEULAsAccepted    bool                         `xml:"AllEULAsAccepted,omitempty"`    // True confirms acceptance of all EULAs in a vApp template. Instantiation fails if this element is missing, empty, or set to false and one or more EulaSection elements are present.
}

type ReComposeVAppParams struct {
	XMLName xml.Name `xml:"RecomposeVAppParams"`
	Ovf     string   `xml:"xmlns:ovf,attr"`
	Xsi     string   `xml:"xmlns:xsi,attr"`
	Xmlns   string   `xml:"xmlns,attr"`
	// Attributes
	Name        string `xml:"name,attr,omitempty"`        // Typically used to name or identify the subject of the request. For example, the name of the object being created or modified.
	Deploy      bool   `xml:"deploy,attr"`                // True if the vApp should be deployed at instantiation. Defaults to true.
	PowerOn     bool   `xml:"powerOn,attr"`               // True if the vApp should be powered-on at instantiation. Defaults to true.
	LinkedClone bool   `xml:"linkedClone,attr,omitempty"` // Reserved. Unimplemented.
	// Elements
	Description         string                       `xml:"Description,omitempty"`         // Optional description.
	VAppParent          *Reference                   `xml:"VAppParent,omitempty"`          // Reserved. Unimplemented.
	InstantiationParams *InstantiationParams         `xml:"InstantiationParams,omitempty"` // Instantiation parameters for the composed vApp.
	SourcedItem         *SourcedCompositionItemParam `xml:"SourcedItem,omitempty"`         // Composition item. One of: vApp vAppTemplate VM.
	AllEULAsAccepted    bool                         `xml:"AllEULAsAccepted,omitempty"`
	DeleteItem          *DeleteItem                  `xml:"DeleteItem,omitempty"`
}

// SmallRecomposeVappParams is used to update name and description of a vApp
// Using the full definition (ReComposeVAppParams), the description can be changed but not removed
type SmallRecomposeVappParams struct {
	XMLName     xml.Name `xml:"RecomposeVAppParams"`
	Ovf         string   `xml:"xmlns:ovf,attr"`
	Xsi         string   `xml:"xmlns:xsi,attr"`
	Xmlns       string   `xml:"xmlns,attr"`
	Name        string   `xml:"name,attr"`
	Deploy      bool     `xml:"deploy,attr"`
	Description string   `xml:"Description"`
}

type DeleteItem struct {
	HREF string `xml:"href,attr,omitempty"`
}

// SourcedCompositionItemParam represents a vApp, vApp template or VM to include in a composed vApp.
// Type: SourcedCompositionItemParamType
// Namespace: http://www.vmware.com/vcloud/v1.5
// Description: Represents a vApp, vApp template or VM to include in a composed vApp.
// Since: 0.9
type SourcedCompositionItemParam struct {
	// Attributes
	SourceDelete bool `xml:"sourceDelete,attr,omitempty"` // True if the source item should be deleted after composition is complete.
	// Elements
	Source              *Reference           `xml:"Source"`                        // Reference to a vApp, vApp template or virtual machine to include in the composition. Changing the name of the newly created VM by specifying name attribute is deprecated. Include VmGeneralParams element instead.
	VMGeneralParams     *VMGeneralParams     `xml:"VmGeneralParams,omitempty"`     // Specify name, description, and other properties of a VM during instantiation.
	VAppScopedLocalID   string               `xml:"VAppScopedLocalId,omitempty"`   // If Source references a VM, this value provides a unique identifier for the VM in the scope of the composed vApp.
	InstantiationParams *InstantiationParams `xml:"InstantiationParams,omitempty"` // If Source references a VM this can include any of the following OVF sections: VirtualHardwareSection OperatingSystemSection NetworkConnectionSection GuestCustomizationSection.
	NetworkAssignment   []*NetworkAssignment `xml:"NetworkAssignment,omitempty"`   // If Source references a VM, this element maps a network name specified in the VM to the network name of a vApp network defined in the composed vApp.
	StorageProfile      *Reference           `xml:"StorageProfile,omitempty"`      // If Source references a VM, this element contains a reference to a storage profile to be used for the VM. The specified storage profile must exist in the organization vDC that contains the composed vApp. If not specified, the default storage profile for the vDC is used.
	LocalityParams      *LocalityParams      `xml:"LocalityParams,omitempty"`      // Represents locality parameters. Locality parameters provide a hint that may help the placement engine optimize placement of a VM and an independent a Disk so that the VM can make efficient use of the disk.
	ComputePolicy       *ComputePolicy       `xml:"ComputePolicy,omitempty"`       // accessible only from version API 33.0
}

// LocalityParams represents locality parameters. Locality parameters provide a hint that may help the placement engine optimize placement of a VM with respect to another VM or an independent disk.
// Type: LocalityParamsType
// Namespace: http://www.vmware.com/vcloud/v1.5
// Description: Represents locality parameters. Locality parameters provide a hint that may help the placement engine optimize placement of a VM with respect to another VM or an independent disk.
// Since: 5.1
type LocalityParams struct {
	// Elements
	ResourceEntity *Reference `xml:"ResourceEntity,omitempty"` // Reference to a Disk, or a VM.
}

// NetworkAssignment maps a network name specified in a VM to the network name of a vApp network defined in the VApp that contains the VM
// Type: NetworkAssignmentType
// Namespace: http://www.vmware.com/vcloud/v1.5
// Description: Maps a network name specified in a VM to the network name of a vApp network defined in the VApp that contains the VM
// Since: 0.9
type NetworkAssignment struct {
	// Attributes
	InnerNetwork     string `xml:"innerNetwork,attr"`     // Name of the network as specified in the VM.
	ContainerNetwork string `xml:"containerNetwork,attr"` // Name of the vApp network to map to.
}

// VMGeneralParams a set of overrides to source VM properties to apply to target VM during copying.
// Type: VmGeneralParamsType
// Namespace: http://www.vmware.com/vcloud/v1.5
// Description: A set of overrides to source VM properties to apply to target VM during copying.
// Since: 5.6
type VMGeneralParams struct {
	// Elements
	Name               string `xml:"Name,omitempty"`               // Name of VM
	Description        string `xml:"Description,omitempty"`        // VM description
	NeedsCustomization bool   `xml:"NeedsCustomization,omitempty"` // True if this VM needs guest customization
	RegenerateBiosUuid bool   `xml:"RegenerateBiosUuid,omitempty"` // True if BIOS UUID of the virtual machine should be regenerated so that it is unique, and not the same as the source virtual machine's BIOS UUID.
}

// VApp represents a vApp
// Type: VAppType
// Namespace: http://www.vmware.com/vcloud/v1.5
// Description: Represents a vApp.
// Since: 0.9
type VApp struct {
	// Attributes
	HREF                  string `xml:"href,attr,omitempty"`                  // The URI of the entity.
	Type                  string `xml:"type,attr,omitempty"`                  // The MIME type of the entity.
	ID                    string `xml:"id,attr,omitempty"`                    // The entity identifier, expressed in URN format. The value of this attribute uniquely identifies the entity, persists for the life of the entity, and is never reused.
	OperationKey          string `xml:"operationKey,attr,omitempty"`          // Optional unique identifier to support idempotent semantics for create and delete operations.
	Name                  string `xml:"name,attr"`                            // The name of the entity.
	Status                int    `xml:"status,attr,omitempty"`                // Creation status of the resource entity.
	Deployed              bool   `xml:"deployed,attr,omitempty"`              // True if the virtual machine is deployed.
	OvfDescriptorUploaded bool   `xml:"ovfDescriptorUploaded,attr,omitempty"` // Read-only indicator that the OVF descriptor for this vApp has been uploaded.
	// Elements
	Link                 LinkList              `xml:"Link,omitempty"`                 // A reference to an entity or operation associated with this object.
	LeaseSettingsSection *LeaseSettingsSection `xml:"LeaseSettingsSection,omitempty"` // A reference to the lease section of the vApp
	NetworkConfigSection *NetworkConfigSection `xml:"NetworkConfigSection,omitempty"` // Represents vAPP network configuration
	Description          string                `xml:"Description,omitempty"`          // Optional description.
	Tasks                *TasksInProgress      `xml:"Tasks,omitempty"`                // A list of queued, running, or recently completed tasks associated with this entity.
	Files                *FilesList            `xml:"Files,omitempty"`                // Represents a list of files to be transferred (uploaded or downloaded). Each File in the list is part of the ResourceEntity.
	VAppParent           *Reference            `xml:"VAppParent,omitempty"`           // Reserved. Unimplemented.
	// TODO: OVF Sections to be implemented
	// Section OVF_Section `xml:"Section"`
	DateCreated       string          `xml:"DateCreated,omitempty"`       // Creation date/time of the vApp.
	Owner             *Owner          `xml:"Owner,omitempty"`             // vApp owner.
	IsAutoNature      bool            `xml:"autoNature,omitempty"`        // True if the vApp is auto generated with a standalone VM
	InMaintenanceMode bool            `xml:"InMaintenanceMode,omitempty"` // True if this vApp is in maintenance mode. Prevents users from changing vApp metadata.
	Children          *VAppChildren   `xml:"Children,omitempty"`          // Container for virtual machines included in this vApp.
	ProductSection    *ProductSection `xml:"ProductSection,omitempty"`
}

type ProductSectionList struct {
	XMLName        xml.Name        `xml:"ProductSectionList"`
	Ovf            string          `xml:"xmlns:ovf,attr,omitempty"`
	Xmlns          string          `xml:"xmlns,attr"`
	ProductSection *ProductSection `xml:"http://schemas.dmtf.org/ovf/envelope/1 ProductSection,omitempty"`
}

// SortByPropertyKeyName allows to sort ProductSectionList property slice by key name as the API is
// does not always return an ordered slice
func (p *ProductSectionList) SortByPropertyKeyName() {
	sort.SliceStable(p.ProductSection.Property, func(i, j int) bool {
		return p.ProductSection.Property[i].Key < p.ProductSection.Property[j].Key
	})
}

type ProductSection struct {
	Info     string      `xml:"Info,omitempty"`
	Property []*Property `xml:"http://schemas.dmtf.org/ovf/envelope/1 Property,omitempty"`
}

type Property struct {
	Key              string `xml:"http://schemas.dmtf.org/ovf/envelope/1 key,attr,omitempty"`
	Label            string `xml:"http://schemas.dmtf.org/ovf/envelope/1 Label,omitempty"`
	Description      string `xml:"http://schemas.dmtf.org/ovf/envelope/1 Description,omitempty"`
	DefaultValue     string `xml:"http://schemas.dmtf.org/ovf/envelope/1 value,attr"`
	Value            *Value `xml:"http://schemas.dmtf.org/ovf/envelope/1 Value,omitempty"`
	Type             string `xml:"http://schemas.dmtf.org/ovf/envelope/1 type,attr,omitempty"`
	UserConfigurable bool   `xml:"http://schemas.dmtf.org/ovf/envelope/1 userConfigurable,attr"`
}

type Value struct {
	Value string `xml:"http://schemas.dmtf.org/ovf/envelope/1 value,attr,omitempty"`
}

// MetadataValue is the type returned when querying a unique entry of metadata.
// Type: MetadataValueType
// Namespace: http://www.vmware.com/vcloud/v1.5
type MetadataValue struct {
	XMLName    xml.Name            `xml:"MetadataValue"`
	Xsi        string              `xml:"xmlns:xsi,attr"`
	Xmlns      string              `xml:"xmlns,attr"`
	Domain     *MetadataDomainTag  `xml:"Domain,omitempty"`
	TypedValue *MetadataTypedValue `xml:"TypedValue"`
}

// MetadataTypedValue is the content of a metadata entry.
// Type: MetadataTypedValue
// Namespace: http://www.vmware.com/vcloud/v1.5
// Description: One of: MetadataStringValue, MetadataNumberValue, MetadataBooleanValue, MetadataDateTimeValue
// Since: 5.1
type MetadataTypedValue struct {
	XsiType string `xml:"http://www.w3.org/2001/XMLSchema-instance type,attr"`
	Value   string `xml:"Value"`
}

// Deprecated: Use MetadataTypedValue instead
type TypedValue = MetadataTypedValue

// Metadata is the user-defined metadata associated with an object.
// Type: MetadataType
// Namespace: http://www.vmware.com/vcloud/v1.5
// Description: User-defined metadata associated with an object.
// Since: 1.5
type Metadata struct {
	XMLName       xml.Name         `xml:"Metadata"`
	Xmlns         string           `xml:"xmlns,attr"`
	HREF          string           `xml:"href,attr"`
	Type          string           `xml:"type,attr,omitempty"` // The MIME type of the entity.
	Xsi           string           `xml:"xmlns:xsi,attr"`
	Link          []*Link          `xml:"Link,omitempty"`
	MetadataEntry []*MetadataEntry `xml:"MetadataEntry,omitempty"`
}

// MetadataEntry is a single metadata entry.
// Type: MetadataEntryType
// Namespace: http://www.vmware.com/vcloud/v1.5
type MetadataEntry struct {
	Xmlns      string              `xml:"xmlns,attr"`
	HREF       string              `xml:"href,attr"`
	Type       string              `xml:"type,attr,omitempty"` // The MIME type of the entity
	Xsi        string              `xml:"xmlns:xsi,attr"`
	Domain     *MetadataDomainTag  `xml:"Domain,omitempty"`
	Key        string              `xml:"Key"`            // An arbitrary key name. Length cannot exceed 256 UTF-8 characters.
	Link       []*Link             `xml:"Link,omitempty"` // A reference to an entity or operation associated with this object.
	TypedValue *MetadataTypedValue `xml:"TypedValue"`
}

// MetadataDomainTag contains both the visibility and the domain of the metadata.
// Type: MetadataDomainTagType
// Namespace: http://www.vmware.com/vcloud/v1.5
// Description: A value of SYSTEM places this MetadataEntry in the SYSTEM domain. Omit or leave empty to place this MetadataEntry in the GENERAL domain.
// Since: 5.1
type MetadataDomainTag struct {
	Visibility string `xml:"visibility,attr"` // One of: PRIVATE (hidden), READONLY, READWRITE (read/write)
	Domain     string `xml:",chardata"`
}

// VAppChildren is a container for virtual machines included in this vApp.
// Type: VAppChildrenType
// Namespace: http://www.vmware.com/vcloud/v1.5
// Description: Container for virtual machines included in this vApp.
// Since: 0.9
type VAppChildren struct {
	VM []*Vm `xml:"Vm,omitempty"` // Represents a virtual machine.
}

// TasksInProgress is a list of queued, running, or recently completed tasks.
// Type: TasksInProgressType
// Namespace: http://www.vmware.com/vcloud/v1.5
// Description: A list of queued, running, or recently completed tasks.
// Since: 0.9
type TasksInProgress struct {
	// Elements
	Task []*Task `xml:"Task" json:"task"` // A task.
}

// VAppTemplateChildren is a container for virtual machines included in this vApp template.
// Type: VAppTemplateChildrenType
// Namespace: http://www.vmware.com/vcloud/v1.5
// Description: Container for virtual machines included in this vApp template.
// Since: 0.9
type VAppTemplateChildren struct {
	// Elements
	VM []*VAppTemplate `xml:"Vm"` // Represents a virtual machine in this vApp template.
}

// VAppTemplate represents a vApp template.
// Type: VAppTemplateType
// Namespace: http://www.vmware.com/vcloud/v1.5
// Description: Represents a vApp template.
// Since: 0.9
type VAppTemplate struct {
	// Attributes
	HREF                  string `xml:"href,attr,omitempty"`                  // The URI of the entity.
	Type                  string `xml:"type,attr,omitempty"`                  // The MIME type of the entity.
	ID                    string `xml:"id,attr,omitempty"`                    // The entity identifier, expressed in URN format. The value of this attribute uniquely identifies the entity, persists for the life of the entity, and is never reused.
	OperationKey          string `xml:"operationKey,attr,omitempty"`          // Optional unique identifier to support idempotent semantics for create and delete operations.
	Name                  string `xml:"name,attr"`                            // The name of the entity.
	Status                int    `xml:"status,attr,omitempty"`                // Creation status of the resource entity.
	OvfDescriptorUploaded string `xml:"ovfDescriptorUploaded,attr,omitempty"` // True if the OVF descriptor for this template has been uploaded.
	GoldMaster            bool   `xml:"goldMaster,attr,omitempty"`            // True if this template is a gold master.
	// Elements
	Link                  LinkList              `xml:"Link,omitempty"`                  // A reference to an entity or operation associated with this object.
	Description           string                `xml:"Description,omitempty"`           // Optional description.
	Tasks                 *TasksInProgress      `xml:"Tasks,omitempty"`                 // A list of queued, running, or recently completed tasks associated with this entity.
	Files                 *FilesList            `xml:"Files,omitempty"`                 // Represents a list of files to be transferred (uploaded or downloaded). Each File in the list is part of the ResourceEntity.
	Owner                 *Owner                `xml:"Owner,omitempty"`                 // vAppTemplate owner.
	Children              *VAppTemplateChildren `xml:"Children,omitempty"`              // Container for virtual machines included in this vApp template.
	VAppScopedLocalID     string                `xml:"VAppScopedLocalId"`               // A unique identifier for the VM in the scope of the vApp template.
	DefaultStorageProfile string                `xml:"DefaultStorageProfile,omitempty"` // The name of the storage profile to be used for this object. The named storage profile must exist in the organization vDC that contains the object. If not specified, the default storage profile for the vDC is used.
	DateCreated           string                `xml:"DateCreated,omitempty"`           // Creation date/time of the template.
	// FIXME: Upstream bug? Missing NetworkConfigSection, LeaseSettingSection and
	// CustomizationSection at least, NetworkConnectionSection is required when
	// using ComposeVApp action in the context of a Children VM (still
	// referenced by VAppTemplateType).
	NetworkConfigSection     *NetworkConfigSection     `xml:"NetworkConfigSection,omitempty"`
	NetworkConnectionSection *NetworkConnectionSection `xml:"NetworkConnectionSection,omitempty"`
	LeaseSettingsSection     *LeaseSettingsSection     `xml:"LeaseSettingsSection,omitempty"`
	CustomizationSection     *CustomizationSection     `xml:"CustomizationSection,omitempty"`
	ProductSection           *ProductSection           `xml:"ProductSection,omitempty"`
	// OVF Section needs to be added
	// Section               Section              `xml:"Section,omitempty"`
}

// VAppTemplateForUpdate represents a vApp template.
// It is shrunken version of VAppTemplateType used for update calls.
// Full VAppTemplateType isn't accepted by API
// Type: VAppTemplateType
// Namespace: http://www.vmware.com/vcloud/v1.5
// Description: Represents a vApp template.
type VAppTemplateForUpdate struct {
	XMLName xml.Name `xml:"VAppTemplate"`
	// Attributes
	Xmlns      string `xml:"xmlns,attr,omitempty"`
	HREF       string `xml:"href,attr,omitempty"`       // The URI of the entity.
	ID         string `xml:"id,attr,omitempty"`         // The entity identifier, expressed in URN format. The value of this attribute uniquely identifies the entity, persists for the life of the entity, and is never reused.
	Name       string `xml:"name,attr"`                 // The name of the entity.
	GoldMaster bool   `xml:"goldMaster,attr,omitempty"` // True if this template is a gold master.
	// Elements
	Link        LinkList `xml:"Link,omitempty"`        // A reference to an entity or operation associated with this object.
	Description string   `xml:"Description,omitempty"` // Optional description.
}

// CaptureVAppParams is a configuration that can be supplied for capturing a vApp template from
// existing vApp
type CaptureVAppParams struct {
	XMLName xml.Name `xml:"CaptureVAppParams"`

	Xmlns    string `xml:"xmlns,attr"`
	XmlnsNs0 string `xml:"xmlns:ns0,attr,omitempty"`

	// Name of vApp template
	Name string `xml:"name,attr"`
	// Description of vApp template
	Description string `xml:"Description,omitempty"`

	// Source vApp reference. At least HREF field must be set
	Source *Reference `xml:"Source"`

	// CustomizationSection section
	CustomizationSection CaptureVAppParamsCustomizationSection `xml:"CustomizationSection"`

	// TargetCatalogItem can be used to overwrite existing item. To overwrite an existing vApp
	// template with the one created by this capture, place a reference to the existing template
	// here. Otherwise, the operation creates a new vApp template.
	TargetCatalogItem *Reference `xml:"TargetCatalogItem,omitempty"`

	// CopyTpmOnInstantiate defines if TPM device is copied (`true`) to instantiated vApp from this
	// template or `false` if a new TPM device is created for instantiated vApp.
	// Note. Supported on VCD 10.4.2+
	CopyTpmOnInstantiate *bool `xml:"CopyTpmOnInstantiate"`
}

// CaptureVAppParamsCustomizationSection settings for CaptureVAppParams type
type CaptureVAppParamsCustomizationSection struct {
	// This field must contain value "CustomizeOnInstantiate Settings" so that API does not reject
	// the request
	Info string `xml:"ns0:Info,omitempty"`
	// CustomizeOnInstantiate marks if instantiating this template applies customization settings
	// (`true`). `false` creates an identical copy.
	CustomizeOnInstantiate bool `xml:"CustomizeOnInstantiate"`
}

// VMDiskChange represents a virtual machine only with Disk setting update part
type VMDiskChange struct {
	XMLName xml.Name `xml:"Vm"`
	Ovf     string   `xml:"xmlns:ovf,attr,omitempty"`
	Xsi     string   `xml:"xmlns:xsi,attr,omitempty"`
	Xmlns   string   `xml:"xmlns,attr,omitempty"`

	HREF        string `xml:"href,attr,omitempty"`   // The URI of the VM entity.
	Type        string `xml:"type,attr,omitempty"`   // The MIME type of the entity - application/vnd.vmware.vcloud.vm+xml
	Name        string `xml:"name,attr"`             // VM name
	Description string `xml:"Description,omitempty"` // Optional description.
	ID          string `xml:"id,attr,omitempty"`     // VM ID. The entity identifier, expressed in URN format. The value of this attribute uniquely identifies the entity, persists for the life of the entity, and is never reused.

	VmSpecSection *VmSpecSection `xml:"VmSpecSection,omitempty"` // Container for the specification of this virtual machine. This is an alternative to using ovf:VirtualHardwareSection + ovf:OperatingSystemSection
}

// DiskSection from Vm/VmSpecSection struct
type DiskSection struct {
	DiskSettings []*DiskSettings `xml:"DiskSettings"`
}

// DiskSettings from Vm/VmSpecSection/DiskSection struct
type DiskSettings struct {
	DiskId              string        `xml:"DiskId,omitempty"`              // Specifies a unique identifier for this disk in the scope of the corresponding VM. This element is optional when creating a VM, but if it is provided it should be unique. This element is mandatory when updating an existing disk.
	SizeMb              int64         `xml:"SizeMb"`                        // The size of the disk in MB.
	UnitNumber          int           `xml:"UnitNumber"`                    // The device number on the SCSI or IDE controller of the disk.
	BusNumber           int           `xml:"BusNumber"`                     //	The number of the SCSI or IDE controller itself.
	AdapterType         string        `xml:"AdapterType"`                   // The type of disk controller, e.g. IDE vs SCSI and if SCSI bus-logic vs LSI logic.
	ThinProvisioned     *bool         `xml:"ThinProvisioned,omitempty"`     // Specifies whether the disk storage is pre-allocated or allocated on demand.
	Disk                *Reference    `xml:"Disk,omitempty"`                // Specifies reference to a named disk.
	StorageProfile      *Reference    `xml:"StorageProfile,omitempty"`      // Specifies reference to a storage profile to be associated with the disk.
	OverrideVmDefault   bool          `xml:"overrideVmDefault"`             // Specifies that the disk storage profile overrides the VM's default storage profile.
	IopsAllocation      *IopsResource `xml:"IopsAllocation"`                // IOPS definition for the disk - added in 10.4 in replacement of 'iops'
	VirtualQuantity     *int64        `xml:"VirtualQuantity,omitempty"`     // The actual size of the disk.
	VirtualQuantityUnit string        `xml:"VirtualQuantityUnit,omitempty"` // The units in which VirtualQuantity is measured.
}

type IopsResource struct {
	Reservation int64  `xml:"Reservation"` // The amount of reservation of IOPS on the underlying virtualization infrastructure. This is a read-only.
	Limit       int64  `xml:"Limit"`       // The limit for how much of IOPS can be consumed on the underlying virtualization infrastructure. This is only valid when the resource allocation is not unlimited.
	SharesLevel string `xml:"SharesLevel"` // LOW - NORMAL - HIGH - CUSTOM
	Shares      int64  `xml:"Shares"`      // Custom priority for IOPS. This is a read-only.
}

// MediaSection from Vm/VmSpecSection struct
type MediaSection struct {
	MediaSettings []*MediaSettings `xml:"MediaSettings"`
}

// MediaSettings from Vm/VmSpecSection/MediaSection struct
type MediaSettings struct {
	DeviceId    string     `xml:"DeviceId,omitempty"`    // Describes the media device whose media mount is being specified here. This deviceId must match the RASD.InstanceID attribute in the VirtualHardwareSection of the vApp's OVF description.
	MediaImage  *Reference `xml:"MediaImage,omitempty"`  // The media image that is mounted onto the device. This property can be 'null' which represents that no media is mounted on the device.
	MediaType   string     `xml:"MediaType,omitempty"`   // Specified the type of media that is mounted onto the device.
	MediaState  string     `xml:"MediaState,omitempty"`  // Specifies the state of the media device.
	UnitNumber  int        `xml:"UnitNumber"`            // Specified the type of media that is mounted onto the device.
	BusNumber   int        `xml:"BusNumber"`             //	The bus number of the media device controller.
	AdapterType string     `xml:"AdapterType,omitempty"` // The type of controller, e.g. IDE vs SCSI and if SCSI bus-logic vs LSI logic
}

// CpuResourceMhz from Vm/VmSpecSection struct
type CpuResourceMhz struct {
	Configured  int64  `xml:"Configured"`            // The amount of resource configured on the virtual machine.
	Reservation *int64 `xml:"Reservation,omitempty"` // The amount of reservation of this resource on the underlying virtualization infrastructure.
	Limit       *int64 `xml:"Limit,omitempty"`       // The limit for how much of this resource can be consumed on the underlying virtualization infrastructure. This is only valid when the resource allocation is not unlimited.
	SharesLevel string `xml:"SharesLevel,omitempty"` //	Pre-determined relative priorities according to which the non-reserved portion of this resource is made available to the virtualized workload.
	Shares      *int   `xml:"Shares,omitempty"`      // Custom priority for the resource. This field is read-only, unless the shares level is CUSTOM.
}

// MemoryResourceMb from Vm/VmSpecSection struct
type MemoryResourceMb struct {
	Configured  int64  `xml:"Configured"`            // The amount of resource configured on the virtual machine.
	Reservation *int64 `xml:"Reservation,omitempty"` // The amount of reservation of this resource on the underlying virtualization infrastructure.
	Limit       *int64 `xml:"Limit,omitempty"`       // The limit for how much of this resource can be consumed on the underlying virtualization infrastructure. This is only valid when the resource allocation is not unlimited.
	SharesLevel string `xml:"SharesLevel,omitempty"` //	Pre-determined relative priorities according to which the non-reserved portion of this resource is made available to the virtualized workload.
	Shares      *int   `xml:"Shares,omitempty"`      // Custom priority for the resource. This is a read-only, unless the share level is CUSTOM.
}

// HardwareVersion from Vm/VmSpecSection struct
type HardwareVersion struct {
	HREF  string `xml:"href,attr"`
	Type  string `xml:"type,attr,omitempty"`
	Value string `xml:",chardata"`
}

// ovf:VirtualHardwareSection from Vm struct
type VirtualHardwareSection struct {
	// Extends OVF Section_Type
	XMLName xml.Name `xml:"VirtualHardwareSection"`
	Xmlns   string   `xml:"vcloud,attr,omitempty"`

	Info string                 `xml:"Info"`
	HREF string                 `xml:"href,attr,omitempty"`
	Type string                 `xml:"type,attr,omitempty"`
	Item []*VirtualHardwareItem `xml:"Item,omitempty"`

	ExtraConfig []*VmVirtualHardwareSectionExtraConfig `xml:"ExtraConfig,omitempty"`
	Link        []*Link                                `xml:"Link,omitempty"`
}

type VmVirtualHardwareSectionExtraConfig struct {
	Key      string `xml:"key,attr"`
	Value    string `xml:"value,attr"`
	Required bool   `xml:"required,attr"`
}

// Each ovf:Item parsed from the ovf:VirtualHardwareSection
type VirtualHardwareItem struct {
	XMLName             xml.Name                       `xml:"Item"`
	ResourceType        int                            `xml:"ResourceType,omitempty"`
	ResourceSubType     string                         `xml:"ResourceSubType,omitempty"`
	ElementName         string                         `xml:"ElementName,omitempty"`
	Description         string                         `xml:"Description,omitempty"`
	InstanceID          int                            `xml:"InstanceID,omitempty"`
	AutomaticAllocation bool                           `xml:"AutomaticAllocation,omitempty"`
	Address             string                         `xml:"Address,omitempty"`
	AddressOnParent     int                            `xml:"AddressOnParent,omitempty"`
	AllocationUnits     string                         `xml:"AllocationUnits,omitempty"`
	Reservation         int                            `xml:"Reservation,omitempty"`
	VirtualQuantity     int64                          `xml:"VirtualQuantity,omitempty"`
	Weight              int                            `xml:"Weight,omitempty"`
	CoresPerSocket      int                            `xml:"CoresPerSocket,omitempty"`
	Connection          []*VirtualHardwareConnection   `xml:"Connection,omitempty"`
	HostResource        []*VirtualHardwareHostResource `xml:"HostResource,omitempty"`
	Link                []*Link                        `xml:"Link,omitempty"`
	// Reference: https://code.vmware.com/apis/287/vcloud?h=Director#/doc/doc/operations/GET-DisksRasdItemsList-vApp.html
	Parent int `xml:"Parent,omitempty"`
}

// Connection info from ResourceType=10 (Network Interface)
type VirtualHardwareConnection struct {
	IPAddress         string `xml:"ipAddress,attr,omitempty"`
	PrimaryConnection bool   `xml:"primaryNetworkConnection,attr,omitempty"`
	IpAddressingMode  string `xml:"ipAddressingMode,attr,omitempty"`
	NetworkName       string `xml:",chardata"`
}

// HostResource info from ResourceType=17 (Hard Disk)
// Reference: vCloud API Programming Guide for Service Providers vCloud API 30.0, Page 188 - 189
// https://vdc-download.vmware.com/vmwb-repository/dcr-public/1b6cf07d-adb3-4dba-8c47-9c1c92b04857/
// def8435d-a54a-4923-b26a-e2d1915b09c3/vcloud_sp_api_guide_30_0.pdf
type VirtualHardwareHostResource struct {
	BusType           int    `xml:"busType,attr,omitempty"`
	BusSubType        string `xml:"busSubType,attr,omitempty"`
	Capacity          int    `xml:"capacity,attr,omitempty"`
	StorageProfile    string `xml:"storageProfileHref,attr,omitempty"`
	OverrideVmDefault bool   `xml:"storageProfileOverrideVmDefault,attr,omitempty"`
	Disk              string `xml:"disk,attr,omitempty"`
	//Iops              int    `xml:"iops,attr,omitempty"`
	//OsType            string `xml:"osType,attr,omitempty"`
}

// SnapshotSection from Vm struct
type SnapshotSection struct {
	// Extends OVF Section_Type
	XMLName  xml.Name        `xml:"SnapshotSection"`
	Info     string          `xml:"Info"`
	HREF     string          `xml:"href,attr,omitempty"`
	Type     string          `xml:"type,attr,omitempty"`
	Snapshot []*SnapshotItem `xml:"Snapshot,omitempty"`
}

// Each snapshot listed in the SnapshotSection
type SnapshotItem struct {
	Created   string `xml:"created,attr,omitempty"`
	PoweredOn bool   `xml:"poweredOn,attr,omitempty"`
	Size      int    `xml:"size,attr,omitempty"`
}

// OVFItem is a horrible kludge to process OVF, needs to be fixed with proper types.
type OVFItem struct {
	XMLName         xml.Name `xml:"vcloud:Item"`
	XmlnsRasd       string   `xml:"xmlns:rasd,attr"`
	XmlnsVCloud     string   `xml:"xmlns:vcloud,attr"`
	XmlnsXsi        string   `xml:"xmlns:xsi,attr"`
	XmlnsVmw        string   `xml:"xmlns:vmw,attr,omitempty"`
	VCloudHREF      string   `xml:"vcloud:href,attr"`
	VCloudType      string   `xml:"vcloud:type,attr"`
	AllocationUnits string   `xml:"rasd:AllocationUnits"`
	Description     string   `xml:"rasd:Description"`
	ElementName     string   `xml:"rasd:ElementName"`
	InstanceID      int      `xml:"rasd:InstanceID"`
	Reservation     int      `xml:"rasd:Reservation"`
	ResourceType    int      `xml:"rasd:ResourceType"`
	VirtualQuantity int64    `xml:"rasd:VirtualQuantity"`
	// Weight corresponds to Shares when used for CPU and/or memory settings
	Weight         int   `xml:"rasd:Weight,omitempty"`
	CoresPerSocket *int  `xml:"vmw:CoresPerSocket,omitempty"`
	Link           *Link `xml:"vcloud:Link"`
}

// DeployVAppParams are the parameters to a deploy vApp request
// Type: DeployVAppParamsType
// Namespace: http://www.vmware.com/vcloud/v1.5
// Description: Parameters to a deploy vApp request.
// Since: 0.9
type DeployVAppParams struct {
	XMLName xml.Name `xml:"DeployVAppParams"`
	Xmlns   string   `xml:"xmlns,attr"`
	// Attributes
	PowerOn                bool `xml:"powerOn,attr"`                          // Used to specify whether to power on vapp on deployment, if not set default value is true.
	DeploymentLeaseSeconds int  `xml:"deploymentLeaseSeconds,attr,omitempty"` // Lease in seconds for deployment. A value of 0 is replaced by the organization default deploymentLeaseSeconds value.
	ForceCustomization     bool `xml:"forceCustomization,attr,omitempty"`     // Used to specify whether to force customization on deployment, if not set default value is false
}

// GuestCustomizationStatusSection holds information about guest customization status
// https://vdc-repo.vmware.com/vmwb-repository/dcr-public/76f491b4-679c-4e1e-8428-f813d668297a/a2555a1b-22f1-4cca-b481-2a98ab874022/doc/doc/operations/GET-GuestCustStatus.html
type GuestCustomizationStatusSection struct {
	XMLName xml.Name `xml:"GuestCustomizationStatusSection"`
	Xmlns   string   `xml:"xmlns,attr"`

	GuestCustStatus string `xml:"GuestCustStatus"`
}

// GuestCustomizationSection represents guest customization settings
// Type: GuestCustomizationSectionType
// Namespace: http://www.vmware.com/vcloud/v1.5
// Description: Represents a guest customization settings.
// Since: 1.0
type GuestCustomizationSection struct {
	// Extends OVF Section_Type
	// Attributes
	Ovf   string `xml:"xmlns:ovf,attr,omitempty"`
	Xsi   string `xml:"xmlns:xsi,attr,omitempty"`
	Xmlns string `xml:"xmlns,attr,omitempty"`

	HREF string `xml:"href,attr,omitempty"` // A reference to the section in URL format.
	Type string `xml:"type,attr,omitempty"` // The MIME type of the section.
	// FIXME: Fix the OVF section
	Info string `xml:"ovf:Info"`
	// Elements
	Enabled               *bool    `xml:"Enabled,omitempty"`               // True if guest customization is enabled.
	ChangeSid             *bool    `xml:"ChangeSid,omitempty"`             // True if customization can change the Windows SID of this virtual machine.
	VirtualMachineID      string   `xml:"VirtualMachineId,omitempty"`      // Virtual machine ID to apply.
	JoinDomainEnabled     *bool    `xml:"JoinDomainEnabled,omitempty"`     // True if this virtual machine can join a Windows Domain.
	UseOrgSettings        *bool    `xml:"UseOrgSettings,omitempty"`        // True if customization should use organization settings (OrgGuestPersonalizationSettings) when joining a Windows Domain.
	DomainName            string   `xml:"DomainName,omitempty"`            // The name of the Windows Domain to join.
	DomainUserName        string   `xml:"DomainUserName,omitempty"`        // User name to specify when joining a Windows Domain.
	DomainUserPassword    string   `xml:"DomainUserPassword,omitempty"`    // Password to use with DomainUserName.
	MachineObjectOU       string   `xml:"MachineObjectOU,omitempty"`       // The name of the Windows Domain Organizational Unit (OU) in which the computer account for this virtual machine will be created.
	AdminPasswordEnabled  *bool    `xml:"AdminPasswordEnabled,omitempty"`  // True if guest customization can modify administrator password settings for this virtual machine.
	AdminPasswordAuto     *bool    `xml:"AdminPasswordAuto,omitempty"`     // True if the administrator password for this virtual machine should be automatically generated.
	AdminPassword         string   `xml:"AdminPassword,omitempty"`         // True if the administrator password for this virtual machine should be set to this string. (AdminPasswordAuto must be false.)
	AdminAutoLogonEnabled *bool    `xml:"AdminAutoLogonEnabled,omitempty"` // True if guest administrator should automatically log into this virtual machine.
	AdminAutoLogonCount   int      `xml:"AdminAutoLogonCount,omitempty"`   // Number of times administrator can automatically log into this virtual machine. In case AdminAutoLogon is set to True, this value should be between 1 and 100. Otherwise, it should be 0.
	ResetPasswordRequired *bool    `xml:"ResetPasswordRequired,omitempty"` // True if the administrator password for this virtual machine must be reset after first use.
	CustomizationScript   string   `xml:"CustomizationScript,omitempty"`   // Script to run on guest customization. The entire script must appear in this element. Use the XML entity &#13; to represent a newline. Unicode characters can be represented in the form &#xxxx; where xxxx is the character number.
	ComputerName          string   `xml:"ComputerName,omitempty"`          // Computer name to assign to this virtual machine.
	Link                  LinkList `xml:"Link,omitempty"`                  // A link to an operation on this section.
}

// InstantiateVAppTemplateParams represents vApp template instantiation parameters.
// Type: InstantiateVAppTemplateParamsType
// Namespace: http://www.vmware.com/vcloud/v1.5
// Description: Represents vApp template instantiation parameters.
// Since: 0.9
type InstantiateVAppTemplateParams struct {
	XMLName xml.Name `xml:"InstantiateVAppTemplateParams"`
	Ovf     string   `xml:"xmlns:ovf,attr"`
	Xsi     string   `xml:"xmlns:xsi,attr,omitempty"`
	Xmlns   string   `xml:"xmlns,attr"`
	// Attributes
	Name        string `xml:"name,attr,omitempty"`        // Typically used to name or identify the subject of the request. For example, the name of the object being created or modified.
	Deploy      bool   `xml:"deploy,attr"`                // True if the vApp should be deployed at instantiation. Defaults to true.
	PowerOn     bool   `xml:"powerOn,attr"`               // True if the vApp should be powered-on at instantiation. Defaults to true.
	LinkedClone bool   `xml:"linkedClone,attr,omitempty"` // Reserved. Unimplemented.
	// Elements
	Description         string                       `xml:"Description,omitempty"`         // Optional description.
	VAppParent          *Reference                   `xml:"VAppParent,omitempty"`          // Reserved. Unimplemented.
	InstantiationParams *InstantiationParams         `xml:"InstantiationParams,omitempty"` // Instantiation parameters for the composed vApp.
	Source              *Reference                   `xml:"Source"`                        // A reference to a source object such as a vApp or vApp template.
	IsSourceDelete      bool                         `xml:"IsSourceDelete,omitempty"`      // Set to true to delete the source object after the operation completes.
	SourcedItem         *SourcedCompositionItemParam `xml:"SourcedItem,omitempty"`         // Composition item. One of: vApp vAppTemplate VM.
	AllEULAsAccepted    bool                         `xml:"AllEULAsAccepted,omitempty"`    // True confirms acceptance of all EULAs in a vApp template. Instantiation fails if this element is missing, empty, or set to false and one or more EulaSection elements are present.
}

// CloneVAppParams is used to copy one vApp into another
type CloneVAppParams struct {
	XMLName xml.Name `xml:"CloneVAppParams"`
	Ovf     string   `xml:"xmlns:ovf,attr"`
	Xsi     string   `xml:"xmlns:xsi,attr,omitempty"`
	Xmlns   string   `xml:"xmlns,attr"`
	// Attributes
	Name        string `xml:"name,attr,omitempty"`        // Typically used to name or identify the subject of the request. For example, the name of the object being created or modified.
	Deploy      bool   `xml:"deploy,attr"`                // True if the vApp should be deployed at instantiation. Defaults to true.
	PowerOn     bool   `xml:"powerOn,attr"`               // True if the vApp should be powered-on at instantiation. Defaults to true.
	LinkedClone bool   `xml:"linkedClone,attr,omitempty"` // Reserved. Unimplemented.
	// Elements
	Description         string                       `xml:"Description,omitempty"`         // Optional description.
	InstantiationParams *InstantiationParams         `xml:"InstantiationParams,omitempty"` // Instantiation parameters for the composed vApp.
	Source              *Reference                   `xml:"Source"`                        // A reference to a source object such as a vApp or vApp template.
	IsSourceDelete      *bool                        `xml:"IsSourceDelete"`                // Set to true to delete the source object after the operation completes.
	SourcedItem         *SourcedCompositionItemParam `xml:"SourcedItem,omitempty"`         // Composition item. One of: vApp vAppTemplate VM.
}

// EdgeGateway represents a gateway.
// Element: EdgeGateway
// Type: GatewayType
// Namespace: http://www.vmware.com/vcloud/v1.5
// Description: Represents a gateway.
// Since: 5.1
type EdgeGateway struct {
	// Attributes
	Xmlns        string `xml:"xmlns,attr,omitempty"`
	HREF         string `xml:"href,attr,omitempty" json:"href,omitempty"`                 // The URI of the entity.
	Type         string `xml:"type,attr,omitempty" json:"type,omitempty"`                 // The MIME type of the entity.
	ID           string `xml:"id,attr,omitempty" json:"id,omitempty"`                     // The entity identifier, expressed in URN format. The value of this attribute uniquely identifies the entity, persists for the life of the entity, and is never reused
	OperationKey string `xml:"operationKey,attr,omitempty" json:"operationKey,omitempty"` // Optional unique identifier to support idempotent semantics for create and delete operations.
	Name         string `xml:"name,attr" json:"name"`                                     // The name of the entity.
	Status       int    `xml:"status,attr,omitempty" json:"status,omitempty"`             // Creation status of the gateway. One of: 0 (The gateway is still being created) 1 (The gateway is ready) -1 (There was an error while creating the gateway).
	// Elements
	Link          LinkList              `xml:"Link,omitempty" json:"link,omitempty"`         // A link to an operation on this section.
	Description   string                `xml:"Description" json:"description"`               // Description.
	Tasks         *TasksInProgress      `xml:"Tasks,omitempty" json:"tasks,omitempty"`       //	A list of queued, running, or recently completed tasks associated with this entity.
	Configuration *GatewayConfiguration `xml:"Configuration" json:"configuration,omitempty"` // Gateway configuration.
}

// GatewayConfiguration is the gateway configuration
// Type: GatewayConfigurationType
// Namespace: http://www.vmware.com/vcloud/v1.5
// Description: Gateway Configuration.
// Since: 5.1
type GatewayConfiguration struct {
	Xmlns string `xml:"xmlns,attr,omitempty"`
	// BackwardCompatibilityMode. Default is false. If set to true, will allow users to write firewall
	// rules in the old 1.5 format. The new format does not require to use direction in firewall
	// rules. Also, for firewall rules to allow NAT traffic the filter is applied on the original IP
	// addresses. Once set to true cannot be reverted back to false.
	BackwardCompatibilityMode bool `xml:"BackwardCompatibilityMode,omitempty" json:"backwardCompatibilityMode,omitempty"`
	// GatewayBackingConfig defines configuration of the vShield edge VM for this gateway. One of:
	// compact, full.
	GatewayBackingConfig string `xml:"GatewayBackingConfig" json:"gatewayBackingConfig,omitempty"`
	// GatewayInterfaces holds configuration for edge gateway interfaces, ip allocations, traffic
	// rate limits and ip sub-allocations
	GatewayInterfaces *GatewayInterfaces `xml:"GatewayInterfaces" json:"gatewayInterfaces,omitempty"`
	// EdgeGatewayServiceConfiguration represents Gateway Features.
	EdgeGatewayServiceConfiguration *GatewayFeatures `xml:"EdgeGatewayServiceConfiguration,omitempty" json:"edgeGatewayServiceConfiguration,omitempty"`
	// True if this gateway is highly available. (Requires two vShield edge VMs.)
	HaEnabled *bool `xml:"HaEnabled,omitempty" json:"haEnabled,omitempty"`
	// UseDefaultRouteForDNSRelay defines if the default gateway on the external network selected
	// for default route should be used as the DNS relay.
	UseDefaultRouteForDNSRelay *bool `xml:"UseDefaultRouteForDnsRelay,omitempty" json:"useDefaultRouteForDNSRelay,omitempty"`
	// AdvancedNetworkingEnabled allows to use NSX capabilities such dynamic routing (BGP, OSPF),
	// zero trust networking (DLR), enchanced VPN support (IPsec VPN, SSL VPN-Plus).
	AdvancedNetworkingEnabled *bool `xml:"AdvancedNetworkingEnabled,omitempty" json:"advancedNetworkingEnabled,omitempty"`
	// DistributedRoutingEnabled enables distributed routing on the gateway to allow creation of
	// many more organization VDC networks. Traffic in those networks is optimized for VM-to-VM
	// communication.
	DistributedRoutingEnabled *bool `xml:"DistributedRoutingEnabled,omitempty" json:"distributedRoutingEnabled,omitempty"`
	// FipsModeEnabled allows any secure communication to or from the NSX Edge uses cryptographic
	// algorithms or protocols that are allowed by United States Federal Information Processing
	// Standards (FIPS). FIPS mode turns on the cipher suites that comply with FIPS.
	FipsModeEnabled *bool `xml:"FipsModeEnabled,omitempty" json:"fipsModeEnabled,omitempty"`
	// EdgeClusterConfiguration represents the Edge Cluster Configuration for a given Edge Gateway.
	// Can be changed if a gateway needs to be placed on a specific set of Edge Clusters.
	// For NSX-V Edges, if nothing is specified on create or update, the Org VDC Default will be used.
	// For NSX-T Edges, Open API must be used and this field is read only.
	// If there is no value, the gateway uses the Edge Cluster of the connected External Network's backing Tier-0 router.
	EdgeClusterConfiguration *EdgeClusterConfiguration `xml:"EdgeClusterConfiguration,omitempty" json:"edgeClusterConfiguration,omitempty"`
}

// GatewayInterfaces is a list of Gateway Interfaces.
// Type: GatewayInterfacesType
// Namespace: http://www.vmware.com/vcloud/v1.5
// Description: A list of Gateway Interfaces.
// Since: 5.1
type GatewayInterfaces struct {
	GatewayInterface []*GatewayInterface `xml:"GatewayInterface" json:"gatewayInterface,omitempty"` // Gateway Interface.
}

// GatewayInterface is a gateway interface configuration.
// Type: GatewayInterfaceType
// Namespace: http://www.vmware.com/vcloud/v1.5
// Description: Gateway Interface configuration.
// Since: 5.1
type GatewayInterface struct {
	Name                     string                 `xml:"Name,omitempty" json:"name,omitempty"`                                         // Internally generated name for the Gateway Interface.
	DisplayName              string                 `xml:"DisplayName,omitempty" json:"displayName,omitempty"`                           // Gateway Interface display name.
	Network                  *Reference             `xml:"Network" json:"network,omitempty"`                                             // A reference to the network connected to the gateway interface.
	InterfaceType            string                 `xml:"InterfaceType" json:"interfaceType,omitempty"`                                 // The type of interface: One of: Uplink, Internal
	SubnetParticipation      []*SubnetParticipation `xml:"SubnetParticipation,omitempty" json:"subnetParticipation,omitempty"`           // Slice of subnets for IP allocations.
	ApplyRateLimit           bool                   `xml:"ApplyRateLimit,omitempty" json:"applyRateLimit,omitempty"`                     // True if rate limiting is applied on this interface.
	InRateLimit              float64                `xml:"InRateLimit,omitempty" json:"inRateLimit,omitempty"`                           // Incoming rate limit expressed as Gbps.
	OutRateLimit             float64                `xml:"OutRateLimit,omitempty" json:"outRateLimit,omitempty"`                         // Outgoing rate limit expressed as Gbps.
	UseForDefaultRoute       bool                   `xml:"UseForDefaultRoute,omitempty" json:"useForDefaultRoute,omitempty"`             // True if this network is default route for the gateway.
	Connected                bool                   `xml:"Connected,omitempty" json:"connected,omitempty"`                               // True if interface is marked as connected in NSX
	QuickAddAllocatedIpCount int                    `xml:"QuickAddAllocatedIpCount,omitempty" json:"quickAddAllocatedIpCount,omitempty"` // If set on create or update api calls, the specified number of IP addresses will be additionally allocated for this uplink. IPs will be allocated from multiple subnets if needed
}

// SortBySubnetParticipationGateway allows to sort SubnetParticipation property slice by gateway
// address
func (g *GatewayInterface) SortBySubnetParticipationGateway() {
	sort.SliceStable(g.SubnetParticipation, func(i, j int) bool {
		return g.SubnetParticipation[i].Gateway < g.SubnetParticipation[j].Gateway
	})
}

// SubnetParticipation allows to chose which subnets a gateway can be a part of
// Type: SubnetParticipationType
// Namespace: http://www.vmware.com/vcloud/v1.5
// Description: Allows to chose which subnets a gateway can be part of
// Since: 5.1
//
// Note. Field order is important and should not be changed as API returns errors if IPRanges come
// before Gateway and Netmask
type SubnetParticipation struct {
	Gateway            string    `xml:"Gateway" json:"gateway,omitempty"`                                 // Gateway for subnet
	Netmask            string    `xml:"Netmask" json:"netmask,omitempty"`                                 // Netmask for the subnet.
	IPAddress          string    `xml:"IpAddress,omitempty" json:"ipAddress,omitempty"`                   // Ip Address to be assigned. Keep empty or omit element for auto assignment
	IPRanges           *IPRanges `xml:"IpRanges,omitempty" json:"ipRanges,omitempty"`                     // Range of IP addresses available for external interfaces.
	UseForDefaultRoute bool      `xml:"UseForDefaultRoute,omitempty" json:"useForDefaultRoute,omitempty"` // True if this network is default route for the gateway.
}

type EdgeGatewayServiceConfiguration struct {
	XMLName                xml.Name                `xml:"EdgeGatewayServiceConfiguration"`
	Xmlns                  string                  `xml:"xmlns,attr,omitempty"`
	GatewayDhcpService     *GatewayDhcpService     `xml:"GatewayDhcpService,omitempty"`
	FirewallService        *FirewallService        `xml:"FirewallService,omitempty"`
	NatService             *NatService             `xml:"NatService,omitempty"`
	GatewayIpsecVpnService *GatewayIpsecVpnService `xml:"GatewayIpsecVpnService,omitempty"` // Substitute for NetworkService. Gateway Ipsec VPN service settings
}

// GatewayFeatures represents edge gateway services.
// Element: EdgeGatewayServiceConfiguration
// Type: GatewayFeaturesType
// Namespace: http://www.vmware.com/vcloud/v1.5
// Description: Represents edge gateway services.
// Since: 5.1
type GatewayFeatures struct {
	XMLName                xml.Name
	Xmlns                  string                  `xml:"xmlns,attr,omitempty"`
	FirewallService        *FirewallService        `xml:"FirewallService,omitempty"`        // Substitute for NetworkService. Firewall service settings
	NatService             *NatService             `xml:"NatService,omitempty"`             // Substitute for NetworkService. NAT service settings
	GatewayDhcpService     *GatewayDhcpService     `xml:"GatewayDhcpService,omitempty"`     // Substitute for NetworkService. Gateway DHCP service settings
	GatewayIpsecVpnService *GatewayIpsecVpnService `xml:"GatewayIpsecVpnService,omitempty"` // Substitute for NetworkService. Gateway Ipsec VPN service settings
	StaticRoutingService   *StaticRoutingService   `xml:"StaticRoutingService,omitempty"`   // Substitute for NetworkService. Static Routing service settings
}

// StaticRoutingService represents Static Routing network service.
// Type: StaticRoutingServiceType
// Namespace: http://www.vmware.com/vcloud/v1.5
// Description: Represents Static Routing network service.
// Since: 1.5
type StaticRoutingService struct {
	IsEnabled   bool           `xml:"IsEnabled"`             // Enable or disable the service using this flag
	StaticRoute []*StaticRoute `xml:"StaticRoute,omitempty"` // Details of each Static Route.
}

// StaticRoute represents a static route entry
// Type: StaticRouteType
// Namespace: http://www.vmware.com/vcloud/v1.5
// Description:
// Since:
type StaticRoute struct {
	Name             string     `xml:"Name"`                       // Name for the static route.
	Network          string     `xml:"Network"`                    // Network specification in CIDR.
	NextHopIP        string     `xml:"NextHopIp"`                  // IP Address of Next Hop router/gateway.
	Interface        string     `xml:"Interface,omitempty"`        // Interface to use for static routing. Internal and External are the supported values.
	GatewayInterface *Reference `xml:"GatewayInterface,omitempty"` // Gateway interface to which static route is bound.
}

// VendorTemplate is information about a vendor service template. This is optional.
// Type: VendorTemplateType
// Namespace: http://www.vmware.com/vcloud/v1.5
// Description: Information about a vendor service template. This is optional.
// Since: 5.1
type VendorTemplate struct {
	Name string `xml:"Name"` // Name of the vendor template. This is required.
	ID   string `xml:"Id"`   // ID of the vendor template. This is required.
}

// GatewayIpsecVpnService represents gateway IPsec VPN service.
// Type: GatewayIpsecVpnServiceType
// Namespace: http://www.vmware.com/vcloud/v1.5
// Description: Represents gateway IPsec VPN service.
// Since: 5.1
type GatewayIpsecVpnService struct {
	IsEnabled bool                     `xml:"IsEnabled"`          // Enable or disable the service using this flag
	Endpoint  *GatewayIpsecVpnEndpoint `xml:"Endpoint,omitempty"` // List of IPsec VPN Service Endpoints.
	Tunnel    []*GatewayIpsecVpnTunnel `xml:"Tunnel"`             // List of IPsec VPN tunnels.
}

// GatewayIpsecVpnEndpoint represents an IPsec VPN endpoint.
// Type: GatewayIpsecVpnEndpointType
// Namespace: http://www.vmware.com/vcloud/v1.5
// Description: Represents an IPsec VPN endpoint.
// Since: 5.1
type GatewayIpsecVpnEndpoint struct {
	Network  *Reference `xml:"Network"`            // External network reference.
	PublicIP string     `xml:"PublicIp,omitempty"` // Public IP for IPsec endpoint.
}

// GatewayIpsecVpnTunnel represents an IPsec VPN tunnel.
// Type: GatewayIpsecVpnTunnelType
// Namespace: http://www.vmware.com/vcloud/v1.5
// Description: Represents an IPsec VPN tunnel.
// Since: 5.1
type GatewayIpsecVpnTunnel struct {
	Name        string `xml:"Name"`                  // The name of the tunnel.
	Description string `xml:"Description,omitempty"` // A description of the tunnel.
	// TODO: Fix this in a better way
	IpsecVpnThirdPartyPeer *IpsecVpnThirdPartyPeer `xml:"IpsecVpnThirdPartyPeer,omitempty"` // Details about the peer network.
	IpsecVpnLocalPeer      *IpsecVpnLocalPeer      `xml:"IpsecVpnLocalPeer"`                // Details about the local peer network.
	PeerIPAddress          string                  `xml:"PeerIpAddress"`                    // IP address of the peer endpoint.
	PeerID                 string                  `xml:"PeerId"`                           // Id for the peer end point
	LocalIPAddress         string                  `xml:"LocalIpAddress"`                   // Address of the local network.
	LocalID                string                  `xml:"LocalId"`                          // Id for local end point
	LocalSubnet            []*IpsecVpnSubnet       `xml:"LocalSubnet"`                      // List of local subnets in the tunnel.
	PeerSubnet             []*IpsecVpnSubnet       `xml:"PeerSubnet"`                       // List of peer subnets in the tunnel.
	SharedSecret           string                  `xml:"SharedSecret"`                     // Shared secret used for authentication.
	SharedSecretEncrypted  bool                    `xml:"SharedSecretEncrypted,omitempty"`  // True if shared secret is encrypted.
	EncryptionProtocol     string                  `xml:"EncryptionProtocol"`               // Encryption protocol to be used. One of: AES, AES256, TRIPLEDES
	Mtu                    int                     `xml:"Mtu"`                              // MTU for the tunnel.
	IsEnabled              bool                    `xml:"IsEnabled,omitempty"`              // True if the tunnel is enabled.
	IsOperational          bool                    `xml:"IsOperational,omitempty"`          // True if the tunnel is operational.
	ErrorDetails           string                  `xml:"ErrorDetails,omitempty"`           // Error details of the tunnel.
}

// IpsecVpnThirdPartyPeer represents details about a peer network
type IpsecVpnThirdPartyPeer struct {
	PeerID string `xml:"PeerId,omitempty"` // Id for the peer end point
}

// IpsecVpnThirdPartyPeer represents details about a peer network
type IpsecVpnLocalPeer struct {
	ID   string `xml:"Id"`   // Id for the peer end point
	Name string `xml:"Name"` // Name for the peer
}

// IpsecVpnSubnet represents subnet details.
// Type: IpsecVpnSubnetType
// Namespace: http://www.vmware.com/vcloud/v1.5
// Description: Represents subnet details.
// Since: 5.1
type IpsecVpnSubnet struct {
	Name    string `xml:"Name"`    // Gateway Name.
	Gateway string `xml:"Gateway"` // Subnet Gateway.
	Netmask string `xml:"Netmask"` // Subnet Netmask.
}

// GatewayDhcpService represents Gateway DHCP service.
// Type: GatewayDhcpServiceType
// Namespace: http://www.vmware.com/vcloud/v1.5
// Description: Represents Gateway DHCP service.
// Since: 5.1
type GatewayDhcpService struct {
	IsEnabled bool               `xml:"IsEnabled,omitempty"` // Enable or disable the service using this flag
	Pool      []*DhcpPoolService `xml:"Pool,omitempty"`      // A DHCP pool.
}

// EdgeClusterConfiguration configures Edge clusters in an Edge Gateway.
// Type: EdgeClusterConfigurationType
// Namespace: http://www.vmware.com/vcloud/v1.5
// Description: Used for specifying specific Edge Cluster(s) for a given Edge Gateway. Specification is only applicable
// for NSX-V Edges, and if specified this takes precedence over the Edge Cluster configuration on an Org vDC. For NSX-T Edges,
// this is only read-only and edge management must be done via Cloud API.
// Since: 5.1
type EdgeClusterConfiguration struct {
	PrimaryEdgeCluster   *Reference `xml:"PrimaryEdgeCluster,omitempty" json:"primaryEdgeCluster,omitempty"`
	SecondaryEdgeCluster *Reference `xml:"SecondaryEdgeCluster,omitempty" json:"secondaryEdgeCluster,omitempty"`
}

// DhcpPoolService represents DHCP pool service.
// Type: DhcpPoolServiceType
// Namespace: http://www.vmware.com/vcloud/v1.5
// Description: Represents DHCP pool service.
// Since: 5.1
type DhcpPoolService struct {
	IsEnabled        bool       `xml:"IsEnabled,omitempty"`        // True if this DHCP Pool is enabled.
	Network          *Reference `xml:"Network"`                    // Org vDC network to which the DHCP range is applicable.
	DefaultLeaseTime int        `xml:"DefaultLeaseTime,omitempty"` // Default lease period for DHCP range.
	MaxLeaseTime     int        `xml:"MaxLeaseTime"`               // Maximum lease period for DHCP range.
	LowIPAddress     string     `xml:"LowIpAddress"`               // Low IP address in DHCP range.
	HighIPAddress    string     `xml:"HighIpAddress"`              // High IP address in DHCP range.
}

// VMSelection represents details of an vm+nic+iptype selection.
// Type: VmSelectionType
// Namespace: http://www.vmware.com/vcloud/v1.5
// Description: Represents details of an vm+nic+iptype selection.
// Since: 5.1
type VMSelection struct {
	VAppScopedVMID string `xml:"VAppScopedVmId"` // VAppScopedVmId of VM to which this rule applies.
	VMNicID        int    `xml:"VmNicId"`        // VM NIC ID to which this rule applies.
	IPType         string `xml:"IpType"`         // The value can be one of:- assigned: assigned internal IP be automatically choosen. NAT: NATed external IP will be automatically choosen.
}

// FirewallRuleProtocols flags for a network protocol in a firewall rule
// Type: FirewallRuleType/Protocols
// Namespace: http://www.vmware.com/vcloud/v1.5
// Description:
// Since:
type FirewallRuleProtocols struct {
	ICMP bool `xml:"Icmp,omitempty"` // True if the rule applies to the ICMP protocol.
	Any  bool `xml:"Any,omitempty"`  // True if the rule applies to any protocol.
	TCP  bool `xml:"Tcp,omitempty"`  // True if the rule applies to the TCP protocol.
	UDP  bool `xml:"Udp,omitempty"`  // True if the rule applies to the UDP protocol.
	// FIXME: this is supposed to extend protocol support to all the VSM supported protocols
	// Other string `xml:"Other,omitempty"` //	Any other protocol supported by vShield Manager
}

// FirewallRule represents a firewall rule
// Type: FirewallRuleType
// Namespace: http://www.vmware.com/vcloud/v1.5
// Description: Represents a firewall rule.
// Since: 0.9
type FirewallRule struct {
	ID                   string                 `xml:"Id,omitempty"`                   // Firewall rule identifier.
	IsEnabled            bool                   `xml:"IsEnabled"`                      // Used to enable or disable the firewall rule. Default value is true.
	MatchOnTranslate     bool                   `xml:"MatchOnTranslate"`               // For DNATed traffic, match the firewall rules only after the destination IP is translated.
	Description          string                 `xml:"Description,omitempty"`          // A description of the rule.
	Policy               string                 `xml:"Policy,omitempty"`               // One of: drop (drop packets that match the rule), allow (allow packets that match the rule to pass through the firewall)
	Protocols            *FirewallRuleProtocols `xml:"Protocols,omitempty"`            // Specify the protocols to which the rule should be applied.
	IcmpSubType          string                 `xml:"IcmpSubType,omitempty"`          // ICMP subtype. One of: address-mask-request, address-mask-reply, destination-unreachable, echo-request, echo-reply, parameter-problem, redirect, router-advertisement, router-solicitation, source-quench, time-exceeded, timestamp-request, timestamp-reply, any.
	Port                 int                    `xml:"Port,omitempty"`                 // The port to which this rule applies. A value of -1 matches any port.
	DestinationPortRange string                 `xml:"DestinationPortRange,omitempty"` // Destination port range to which this rule applies.
	DestinationIP        string                 `xml:"DestinationIp,omitempty"`        // Destination IP address to which the rule applies. A value of Any matches any IP address.
	DestinationVM        *VMSelection           `xml:"DestinationVm,omitempty"`        // Details of the destination VM
	SourcePort           int                    `xml:"SourcePort,omitempty"`           // Destination port to which this rule applies. A value of -1 matches any port.
	SourcePortRange      string                 `xml:"SourcePortRange,omitempty"`      // Source port range to which this rule applies.
	SourceIP             string                 `xml:"SourceIp,omitempty"`             // Source IP address to which the rule applies. A value of Any matches any IP address.
	SourceVM             *VMSelection           `xml:"SourceVm,omitempty"`             // Details of the source VM
	Direction            string                 `xml:"Direction,omitempty"`            // Direction of traffic to which rule applies. One of: in (rule applies to incoming traffic. This is the default value), out (rule applies to outgoing traffic).
	EnableLogging        bool                   `xml:"EnableLogging"`                  // Used to enable or disable firewall rule logging. Default value is false.
}

// FirewallService represent a network firewall service.
// Type: FirewallServiceType
// Namespace: http://www.vmware.com/vcloud/v1.5
// Description: Represents a network firewall service.
// Since:
type FirewallService struct {
	IsEnabled        bool            `xml:"IsEnabled"`               // Enable or disable the service using this flag
	DefaultAction    string          `xml:"DefaultAction,omitempty"` // Default action of the firewall. One of: drop (Default. Drop packets that match the rule.), allow (Allow packets that match the rule to pass through the firewall)
	LogDefaultAction bool            `xml:"LogDefaultAction"`        // Flag to enable logging for default action. Default value is false.
	FirewallRule     []*FirewallRule `xml:"FirewallRule,omitempty"`  //	A firewall rule.
}

// NatService represents a NAT network service.
// Type: NatServiceType
// Namespace: http://www.vmware.com/vcloud/v1.5
// Description: Represents a NAT network service.
// Since:
type NatService struct {
	Xmlns string `xml:"xmlns,attr,omitempty"`
	// Elements

	IsEnabled  bool       `xml:"IsEnabled"`            // Enable or disable the service using this flag
	NatType    string     `xml:"NatType,omitempty"`    // One of: ipTranslation (use IP translation), portForwarding (use port forwarding)
	Policy     string     `xml:"Policy,omitempty"`     // One of: allowTraffic (Allow all traffic), allowTrafficIn (Allow inbound traffic only)
	NatRule    []*NatRule `xml:"NatRule,omitempty"`    // A NAT rule.
	ExternalIP string     `xml:"ExternalIp,omitempty"` // External IP address for rule.
}

// NatRule represents a NAT rule.
// Type: NatRuleType
// Namespace: http://www.vmware.com/vcloud/v1.5
// Description: Represents a NAT rule.
// Since: 0.9
type NatRule struct {
	Xmlns string `xml:"xmlns,attr,omitempty"`
	// Elements
	Description        string                 `xml:"Description,omitempty"`        // A description of the rule.
	RuleType           string                 `xml:"RuleType,omitempty"`           // Type of NAT rule. One of: SNAT (source NAT), DNAT (destination NAT)
	IsEnabled          *bool                  `xml:"IsEnabled"`                    // Used to enable or disable the firewall rule.
	ID                 string                 `xml:"Id,omitempty"`                 // Firewall rule identifier.
	GatewayNatRule     *GatewayNatRule        `xml:"GatewayNatRule,omitempty"`     // Defines SNAT and DNAT types.
	OneToOneBasicRule  *NatOneToOneBasicRule  `xml:"OneToOneBasicRule,omitempty"`  // Maps one internal IP address to one external IP address.
	OneToOneVMRule     *NatOneToOneVMRule     `xml:"OneToOneVmRule,omitempty"`     // Maps one VM NIC to one external IP addresses.
	PortForwardingRule *NatPortForwardingRule `xml:"PortForwardingRule,omitempty"` // Port forwarding internal to external IP addresses.
	VMRule             *NatVMRule             `xml:"VmRule,omitempty"`             // Port forwarding VM NIC to external IP addresses.
}

// GatewayNatRule represents the SNAT and DNAT rules.
// Type: GatewayNatRuleType represents the SNAT and DNAT rules.
// Namespace: http://www.vmware.com/vcloud/v1.5
// Description: Represents the SNAT and DNAT rules.
// Since: 5.1
type GatewayNatRule struct {
	Xmlns string `xml:"xmlns,attr,omitempty"`
	// Elements
	Interface      *Reference `xml:"Interface,omitempty"`      // Interface to which rule is applied.
	OriginalIP     string     `xml:"OriginalIp"`               // Original IP for rule.
	OriginalPort   string     `xml:"OriginalPort,omitempty"`   // Original port for rule.
	TranslatedIP   string     `xml:"TranslatedIp"`             // Translated IP for rule.
	TranslatedPort string     `xml:"TranslatedPort,omitempty"` // Translated port for rule.
	Protocol       string     `xml:"Protocol,omitempty"`       // Protocol for rule.
	IcmpSubType    string     `xml:"IcmpSubType,omitempty"`    // ICMP subtype. One of: address-mask-request, address-mask-reply, destination-unreachable, echo-request, echo-reply, parameter-problem, redirect, router-advertisement, router-solicitation, source-quench, time-exceeded, timestamp-request, timestamp-reply, any.
}

// NatOneToOneBasicRule represents the NAT basic rule for one to one mapping of internal and external IP addresses from a network.
// Type: NatOneToOneBasicRuleType
// Namespace: http://www.vmware.com/vcloud/v1.5
// Description: Represents the NAT basic rule for one to one mapping of internal and external IP addresses from a network.
// Since: 0.9
type NatOneToOneBasicRule struct {
	Xmlns string `xml:"xmlns,attr,omitempty"`
	// Elements
	MappingMode       string `xml:"MappingMode"`       // One of: automatic (map IP addresses automatically), manual (map IP addresses manually using ExternalIpAddress and InternalIpAddress)
	ExternalIPAddress string `xml:"ExternalIpAddress"` // External IP address to map.
	InternalIPAddress string `xml:"InternalIpAddress"` // Internal IP address to map.
}

// NatOneToOneVMRule represents the NAT rule for one to one mapping of VM NIC and external IP addresses from a network.
// Type: NatOneToOneVmRuleType
// Namespace: http://www.vmware.com/vcloud/v1.5
// Description: Represents the NAT rule for one to one mapping of VM NIC and external IP addresses from a network.
// Since: 0.9
type NatOneToOneVMRule struct {
	Xmlns string `xml:"xmlns,attr,omitempty"`
	// Elements
	MappingMode       string  `xml:"MappingMode"`       // Mapping mode.
	ExternalIPAddress *string `xml:"ExternalIpAddress"` // External IP address to map.
	VAppScopedVMID    string  `xml:"VAppScopedVmId"`    // VAppScopedVmId of VM to which this rule applies.
	VMNicID           int     `xml:"VmNicId"`           // VM NIC ID to which this rule applies.
}

// NatPortForwardingRule represents the NAT rule for port forwarding between internal IP/port and external IP/port.
// Type: NatPortForwardingRuleType
// Namespace: http://www.vmware.com/vcloud/v1.5
// Description: Represents the NAT rule for port forwarding between internal IP/port and external IP/port.
// Since: 0.9
type NatPortForwardingRule struct {
	ExternalIPAddress string `xml:"ExternalIpAddress"`  // External IP address to map.
	ExternalPort      int    `xml:"ExternalPort"`       // External port to forward to.
	InternalIPAddress string `xml:"InternalIpAddress"`  // Internal IP address to map.
	InternalPort      int    `xml:"InternalPort"`       // Internal port to forward to.
	Protocol          string `xml:"Protocol,omitempty"` // Protocol to forward. One of: TCP (forward TCP packets), UDP (forward UDP packets), TCP_UDP (forward TCP and UDP packets).
}

// NatVMRule represents the NAT rule for port forwarding between VM NIC/port and external IP/port.
// Type: NatVmRuleType
// Namespace: http://www.vmware.com/vcloud/v1.5
// Description: Represents the NAT rule for port forwarding between VM NIC/port and external IP/port.
// Since: 0.9
type NatVMRule struct {
	ExternalIPAddress string `xml:"ExternalIpAddress,omitempty"` // External IP address to map.
	ExternalPort      int    `xml:"ExternalPort"`                // External port to forward to.
	VAppScopedVMID    string `xml:"VAppScopedVmId"`              // VAppScopedVmId of VM to which this rule applies.
	VMNicID           int    `xml:"VmNicId"`                     // VM NIC ID to which this rule applies.
	InternalPort      int    `xml:"InternalPort"`                // Internal port to forward to.
	Protocol          string `xml:"Protocol,omitempty"`          // Protocol to forward. One of: TCP (forward TCP packets), UDP (forward UDP packets), TCP_UDP (forward TCP and UDP packets).
}

// QueryResultEdgeGatewayRecordsType is a container for query results in records format.
// Type: QueryResultRecordsType
// Namespace: http://www.vmware.com/vcloud/v1.5
// Description: Container for query results in records format.
// Since: 1.5
type QueryResultEdgeGatewayRecordsType struct {
	// Attributes
	HREF     string  `xml:"href,attr,omitempty"`     // The URI of the entity.
	Type     string  `xml:"type,attr,omitempty"`     // The MIME type of the entity.
	Name     string  `xml:"name,attr,omitempty"`     // The name of the entity.
	Page     int     `xml:"page,attr,omitempty"`     // Page of the result set that this container holds. The first page is page number 1.
	PageSize int     `xml:"pageSize,attr,omitempty"` // Page size, as a number of records or references.
	Total    float64 `xml:"total,attr,omitempty"`    // Total number of records or references in the container.
	// Elements
	Link              []*Link                             `xml:"Link,omitempty"`    // A reference to an entity or operation associated with this object.
	EdgeGatewayRecord []*QueryResultEdgeGatewayRecordType `xml:"EdgeGatewayRecord"` // A record representing a EdgeGateway result.
}

type QueryResultRecordsType struct {
	// Attributes
	HREF     string  `xml:"href,attr,omitempty"`     // The URI of the entity.
	Type     string  `xml:"type,attr,omitempty"`     // The MIME type of the entity.
	Name     string  `xml:"name,attr,omitempty"`     // The name of the entity.
	Page     int     `xml:"page,attr,omitempty"`     // Page of the result set that this container holds. The first page is page number 1.
	PageSize int     `xml:"pageSize,attr,omitempty"` // Page size, as a number of records or references.
	Total    float64 `xml:"total,attr,omitempty"`    // Total number of records or references in the container.
	// Elements
	Link                            []*Link                                           `xml:"Link,omitempty"`                  // A reference to an entity or operation associated with this object.
	EdgeGatewayRecord               []*QueryResultEdgeGatewayRecordType               `xml:"EdgeGatewayRecord"`               // A record representing a EdgeGateway result.
	VMRecord                        []*QueryResultVMRecordType                        `xml:"VMRecord"`                        // A record representing a VM result.
	AdminVMRecord                   []*QueryResultVMRecordType                        `xml:"AdminVMRecord"`                   // A record representing a Admin VM result.
	VAppRecord                      []*QueryResultVAppRecordType                      `xml:"VAppRecord"`                      // A record representing a VApp result.
	AdminVAppRecord                 []*QueryResultVAppRecordType                      `xml:"AdminVAppRecord"`                 // A record representing a VApp result as admin.
	OrgVdcStorageProfileRecord      []*QueryResultOrgVdcStorageProfileRecordType      `xml:"OrgVdcStorageProfileRecord"`      // A record representing storage profiles
	AdminOrgVdcStorageProfileRecord []*QueryResultAdminOrgVdcStorageProfileRecordType `xml:"AdminOrgVdcStorageProfileRecord"` // A record representing storage profiles as admin
	MediaRecord                     []*MediaRecordType                                `xml:"MediaRecord"`                     // A record representing media
	AdminMediaRecord                []*MediaRecordType                                `xml:"AdminMediaRecord"`                // A record representing Admin media
	VMWProviderVdcRecord            []*QueryResultVMWProviderVdcRecordType            `xml:"VMWProviderVdcRecord"`            // A record representing a Provider VDC result.
	ProviderVdcStorageProfileRecord []*QueryResultProviderVdcStorageProfileRecordType `xml:"ProviderVdcStorageProfileRecord"` // A record representing a Provider VDC storage profile result
	NetworkPoolRecord               []*QueryResultNetworkPoolRecordType               `xml:"NetworkPoolRecord"`               // A record representing a network pool
	DiskRecord                      []*DiskRecordType                                 `xml:"DiskRecord"`                      // A record representing a independent Disk.
	AdminDiskRecord                 []*DiskRecordType                                 `xml:"AdminDiskRecord"`                 // A record representing a independent Disk.
	VirtualCenterRecord             []*QueryResultVirtualCenterRecordType             `xml:"VirtualCenterRecord"`             // A record representing a vSphere server
	PortGroupRecord                 []*PortGroupRecordType                            `xml:"PortgroupRecord"`                 // A record representing a port group
	OrgVdcNetworkRecord             []*QueryResultOrgVdcNetworkRecordType             `xml:"OrgVdcNetworkRecord"`             // A record representing a org VDC network
	CatalogRecord                   []*CatalogRecord                                  `xml:"CatalogRecord"`                   // A record representing a catalog
	AdminCatalogRecord              []*CatalogRecord                                  `xml:"AdminCatalogRecord"`              // A record representing an admin catalog
	CatalogItemRecord               []*QueryResultCatalogItemType                     `xml:"CatalogItemRecord"`               // A record representing a catalog item
	AdminCatalogItemRecord          []*QueryResultCatalogItemType                     `xml:"AdminCatalogItemRecord"`          // A record representing an admin catalog item
	VappTemplateRecord              []*QueryResultVappTemplateType                    `xml:"VAppTemplateRecord"`              // A record representing a vApp template
	AdminVappTemplateRecord         []*QueryResultVappTemplateType                    `xml:"AdminVAppTemplateRecord"`         // A record representing an admin vApp template
	NsxtManagerRecord               []*QueryResultNsxtManagerRecordType               `xml:"NsxTManagerRecord"`               // A record representing NSX-T manager
	OrgVdcRecord                    []*QueryResultOrgVdcRecordType                    `xml:"OrgVdcRecord"`                    // A record representing Org VDC
	OrgVdcAdminRecord               []*QueryResultOrgVdcRecordType                    `xml:"AdminVdcRecord"`                  // A record representing Org VDC
	ResourcePoolRecord              []*QueryResultResourcePoolRecordType              `xml:"ResourcePoolRecord"`              // A record representing a Resource Pool
	VmGroupsRecord                  []*QueryResultVmGroupsRecordType                  `xml:"VmGroupsRecord"`                  // A record representing a VM Group
	TaskRecord                      []*QueryResultTaskRecordType                      `xml:"TaskRecord"`                      // A record representing a Task
	AdminTaskRecord                 []*QueryResultTaskRecordType                      `xml:"AdminTaskRecord"`                 // A record representing an Admin Task
	VappNetworkRecord               []*QueryResultVappNetworkRecordType               `xml:"VAppNetworkRecord"`               // A record representing a vApp network
	AdminVappNetworkRecord          []*QueryResultVappNetworkRecordType               `xml:"AdminVAppNetworkRecord"`          // A record representing an admin vApp network
<<<<<<< HEAD
	SiteAssociationRecord           []*QueryResultSiteAssociationRecord               `xml:"SiteAssociationRecord"`           // A record representing a site association
	OrgAssociationRecord            []*QueryResultOrgAssociationRecord                `xml:"OrgAssociationRecord"`            // A record representing an Org association
	OrgRecord                       []*QueryResultOrgRecordType                       `xml:"OrgRecord"`                       // A record representing an Organisation
=======
	AdminOrgVdcTemplateRecord       []*QueryResultAdminOrgVdcTemplateRecordType       `xml:"AdminOrgVdcTemplateRecord"`       // A record representing an admin VDC Template
	OrgVdcTemplateRecord            []*QueryResultOrgVdcTemplateRecordType            `xml:"OrgVdcTemplateRecord"`            // A record representing an VDC Template
>>>>>>> a3c4900c
}

// QueryResultVmGroupsRecordType represent a VM Groups record
type QueryResultVmGroupsRecordType struct {
	HREF           string `xml:"href,attr,omitempty"`
	ID             string `xml:"vmGroupId,attr,omitempty"`
	Name           string `xml:"vmGroupName,attr,omitempty"`
	ClusterMoref   string `xml:"clusterMoref,attr,omitempty"`
	ClusterName    string `xml:"clusterName,attr,omitempty"`
	VcenterId      string `xml:"vcId,attr,omitempty"`
	NamedVmGroupId string `xml:"namedVmGroupId,attr,omitempty"`
}

// QueryResultAdminOrgVdcTemplateRecordType represents an admin VDC Template
type QueryResultAdminOrgVdcTemplateRecordType struct {
	HREF                     string `xml:"href,attr,omitempty"`
	ID                       string `xml:"id,attr,omitempty"`
	Name                     string `xml:"name,attr,omitempty"`
	Description              string `xml:"description,attr,omitempty"`
	TenantVisibleName        string `xml:"tenantVisibleName,attr,omitempty"`
	TenantVisibleDescription string `xml:"tenantVisibleDescription,attr,omitempty"`
	NetworkBackingType       string `xml:"networkBackingType,attr,omitempty"`
}

// QueryResultOrgVdcTemplateRecordType represents an admin VDC Template
type QueryResultOrgVdcTemplateRecordType struct {
	HREF        string `xml:"href,attr,omitempty"`
	ID          string `xml:"id,attr,omitempty"`
	Name        string `xml:"name,attr,omitempty"`
	Description string `xml:"description,attr,omitempty"`
	OrgHref     string `xml:"org,attr,omitempty"`
}

type QueryResultVappNetworkRecordType struct {
	HREF                   string    `xml:"href,attr,omitempty"`
	ID                     string    `xml:"id,attr,omitempty"`
	Name                   string    `xml:"name,attr,omitempty"`
	Type                   string    `xml:"linkType,attr,omitempty"`
	IpScopeId              string    `xml:"ipScopeId,attr,omitempty"`
	IpScopeInherited       bool      `xml:"ipScopeInherited,attr,omitempty"`
	Gateway                string    `xml:"gateway,attr,omitempty"`
	Netmask                string    `xml:"netmask,attr,omitempty"`
	SubnetPrefixLength     int       `xml:"subnetPrefixLength,attr,omitempty"`
	Dns1                   string    `xml:"dns1,attr,omitempty"`
	Dns2                   string    `xml:"dns2,attr,omitempty"`
	DnsSuffix              string    `xml:"dnsSuffix,attr,omitempty"`
	Vapp                   string    `xml:"vApp,attr,omitempty"`            // the HREF of the parent vApp
	VappName               string    `xml:"vAppName,attr,omitempty"`        // the name of the parent vApp
	LinkNetworkName        string    `xml:"linkNetworkName,attr,omitempty"` // this field is filled when called in tenant context
	RealNetworkName        string    `xml:"realNetworkName,attr,omitempty"`
	RealNetworkPortgroupId string    `xml:"realNetworkPortgroupId,attr,omitempty"`
	VCenterName            string    `xml:"vcName,attr,omitempty"`
	VCenter                string    `xml:"vc,attr,omitempty"`
	IsBusy                 bool      `xml:"isBusy,attr,omitempty"`
	IsLinked               bool      `xml:"isLinked,attr,omitempty"`
	RetainNicResources     bool      `xml:"retainNicResources,attr,omitempty"`
	Metadata               *Metadata `xml:"Metadata,omitempty"`
}

// QueryResultResourcePoolRecordType represent a Resource Pool record
type QueryResultResourcePoolRecordType struct {
	HREF                string `xml:"href,attr,omitempty"`
	Name                string `xml:"name,attr,omitempty"`
	Moref               string `xml:"moref,attr,omitempty"`
	IsDeleted           bool   `xml:"isDeleted,attr,omitempty"`
	VcenterHREF         string `xml:"vc,attr,omitempty"`
	VcenterName         string `xml:"vcName,attr,omitempty"`
	ProviderVdcHREF     string `xml:"providerVdc,attr,omitempty"`
	ProviderName        string `xml:"providerName,attr,omitempty"`
	IsEnabled           bool   `xml:"isEnabled,attr,omitempty"`
	IsPrimary           bool   `xml:"isPrimary,attr,omitempty"`
	ClusterMoref        string `xml:"clusterMoref,attr,omitempty"`
	IsKubernetesEnabled bool   `xml:"isKubernetesEnabled,attr,omitempty"`
}

// QueryResultOrgVdcRecordType represents an Org VDC record
type QueryResultOrgVdcRecordType struct {
	HREF                           string    `xml:"href,attr,omitempty"`
	Name                           string    `xml:"name,attr,omitempty"`
	ComputeProviderScope           string    `xml:"computeProviderScope,attr,omitempty"`
	NetworkProviderScope           string    `xml:"networkProviderScope,attr,omitempty"`
	IsEnabled                      string    `xml:"isEnabled,attr,omitempty"`
	CpuAllocationMhz               *int      `xml:"cpuAllocationMhz,attr,omitempty"`
	CpuLimitMhz                    *int      `xml:"cpuLimitMhz,attr,omitempty"`
	CpuUsedMhz                     *int      `xml:"cpuUsedMhz,attr,omitempty"`
	MemoryAllocationMB             *int      `xml:"memoryAllocationMB,attr,omitempty"`
	MemoryLimitMB                  *int      `xml:"memoryLimitMB,attr,omitempty"`
	MemoryUsedMB                   *int      `xml:"memoryUsedMB,attr,omitempty"`
	StorageLimitMB                 *int      `xml:"storageLimitMB,attr,omitempty"`
	StorageUsedMB                  *int      `xml:"storageUsedMB,attr,omitempty"`
	StorageOverheadMB              *int      `xml:"storageOverheadMB,attr,omitempty"`
	MemoryOverheadMB               *int      `xml:"memoryOverheadMB,attr,omitempty"`
	NumberOfVApps                  *int      `xml:"numberOfVApps,attr,omitempty"`
	NumberOfUnmanagedVApps         *int      `xml:"numberOfUnmanagedVApps,attr,omitempty"`
	NumberOfMedia                  *int      `xml:"numberOfMedia,attr,omitempty"`
	NumberOfDisks                  *int      `xml:"numberOfDisks,attr,omitempty"`
	NumberOfVAppTemplates          *int      `xml:"numberOfVAppTemplates,attr,omitempty"`
	NumberOfStorageProfiles        *int      `xml:"numberOfStorageProfiles,attr,omitempty"`
	NumberOfVMs                    *int      `xml:"numberOfVMs,attr,omitempty"`
	NumberOfRunningVMs             *int      `xml:"numberOfRunningVMs,attr,omitempty"`
	NumberOfDeployedVApps          *int      `xml:"numberOfDeployedVApps,attr,omitempty"`
	NumberOfDeployedUnmanagedVApps *int      `xml:"numberOfDeployedUnmanagedVApps,attr,omitempty"`
	CpuOverheadMhz                 *int      `xml:"cpuOverheadMhz,attr,omitempty"`
	OrgName                        string    `xml:"orgName,attr,omitempty"`
	AllocationModel                string    `xml:"allocationModel,attr,omitempty"`
	VcName                         string    `xml:"vcName,attr,omitempty"`
	IsBusy                         string    `xml:"isBusy,attr,omitempty"`
	Status                         string    `xml:"status,attr,omitempty"`
	TaskStatusName                 string    `xml:"taskStatusName,attr,omitempty"`
	Task                           string    `xml:"task,attr,omitempty"`
	TaskStatus                     string    `xml:"taskStatus,attr,omitempty"`
	TaskDetails                    string    `xml:"taskDetails,attr,omitempty"`
	Metadata                       *Metadata `xml:"Metadata,omitempty"`

	// Admin Org VDC fields
	ProviderVdcName       string `xml:"providerVdcName,attr,omitempty"`
	ProviderVdc           string `xml:"providerVdc,attr,omitempty"`
	Org                   string `xml:"org,attr,omitempty"`
	NetworkPool           string `xml:"networkPool,attr,omitempty"`
	NumberOfResourcePools *int   `xml:"numberOfResourcePools,attr,omitempty"`
	UsedNetworksInVdc     string `xml:"usedNetworksInVdc,attr,omitempty"`
	IsThinProvisioned     string `xml:"isThinProvisioned,attr,omitempty"`
	IsFastProvisioned     string `xml:"isFastProvisioned,attr,omitempty"`
	NetworkProviderType   string `xml:"networkProviderType,attr,omitempty"`
	IsVCEnabled           string `xml:"isVCEnabled,attr,omitempty"`
	MemoryReservedMB      *int   `xml:"memoryReservedMB,attr,omitempty"`
	CpuReservedMhz        *int   `xml:"cpuReservedMhz,attr,omitempty"`
	Vc                    string `xml:"vc,attr,omitempty"`
}

// QueryResultCatalogItemType represents a catalog item as query result
type QueryResultCatalogItemType struct {
	HREF         string    `xml:"href,attr,omitempty"`         // The URI of the entity.
	ID           string    `xml:"id,attr,omitempty"`           // Catalog Item ID.
	Type         string    `xml:"type,attr,omitempty"`         // The MIME type of the entity.
	Entity       string    `xml:"entity,attr,omitempty"`       // Entity reference or ID
	EntityName   string    `xml:"entityName,attr,omitempty"`   // Entity name
	EntityType   string    `xml:"entityType,attr,omitempty"`   // Entity type
	Catalog      string    `xml:"catalog,attr,omitempty"`      // Catalog reference or ID
	CatalogName  string    `xml:"catalogName,attr,omitempty"`  // Catalog name
	OwnerName    string    `xml:"ownerName,attr,omitempty"`    // Owner name
	Owner        string    `xml:"owner,attr,omitempty"`        // Owner reference or ID
	IsPublished  bool      `xml:"isPublished,attr,omitempty"`  // True if this entity is in a published catalog
	Vdc          string    `xml:"vdc,attr,omitempty"`          // VDC reference or ID
	VdcName      string    `xml:"vdcName,attr,omitempty"`      // VDC name
	IsVdcEnabled bool      `xml:"isVdcEnabled,attr,omitempty"` // True if the containing VDC is enabled
	CreationDate string    `xml:"creationDate,attr,omitempty"` // Creation date
	IsExpired    bool      `xml:"isExpired,attr,omitempty"`    // True if this entity is expired
	Status       string    `xml:"status,attr,omitempty"`       // Status
	Name         string    `xml:"name,attr,omitempty"`         // Catalog Item name.
	Link         *Link     `xml:"Link,omitempty"`
	Metadata     *Metadata `xml:"Metadata,omitempty"`
}

// QueryResultVappTemplateType represents a vApp template as query result
type QueryResultVappTemplateType struct {
	HREF                    string    `xml:"href,attr,omitempty"`                    // The URI of the entity.
	ID                      string    `xml:"id,attr,omitempty"`                      // vApp template ID.
	Type                    string    `xml:"type,attr,omitempty"`                    // The MIME type of the entity.
	OwnerName               string    `xml:"ownerName,attr,omitempty"`               // Owner name
	Owner                   string    `xml:"owner,attr,omitempty"`                   // Owner reference or ID
	CatalogName             string    `xml:"catalogName,attr,omitempty"`             // Catalog name
	Catalog                 string    `xml:"catalog,attr,omitempty"`                 // Catalog reference or ID
	CatalogItem             string    `xml:"catalogItem,attr,omitempty"`             // CatalogItem reference or ID
	IsPublished             bool      `xml:"isPublished,attr,omitempty"`             // True if this entity is in a published catalog
	PublishSubscriptionType string    `xml:"publishSubscriptionType,attr,omitempty"` // PUBLISHED if parent catalog published externally, SUBSCRIBED if parent catalog subscribed to an external catalog, UNPUBLISHED otherwise.
	Name                    string    `xml:"name,attr,omitempty"`                    // vApp template name.
	Description             string    `xml:"description,attr,omitempty"`             // vApp template description.
	Vdc                     string    `xml:"vdc,attr,omitempty"`                     // VDC reference or ID
	VdcName                 string    `xml:"vdcName,attr,omitempty"`                 // VDC name
	IsVdcEnabled            bool      `xml:"isVdcEnabled,attr,omitempty"`            // true if the containing VDC is enabled
	Org                     string    `xml:"org,attr,omitempty"`                     // Organization reference or ID
	CreationDate            string    `xml:"creationDate,attr,omitempty"`            // Creation date
	IsBusy                  bool      `xml:"isBusy,attr,omitempty"`                  // True if the vApp template is busy
	IsGoldMaster            bool      `xml:"isGoldMaster,attr,omitempty"`            // True if the vApp template is a gold master
	IsEnabled               bool      `xml:"isEnabled,attr,omitempty"`               // True if the vApp template is enabled
	Status                  string    `xml:"status,attr,omitempty"`                  // Status
	IsDeployed              bool      `xml:"isDeployed,attr,omitempty"`              // True if this entity is deployed
	IsExpired               bool      `xml:"isExpired,attr,omitempty"`               // True if this entity is expired
	StorageProfileName      string    `xml:"storageProfileName,attr,omitempty"`      // Storage profile name
	Version                 string    `xml:"version,attr,omitempty"`                 // Storage profile name
	LastSuccessfulSync      string    `xml:"lastSuccessfulSync,attr,omitempty"`      // Date of last successful sync
	Link                    *Link     `xml:"Link,omitempty"`
	Metadata                *Metadata `xml:"Metadata,omitempty"`

	// Undocumented fields
	// Provisionally used in some catalog synchronisation tasks. To be removed and replaced by using a different algorithm
	// https://developer.vmware.com/apis/1260/vmware-cloud-director/doc/doc/types/QueryResultAdminVAppTemplateRecordType.html
	// https://developer.vmware.com/apis/1260/vmware-cloud-director/doc/doc/types/QueryResultVAppTemplateRecordType.html
	IsInCatalog              bool   `xml:"isInCatalog,attr,omitempty"`              // True if this vApp template is in a catalog
	HonorBootOrder           bool   `xml:"honorBootOrder,attr,omitempty"`           // ?
	NumberOfShadowVms        int    `xml:"numberOfShadowVMs,attr,omitempty"`        // number of shadow VMs
	NumberOfVms              int    `xml:"numberOfVMs,attr,omitempty"`              // number of VMs
	TaskStatusName           string `xml:"taskStatusName,attr,omitempty"`           // name of the associated task
	TaskStatus               string `xml:"taskStatus,attr,omitempty"`               // status of the associated task
	Task                     string `xml:"task,attr,omitempty"`                     // ID or reference of the associated task
	TaskDetails              string `xml:"taskDetails,attr,omitempty"`              // details of the associated task
	IsDeleteUndeployNotified bool   `xml:"isDeleteUndeployNotified,attr,omitempty"` // ?
	IsAutoUndeployNotified   bool   `xml:"isAutoUndeployNotified,attr,omitempty"`   // ?
	CpuAllocationInMhz       int    `xml:"cpuAllocationInMhz,attr,omitempty"`       // CPU allocation
	NumberOfCpus             int    `xml:"numberOfCpus,attr,omitempty"`             // Number of CPUs
	MemoryAllocationMb       int    `xml:"memoryAllocationMB,attr,omitempty"`       // Memory allocation in MB
	StorageKb                int    `xml:"storageKB,attr,omitempty"`                // Storage allocation in Kb
}

// QueryResultEdgeGatewayRecordType represents an edge gateway record as query result.
type QueryResultEdgeGatewayRecordType struct {
	// Attributes
	HREF                string `xml:"href,attr,omitempty"`                // The URI of the entity.
	Type                string `xml:"type,attr,omitempty"`                // The MIME type of the entity.
	Name                string `xml:"name,attr,omitempty"`                // EdgeGateway name.
	Vdc                 string `xml:"vdc,attr,omitempty"`                 // VDC Reference or ID
	OrgVdcName          string `xml:"orgVdcName,attr,omitempty"`          // VDC name
	NumberOfExtNetworks int    `xml:"numberOfExtNetworks,attr,omitempty"` // Number of external networks connected to the edgeGateway.	Yes	Yes
	NumberOfOrgNetworks int    `xml:"numberOfOrgNetworks,attr,omitempty"` // Number of org VDC networks connected to the edgeGateway	Yes	Yes
	IsBusy              bool   `xml:"isBusy,attr"`                        // True if this Edge Gateway is busy.	Yes	Yes
	GatewayStatus       string `xml:"gatewayStatus,attr,omitempty"`       //
	HaStatus            string `xml:"haStatus,attr,omitempty"`            // High Availability Status of the edgeGateway	Yes	Yes
}

// QueryResultVMRecordType represents a VM record as query result.
type QueryResultVMRecordType struct {
	// Attributes
	HREF                     string    `xml:"href,attr,omitempty"` // The URI of the entity.
	ID                       string    `xml:"id,attr,omitempty"`
	Moref                    string    `xml:"moref,attr,omitempty"`         // VM moref id.
	Name                     string    `xml:"name,attr,omitempty"`          // VM name.
	Type                     string    `xml:"type,attr,omitempty"`          // Contains the type of the resource.
	ContainerName            string    `xml:"containerName,attr,omitempty"` // The name of the vApp or vApp template that contains this VM.
	ContainerID              string    `xml:"container,attr,omitempty"`     // The ID of the vApp or vApp template that contains this VM.
	OwnerName                string    `xml:"ownerName,attr,omitempty"`
	Owner                    string    `xml:"owner,attr,omitempty"`
	VdcHREF                  string    `xml:"vdc,attr,omitempty"`
	VdcName                  string    `xml:"vdcName,attr,omitempty"`
	VAppTemplate             bool      `xml:"isVAppTemplate,attr,omitempty"`
	Deleted                  bool      `xml:"isDeleted,attr,omitempty"`
	GuestOS                  string    `xml:"guestOs,attr,omitempty"`
	Cpus                     int       `xml:"numberOfCpus,attr,omitempty"`
	MemoryMB                 int       `xml:"memoryMB,attr,omitempty"`
	Status                   string    `xml:"status,attr,omitempty"`
	NetworkName              string    `xml:"networkName,attr,omitempty"`
	NetworkHref              string    `xml:"network,attr,omitempty"`
	IpAddress                string    `xml:"ipAddress,attr,omitempty"` // If configured, the IP Address of the VM on the primary network, otherwise empty.
	Busy                     bool      `xml:"isBusy,attr,omitempty"`
	Deployed                 bool      `xml:"isDeployed,attr,omitempty"` // True if the virtual machine is deployed.
	Published                bool      `xml:"isPublished,attr,omitempty"`
	CatalogName              string    `xml:"catalogName,attr,omitempty"`
	HardwareVersion          int       `xml:"hardwareVersion,attr,omitempty"`
	VmToolsStatus            string    `xml:"vmToolsStatus,attr,omitempty"`
	MaintenanceMode          bool      `xml:"isInMaintenanceMode,attr,omitempty"`
	AutoNature               bool      `xml:"isAutoNature,attr,omitempty"` //  	True if the parent vApp is a managed vApp
	StorageProfileName       string    `xml:"storageProfileName,attr,omitempty"`
	GcStatus                 string    `xml:"gcStatus,attr,omitempty"` // GC status of this VM.
	AutoUndeployDate         string    `xml:"autoUndeployDate,attr,omitempty"`
	AutoDeleteDate           string    `xml:"autoDeleteDate,attr,omitempty"`
	AutoUndeployNotified     bool      `xml:"isAutoUndeployNotified,attr,omitempty"`
	AutoDeleteNotified       bool      `xml:"isAutoDeleteNotified,attr,omitempty"`
	IsComputePolicyCompliant bool      `xml:"isComputePolicyCompliant,attr,omitempty"`
	VmSizingPolicyId         string    `xml:"vmSizingPolicyId,attr,omitempty"`
	VmPlacementPolicyId      string    `xml:"vmPlacementPolicyId,attr,omitempty"`
	Encrypted                bool      `xml:"encrypted,attr,omitempty"`
	DateCreated              string    `xml:"dateCreated,attr,omitempty"`
	TotalStorageAllocatedMb  string    `xml:"totalStorageAllocatedMb,attr,omitempty"`
	IsExpired                bool      `xml:"isExpired,attr,omitempty"`
	HostName                 string    `xml:"hostName,attr,omitempty"` // HostName=Hypervisor of virtual machine
	Link                     []*Link   `xml:"Link,omitempty"`
	MetaData                 *Metadata `xml:"Metadata,omitempty"`
}

// QueryResultVAppRecordType represents a VM record as query result.
type QueryResultVAppRecordType struct {
	// Attributes
	HREF                    string    `xml:"href,attr,omitempty"`         // The URI of the entity.
	Name                    string    `xml:"name,attr"`                   // The name of the entity.
	CreationDate            string    `xml:"creationDate,attr,omitempty"` // Creation date/time of the vApp.
	Busy                    bool      `xml:"isBusy,attr,omitempty"`
	Deployed                bool      `xml:"isDeployed,attr,omitempty"` // True if the vApp is deployed.
	Enabled                 bool      `xml:"isEnabled,attr,omitempty"`
	Expired                 bool      `xml:"isExpired,attr,omitempty"`
	MaintenanceMode         bool      `xml:"isInMaintenanceMode,attr,omitempty"`
	Public                  bool      `xml:"isPublic,attr,omitempty"`
	OwnerName               string    `xml:"ownerName,attr,omitempty"`
	Status                  string    `xml:"status,attr,omitempty"`
	VdcHREF                 string    `xml:"vdc,attr,omitempty"`
	VdcName                 string    `xml:"vdcName,attr,omitempty"`
	NumberOfVMs             int       `xml:"numberOfVMs,attr,omitempty"`
	NumberOfCPUs            int       `xml:"numberOfCpus,attr,omitempty"`
	CpuAllocationMhz        int       `xml:"cpuAllocationMhz,attr,omitempty"`
	CpuAllocationInMhz      int       `xml:"cpuAllocationInMhz,attr,omitempty"`
	StorageKB               int       `xml:"storageKB,attr,omitempty"`
	MemoryAllocationMB      int       `xml:"memoryAllocationMB,attr,omitempty"`
	AutoDeleteNotified      bool      `xml:"isAutoDeleteNotified,attr,omitempty"`
	AutoUndeployNotified    bool      `xml:"isAutoUndeployNotified,attr,omitempty"`
	VdcEnabled              bool      `xml:"isVdcEnabled,attr,omitempty"`
	HonorBootOrder          bool      `xml:"honorBookOrder,attr,omitempty"`
	HighestSupportedVersion int       `xml:"pvdcHighestSupportedHardwareVersion,attr,omitempty"`
	LowestHardwareVersion   int       `xml:"lowestHardwareVersionInVApp,attr,omitempty"`
	TaskHREF                string    `xml:"task,attr,omitempty"`
	TaskStatusName          string    `xml:"taskStatusName,attr,omitempty"`
	TaskStatus              string    `xml:"TaskStatus,attr,omitempty"`
	TaskDetails             string    `xml:"taskDetails,attr,omitempty"`
	MetaData                *Metadata `xml:"Metadata,omitempty"`
}

// QueryResultOrgVdcStorageProfileRecordType represents a storage
// profile as query result.
// https://code.vmware.com/apis/722/vmware-cloud-director/doc/doc/types/QueryResultOrgVdcStorageProfileRecordType.html
type QueryResultOrgVdcStorageProfileRecordType struct {
	// Attributes
	HREF                    string `xml:"href,attr,omitempty"`                    // The URI of the entity.
	ID                      string `xml:"id,attr,omitempty"`                      // The ID of the entity.
	Type                    string `xml:"type,attr,omitempty"`                    // Contains the type of the resource.
	Name                    string `xml:"name,attr,omitempty"`                    // Name of the storage profile.
	IsEnabled               bool   `xml:"isEnabled,attr,omitempty"`               // True if this entity is enabled.
	IsDefaultStorageProfile bool   `xml:"isDefaultStorageProfile,attr,omitempty"` // True if this is the default storage profile for a VDC.
	StorageUsedMB           uint64 `xml:"storageUsedMB,attr,omitempty"`           // Storage used in MB.
	StorageLimitMB          uint64 `xml:"storageLimitMB,attr,omitempty"`          // Storage limit in MB.
	IopsAllocated           uint64 `xml:"iopsAllocated,attr,omitempty"`           // Total currently allocated IOPS on the storage profile.
	IopsLimit               uint64 `xml:"iopsLimit,attr,omitempty"`               // IOPS limit for the storage profile.
	NumberOfConditions      int    `xml:"numberOfConditions,attr,omitempty"`      // Number of conditions on the storage profile.
	Vdc                     string `xml:"vdc,attr,omitempty"`                     // VDC reference or id.
	VdcName                 string `xml:"vdcName,attr,omitempty"`                 // VDC name.
	IsVdcBusy               bool   `xml:"isVdcBusy,attr,omitempty"`               // True if the associated VDC is busy.
	// Elements
	Link          []*Link          `xml:"Link,omitempty"`
	MetadataEntry []*MetadataEntry `xml:"MetadataEntry,omitempty"`
}

// QueryResultAdminOrgVdcStorageProfileRecordType represents a storage
// profile as query result.
// https://code.vmware.com/apis/722/vmware-cloud-director/doc/doc/types/QueryResultAdminOrgVdcStorageProfileRecordType.html
type QueryResultAdminOrgVdcStorageProfileRecordType struct {
	// Attributes
	HREF                    string `xml:"href,attr,omitempty"`                    // The URI of the entity.
	ID                      string `xml:"id,attr,omitempty"`                      // The ID of the entity.
	Type                    string `xml:"type,attr,omitempty"`                    // Contains the type of the resource.
	Name                    string `xml:"name,attr,omitempty"`                    // Name of the storage profile.
	IsEnabled               bool   `xml:"isEnabled,attr,omitempty"`               // True if this entity is enabled.
	IsDefaultStorageProfile bool   `xml:"isDefaultStorageProfile,attr,omitempty"` // True if this is the default storage profile for a VDC.
	StorageUsedMB           uint64 `xml:"storageUsedMB,attr,omitempty"`           // Storage used in MB.
	StorageLimitMB          uint64 `xml:"storageLimitMB,attr,omitempty"`          // Storage limit in MB.
	IopsAllocated           uint64 `xml:"iopsAllocated,attr,omitempty"`           // Total currently allocated IOPS on the storage profile.
	IopsLimit               uint64 `xml:"iopsLimit,attr,omitempty"`               // IOPS limit for the storage profile.
	NumberOfConditions      int    `xml:"numberOfConditions,attr,omitempty"`      // Number of conditions on the storage profile.
	Vdc                     string `xml:"vdc,attr,omitempty"`                     // VDC reference or id.
	VdcName                 string `xml:"vdcName,attr,omitempty"`                 // VDC name.
	Org                     string `xml:"org,attr,omitempty"`                     // Organization reference or id.
	VC                      string `xml:"vc,attr,omitempty"`                      // Virtual center reference or id.
	StorageProfileMoref     string `xml:"storageProfileMoref,omitempty"`
	// Elements
	Link          []*Link          `xml:"Link,omitempty"`
	MetadataEntry []*MetadataEntry `xml:"MetadataEntry,omitempty"`
}

// QueryResultVMWProviderVdcRecordType represents a Provider VDC as query result.
type QueryResultVMWProviderVdcRecordType struct {
	// Attributes
	HREF                    string `xml:"href,attr,omitempty"` // The URI of the entity.
	Name                    string `xml:"name,attr,omitempty"` // Provider VDC name.
	Status                  string `xml:"status,attr,omitempty"`
	IsBusy                  bool   `xml:"isBusy,attr,omitempty"`
	IsDeleted               bool   `xml:"isDeleted,attr,omitempty"`
	IsEnabled               bool   `xml:"isEnabled,attr,omitempty"`
	CpuAllocationMhz        int    `xml:"cpuAllocationMhz,attr,omitempty"`
	CpuLimitMhz             int    `xml:"cpuLimitMhz,attr,omitempty"`
	CpuUsedMhz              int    `xml:"cpuUsedMhz,attr,omitempty"`
	NumberOfDatastores      int    `xml:"numberOfDatastores,attr,omitempty"`
	NumberOfStorageProfiles int    `xml:"numberOfStorageProfiles,attr,omitempty"`
	NumberOfVdcs            int    `xml:"numberOfVdcs,attr,omitempty"`
	MemoryAllocationMB      int64  `xml:"memoryAllocationMB,attr,omitempty"`
	MemoryLimitMB           int64  `xml:"memoryLimitMB,attr,omitempty"`
	MemoryUsedMB            int64  `xml:"memoryUsedMB,attr,omitempty"`
	StorageAllocationMB     int64  `xml:"storageAllocationMB,attr,omitempty"`
	StorageLimitMB          int64  `xml:"storageLimitMB,attr,omitempty"`
	StorageUsedMB           int64  `xml:"storageUsedMB,attr,omitempty"`
	CpuOverheadMhz          int64  `xml:"cpuOverheadMhz,attr,omitempty"`
	StorageOverheadMB       int64  `xml:"storageOverheadMB,attr,omitempty"`
	MemoryOverheadMB        int64  `xml:"memoryOverheadMB,attr,omitempty"`
}

// QueryResultProviderVdcStorageProfileRecordType represents a Provider VDC storage profile as query result.
type QueryResultProviderVdcStorageProfileRecordType struct {
	// Attributes
	HREF                 string `xml:"href,attr,omitempty"` // The URI of the entity.
	Name                 string `xml:"name,attr,omitempty"` // Provider VDC Storage Profile name.
	ProviderVdcHREF      string `xml:"providerVdc,attr,omitempty"`
	VcHREF               string `xml:"vc,attr,omitempty"`
	StorageProfileMoref  string `xml:"storageProfileMoref,attr,omitempty"`
	IsEnabled            bool   `xml:"isEnabled,attr,omitempty"`
	StorageProvisionedMB int64  `xml:"storageProvisionedMB,attr,omitempty"`
	StorageRequestedMB   int64  `xml:"storageRequestedMB,attr,omitempty"`
	StorageTotalMB       int64  `xml:"storageTotalMB,attr,omitempty"`
	StorageUsedMB        int64  `xml:"storageUsedMB,attr,omitempty"`
	NumberOfConditions   int    `xml:"numberOfConditions,attr,omitempty"`
}

// QueryResultNetworkPoolRecordType represents a network pool as query result.
type QueryResultNetworkPoolRecordType struct {
	// Attributes
	HREF            string `xml:"href,attr,omitempty"` // The URI of the entity.
	Name            string `xml:"name,attr,omitempty"` // Network pool name.
	IsBusy          bool   `xml:"isBusy,attr,omitempty"`
	NetworkPoolType int    `xml:"networkPoolType,attr,omitempty"`
}

// Type: QueryResultVirtualCenterRecordType
// Namespace: http://www.vmware.com/vcloud/v1.5
// https://vdc-repo.vmware.com/vmwb-repository/dcr-public/7a028e78-bd37-4a6a-8298-9c26c7eeb9aa/09142237-dd46-4dee-8326-e07212fb63a8/doc/doc/types/QueryResultVirtualCenterRecordType.html
// Description: Type for a single virtualCenter query result in records format.
// Since: 1.5
type QueryResultVirtualCenterRecordType struct {
	HREF          string `xml:"href,attr,omitempty"`
	Name          string `xml:"name,attr,omitempty"`
	IsBusy        bool   `xml:"isBusy,attr,omitempty"`
	IsEnabled     bool   `xml:"isEnabled,attr,omitempty"`
	IsSupported   bool   `xml:"isSupported,attr,omitempty"`
	ListenerState string `xml:"listenerState,attr,omitempty"`
	Status        string `xml:"status,attr,omitempty"`
	Url           string `xml:"url,attr,omitempty"`
	UserName      string `xml:"userName,attr,omitempty"`
	VcVersion     string `xml:"vcVersion,attr,omitempty"`
	UUID          string `xml:"uuid,attr,omitempty"`
	VsmIP         string `xml:"vsmIP,attr,omitempty"`
}

// Namespace: http://www.vmware.com/vcloud/v1.5
// Retrieve a list of extension objects and operations.
// Since: 1.0
type Extension struct {
	Link LinkList `xml:"Link,omitempty"` // A reference to an entity or operation associated with this object.
}

// Namespace: http://www.vmware.com/vcloud/v1.5
// Retrieve a list of tasks
type TasksList struct {
	XMLName xml.Name `xml:"TasksList"`
	Task    []*Task  `xml:"Task,omitempty"`
}

type ExternalNetworkReferences struct {
	ExternalNetworkReference []*ExternalNetworkReference `xml:"ExternalNetworkReference,omitempty"` // A reference to an entity or operation associated with this object.
}

type ExternalNetworkReference struct {
	HREF string `xml:"href,attr"`
	Type string `xml:"type,attr,omitempty"`
	Name string `xml:"name,attr,omitempty"`
}

// Type: VimObjectRefType
// Namespace: http://www.vmware.com/vcloud/extension/v1.5
// https://vdc-repo.vmware.com/vmwb-repository/dcr-public/7a028e78-bd37-4a6a-8298-9c26c7eeb9aa/09142237-dd46-4dee-8326-e07212fb63a8/doc/doc/types/VimObjectRefsType.html
// Description: Represents the Managed Object Reference (MoRef) and the type of a vSphere object.
// Since: 0.9
type VimObjectRef struct {
	VimServerRef  *Reference `xml:"VimServerRef" json:"vimServerRef"`
	MoRef         string     `xml:"MoRef" json:"moRef"`
	VimObjectType string     `xml:"VimObjectType" json:"vimObjectType"`
}

// Type: VimObjectRefsType
// Namespace: http://www.vmware.com/vcloud/extension/v1.5
// https://vdc-repo.vmware.com/vmwb-repository/dcr-public/7a028e78-bd37-4a6a-8298-9c26c7eeb9aa/09142237-dd46-4dee-8326-e07212fb63a8/doc/doc/types/VimObjectRefsType.html
// Description: List of VimObjectRef elements.
// Since: 0.9
type VimObjectRefs struct {
	VimObjectRef []*VimObjectRef `xml:"VimObjectRef" json:"vimObjectRef"`
}

// Type: VMWExternalNetworkType
// Namespace: http://www.vmware.com/vcloud/extension/v1.5
// https://vdc-repo.vmware.com/vmwb-repository/dcr-public/7a028e78-bd37-4a6a-8298-9c26c7eeb9aa/09142237-dd46-4dee-8326-e07212fb63a8/doc/doc/types/VMWExternalNetworkType.html
// Description: External network type.
// Since: 1.0
type ExternalNetwork struct {
	XMLName          xml.Name              `xml:"VMWExternalNetwork"`
	HREF             string                `xml:"href,attr,omitempty"`
	Type             string                `xml:"type,attr,omitempty"`
	ID               string                `xml:"id,attr,omitempty"`
	OperationKey     string                `xml:"operationKey,attr,omitempty"`
	Name             string                `xml:"name,attr"`
	Link             []*Link               `xml:"Link,omitempty"`
	Description      string                `xml:"Description,omitempty"`
	Tasks            *TasksInProgress      `xml:"Tasks,omitempty"`
	Configuration    *NetworkConfiguration `xml:"Configuration,omitempty"`
	VimPortGroupRef  *VimObjectRef         `xml:"VimPortGroupRef,omitempty"`
	VimPortGroupRefs *VimObjectRefs        `xml:"VimPortGroupRefs,omitempty"`
	VCloudExtension  *VCloudExtension      `xml:"VCloudExtension,omitempty"`
}

// Type: MediaType
// Namespace: http://www.vmware.com/vcloud/v1.5
// https://vdc-repo.vmware.com/vmwb-repository/dcr-public/ca48e1bb-282b-4fdc-b827-649b819249ed/55142cf1-5bb8-4ab1-8d09-b84f717af5ec/doc/doc/types/MediaType.html
// Description: Represents Media image
// Since: 0.9
type Media struct {
	HREF         string           `xml:"href,attr,omitempty"`
	Type         string           `xml:"type,attr,omitempty"`
	ID           string           `xml:"id,attr,omitempty"`
	OperationKey string           `xml:"operationKey,attr,omitempty"`
	Name         string           `xml:"name,attr"`
	Status       int64            `xml:"status,attr,omitempty"`
	ImageType    string           `xml:"imageType,attr,omitempty"`
	Size         int64            `xml:"size,attr,omitempty"`
	Description  string           `xml:"Description,omitempty"`
	Files        *FilesList       `xml:"Files,omitempty"`
	Link         LinkList         `xml:"Link,omitempty"`
	Tasks        *TasksInProgress `xml:"Tasks,omitempty"`
	Owner        *Reference       `xml:"Owner,omitempty"`
	Entity       *Entity          `xml:"Entity"`
}

// Type: MediaRecord
// Namespace: http://www.vmware.com/vcloud/v1.5
// https://code.vmware.com/apis/287/vcloud#/doc/doc/operations/GET-MediasFromQuery.html
// Issue that description partly matches with what is returned
// Description: Represents Media record
// Since: 1.5
type MediaRecordType struct {
	HREF               string    `xml:"href,attr,omitempty"`
	ID                 string    `xml:"id,attr,omitempty"`
	Type               string    `xml:"type,attr,omitempty"`
	OwnerName          string    `xml:"ownerName,attr,omitempty"`
	CatalogName        string    `xml:"catalogName,attr,omitempty"`
	IsPublished        bool      `xml:"isPublished,attr,omitempty"`
	Name               string    `xml:"name,attr"`
	Vdc                string    `xml:"vdc,attr,omitempty"`
	VdcName            string    `xml:"vdcName,attr,omitempty"`
	Org                string    `xml:"org,attr,omitempty"`
	CreationDate       string    `xml:"creationDate,attr,omitempty"`
	IsBusy             bool      `xml:"isBusy,attr,omitempty"`
	StorageB           int64     `xml:"storageB,attr,omitempty"`
	Owner              string    `xml:"owner,attr,omitempty"`
	Catalog            string    `xml:"catalog,attr,omitempty"`
	CatalogItem        string    `xml:"catalogItem,attr,omitempty"`
	Status             string    `xml:"status,attr,omitempty"`
	StorageProfileName string    `xml:"storageProfileName,attr,omitempty"`
	Version            int64     `xml:"version,attr,omitempty"`
	LastSuccessfulSync string    `xml:"lastSuccessfulSync,attr,omitempty"`
	TaskStatusName     string    `xml:"taskStatusName,attr,omitempty"`
	IsInCatalog        bool      `xml:"isInCatalog,attr,omitempty"`
	Task               string    `xml:"task,attr,omitempty"`
	IsIso              bool      `xml:"isIso,attr,omitempty"`
	IsVdcEnabled       bool      `xml:"isVdcEnabled,attr,omitempty"`
	TaskStatus         string    `xml:"taskStatus,attr,omitempty"`
	TaskDetails        string    `xml:"taskDetails,attr,omitempty"`
	Link               *Link     `xml:"Link,omitempty"`
	Metadata           *Metadata `xml:"Metadata,omitempty"`
}

// DiskCreateParams element for create independent disk
// Reference: vCloud API 30.0 - DiskCreateParamsType
// https://code.vmware.com/apis/287/vcloud?h=Director#/doc/doc/types/DiskCreateParamsType.html
type DiskCreateParams struct {
	XMLName         xml.Name         `xml:"DiskCreateParams"`
	Xmlns           string           `xml:"xmlns,attr,omitempty"`
	Disk            *Disk            `xml:"Disk"`
	Locality        *Reference       `xml:"Locality,omitempty"`
	VCloudExtension *VCloudExtension `xml:"VCloudExtension,omitempty"`
}

// Represents an independent disk
// Reference: vCloud API 30.0 - DiskType
// https://code.vmware.com/apis/287/vcloud?h=Director#/doc/doc/types/DiskType.html
type Disk struct {
	XMLName      xml.Name `xml:"Disk"`
	Xmlns        string   `xml:"xmlns,attr,omitempty"`
	HREF         string   `xml:"href,attr,omitempty"`
	Type         string   `xml:"type,attr,omitempty"`
	Id           string   `xml:"id,attr,omitempty"`
	OperationKey string   `xml:"operationKey,attr,omitempty"`
	Name         string   `xml:"name,attr"`
	Status       int      `xml:"status,attr,omitempty"`
	// Size of the disk in bytes. No longer supported in API V33.0+.
	// Size            int64            `xml:"size,attr"`
	// SizeMb is the size of disk in MB. It has replaced Size (in bytes) field as of API V33.0
	SizeMb          int64            `xml:"sizeMb,attr,omitempty"`
	Iops            *int             `xml:"iops,attr,omitempty"`
	BusType         string           `xml:"busType,attr,omitempty"`
	BusSubType      string           `xml:"busSubType,attr,omitempty"`
	Encrypted       bool             `xml:"encrypted,attr,omitempty"`
	Shareable       bool             `xml:"shareable,attr,omitempty"`
	SharingType     string           `xml:"sharingType,attr,omitempty"`
	UUID            string           `xml:"uuid,attr,omitempty"`
	Description     string           `xml:"Description,omitempty"`
	Files           *FilesList       `xml:"Files,omitempty"`
	Link            []*Link          `xml:"Link,omitempty"`
	StorageProfile  *Reference       `xml:"StorageProfile,omitempty"`
	Owner           *Owner           `xml:"Owner,omitempty"`
	Tasks           *TasksInProgress `xml:"Tasks,omitempty"`
	VCloudExtension *VCloudExtension `xml:"VCloudExtension,omitempty"`
}

// General purpose extension element
// Not related to extension services
// Reference: vCloud API 30.0 - DiskAttachOrDetachParamsType
// https://code.vmware.com/apis/287/vcloud?h=Director#/doc/doc/types/VCloudExtensionType.html
type VCloudExtension struct {
	Required bool `xml:"required,attr,omitempty"`
}

// Parameters for attaching or detaching an independent disk
// Reference: vCloud API 30.0 - DiskAttachOrDetachParamsType
// https://code.vmware.com/apis/287/vcloud?h=Director#/doc/doc/types/DiskAttachOrDetachParamsType.html
type DiskAttachOrDetachParams struct {
	XMLName         xml.Name         `xml:"DiskAttachOrDetachParams"`
	Xmlns           string           `xml:"xmlns,attr,omitempty"`
	Disk            *Reference       `xml:"Disk"`
	BusNumber       *int             `xml:"BusNumber,omitempty"`
	UnitNumber      *int             `xml:"UnitNumber,omitempty"`
	VCloudExtension *VCloudExtension `xml:"VCloudExtension,omitempty"`
}

// Represents a list of virtual machines
// Reference: vCloud API 30.0 - VmsType
// https://code.vmware.com/apis/287/vcloud?h=Director#/doc/doc/types/FilesListType.html
type Vms struct {
	XMLName     xml.Name     `xml:"Vms"`
	Xmlns       string       `xml:"xmlns,attr,omitempty"`
	Type        string       `xml:"type,attr"`
	HREF        string       `xml:"href,attr"`
	VmReference []*Reference `xml:"VmReference,omitempty"`
}

// Parameters for inserting and ejecting virtual media for VM as CD/DVD
// Reference: vCloud API 30.0 - MediaInsertOrEjectParamsType
// https://code.vmware.com/apis/287/vcloud#/doc/doc/types/MediaInsertOrEjectParamsType.html
type MediaInsertOrEjectParams struct {
	XMLName         xml.Name         `xml:"MediaInsertOrEjectParams"`
	Xmlns           string           `xml:"xmlns,attr,omitempty"`
	Media           *Reference       `xml:"Media"`
	VCloudExtension *VCloudExtension `xml:"VCloudExtension,omitempty"`
}

// Parameters for VM pending questions
// Reference: vCloud API 27.0 - VmPendingQuestionType
// https://code.vmware.com/apis/287/vcloud#/doc/doc/types/VmPendingQuestionType.html
type VmPendingQuestion struct {
	XMLName    xml.Name                      `xml:"VmPendingQuestion"`
	Xmlns      string                        `xml:"xmlns,attr,omitempty"`
	Type       string                        `xml:"type,attr"`
	HREF       string                        `xml:"href,attr"`
	Link       LinkList                      `xml:"Link,omitempty"`
	Question   string                        `xml:"Question"`
	QuestionId string                        `xml:"QuestionId"`
	Choices    []*VmQuestionAnswerChoiceType `xml:"Choices"`
}

// Parameters for VM question answer choice
// Reference: vCloud API 27.0 - VmQuestionAnswerChoiceType
// https://code.vmware.com/apis/287/vcloud#/doc/doc/types/VmQuestionAnswerChoiceType.html
type VmQuestionAnswerChoiceType struct {
	Id   int    `xml:"Id"`
	Text string `xml:"Text,omitempty"`
}

// Parameters for VM question answer
// Reference: vCloud API 27.0 - VmQuestionAnswerType
// https://code.vmware.com/apis/287/vcloud#/doc/doc/types/VmQuestionAnswerType.html
type VmQuestionAnswer struct {
	XMLName    xml.Name `xml:"VmQuestionAnswer"`
	Xmlns      string   `xml:"xmlns,attr,omitempty"`
	ChoiceId   int      `xml:"ChoiceId"`
	QuestionId string   `xml:"QuestionId"`
}

// Represents an independent disk record
// Reference: vCloud API 27.0 - DiskType
// https://code.vmware.com/apis/287/vcloud#/doc/doc/types/QueryResultDiskRecordType.html
type DiskRecordType struct {
	Xmlns              string    `xml:"xmlns,attr,omitempty"`
	HREF               string    `xml:"href,attr,omitempty"`
	Id                 string    `xml:"id,attr,omitempty"`
	Type               string    `xml:"type,attr,omitempty"`
	Name               string    `xml:"name,attr,omitempty"`
	Vdc                string    `xml:"vdc,attr,omitempty"`
	SizeMb             int64     `xml:"sizeMb,attr,omitempty"`
	Iops               int64     `xml:"iops,attr,omitempty"`
	Encrypted          bool      `xml:"encrypted,attr,omitempty"`
	UUID               string    `xml:"uuid,attr,omitempty"`
	DataStore          string    `xml:"dataStore,attr,omitempty"`
	DataStoreName      string    `xml:"datastoreName,attr,omitempty"`
	OwnerName          string    `xml:"ownerName,attr,omitempty"`
	VdcName            string    `xml:"vdcName,attr,omitempty"`
	Task               string    `xml:"task,attr,omitempty"`
	StorageProfile     string    `xml:"storageProfile,attr,omitempty"`
	StorageProfileName string    `xml:"storageProfileName,attr,omitempty"`
	Status             string    `xml:"status,attr,omitempty"`
	BusType            string    `xml:"busType,attr,omitempty"`
	BusSubType         string    `xml:"busSubType,attr,omitempty"`
	BusTypeDesc        string    `xml:"busTypeDesc,attr,omitempty"`
	AttachedVmCount    int32     `xml:"attachedVmCount,attr,omitempty"`
	SharingType        string    `xml:"sharingType,attr,omitempty"`
	IsAttached         bool      `xml:"isAttached,attr,omitempty"`
	IsShareable        bool      `xml:"isShareable,attr,omitempty"`
	Description        string    `xml:"description,attr,omitempty"`
	Link               []*Link   `xml:"Link,omitempty"`
	Metadata           *Metadata `xml:"Metadata,omitempty"`
}

// Represents port group
// Reference: vCloud API 27.0 - Port group type
// https://code.vmware.com/apis/72/doc/doc/types/QueryResultPortgroupRecordType.html
type PortGroupRecordType struct {
	Xmlns         string  `xml:"xmlns,attr,omitempty"`
	HREF          string  `xml:"href,attr,omitempty"`
	Id            string  `xml:"id,attr,omitempty"`
	Type          string  `xml:"type,attr,omitempty"`
	MoRef         string  `xml:"moref,attr,omitempty"`
	Name          string  `xml:"name,attr,omitempty"`
	PortgroupType string  `xml:"portgroupType,attr,omitempty"`
	Vc            string  `xml:"vc,attr,omitempty"`
	VcName        string  `xml:"vcName,attr,omitempty"`
	IsVCEnabled   bool    `xml:"isVCEnabled,attr,omitempty"`
	Network       string  `xml:"network,attr,omitempty"`
	NetworkName   string  `xml:"networkName,attr,omitempty"`
	ScopeType     int     `xml:"scopeType,attr,omitempty"` // Scope of network using the portgroup(1=Global, 2=Organization, 3=vApp)
	Link          []*Link `xml:"Link,omitempty"`
}

// Represents org VDC Network
// Reference: vCloud API 27.0 - Org VDC Network
// https://code.vmware.com/apis/72/doc/doc/types/QueryResultOrgVdcNetworkRecordType.html
type QueryResultOrgVdcNetworkRecordType struct {
	Xmlns              string    `xml:"xmlns,attr,omitempty"`
	HREF               string    `xml:"href,attr,omitempty"`
	Id                 string    `xml:"id,attr,omitempty"`
	Type               string    `xml:"type,attr,omitempty"`
	Name               string    `xml:"name,attr,omitempty"`
	DefaultGateway     string    `xml:"defaultGateway,attr,omitempty"`
	Netmask            string    `xml:"netmask,attr,omitempty"`
	Dns1               string    `xml:"dns1,attr,omitempty"`
	Dns2               string    `xml:"dns2,attr,omitempty"`
	DnsSuffix          string    `xml:"dnsSuffix,attr,omitempty"`
	LinkType           int       `xml:"linkType,attr,omitempty"` // 0 = direct, 1 = routed, 2 = isolated
	ConnectedTo        string    `xml:"connectedTo,attr,omitempty"`
	Vdc                string    `xml:"vdc,attr,omitempty"`
	IsBusy             bool      `xml:"isBusy,attr,omitempty"`
	IsShared           bool      `xml:"isShared,attr,omitempty"`
	VdcName            string    `xml:"vdcName,attr,omitempty"`
	IsIpScopeInherited bool      `xml:"isIpScopeInherited,attr,omitempty"`
	Link               []*Link   `xml:"Link,omitempty"`
	Metadata           *Metadata `xml:"Metadata,omitempty"`
}

type QueryResultNsxtManagerRecordType struct {
	Xmlns      string  `xml:"xmlns,attr,omitempty"`
	Name       string  `xml:"name,attr"`
	URL        string  `xml:"url,attr"`
	HREF       string  `xml:"href,attr"`
	Site       string  `xml:"site,attr"`
	LocationId string  `xml:"locationId,attr"`
	SiteName   string  `xml:"siteName,attr"`
	Link       []*Link `xml:"Link,omitempty"`
}

// Represents org VDC Network
// Reference: vCloud API 27.0 - Network Pool
// https://code.vmware.com/apis/72/vcloud-director#/doc/doc/types/VMWNetworkPoolType.html
type VMWNetworkPool struct {
	HREF        string           `xml:"href,attr,omitempty"`
	Id          string           `xml:"id,attr,omitempty"`
	Type        string           `xml:"type,attr,omitempty"`
	Name        string           `xml:"name,attr"`
	Status      int              `xml:"status,attr,omitempty"`
	Description string           `xml:"netmask,omitempty"`
	Tasks       *TasksInProgress `xml:"Tasks,omitempty"`
}

type GroupReference struct {
	GroupReference []*Reference `xml:"GroupReference,omitempty"`
}

// Represents an org user
// Reference: vCloud API 27.0 - UserType
// https://code.vmware.com/apis/442/vcloud-director#/doc/doc/types/UserType.html
// Note that the order of fields is important. If this structure needs to change,
// the field order must be preserved.
type User struct {
	XMLName         xml.Name         `xml:"User"`
	Xmlns           string           `xml:"xmlns,attr"`
	Href            string           `xml:"href,attr"`
	Type            string           `xml:"type,attr"`
	ID              string           `xml:"id,attr"`
	OperationKey    string           `xml:"operationKey,attr"`
	Name            string           `xml:"name,attr"`
	Links           LinkList         `xml:"Link,omitempty"`
	Description     string           `xml:"Description,omitempty"`
	FullName        string           `xml:"FullName,omitempty"`
	EmailAddress    string           `xml:"EmailAddress,omitempty"`
	Telephone       string           `xml:"Telephone,omitempty"`
	IsEnabled       bool             `xml:"IsEnabled,omitempty"`
	IsLocked        bool             `xml:"IsLocked,omitempty"`
	IM              string           `xml:"IM,omitempty"`
	NameInSource    string           `xml:"NameInSource,omitempty"`
	IsExternal      bool             `xml:"IsExternal,omitempty"`
	ProviderType    string           `xml:"ProviderType,omitempty"`
	IsGroupRole     bool             `xml:"IsGroupRole,omitempty"`
	StoredVmQuota   int              `xml:"StoredVmQuota"`
	DeployedVmQuota int              `xml:"DeployedVmQuota"`
	Role            *Reference       `xml:"Role,omitempty"`
	GroupReferences *GroupReference  `xml:"GroupReferences,omitempty"`
	Password        string           `xml:"Password,omitempty"`
	Tasks           *TasksInProgress `xml:"Tasks"`
}

// Group represents Org group definition
type Group struct {
	XMLName xml.Name `xml:"Group"`
	Xmlns   string   `xml:"xmlns,attr"`
	// Id holds ID in format urn:vcloud:group:252fe08e-ae1b-409c-9dda-a531bb1ed69a
	ID string `xml:"id,attr,omitempty"`
	// Href holds reference to group object
	Href string `xml:"href,attr,omitempty"`
	// Type holds mime type for group
	Type string `xml:"type,attr"`
	// Description sets description for group
	Description string `xml:"Description"`
	// Name of the group. Cannot be updated.
	Name string `xml:"name,attr"`
	// ProviderType - 'SAML', 'INTEGRATED'
	ProviderType string `xml:"ProviderType"`
	// Role - reference to existing role
	Role *Reference `xml:"Role,omitempty"`
	// UsersList - references to existing users of type User
	UsersList *UsersList `xml:"UsersList,omitempty"`
}

// UsersList is a tagged list of User Reference's
type UsersList struct {
	UserReference []*Reference `xml:"UserReference,omitempty"`
}

// Type: AdminCatalogRecord
// Namespace: http://www.vmware.com/vcloud/v1.5
// https://code.vmware.com/apis/287/vcloud#/doc/doc/types/QueryResultCatalogRecordType.html
// Issue that description partly matches with what is returned
// Description: Represents Catalog record
// Since: 1.5
type CatalogRecord struct {
	HREF                    string    `xml:"href,attr,omitempty"`
	ID                      string    `xml:"id,attr,omitempty"`
	Type                    string    `xml:"type,attr,omitempty"`
	Name                    string    `xml:"name,attr,omitempty"`
	Description             string    `xml:"description,attr,omitempty"`
	IsPublished             bool      `xml:"isPublished,attr,omitempty"`
	IsShared                bool      `xml:"isShared,attr,omitempty"`
	IsLocal                 bool      `xml:"isLocal,attr,omitempty"`
	CreationDate            string    `xml:"creationDate,attr,omitempty"`
	OrgName                 string    `xml:"orgName,attr,omitempty"`
	OwnerName               string    `xml:"ownerName,attr,omitempty"`
	NumberOfVAppTemplates   int64     `xml:"numberOfVAppTemplates,attr,omitempty"`
	NumberOfMedia           int64     `xml:"numberOfMedia,attr,omitempty"`
	Owner                   string    `xml:"owner,attr,omitempty"`
	PublishSubscriptionType string    `xml:"publishSubscriptionType,attr,omitempty"`
	Version                 int64     `xml:"version,attr,omitempty"`
	Status                  string    `xml:"status,attr,omitempty"`
	Link                    *Link     `xml:"Link,omitempty"`
	Metadata                *Metadata `xml:"Metadata,omitempty"`
}

type AdminCatalogRecord CatalogRecord

// VmAffinityRule defines an affinity (or anti-affinity) rule for a group of VmReferences`
// https://code.vmware.com/apis/722/doc/doc/types/VmAffinityRuleType.html
type VmAffinityRule struct {
	XMLName         xml.Name         `xml:"VmAffinityRule"`
	Xmlns           string           `xml:"xmlns,attr"`
	HREF            string           `xml:"href,attr,omitempty"`
	ID              string           `xml:"id,attr,omitempty"`
	Name            string           `xml:"Name"`
	OperationKey    string           `xml:"OperationKey,attr,omitempty"` // Optional unique identifier to support idempotent semantics for create and delete operations
	IsEnabled       *bool            `xml:"IsEnabled"`                   // True if the affinity rule is enabled
	IsMandatory     *bool            `xml:"IsMandatory"`                 // True if this affinity rule is mandatory. When a rule is mandatory, a host failover will not power on the VM if doing so would violate the rule
	Polarity        string           `xml:"Polarity"`                    // The polarity of this rule. One of: Affinity, Anti-Affinity
	VmReferences    []*VMs           `xml:"VmReferences"`                // A list of VmReferences under a specific VM affinity rule.
	Link            []*Link          `xml:"Link,omitempty"`              //
	VCloudExtension *VCloudExtension `xml:"VCloudExtension,omitempty"`   // An optional extension element that can contain an arbitrary number of elements and attributes
}

// VmAffinityRules defines a list of VmAffinityRule
type VmAffinityRules struct {
	HREF           string            `xml:"href,attr,omitempty"`
	Type           string            `xml:"type,attr,omitempty"`
	Link           *Link             `xml:"Link,omitempty"` //
	VmAffinityRule []*VmAffinityRule `xml:"VmAffinityRule,omitempty"`
}

// ControlAccessParams specifies access controls for a resource.
type ControlAccessParams struct {
	XMLName             xml.Name           `xml:"ControlAccessParams"`
	Xmlns               string             `xml:"xmlns,attr"`
	IsSharedToEveryone  bool               `xml:"IsSharedToEveryone"`            // If true, the resource is shared with everyone in the organization. Defaults to false.
	EveryoneAccessLevel *string            `xml:"EveryoneAccessLevel,omitempty"` // If IsSharedToEveryone is true, this element must be present to specify the access level. for all members of the organization. One of: FullControl Change ReadOnly
	AccessSettings      *AccessSettingList `xml:"AccessSettings,omitempty"`      // The access settings to be applied if IsSharedToEveryone is false. Required on create and modify if IsSharedToEveryone is false.
}

// AccessSettingList is a tagged list of AccessSetting
type AccessSettingList struct {
	AccessSetting []*AccessSetting `xml:"AccessSetting"`
}

// LocalSubject is the user, group, or organization to which control access settings apply.
type LocalSubject struct {
	HREF string `xml:"href,attr"`           // Required - The URL with the full identification of the subject
	Name string `xml:"name,attr,omitempty"` // The name of the subject. Not needed in input, but it is returned on reading
	Type string `xml:"type,attr,omitempty"` // The MIME type of the subject. So far, we are using users, groups, and organizations
}

// AccessSetting controls access to the resource.
type AccessSetting struct {
	XMLName         xml.Name         `xml:"AccessSetting"`
	Subject         *LocalSubject    `xml:"Subject,omitempty"`         // The user or group to which these settings apply.
	ExternalSubject *ExternalSubject `xml:"ExternalSubject,omitempty"` // Subject existing external of VCD, to which these settings apply.
	AccessLevel     string           `xml:"AccessLevel"`               // The access level for the subject. One of: FullControl Change ReadOnly Deny (only for a VDC resource)
}

// ExternalSubjectType is a reference to a user or group managed by an identity provider configured for use in this organization.
type ExternalSubject struct {
	IdpType   string `xml:"IdpType"`   // The type of identity provider for example: OAUTH, SAML, LDAP etc for this SubjectID.
	IsUser    bool   `xml:"IsUser"`    // If true, SubjectID is a reference to a user defined by this organization's identity provider. If false or empty, SubjectID is a reference to a group defined by this organization's identity provider.
	SubjectId string `xml:"SubjectId"` // The primary key that your identity provider uses to uniquely identify the user or group referenced in SubjectId.
}

type VdcComputePolicyReferences struct {
	Xmlns                     string       `xml:"xmlns,attr"`
	HREF                      string       `xml:"href,attr,omitempty"`
	Type                      string       `xml:"type,attr,omitempty"`
	Link                      *Link        `xml:"Link,omitempty"`
	VdcComputePolicyReference []*Reference `xml:"VdcComputePolicyReference,omitempty"`
}

// Structure returned by /api/admin call
type VCloud struct {
	XMLName     xml.Name `xml:"VCloud"`
	Xmlns       string   `xml:"xmlns,attr,omitempty"`
	Name        string   `xml:"name,attr"`
	HREF        string   `xml:"href,attr"`
	Type        string   `xml:"type,attr,omitempty"`
	Description string   `xml:"Description"` // Contains VCD version, build number and build timestamp
	Link        *Link    `xml:"Link,omitempty"`
	// TODO: Add other fields if needed
	// OrganizationReferences
	// ProviderVdcReferences
	// RightReferences
	// RoleReferences
	// Networks
}

// UpdateVdcStorageProfiles is used to add a storage profile to an Org VDC or to remove one
type UpdateVdcStorageProfiles struct {
	XMLName              xml.Name                        `xml:"UpdateVdcStorageProfiles"`
	Xmlns                string                          `xml:"xmlns,attr,omitempty"`
	Name                 string                          `xml:"name,attr"`
	Description          string                          `xml:"Description,omitempty"`
	AddStorageProfile    *VdcStorageProfileConfiguration `xml:"AddStorageProfile,omitempty"`
	RemoveStorageProfile *Reference                      `xml:"RemoveStorageProfile,omitempty"`
}

// Token is used for managing VCD API Tokens for a User in an Org
type Token struct {
	ID    string            `json:"id,omitempty"`
	Name  string            `json:"name,omitempty"`
	Owner *OpenApiReference `json:"owner,omitempty"`
	Org   *OpenApiReference `json:"org,omitempty"`
	Type  string            `json:"type,omitempty"`
}

// ServiceAccount is used for managing a Service Account that belongs to a specific Org
type ServiceAccount struct {
	ID              string            `json:"id,omitempty"`
	Name            string            `json:"name,omitempty"`
	SoftwareID      string            `json:"softwareId,omitempty"`
	SoftwareVersion string            `json:"softwareVersion,omitempty"`
	Role            *OpenApiReference `json:"role,omitempty"`
	URI             string            `json:"uri,omitempty"`
	Org             *OpenApiReference `json:"org,omitempty"`
	Status          string            `json:"status,omitempty"`
}

// ApiTokenRefresh contains the access token resulting from a refresh_token operation
type ApiTokenRefresh struct {
	AccessToken  string `json:"access_token,omitempty"`
	TokenType    string `json:"token_type,omitempty"`
	ExpiresIn    int    `json:"expires_in,omitempty"`
	RefreshToken string `json:"refresh_token,omitempty"`
	UpdatedBy    string `json:"updated_by,omitempty"`
	UpdatedOn    string `json:"updated_on,omitempty"`
}

// ApiTokenParams contains the parameters required and returned by oauth/register operation
type ApiTokenParams struct {
	ClientName              string   `json:"client_name"`
	ClientID                string   `json:"client_id,omitempty"`
	GrantTypes              []string `json:"grant_types,omitempty"`
	TokenEndpointAuthMethod string   `json:"token_endpoint_auth_method,omitempty"`
	ClientURI               string   `json:"client_uri,omitempty"`
	SoftwareID              string   `json:"software_id,omitempty"`
	SoftwareVersion         string   `json:"software_version,omitempty"`
	Scope                   string   `json:"scope,omitempty"`
}

// ServiceAccountAuthParams is used to store the generated user code and device code that
// are needed for granting and activating a Service Account
type ServiceAccountAuthParams struct {
	DeviceCode      string `json:"device_code,omitempty"`
	UserCode        string `json:"user_code"`
	VerificationURI string `json:"verification_uri,omitempty"`
	ExpiresIn       int    `json:"expires_in,omitempty"`
	Interval        int    `json:"interval,omitempty"`
}

/**/
type QueryResultTaskRecordType struct {
	HREF             string    `xml:"href,attr,omitempty"`             // Contains the URI to the resource.
	ID               string    `xml:"id,attr,omitempty"`               //	The resource identifier, expressed in URN format. The value of this attribute uniquely identifies the resource, persists for the life of the resource, and is never reused. 	Yes 	Yes
	Type             string    `xml:"type,attr,omitempty"`             //	Contains the type of the resource.
	Org              string    `xml:"org,attr,omitempty"`              //	Organization reference or id
	OrgName          string    `xml:"orgName,attr,omitempty"`          //	Organization name
	Name             string    `xml:"name,attr,omitempty"`             //	The name of this task.
	OperationFull    string    `xml:"operationFull,attr,omitempty"`    //	The full human-readable name of this task.
	Message          string    `xml:"message,attr,omitempty"`          //	message
	StartDate        string    `xml:"startDate,attr,omitempty"`        //	Start date
	EndDate          string    `xml:"endDate,attr,omitempty"`          //	End date
	Status           string    `xml:"status,attr,omitempty"`           //	Status
	Progress         int       `xml:"progress,attr,omitempty"`         //	Progress of the task, expressed as a percentage.
	OwnerName        string    `xml:"ownerName,attr,omitempty"`        //	Owner name
	Object           string    `xml:"object,attr,omitempty"`           //	Object
	ObjectType       string    `xml:"objectType,attr,omitempty"`       //	Object
	ObjectName       string    `xml:"objectName,attr,omitempty"`       //	Object name
	ServiceNamespace string    `xml:"serviceNamespace,attr,omitempty"` //	Service name space
	Link             *Link     `xml:"Link,omitempty"`
	Metadata         *Metadata `xml:"Metadata,omitempty"`
}

// QueryResultOrgVdcRecordType represents an Organisation record
type QueryResultOrgRecordType struct {
	HREF               string    `xml:"href,attr,omitempty"`
	Type               string    `xml:"type,attr,omitempty"`
	ID                 string    `xml:"id,attr,omitempty"`
	Name               string    `xml:"name,attr"`
	DisplayName        string    `xml:"displayName,attr,omitempty"`
	IsEnabled          bool      `xml:"isEnabled,attr,omitempty"`
	IsReadOnly         bool      `xml:"isReadOnly,attr,omitempty"`
	CanPublishCatalogs bool      `xml:"canPublishCatalogs,attr,omitempty"`
	DeployedVMQuota    *int      `xml:"deployedVMQuota,attr,omitempty"`
	StoredVMQuota      *int      `xml:"storedVMQuota,attr,omitempty"`
	NumberOfCatalogs   *int      `xml:"numberOfCatalogs,attr,omitempty"`
	NumberOfVdcs       *int      `xml:"numberOfVdcs,attr,omitempty"`
	NumberOfVApps      *int      `xml:"numberOfVApps,attr,omitempty"`
	NumberOfGroups     *int      `xml:"numberOfGroups,attr,omitempty"`
	NumberOfDisks      *int      `xml:"numberOfDisks,attr,omitempty"`
	Link               *LinkList `xml:"Link,omitempty"`
	Metadata           *Metadata `xml:"Metadata,omitempty"`
}

// ProviderVdcCreation contains the data needed to create a provider VDC.
// Note that this is a subset of the full structure of a provider VDC.
type ProviderVdcCreation struct {
	Name                            string         `json:"name"`
	Description                     string         `json:"description"`
	ResourcePoolRefs                *VimObjectRefs `json:"resourcePoolRefs"`
	HighestSupportedHardwareVersion string         `json:"highestSupportedHardwareVersion"`
	IsEnabled                       bool           `json:"isEnabled"`
	VimServer                       []*Reference   `json:"vimServer"`
	StorageProfile                  []string       `json:"storageProfile"`
	NsxTManagerReference            *Reference     `json:"nsxTManagerReference"`
	NetworkPool                     *Reference     `json:"networkPool"`
	AutoCreateNetworkPool           bool           `json:"autoCreateNetworkPool"`
}

// AddResourcePool is used to add one or more resource pools to a provider VDC
type AddResourcePool struct {
	VimObjectRef []*VimObjectRef `xml:"AddItem" json:"addItem"`
}

// DeleteResourcePool is used to remove one or more resource pools from a provider VDC
type DeleteResourcePool struct {
	ResourcePoolRefs []*Reference `xml:"DeleteItem" json:"deleteItem"`
}

// AddStorageProfiles is used to add storage profiles to an existing provider VDC
type AddStorageProfiles struct {
	AddStorageProfile []string `json:"addStorageProfile"`
}

type EnableStorageProfile struct {
	Enabled bool `json:"enabled"`
}

type RemoveStorageProfile struct {
	RemoveStorageProfile []*Reference `json:"removeStorageProfile"`
}

// VirtualHardwareVersion describes supported hardware by the VMs created on the VDC
type VirtualHardwareVersion struct {
	HardDiskAdapter           []*HardDiskAdapter                 `xml:"HardDiskAdapter"`
	Link                      Link                               `xml:"Link"`
	MaxCPUs                   int                                `xml:"maxCPUs"`
	MaxCoresPerSocket         int                                `xml:"maxCoresPerSocket"`
	MaxMemorySizeMb           int                                `xml:"maxMemorySizeMb"`
	MaxNICs                   int                                `xml:"maxNICs"`
	Name                      string                             `xml:"name"`
	SupportedMemorySizeGb     []int                              `xml:"supportedMemorySizeGb"`
	SupportedCoresPerSocket   []int                              `xml:"supportedCoresPerSocket"`
	SupportedOperatingSystems *SupportedOperatingSystemsInfoType `xml:"supportedOperatingSystems"`

	SupportsHotAdd     *bool `xml:"supportsHotAdd"`
	SupportsHotPlugPCI *bool `xml:"supportsHotPlugPCI"`
	SupportsNestedHV   *bool `xml:"supportsNestedHV"`
}

// HardDiskAdapter describes a hard disk controller type
type HardDiskAdapter struct {
	Id                string `xml:"id,attr"`
	LegacyId          int    `xml:"legacyId,attr"`
	Name              string `xml:"name,attr"`
	MaximumDiskSizeGb int    `xml:"maximumDiskSizeGb,attr"`

	BusNumberRanges struct {
		Begin int `xml:"begin,attr"`
		End   int `xml:"end,attr"`
	} `xml:"BusNumberRanges>Range"`
	UnitNumberRanges struct {
		Begin int `xml:"begin,attr"`
		End   int `xml:"end,attr"`
	} `xml:"UnitNumberRanges>Range"`

	ReservedBusUnitNumber struct {
		BusNumber  int `xml:"busNumber,attr"`
		UnitNumber int `xml:"unitNumber,attr"`
	} `xml:"ReservedBusUnitNumber"`
}

// SupportedOperatingSystemsInfoType describes what operating system families a hardware version supports
type SupportedOperatingSystemsInfoType struct {
	Link                      *Link
	OperatingSystemFamilyInfo []*OperatingSystemFamilyInfoType `xml:"OperatingSystemFamilyInfo"`
}

// OperatingSystemFamilyInfoType describes operating systems of a given OS family
type OperatingSystemFamilyInfoType struct {
	Name                    string                     `xml:"Name"`
	OperatingSystemFamilyId *int                       `xml:"OperatingSystemFamilyId"`
	OperatingSystems        []*OperatingSystemInfoType `xml:"OperatingSystem"`
}

// OperatingSystemInfoType describes a operating system
type OperatingSystemInfoType struct {
	OperatingSystemId          *int   `xml:"OperatingSystemId,omitempty"`
	DefaultHardDiskAdapterType string `xml:"DefaultHardDiskAdapterType"`
	SupportedHardDiskAdapter   []struct {
		Ref string `xml:"ref,attr"`
	} `xml:"SupportedHardDiskAdapter,omitempty"`
	MinimumHardDiskSizeGigabytes *int   `xml:"MinimumHardDiskSizeGigabytes"`
	MinimumMemoryMegabytes       *int   `xml:"MinimumMemoryMegabytes"`
	Name                         string `xml:"Name"`
	InternalName                 string `xml:"InternalName"`
	Supported                    *bool  `xml:"Supported"`
	SupportLevel                 string `xml:"SupportLevel"`
	X64                          *bool  `xml:"x64"`
	MaximumCpuCount              *int   `xml:"MaximumCpuCount"`
	MaximumCoresPerSocket        *int   `xml:"MaximumCoresPerSocket"`
	MaximumSocketCount           *int   `xml:"MaximumSocketCount"`
	MinimumHardwareVersion       *int   `xml:"MinimumHardwareVersion"`
	PersonalizationEnabled       *bool  `xml:"PersonalizationEnabled"`
	PersonalizationAuto          *bool  `xml:"PersonalizationAuto"`
	SysprepPackagingSupported    *bool  `xml:"SysprepPackagingSupported"`
	SupportsMemHotAdd            *bool  `xml:"SupportsMemHotAdd"`
	CimOsId                      *int   `xml:"cimOsId"`
	CimVersion                   *int   `xml:"CimVersion"`
	SupportedForCreate           *bool  `xml:"SupportedForCreate"`

	RecommendedNIC []struct {
		Name string `xml:"name,attr"`
		Id   *int   `xml:"id,attr,omitempty"`
	} `xml:"RecommendedNIC"`

	SupportedNICType []struct {
		Name string `xml:"name,attr"`
		Id   *int   `xml:"id,attr,omitempty"`
	} `xml:"SupportedNICType"`

	RecommendedFirmware string   `xml:"RecommendedFirmware"`
	SupportedFirmware   []string `xml:"SupportedFirmware"`
	SupportsTPM         *bool    `xml:"SupportsTPM"`
}<|MERGE_RESOLUTION|>--- conflicted
+++ resolved
@@ -2619,14 +2619,11 @@
 	AdminTaskRecord                 []*QueryResultTaskRecordType                      `xml:"AdminTaskRecord"`                 // A record representing an Admin Task
 	VappNetworkRecord               []*QueryResultVappNetworkRecordType               `xml:"VAppNetworkRecord"`               // A record representing a vApp network
 	AdminVappNetworkRecord          []*QueryResultVappNetworkRecordType               `xml:"AdminVAppNetworkRecord"`          // A record representing an admin vApp network
-<<<<<<< HEAD
 	SiteAssociationRecord           []*QueryResultSiteAssociationRecord               `xml:"SiteAssociationRecord"`           // A record representing a site association
 	OrgAssociationRecord            []*QueryResultOrgAssociationRecord                `xml:"OrgAssociationRecord"`            // A record representing an Org association
 	OrgRecord                       []*QueryResultOrgRecordType                       `xml:"OrgRecord"`                       // A record representing an Organisation
-=======
 	AdminOrgVdcTemplateRecord       []*QueryResultAdminOrgVdcTemplateRecordType       `xml:"AdminOrgVdcTemplateRecord"`       // A record representing an admin VDC Template
 	OrgVdcTemplateRecord            []*QueryResultOrgVdcTemplateRecordType            `xml:"OrgVdcTemplateRecord"`            // A record representing an VDC Template
->>>>>>> a3c4900c
 }
 
 // QueryResultVmGroupsRecordType represent a VM Groups record
