/*
 * Copyright 2019 VMware, Inc.  All rights reserved.  Licensed under the Apache v2 License.
 */

// Package types/v56 provider all types which are used by govcd package in order to perform API
// requests and parse responses
package types

import (
	"encoding/xml"
	"fmt"
	"sort"
)

// Maps status Attribute Values for VAppTemplate, VApp, Vm, and Media Objects
var VAppStatuses = map[int]string{
	-1: "FAILED_CREATION",
	0:  "UNRESOLVED",
	1:  "RESOLVED",
	2:  "DEPLOYED",
	3:  "SUSPENDED",
	4:  "POWERED_ON",
	5:  "WAITING_FOR_INPUT",
	6:  "UNKNOWN",
	7:  "UNRECOGNIZED",
	8:  "POWERED_OFF",
	9:  "INCONSISTENT_STATE",
	10: "MIXED",
	11: "DESCRIPTOR_PENDING",
	12: "COPYING_CONTENTS",
	13: "DISK_CONTENTS_PENDING",
	14: "QUARANTINED",
	15: "QUARANTINE_EXPIRED",
	16: "REJECTED",
	17: "TRANSFER_TIMEOUT",
	18: "VAPP_UNDEPLOYED",
	19: "VAPP_PARTIALLY_DEPLOYED",
}

// Maps status Attribute Values for VDC Objects
var VDCStatuses = map[int]string{
	-1: "FAILED_CREATION",
	0:  "NOT_READY",
	1:  "READY",
	2:  "UNKNOWN",
	3:  "UNRECOGNIZED",
}

// VCD API

// DefaultStorageProfileSection is the name of the storage profile that will be specified for this virtual machine. The named storage profile must exist in the organization vDC that contains the virtual machine. If not specified, the default storage profile for the vDC is used.
// Type: DefaultStorageProfileSection_Type
// Namespace: http://www.vmware.com/vcloud/v1.5
// Description: Name of the storage profile that will be specified for this virtual machine. The named storage profile must exist in the organization vDC that contains the virtual machine. If not specified, the default storage profile for the vDC is used.
// Since: 5.1
type DefaultStorageProfileSection struct {
	StorageProfile string `xml:"StorageProfile,omitempty"`
}

// CustomizationSection represents a vApp template customization settings.
// Type: CustomizationSectionType
// Namespace: http://www.vmware.com/vcloud/v1.5
// Description: Represents a vApp template customization settings.
// Since: 1.0
type CustomizationSection struct {
	// FIXME: OVF Section needs to be laid down correctly
	Info string `xml:"ovf:Info"`
	//
	GoldMaster             bool     `xml:"goldMaster,attr,omitempty"`
	HREF                   string   `xml:"href,attr,omitempty"`
	Type                   string   `xml:"type,attr,omitempty"`
	CustomizeOnInstantiate bool     `xml:"CustomizeOnInstantiate"`
	Link                   LinkList `xml:"Link,omitempty"`
}

// LeaseSettingsSection represents vApp lease settings.
// Type: LeaseSettingsSectionType
// Namespace: http://www.vmware.com/vcloud/v1.5
// Description: Represents vApp lease settings.
// Since: 0.9
type LeaseSettingsSection struct {
	HREF                      string `xml:"href,attr,omitempty"`
	Type                      string `xml:"type,attr,omitempty"`
	DeploymentLeaseExpiration string `xml:"DeploymentLeaseExpiration,omitempty"`
	DeploymentLeaseInSeconds  int    `xml:"DeploymentLeaseInSeconds,omitempty"`
	Link                      *Link  `xml:"Link,omitempty"`
	StorageLeaseExpiration    string `xml:"StorageLeaseExpiration,omitempty"`
	StorageLeaseInSeconds     int    `xml:"StorageLeaseInSeconds,omitempty"`
}

// IPRange represents a range of IP addresses, start and end inclusive.
// Type: IpRangeType
// Namespace: http://www.vmware.com/vcloud/v1.5
// Description: Represents a range of IP addresses, start and end inclusive.
// Since: 0.9
type IPRange struct {
	StartAddress string `xml:"StartAddress"` // Start address of the IP range.
	EndAddress   string `xml:"EndAddress"`   // End address of the IP range.
}

// DhcpService represents a DHCP network service.
// Type: DhcpServiceType
// Namespace: http://www.vmware.com/vcloud/v1.5
// Description: Represents a DHCP network service.
// Since:
type DhcpService struct {
	IsEnabled           bool     `xml:"IsEnabled"`                     // Enable or disable the service using this flag
	DefaultLeaseTime    int      `xml:"DefaultLeaseTime,omitempty"`    // Default lease in seconds for DHCP addresses.
	MaxLeaseTime        int      `xml:"MaxLeaseTime"`                  //	Max lease in seconds for DHCP addresses.
	IPRange             *IPRange `xml:"IpRange"`                       //	IP range for DHCP addresses.
	RouterIP            string   `xml:"RouterIp,omitempty"`            // Router IP.
	SubMask             string   `xml:"SubMask,omitempty"`             // The subnet mask.
	PrimaryNameServer   string   `xml:"PrimaryNameServer,omitempty"`   // The primary name server.
	SecondaryNameServer string   `xml:"SecondaryNameServer,omitempty"` // The secondary name server.
	DomainName          string   `xml:"DomainName,omitempty"`          //	The domain name.
}

// NetworkFeatures represents features of a network.
// Type: NetworkFeaturesType
// Namespace: http://www.vmware.com/vcloud/v1.5
// Description: Represents features of a network.
// Since:
type NetworkFeatures struct {
	DhcpService          *DhcpService          `xml:"DhcpService,omitempty"`          // Substitute for NetworkService. DHCP service settings
	FirewallService      *FirewallService      `xml:"FirewallService,omitempty"`      // Substitute for NetworkService. Firewall service settings
	NatService           *NatService           `xml:"NatService,omitempty"`           // Substitute for NetworkService. NAT service settings
	StaticRoutingService *StaticRoutingService `xml:"StaticRoutingService,omitempty"` // Substitute for NetworkService. Static Routing service settings
	// TODO: Not Implemented
	// IpsecVpnService      IpsecVpnService      `xml:"IpsecVpnService,omitempty"`      // Substitute for NetworkService. Ipsec Vpn service settings
}

// IPAddresses a list of IP addresses
// Type: IpAddressesType
// Namespace: http://www.vmware.com/vcloud/v1.5
// Description: A list of IP addresses.
// Since: 0.9
type IPAddresses struct {
	IPAddress string `xml:"IpAddress,omitempty"` // An IP address.
}

// IPRanges represents a list of IP ranges.
// Type: IpRangesType
// Namespace: http://www.vmware.com/vcloud/v1.5
// Description: Represents a list of IP ranges.
// Since: 0.9
type IPRanges struct {
	IPRange []*IPRange `xml:"IpRange,omitempty"` // IP range.
}

// IPScope specifies network settings like gateway, network mask, DNS servers IP ranges etc
// Type: IpScopeType
// Namespace: http://www.vmware.com/vcloud/v1.5
// Description: Specify network settings like gateway, network mask, DNS servers, IP ranges, etc.
// Since: 0.9
type IPScope struct {
	IsInherited          bool            `xml:"IsInherited"`                    // True if the IP scope is inherit from parent network.
	Gateway              string          `xml:"Gateway,omitempty"`              // Gateway of the network.
	Netmask              string          `xml:"Netmask,omitempty"`              // Network mask.
	DNS1                 string          `xml:"Dns1,omitempty"`                 // Primary DNS server.
	DNS2                 string          `xml:"Dns2,omitempty"`                 // Secondary DNS server.
	DNSSuffix            string          `xml:"DnsSuffix,omitempty"`            // DNS suffix.
	IsEnabled            bool            `xml:"IsEnabled,omitempty"`            // Indicates if subnet is enabled or not. Default value is True.
	IPRanges             *IPRanges       `xml:"IpRanges,omitempty"`             // IP ranges used for static pool allocation in the network.
	AllocatedIPAddresses *IPAddresses    `xml:"AllocatedIpAddresses,omitempty"` // Read-only list of allocated IP addresses in the network.
	SubAllocations       *SubAllocations `xml:"SubAllocations,omitempty"`       // Read-only list of IP addresses that are sub allocated to edge gateways.
}

// SubAllocations a list of IP addresses that are sub allocated to edge gateways.
// Type: SubAllocationsType
// Namespace: http://www.vmware.com/vcloud/v1.5
// Description: A list of IP addresses that are sub allocated to edge gateways.
// Since: 5.1
type SubAllocations struct {
	// Attributes
	HREF string `xml:"href,attr,omitempty"` // The URI of the entity.
	Type string `xml:"type,attr,omitempty"` // The MIME type of the entity.
	// Elements
	Link          LinkList       `xml:"Link,omitempty"`          // A reference to an entity or operation associated with this object.
	SubAllocation *SubAllocation `xml:"SubAllocation,omitempty"` // IP Range sub allocated to a edge gateway.
}

// SubAllocation IP range sub allocated to an edge gateway.
// Type: SubAllocationType
// Namespace: http://www.vmware.com/vcloud/v1.5
// Description: IP range sub allocated to an edge gateway.
// Since: 5.1
type SubAllocation struct {
	EdgeGateway *Reference `xml:"EdgeGateway,omitempty"` // Edge gateway that uses this sub allocation.
	IPRanges    *IPRanges  `xml:"IpRanges,omitempty"`    // IP range sub allocated to the edge gateway.
}

// IPScopes represents a list of IP scopes.
// Type: IpScopesType
// Namespace: http://www.vmware.com/vcloud/v1.5
// Description: Represents a list of IP scopes.
// Since: 5.1
type IPScopes struct {
	IPScope []*IPScope `xml:"IpScope"` // IP scope.
}

// NetworkConfiguration is the configuration applied to a network. This is an abstract base type.
// The concrete types include those for vApp and Organization wide networks.
// Type: NetworkConfigurationType
// Namespace: http://www.vmware.com/vcloud/v1.5
// Description: The configurations applied to a network. This is an abstract base type. The concrete types include those for vApp and Organization wide networks.
// Since: 0.9
type NetworkConfiguration struct {
	Xmlns                          string           `xml:"xmlns,attr,omitempty"`
	BackwardCompatibilityMode      bool             `xml:"BackwardCompatibilityMode"`
	IPScopes                       *IPScopes        `xml:"IpScopes,omitempty"`
	ParentNetwork                  *Reference       `xml:"ParentNetwork,omitempty"`
	FenceMode                      string           `xml:"FenceMode"`
	RetainNetInfoAcrossDeployments *bool            `xml:"RetainNetInfoAcrossDeployments,omitempty"`
	Features                       *NetworkFeatures `xml:"Features,omitempty"`

	// SubInterface and DistributedInterface are mutually exclusive
	// When they are both nil, it means the "internal" interface (the default) will be used.
	// When one of them is set, the corresponding interface will be used.
	// They cannot be both set (we'll get an API error if we do).
	SubInterface         *bool `xml:"SubInterface,omitempty"`
	DistributedInterface *bool `xml:"DistributedInterface,omitempty"`
	GuestVlanAllowed     *bool `xml:"GuestVlanAllowed,omitempty"`
	// TODO: Not Implemented
	// RouterInfo                     RouterInfo           `xml:"RouterInfo,omitempty"`
	// SyslogServerSettings           SyslogServerSettings `xml:"SyslogServerSettings,omitempty"`
}

// VAppNetworkConfiguration represents a vApp network configuration
// Used in vApp network configuration actions as part of vApp type,
// VApp.NetworkConfigSection.NetworkConfig or directly as NetworkConfigSection.NetworkConfig for various API calls.
// Type: VAppNetworkConfigurationType
// Namespace: http://www.vmware.com/vcloud/v1.5
// Description: Represents a vApp network configuration.
// Since: 0.9
type VAppNetworkConfiguration struct {
	HREF        string `xml:"href,attr,omitempty"`
	Type        string `xml:"type,attr,omitempty"`
	ID          string `xml:"id,attr,omitempty"`
	NetworkName string `xml:"networkName,attr"`

	Link          *Link                 `xml:"Link,omitempty"`
	Description   string                `xml:"Description,omitempty"`
	Configuration *NetworkConfiguration `xml:"Configuration"`
	IsDeployed    bool                  `xml:"IsDeployed"`
}

// VAppNetwork represents a vApp network configuration
// Used as input PUT /network/{id}
// Type: VAppNetworkType
// Namespace: http://www.vmware.com/vcloud/v1.5
// Description: Represents a vApp network configuration.
// Since: 0.9
type VAppNetwork struct {
	Xmlns    string `xml:"xmlns,attr,omitempty"`
	HREF     string `xml:"href,attr,omitempty"`
	Type     string `xml:"type,attr,omitempty"`
	ID       string `xml:"id,attr,omitempty"`
	Name     string `xml:"name,attr"`
	Deployed *bool  `xml:"deployed,attr"` // True if the network is deployed.

	Link          *Link                 `xml:"Link,omitempty"`
	Description   string                `xml:"Description,omitempty"`
	Tasks         *TasksInProgress      `xml:"Tasks,omitempty"`
	Configuration *NetworkConfiguration `xml:"Configuration"`
}

// NetworkConfigSection is container for vApp networks.
// Type: NetworkConfigSectionType
// Namespace: http://www.vmware.com/vcloud/v1.5
// Description: Container for vApp networks.
// Since: 0.9
type NetworkConfigSection struct {
	// Extends OVF Section_Type
	// FIXME: Fix the OVF section
	XMLName xml.Name `xml:"NetworkConfigSection"`
	Xmlns   string   `xml:"xmlns,attr,omitempty"`
	Ovf     string   `xml:"xmlns:ovf,attr,omitempty"`

	Info string `xml:"ovf:Info"`
	//
	HREF          string                     `xml:"href,attr,omitempty"`
	Type          string                     `xml:"type,attr,omitempty"`
	Link          *Link                      `xml:"Link,omitempty"`
	NetworkConfig []VAppNetworkConfiguration `xml:"NetworkConfig,omitempty"`
}

// NetworkNames allows to extract network names
func (n NetworkConfigSection) NetworkNames() []string {
	var list []string
	for _, netConfig := range n.NetworkConfig {
		list = append(list, netConfig.NetworkName)
	}
	return list
}

// NetworkConnection represents a network connection in the virtual machine.
// Type: NetworkConnectionType
// Namespace: http://www.vmware.com/vcloud/v1.5
// Description: Represents a network connection in the virtual machine.
// Since: 0.9
type NetworkConnection struct {
	Network                 string `xml:"network,attr"`                      // Name of the network to which this NIC is connected.
	NeedsCustomization      bool   `xml:"needsCustomization,attr,omitempty"` // True if this NIC needs customization.
	NetworkConnectionIndex  int    `xml:"NetworkConnectionIndex"`            // Virtual slot number associated with this NIC. First slot number is 0.
	IPAddress               string `xml:"IpAddress,omitempty"`               // IP address assigned to this NIC.
	ExternalIPAddress       string `xml:"ExternalIpAddress,omitempty"`       // If the network to which this NIC connects provides NAT services, the external address assigned to this NIC appears here.
	IsConnected             bool   `xml:"IsConnected"`                       // If the virtual machine is undeployed, this value specifies whether the NIC should be connected upon deployment. If the virtual machine is deployed, this value reports the current status of this NIC's connection, and can be updated to change that connection status.
	MACAddress              string `xml:"MACAddress,omitempty"`              // MAC address associated with the NIC.
	IPAddressAllocationMode string `xml:"IpAddressAllocationMode"`           // IP address allocation mode for this connection. One of: POOL (A static IP address is allocated automatically from a pool of addresses.) DHCP (The IP address is obtained from a DHCP service.) MANUAL (The IP address is assigned manually in the IpAddress element.) NONE (No IP addressing mode specified.)
	NetworkAdapterType      string `xml:"NetworkAdapterType,omitempty"`
}

// NetworkConnectionSection the container for the network connections of this virtual machine.
// Type: NetworkConnectionSectionType
// Namespace: http://www.vmware.com/vcloud/v1.5
// Description: Container for the network connections of this virtual machine.
// Since: 0.9
type NetworkConnectionSection struct {
	// Extends OVF Section_Type
	// FIXME: Fix the OVF section
	XMLName xml.Name `xml:"NetworkConnectionSection"`
	Xmlns   string   `xml:"xmlns,attr,omitempty"`
	Ovf     string   `xml:"xmlns:ovf,attr,omitempty"`

	Info string `xml:"ovf:Info"`
	//
	HREF                          string               `xml:"href,attr,omitempty"`
	Type                          string               `xml:"type,attr,omitempty"`
	PrimaryNetworkConnectionIndex int                  `xml:"PrimaryNetworkConnectionIndex"`
	NetworkConnection             []*NetworkConnection `xml:"NetworkConnection,omitempty"`
	Link                          *Link                `xml:"Link,omitempty"`
}

// InstantiationParams is a container for ovf:Section_Type elements that specify vApp configuration on instantiate, compose, or recompose.
// Type: InstantiationParamsType
// Namespace: http://www.vmware.com/vcloud/v1.5
// Description: Container for ovf:Section_Type elements that specify vApp configuration on instantiate, compose, or recompose.
// Since: 0.9
type InstantiationParams struct {
	CustomizationSection         *CustomizationSection         `xml:"CustomizationSection,omitempty"`
	DefaultStorageProfileSection *DefaultStorageProfileSection `xml:"DefaultStorageProfileSection,omitempty"`
	GuestCustomizationSection    *GuestCustomizationSection    `xml:"GuestCustomizationSection,omitempty"`
	LeaseSettingsSection         *LeaseSettingsSection         `xml:"LeaseSettingsSection,omitempty"`
	NetworkConfigSection         *NetworkConfigSection         `xml:"NetworkConfigSection,omitempty"`
	NetworkConnectionSection     *NetworkConnectionSection     `xml:"NetworkConnectionSection,omitempty"`
	ProductSection               *ProductSection               `xml:"ProductSection,omitempty"`
	// TODO: Not Implemented
	// SnapshotSection              SnapshotSection              `xml:"SnapshotSection,omitempty"`
}

// OrgVDCNetwork represents an Org VDC network in the vCloud model.
// Type: OrgVdcNetworkType
// Namespace: http://www.vmware.com/vcloud/v1.5
// Description: Represents an Org VDC network in the vCloud model.
// Since: 5.1
type OrgVDCNetwork struct {
	XMLName         xml.Name              `xml:"OrgVdcNetwork"`
	Xmlns           string                `xml:"xmlns,attr,omitempty"`
	HREF            string                `xml:"href,attr,omitempty"`
	Type            string                `xml:"type,attr,omitempty"`
	ID              string                `xml:"id,attr,omitempty"`
	OperationKey    string                `xml:"operationKey,attr,omitempty"`
	Name            string                `xml:"name,attr"`
	Status          string                `xml:"status,attr,omitempty"`
	Link            []Link                `xml:"Link,omitempty"`
	Description     string                `xml:"Description,omitempty"`
	Configuration   *NetworkConfiguration `xml:"Configuration,omitempty"`
	EdgeGateway     *Reference            `xml:"EdgeGateway,omitempty"`
	ServiceConfig   *GatewayFeatures      `xml:"ServiceConfig,omitempty"` // Specifies the service configuration for an isolated Org VDC networks
	IsShared        bool                  `xml:"IsShared"`
	VimPortGroupRef []*VimObjectRef       `xml:"VimPortGroupRef,omitempty"` // Needed to set up DHCP inside ServiceConfig
	Tasks           *TasksInProgress      `xml:"Tasks,omitempty"`
}

// SupportedHardwareVersions contains a list of VMware virtual hardware versions supported in this vDC.
// Type: SupportedHardwareVersionsType
// Namespace: http://www.vmware.com/vcloud/v1.5
// Description: Contains a list of VMware virtual hardware versions supported in this vDC.
// Since: 1.5
type SupportedHardwareVersions struct {
	SupportedHardwareVersion []string `xml:"SupportedHardwareVersion,omitempty"` // A virtual hardware version supported in this vDC.
}

// Capabilities collection of supported hardware capabilities.
// Type: CapabilitiesType
// Namespace: http://www.vmware.com/vcloud/v1.5
// Description: Collection of supported hardware capabilities.
// Since: 1.5
type Capabilities struct {
	SupportedHardwareVersions *SupportedHardwareVersions `xml:"SupportedHardwareVersions,omitempty"` // Read-only list of virtual hardware versions supported by this vDC.
}

// Vdc represents the user view of an organization VDC.
// Type: VdcType
// Namespace: http://www.vmware.com/vcloud/v1.5
// Description: Represents the user view of an organization VDC.
// Since: 0.9
type Vdc struct {
	HREF         string `xml:"href,attr,omitempty"`
	Type         string `xml:"type,attr,omitempty"`
	ID           string `xml:"id,attr,omitempty"`
	OperationKey string `xml:"operationKey,attr,omitempty"`
	Name         string `xml:"name,attr"`
	Status       int    `xml:"status,attr,omitempty"`

	Link                 LinkList             `xml:"Link,omitempty"`
	Description          string               `xml:"Description,omitempty"`
	Tasks                *TasksInProgress     `xml:"Tasks,omitempty"`
	AllocationModel      string               `xml:"AllocationModel"`
	ComputeCapacity      []*ComputeCapacity   `xml:"ComputeCapacity"`
	ResourceEntities     []*ResourceEntities  `xml:"ResourceEntities,omitempty"`
	AvailableNetworks    []*AvailableNetworks `xml:"AvailableNetworks,omitempty"`
	Capabilities         []*Capabilities      `xml:"Capabilities,omitempty"`
	NicQuota             int                  `xml:"NicQuota"`
	NetworkQuota         int                  `xml:"NetworkQuota"`
	UsedNetworkCount     int                  `xml:"UsedNetworkCount,omitempty"`
	VMQuota              int                  `xml:"VmQuota"`
	IsEnabled            bool                 `xml:"IsEnabled"`
	VdcStorageProfiles   *VdcStorageProfiles  `xml:"VdcStorageProfiles"`
	DefaultComputePolicy *Reference           `xml:"DefaultComputePolicy"`
}

// AdminVdc represents the admin view of an organization VDC.
// Type: AdminVdcType
// Namespace: http://www.vmware.com/vcloud/v1.5
// Description: Represents the admin view of an organization VDC.
// Since: 0.9
type AdminVdc struct {
	Xmlns string `xml:"xmlns,attr"`
	Vdc

	VCpuInMhz2                    *int64         `xml:"VCpuInMhz2,omitempty"`
	ResourceGuaranteedMemory      *float64       `xml:"ResourceGuaranteedMemory,omitempty"`
	ResourceGuaranteedCpu         *float64       `xml:"ResourceGuaranteedCpu,omitempty"`
	VCpuInMhz                     *int64         `xml:"VCpuInMhz,omitempty"`
	IsThinProvision               *bool          `xml:"IsThinProvision,omitempty"`
	NetworkPoolReference          *Reference     `xml:"NetworkPoolReference,omitempty"`
	ProviderVdcReference          *Reference     `xml:"ProviderVdcReference"`
	ResourcePoolRefs              *VimObjectRefs `xml:"vmext:ResourcePoolRefs,omitempty"`
	UsesFastProvisioning          *bool          `xml:"UsesFastProvisioning,omitempty"`
	OverCommitAllowed             bool           `xml:"OverCommitAllowed,omitempty"`
	VmDiscoveryEnabled            bool           `xml:"VmDiscoveryEnabled,omitempty"`
	IsElastic                     *bool          `xml:"IsElastic,omitempty"`                     // Supported from 32.0 for the Flex model
	IncludeMemoryOverhead         *bool          `xml:"IncludeMemoryOverhead,omitempty"`         // Supported from 32.0 for the Flex model
	UniversalNetworkPoolReference *Reference     `xml:"UniversalNetworkPoolReference,omitempty"` // Reference to a universal network pool
}

// VdcStorageProfile represents the parameters to create a storage profile in an organization vDC.
// Type: VdcStorageProfileParamsType
// Namespace: http://www.vmware.com/vcloud/v1.5
// Description: Represents the parameters to create a storage profile in an organization vDC.
// Since: 5.1
// https://code.vmware.com/apis/220/vcloud#/doc/doc/types/VdcStorageProfileParamsType.html
type VdcStorageProfile struct {
	Enabled                   bool       `xml:"Enabled,omitempty"`
	Units                     string     `xml:"Units"`
	Limit                     int64      `xml:"Limit"`
	Default                   bool       `xml:"Default"`
	ProviderVdcStorageProfile *Reference `xml:"ProviderVdcStorageProfile"`
}

// VdcConfiguration models the payload for creating a VDC.
// Type: CreateVdcParamsType
// Namespace: http://www.vmware.com/vcloud/v1.5
// Description: Parameters for creating an organization VDC
// Since: 5.1
// https://code.vmware.com/apis/220/vcloud#/doc/doc/types/CreateVdcParamsType.html
type VdcConfiguration struct {
	XMLName                  xml.Name             `xml:"CreateVdcParams"`
	Xmlns                    string               `xml:"xmlns,attr"`
	Name                     string               `xml:"name,attr"`
	Description              string               `xml:"Description,omitempty"`
	AllocationModel          string               `xml:"AllocationModel"` // Flex supported from 32.0
	ComputeCapacity          []*ComputeCapacity   `xml:"ComputeCapacity"`
	NicQuota                 int                  `xml:"NicQuota,omitempty"`
	NetworkQuota             int                  `xml:"NetworkQuota,omitempty"`
	VmQuota                  int                  `xml:"VmQuota,omitempty"`
	IsEnabled                bool                 `xml:"IsEnabled,omitempty"`
	VdcStorageProfile        []*VdcStorageProfile `xml:"VdcStorageProfile"`
	ResourceGuaranteedMemory *float64             `xml:"ResourceGuaranteedMemory,omitempty"`
	ResourceGuaranteedCpu    *float64             `xml:"ResourceGuaranteedCpu,omitempty"`
	VCpuInMhz                int64                `xml:"VCpuInMhz,omitempty"`
	IsThinProvision          bool                 `xml:"IsThinProvision,omitempty"`
	NetworkPoolReference     *Reference           `xml:"NetworkPoolReference,omitempty"`
	ProviderVdcReference     *Reference           `xml:"ProviderVdcReference"`
	UsesFastProvisioning     bool                 `xml:"UsesFastProvisioning,omitempty"`
	OverCommitAllowed        bool                 `xml:"OverCommitAllowed,omitempty"`
	VmDiscoveryEnabled       bool                 `xml:"VmDiscoveryEnabled,omitempty"`
	IsElastic                *bool                `xml:"IsElastic,omitempty"`             // Supported from 32.0 for the Flex model
	IncludeMemoryOverhead    *bool                `xml:"IncludeMemoryOverhead,omitempty"` // Supported from 32.0 for the Flex model
}

// Task represents an asynchronous operation in vCloud Director.
// Type: TaskType
// Namespace: http://www.vmware.com/vcloud/v1.5
// Description: Represents an asynchronous operation in vCloud Director.
// Since: 0.9
// Comments added from https://code.vmware.com/apis/912/vmware-cloud-director/doc/doc/types/TaskType.html
type Task struct {
	HREF             string           `xml:"href,attr,omitempty"`             // The URI of the entity.
	Type             string           `xml:"type,attr,omitempty"`             // The MIME type of the entity.
	ID               string           `xml:"id,attr,omitempty"`               // The entity identifier, expressed in URN format. The value of this attribute uniquely identifies the entity, persists for the life of the entity, and is never reused.
	OperationKey     string           `xml:"operationKey,attr,omitempty"`     // Optional unique identifier to support idempotent semantics for create and delete operations.
	Name             string           `xml:"name,attr"`                       // The name of the entity.
	Status           string           `xml:"status,attr"`                     // The execution status of the task. One of queued, preRunning, running, success, error, aborted
	Operation        string           `xml:"operation,attr,omitempty"`        // A message describing the operation that is tracked by this task.
	OperationName    string           `xml:"operationName,attr,omitempty"`    // The short name of the operation that is tracked by this task.
	ServiceNamespace string           `xml:"serviceNamespace,attr,omitempty"` // Identifier of the service that created the task. It must not start with com.vmware.vcloud and the length must be between 1 and 128 symbols.
	StartTime        string           `xml:"startTime,attr,omitempty"`        // The date and time the system started executing the task. May not be present if the task has not been executed yet.
	EndTime          string           `xml:"endTime,attr,omitempty"`          // The date and time that processing of the task was completed. May not be present if the task is still being executed.
	ExpiryTime       string           `xml:"expiryTime,attr,omitempty"`       // The date and time at which the task resource will be destroyed and no longer available for retrieval. May not be present if the task has not been executed or is still being executed.
	CancelRequested  bool             `xml:"cancelRequested,attr,omitempty"`  // Whether user has requested this processing to be canceled.
	Description      string           `xml:"Description,omitempty"`           // Optional description.
	Details          string           `xml:"Details,omitempty"`               // Detailed message about the task. Also contained by the Owner entity when task status is preRunning.
	Error            *Error           `xml:"Error,omitempty"`                 // Represents error information from a failed task.
	Link             *Link            `xml:"Link,omitempty"`                  // A reference to an entity or operation associated with this object.
	Organization     *Reference       `xml:"Organization,omitempty"`          // The organization to which the User belongs.
	Owner            *Reference       `xml:"Owner,omitempty"`                 // Reference to the owner of the task. This is typically the object that the task is creating or updating.
	Progress         int              `xml:"Progress,omitempty"`              // Read-only indicator of task progress as an approximate percentage between 0 and 100. Not available for all tasks.
	Tasks            *TasksInProgress `xml:"Tasks,omitempty"`                 // A list of queued, running, or recently completed tasks associated with this entity.
	User             *Reference       `xml:"User,omitempty"`                  // The user who started the task.
	//
	// TODO: add the following fields
	// Params      anyType        The parameters with which this task was started.
	// Result      ResultType	    An optional element that can be used to hold the result of a task.
	// VcTaskList  VcTaskListType List of Virtual Center tasks related to this vCD task.
}

// CapacityWithUsage represents a capacity and usage of a given resource.
// Type: CapacityWithUsageType
// Namespace: http://www.vmware.com/vcloud/v1.5
// Description: Represents a capacity and usage of a given resource.
// Since: 0.9
type CapacityWithUsage struct {
	Units     string `xml:"Units"`
	Allocated int64  `xml:"Allocated"`
	Limit     int64  `xml:"Limit"`
	Reserved  int64  `xml:"Reserved,omitempty"`
	Used      int64  `xml:"Used,omitempty"`
}

// ComputeCapacity represents VDC compute capacity.
// Type: ComputeCapacityType
// Namespace: http://www.vmware.com/vcloud/v1.5
// Description: Represents VDC compute capacity.
// Since: 0.9
type ComputeCapacity struct {
	CPU    *CapacityWithUsage `xml:"Cpu"`
	Memory *CapacityWithUsage `xml:"Memory"`
}

// Reference is a reference to a resource. Contains an href attribute and optional name and type attributes.
// Type: ReferenceType
// Namespace: http://www.vmware.com/vcloud/v1.5
// Description: A reference to a resource. Contains an href attribute and optional name and type attributes.
// Since: 0.9
type Reference struct {
	HREF string `xml:"href,attr"`
	ID   string `xml:"id,attr,omitempty"`
	Type string `xml:"type,attr,omitempty"`
	Name string `xml:"name,attr,omitempty"`
}

// ResourceReference represents a reference to a resource. Contains an href attribute, a resource status attribute, and optional name and type attributes.
// Type: ResourceReferenceType
// Namespace: http://www.vmware.com/vcloud/v1.5
// Description: Represents a reference to a resource. Contains an href attribute, a resource status attribute, and optional name and type attributes.
// Since: 0.9
type ResourceReference struct {
	HREF   string `xml:"href,attr"`
	ID     string `xml:"id,attr,omitempty"`
	Type   string `xml:"type,attr,omitempty"`
	Name   string `xml:"name,attr,omitempty"`
	Status string `xml:"status,attr,omitempty"`
}

// VdcStorageProfiles is a container for references to storage profiles associated with a vDC.
// Element: VdcStorageProfiles
// Type: VdcStorageProfilesType
// Namespace: http://www.vmware.com/vcloud/v1.5
// Description: Container for references to storage profiles associated with a vDC.
// Since: 5.1
type VdcStorageProfiles struct {
	VdcStorageProfile []*Reference `xml:"VdcStorageProfile,omitempty"`
}

// ResourceEntities is a container for references to ResourceEntity objects in this vDC.
// Type: ResourceEntitiesType
// Namespace: http://www.vmware.com/vcloud/v1.5
// Description: Container for references to ResourceEntity objects in this vDC.
// Since: 0.9
type ResourceEntities struct {
	ResourceEntity []*ResourceReference `xml:"ResourceEntity,omitempty"`
}

// AvailableNetworks is a container for references to available organization vDC networks.
// Type: AvailableNetworksType
// Namespace: http://www.vmware.com/vcloud/v1.5
// Description: Container for references to available organization vDC networks.
// Since: 0.9
type AvailableNetworks struct {
	Network []*Reference `xml:"Network,omitempty"`
}

// Link extends reference type by adding relation attribute. Defines a hyper-link with a relationship, hyper-link reference, and an optional MIME type.
// Type: LinkType
// Namespace: http://www.vmware.com/vcloud/v1.5
// Description: Extends reference type by adding relation attribute. Defines a hyper-link with a relationship, hyper-link reference, and an optional MIME type.
// Since: 0.9
type Link struct {
	HREF string `xml:"href,attr"`
	ID   string `xml:"id,attr,omitempty"`
	Type string `xml:"type,attr,omitempty"`
	Name string `xml:"name,attr,omitempty"`
	Rel  string `xml:"rel,attr"`
}

// OrgList represents a lists of Organizations
// Type: OrgType
// Namespace: http://www.vmware.com/vcloud/v1.5
// Description: Represents a list of vCloud Director organizations.
// Since: 0.9
type OrgList struct {
	Link LinkList `xml:"Link,omitempty"`
	Org  []*Org   `xml:"Org,omitempty"`
}

// Org represents the user view of a vCloud Director organization.
// Type: OrgType
// Namespace: http://www.vmware.com/vcloud/v1.5
// Description: Represents the user view of a vCloud Director organization.
// Since: 0.9
type Org struct {
	HREF         string           `xml:"href,attr,omitempty"`
	Type         string           `xml:"type,attr,omitempty"`
	ID           string           `xml:"id,attr,omitempty"`
	OperationKey string           `xml:"operationKey,attr,omitempty"`
	Name         string           `xml:"name,attr"`
	Description  string           `xml:"Description,omitempty"`
	FullName     string           `xml:"FullName"`
	IsEnabled    bool             `xml:"IsEnabled,omitempty"`
	Link         LinkList         `xml:"Link,omitempty"`
	Tasks        *TasksInProgress `xml:"Tasks,omitempty"`
}

// List of the users within the organization
type OrgUserList struct {
	User []*Reference `xml:"UserReference,omitempty"`
}

type OrgGroupList struct {
	Group []*Reference `xml:"GroupReference,omitempty"`
}

// List of available roles in the organization
type OrgRoleType struct {
	RoleReference []*Reference `xml:"RoleReference,omitempty"`
}

// List of available rights in the organization
type RightsType struct {
	Links          LinkList     `xml:"Link,omitempty"`
	RightReference []*Reference `xml:"RightReference,omitempty"`
}

// AdminOrg represents the admin view of a vCloud Director organization.
// Type: AdminOrgType
// Namespace: http://www.vmware.com/vcloud/v1.5
// Description: Represents the admin view of a vCloud Director organization.
// Since: 0.9
type AdminOrg struct {
	XMLName         xml.Name         `xml:"AdminOrg"`
	Xmlns           string           `xml:"xmlns,attr"`
	HREF            string           `xml:"href,attr,omitempty"`
	Type            string           `xml:"type,attr,omitempty"`
	ID              string           `xml:"id,attr,omitempty"`
	OperationKey    string           `xml:"operationKey,attr,omitempty"`
	Name            string           `xml:"name,attr"`
	Description     string           `xml:"Description,omitempty"`
	FullName        string           `xml:"FullName"`
	IsEnabled       bool             `xml:"IsEnabled,omitempty"`
	Link            LinkList         `xml:"Link,omitempty"`
	Tasks           *TasksInProgress `xml:"Tasks,omitempty"`
	Users           *OrgUserList     `xml:"Users,omitempty"`
	Groups          *OrgGroupList    `xml:"Groups,omitempty"`
	Catalogs        *CatalogsList    `xml:"Catalogs,omitempty"`
	OrgSettings     *OrgSettings     `xml:"Settings,omitempty"`
	Vdcs            *VDCList         `xml:"Vdcs,omitempty"`
	Networks        *NetworksList    `xml:"Networks,omitempty"`
	RightReferences *OrgRoleType     `xml:"RightReferences,omitempty"`
	RoleReferences  *OrgRoleType     `xml:"RoleReferences,omitempty"`
}

// OrgSettingsType represents the settings for a vCloud Director organization.
// Type: OrgSettingsType
// Namespace: http://www.vmware.com/vcloud/v1.5
// Description: Represents the settings of a vCloud Director organization.
// Since: 0.9
type OrgSettings struct {
	//attributes
	HREF string `xml:"href,attr,omitempty"` // The URI of the entity.
	Type string `xml:"type,attr,omitempty"` // The MIME type of the entity.
	//elements
	Link                    LinkList                   `xml:"Link,omitempty"`               // A reference to an entity or operation associated with this object.
	OrgGeneralSettings      *OrgGeneralSettings        `xml:"OrgGeneralSettings,omitempty"` // General Settings for the org, not-required
	OrgVAppLeaseSettings    *VAppLeaseSettings         `xml:"VAppLeaseSettings,omitempty"`
	OrgVAppTemplateSettings *VAppTemplateLeaseSettings `xml:"VAppTemplateLeaseSettings,omitempty"` // Vapp template lease settings, not required
	OrgLdapSettings         *OrgLdapSettingsType       `xml:"OrgLdapSettings,omitempty"`           //LDAP settings, not-requried, defaults to none

}

// OrgGeneralSettingsType represents the general settings for a vCloud Director organization.
// Type: OrgGeneralSettingsType
// Namespace: http://www.vmware.com/vcloud/v1.5
// Description: Represents the user view of a vCloud Director organization.
// Since: 0.9
type OrgGeneralSettings struct {
	HREF string   `xml:"href,attr,omitempty"` // The URI of the entity.
	Type string   `xml:"type,attr,omitempty"` // The MIME type of the entity.
	Link LinkList `xml:"Link,omitempty"`      // A reference to an entity or operation associated with this object.

	CanPublishCatalogs       bool `xml:"CanPublishCatalogs,omitempty"`
	DeployedVMQuota          int  `xml:"DeployedVMQuota,omitempty"`
	StoredVMQuota            int  `xml:"StoredVmQuota,omitempty"`
	UseServerBootSequence    bool `xml:"UseServerBootSequence,omitempty"`
	DelayAfterPowerOnSeconds int  `xml:"DelayAfterPowerOnSeconds,omitempty"`
}

// VAppTemplateLeaseSettings represents the vapp template lease settings for a vCloud Director organization.
// Type: VAppTemplateLeaseSettingsType
// Namespace: http://www.vmware.com/vcloud/v1.5
// Description: Represents the vapp template lease settings of a vCloud Director organization.
// Since: 0.9
type VAppTemplateLeaseSettings struct {
	HREF string   `xml:"href,attr,omitempty"` // The URI of the entity.
	Type string   `xml:"type,attr,omitempty"` // The MIME type of the entity.
	Link LinkList `xml:"Link,omitempty"`      // A reference to an entity or operation associated with this object.

	DeleteOnStorageLeaseExpiration *bool `xml:"DeleteOnStorageLeaseExpiration,omitempty"`
	StorageLeaseSeconds            *int  `xml:"StorageLeaseSeconds,omitempty"`
}

type VAppLeaseSettings struct {
	HREF string   `xml:"href,attr,omitempty"` // The URI of the entity.
	Type string   `xml:"type,attr,omitempty"` // The MIME type of the entity.
	Link LinkList `xml:"Link,omitempty"`      // A reference to an entity or operation associated with this object.

	DeleteOnStorageLeaseExpiration   *bool `xml:"DeleteOnStorageLeaseExpiration,omitempty"`
	DeploymentLeaseSeconds           *int  `xml:"DeploymentLeaseSeconds,omitempty"`
	StorageLeaseSeconds              *int  `xml:"StorageLeaseSeconds,omitempty"`
	PowerOffOnRuntimeLeaseExpiration *bool `xml:"PowerOffOnRuntimeLeaseExpiration,omitempty"`
}

type OrgFederationSettings struct {
	HREF string   `xml:"href,attr,omitempty"` // The URI of the entity.
	Type string   `xml:"type,attr,omitempty"` // The MIME type of the entity.
	Link LinkList `xml:"Link,omitempty"`      // A reference to an entity or operation associated with this object.

	Enabled bool `xml:"Enabled,omitempty"`
}

// OrgLdapSettingsType represents the ldap settings for a vCloud Director organization.
// Type: OrgLdapSettingsType
// Namespace: http://www.vmware.com/vcloud/v1.5
// Description: Represents the ldap settings of a vCloud Director organization.
// Since: 0.9
type OrgLdapSettingsType struct {
	XMLName xml.Name `xml:"OrgLdapSettings"`
	Xmlns   string   `xml:"xmlns,attr,omitempty"`
	HREF    string   `xml:"href,attr,omitempty"` // The URI of the entity.
	Type    string   `xml:"type,attr,omitempty"` // The MIME type of the entity.
	Link    LinkList `xml:"Link,omitempty"`      // A reference to an entity or operation associated with this object.

	CustomUsersOu         string                 `xml:"CustomUsersOu,omitempty"`         // If OrgLdapMode is SYSTEM, specifies an LDAP attribute=value pair to use for OU (organizational unit).
	OrgLdapMode           string                 `xml:"OrgLdapMode,omitempty"`           // LDAP mode you want
	CustomOrgLdapSettings *CustomOrgLdapSettings `xml:"CustomOrgLdapSettings,omitempty"` // Needs to be set if user chooses custom mode
}

// CustomOrgLdapSettings represents the custom ldap settings for a vCloud Director organization.
// Type: CustomOrgLdapSettingsType
// Namespace: http://www.vmware.com/vcloud/v1.5
// Description: Represents the custom ldap settings of a vCloud Director organization.
// Since: 0.9
// Note. Order of these fields matter and API will error if it is changed
type CustomOrgLdapSettings struct {
	HREF string   `xml:"href,attr,omitempty"` // The URI of the entity.
	Type string   `xml:"type,attr,omitempty"` // The MIME type of the entity.
	Link LinkList `xml:"Link,omitempty"`      // A reference to an entity or operation associated with this object.

	HostName                 string                  `xml:"HostName,omitempty"`
	Port                     int                     `xml:"Port"`
	IsSsl                    bool                    `xml:"IsSsl,omitempty"`
	IsSslAcceptAll           bool                    `xml:"IsSslAcceptAll,omitempty"`
	SearchBase               string                  `xml:"SearchBase,omitempty"`
	Username                 string                  `xml:"UserName,omitempty"`
	Password                 string                  `xml:"Password,omitempty"`
	AuthenticationMechanism  string                  `xml:"AuthenticationMechanism"`
	IsGroupSearchBaseEnabled bool                    `xml:"IsGroupSearchBaseEnabled"`
	GroupSearchBase          string                  `xml:"GroupSearchBase,omitempty"`
	ConnectorType            string                  `xml:"ConnectorType"`   // Defines LDAP service implementation type
	UserAttributes           *OrgLdapUserAttributes  `xml:"UserAttributes"`  // Defines how LDAP attributes are used when importing a user.
	GroupAttributes          *OrgLdapGroupAttributes `xml:"GroupAttributes"` // Defines how LDAP attributes are used when importing a group.
	UseExternalKerberos      bool                    `xml:"UseExternalKerberos"`

	Realm string `xml:"Realm,omitempty"`
}

// OrgLdapGroupAttributes	 represents the ldap group attribute settings for a vCloud Director organization.
// Type: OrgLdapGroupAttributesType
// Namespace: http://www.vmware.com/vcloud/v1.5
// Description: Represents the ldap group attribute settings of a vCloud Director organization.
// Since: 0.9
// Note. Order of these fields matter and API will error if it is changed
type OrgLdapGroupAttributes struct {
	ObjectClass          string `xml:"ObjectClass"`
	ObjectIdentifier     string `xml:"ObjectIdentifier"`
	GroupName            string `xml:"GroupName"`
	Membership           string `xml:"Membership"`
	BackLinkIdentifier   string `xml:"BackLinkIdentifier,omitempty"`
	MembershipIdentifier string `xml:"MembershipIdentifier"`
}

// OrgLdapUserAttributesType represents the ldap user attribute settings for a vCloud Director organization.
// Type: OrgLdapUserAttributesType
// Namespace: http://www.vmware.com/vcloud/v1.5
// Description: Represents the ldap user attribute settings of a vCloud Director organization.
// Since: 0.9
// Note. Order of these fields matter and API will error if it is changed.
type OrgLdapUserAttributes struct {
	ObjectClass               string `xml:"ObjectClass"`
	ObjectIdentifier          string `xml:"ObjectIdentifier"`
	Username                  string `xml:"UserName,omitempty"`
	Email                     string `xml:"Email"`
	FullName                  string `xml:"FullName"`
	GivenName                 string `xml:"GivenName"`
	Surname                   string `xml:"Surname"`
	Telephone                 string `xml:"Telephone"`
	GroupMembershipIdentifier string `xml:"GroupMembershipIdentifier"`
	GroupBackLinkIdentifier   string `xml:"GroupBackLinkIdentifier,omitempty"`
}

// VDCList contains a list of references to Org VDCs
// Type: VdcListType
// Namespace: http://www.vmware.com/vcloud/v1.5
// Description: Represents a list of organization vDCs.
// Since: 0.9
type VDCList struct {
	Vdcs []*Reference `xml:"Vdc,omitempty"`
}

// NetworksListType contains a list of references to Org Networks
// Type: NetworksListType
// Namespace: http://www.vmware.com/vcloud/v1.5
// Description: Represents a list of organization Networks.
// Since: 0.9
type NetworksList struct {
	Networks []*Reference `xml:"Network,omitempty"`
}

// CatalogsList contains a list of references to Org Catalogs
// Type: CatalogsListType
// Namespace: http://www.vmware.com/vcloud/v1.5
// Description: Represents a list of organization Catalogs.
// Since: 0.9
type CatalogsList struct {
	Catalog []*Reference `xml:"CatalogReference,omitempty"`
}

// CatalogItem contains a reference to a VappTemplate or Media object and related metadata.
// Type: CatalogItemType
// Namespace: http://www.vmware.com/vcloud/v1.5
// Description: Contains a reference to a VappTemplate or Media object and related metadata.
// Since: 0.9
type CatalogItem struct {
	HREF          string           `xml:"href,attr,omitempty"`
	Type          string           `xml:"type,attr,omitempty"`
	ID            string           `xml:"id,attr,omitempty"`
	OperationKey  string           `xml:"operationKey,attr,omitempty"`
	Name          string           `xml:"name,attr"`
	Size          int64            `xml:"size,attr,omitempty"`
	DateCreated   string           `xml:"DateCreated,omitempty"`
	Description   string           `xml:"Description,omitempty"`
	Entity        *Entity          `xml:"Entity"`
	Link          LinkList         `xml:"Link,omitempty"`
	Tasks         *TasksInProgress `xml:"Tasks,omitempty"`
	VersionNumber int64            `xml:"VersionNumber,omitempty"`
}

// Entity is a basic entity type in the vCloud object model. Includes a name, an optional description, and an optional list of links.
// Type: EntityType
// Namespace: http://www.vmware.com/vcloud/v1.5
// Description: Basic entity type in the vCloud object model. Includes a name, an optional description, and an optional list of links.
// Since: 0.9
type Entity struct {
	HREF         string           `xml:"href,attr,omitempty"`
	Type         string           `xml:"type,attr,omitempty"`
	ID           string           `xml:"id,attr,omitempty"`
	OperationKey string           `xml:"operationKey,attr,omitempty"`
	Name         string           `xml:"name,attr"`
	Description  string           `xml:"Description,omitempty"`
	Link         LinkList         `xml:"Link,omitempty"`
	Tasks        *TasksInProgress `xml:"Tasks,omitempty"`
}

// CatalogItems is a container for references to catalog items.
// Type: CatalogItemsType
// Namespace: http://www.vmware.com/vcloud/v1.5
// Description: Container for references to catalog items.
// Since: 0.9
type CatalogItems struct {
	CatalogItem []*Reference `xml:"CatalogItem"`
}

// Catalog represents the user view of a Catalog object.
// Type: CatalogType
// Namespace: http://www.vmware.com/vcloud/v1.5
// Description: Represents the user view of a Catalog object.
// https://code.vmware.com/apis/287/vcloud#/doc/doc/types/CatalogType.html
// Since: 0.9
type Catalog struct {
	HREF          string           `xml:"href,attr,omitempty"`
	Type          string           `xml:"type,attr,omitempty"`
	ID            string           `xml:"id,attr,omitempty"`
	OperationKey  string           `xml:"operationKey,attr,omitempty"`
	Name          string           `xml:"name,attr"`
	CatalogItems  []*CatalogItems  `xml:"CatalogItems,omitempty"`
	DateCreated   string           `xml:"DateCreated,omitempty"`
	Description   string           `xml:"Description,omitempty"`
	IsPublished   bool             `xml:"IsPublished,omitempty"`
	Link          LinkList         `xml:"Link,omitempty"`
	Owner         *Owner           `xml:"Owner,omitempty"`
	Tasks         *TasksInProgress `xml:"Tasks,omitempty"`
	VersionNumber int64            `xml:"VersionNumber,omitempty"`
}

// AdminCatalog represents the Admin view of a Catalog object.
// Type: AdminCatalogType
// Namespace: http://www.vmware.com/vcloud/v1.5
// Description: Represents the Admin view of a Catalog object.
// https://code.vmware.com/apis/287/vcloud#/doc/doc/types/AdminCatalogType.html
// Since: 0.9
type AdminCatalog struct {
	Catalog
	XMLName                      xml.Name                      `xml:"AdminCatalog"`
	Xmlns                        string                        `xml:"xmlns,attr"`
	PublishExternalCatalogParams *PublishExternalCatalogParams `xml:"PublishExternalCatalogParams,omitempty"`
	CatalogStorageProfiles       *CatalogStorageProfiles       `xml:"CatalogStorageProfiles,omitempty"`
	ExternalCatalogSubscription  *ExternalCatalogSubscription  `xml:"ExternalCatalogSubscriptionParams,omitempty"`
	IsPublished                  bool                          `xml:"IsPublished,omitempty"`
}

// PublishExternalCatalogParamsType represents the configuration parameters of a catalog published externally
// Type: PublishExternalCatalogParamsType
// Namespace: http://www.vmware.com/vcloud/v1.5
// Description: Represents the configuration parameters of a catalog published externally.
// Since: 5.5
type PublishExternalCatalogParams struct {
	IsCachedEnabled          bool   `xml:"IsCacheEnabled,omitempty"`
	IsPublishedExternally    bool   `xml:"IsPublishedExternally,omitempty"`
	Password                 string `xml:"Password,omitempty"`
	PreserveIdentityInfoFlag bool   `xml:"PreserveIdentityInfoFlag,omitempty"`
	CatalogPublishedUrl      string `xml:"catalogPublishedUrl,omitempty"`
}

// ExternalCatalogSubscription represents the configuration parameters for a catalog that has an external subscription
// Type: ExternalCatalogSubscriptionParamsType
// Namespace: http://www.vmware.com/vcloud/v1.5
// Description: Represents the configuration parameters for a catalog that has an external subscription.
// Since: 5.5
type ExternalCatalogSubscription struct {
	ExpectedSslThumbprint    bool   `xml:"ExpectedSslThumbprint,omitempty"`
	LocalCopy                bool   `xml:"LocalCopy,omitempty"`
	Password                 string `xml:"Password,omitempty"`
	SubscribeToExternalFeeds bool   `xml:"SubscribeToExternalFeeds,omitempty"`
	Location                 string `xml:"Location,omitempty"`
}

// CatalogStorageProfiles represents a container for storage profiles used by this catalog
// Type: CatalogStorageProfiles
// Namespace: http://www.vmware.com/vcloud/v1.5
// Description: Represents a container for storage profiles used by this catalog
// Since: 5.5
type CatalogStorageProfiles struct {
	VdcStorageProfile []*Reference `xml:"VdcStorageProfile,omitempty"`
}

// Owner represents the owner of this entity.
// Type: OwnerType
// Namespace: http://www.vmware.com/vcloud/v1.5
// Description: Represents the owner of this entity.
// Since: 1.5
type Owner struct {
	HREF string     `xml:"href,attr,omitempty"`
	Type string     `xml:"type,attr,omitempty"`
	Link LinkList   `xml:"Link,omitempty"`
	User *Reference `xml:"User"`
}

// Error is the standard error message type used in the vCloud REST API.
// Type: ErrorType
// Namespace: http://www.vmware.com/vcloud/v1.5
// Description: The standard error message type used in the vCloud REST API.
// Since: 0.9
type Error struct {
	Message                 string `xml:"message,attr"`
	MajorErrorCode          int    `xml:"majorErrorCode,attr"`
	MinorErrorCode          string `xml:"minorErrorCode,attr"`
	VendorSpecificErrorCode string `xml:"vendorSpecificErrorCode,attr,omitempty"`
	StackTrace              string `xml:"stackTrace,attr,omitempty"`
}

func (err Error) Error() string {
	return fmt.Sprintf("API Error: %d: %s", err.MajorErrorCode, err.Message)
}

// NSXError is the standard error message type used in the NSX API which is proxied by vCD.
// It has attached method `Error() string` and implements Go's default `type error` interface.
type NSXError struct {
	XMLName    xml.Name `xml:"error"`
	ErrorCode  string   `xml:"errorCode"`
	Details    string   `xml:"details"`
	ModuleName string   `xml:"moduleName"`
}

// Error method implements Go's default `error` interface for NSXError and formats NSX error
// output for human readable output.
func (nsxErr NSXError) Error() string {
	return fmt.Sprintf("%s %s (API error: %s)", nsxErr.ModuleName, nsxErr.Details, nsxErr.ErrorCode)
}

// File represents a file to be transferred (uploaded or downloaded).
// Type: FileType
// Namespace: http://www.vmware.com/vcloud/v1.5
// Description: Represents a file to be transferred (uploaded or downloaded).
// Since: 0.9
type File struct {
	HREF             string           `xml:"href,attr,omitempty"`
	Type             string           `xml:"type,attr,omitempty"`
	ID               string           `xml:"id,attr,omitempty"`
	OperationKey     string           `xml:"operationKey,attr,omitempty"`
	Name             string           `xml:"name,attr"`
	Size             int64            `xml:"size,attr,omitempty"`
	BytesTransferred int64            `xml:"bytesTransferred,attr,omitempty"`
	Checksum         string           `xml:"checksum,attr,omitempty"`
	Description      string           `xml:"Description,omitempty"`
	Link             LinkList         `xml:"Link,omitempty"`
	Tasks            *TasksInProgress `xml:"Tasks,omitempty"`
}

// FilesList represents a list of files to be transferred (uploaded or downloaded).
// Type: FilesListType
// Namespace: http://www.vmware.com/vcloud/v1.5
// Description: Represents a list of files to be transferred (uploaded or downloaded).
// Since: 0.9
type FilesList struct {
	File []*File `xml:"File"`
}

// UndeployVAppParams parameters to an undeploy vApp request.
// Type: UndeployVAppParamsType
// Namespace: http://www.vmware.com/vcloud/v1.5
// Description: Parameters to an undeploy vApp request.
// Since: 0.9
type UndeployVAppParams struct {
	Xmlns               string `xml:"xmlns,attr"`
	UndeployPowerAction string `xml:"UndeployPowerAction,omitempty"`
}

// VmCapabilities allows you to specify certain capabilities of this virtual machine.
// Type: VmCapabilitiesType
// Namespace: http://www.vmware.com/vcloud/v1.5
// Description: Allows you to specify certain capabilities of this virtual machine.
// Since: 5.1
type VmCapabilities struct {
	Xmlns               string   `xml:"xmlns,attr"`
	HREF                string   `xml:"href,attr,omitempty"`
	Type                string   `xml:"type,attr,omitempty"`
	MemoryHotAddEnabled bool     `xml:"MemoryHotAddEnabled,omitempty"`
	CPUHotAddEnabled    bool     `xml:"CpuHotAddEnabled,omitempty"`
	Link                LinkList `xml:"Link,omitempty"`
}

// VMs represents a list of virtual machines.
// Type: VmsType
// Namespace: http://www.vmware.com/vcloud/v1.5
// Description: Represents a list of virtual machines.
// Since: 5.1
type VMs struct {
	HREF        string       `xml:"href,attr,omitempty"`
	Type        string       `xml:"type,attr,omitempty"`
	Link        LinkList     `xml:"Link,omitempty"`
	VMReference []*Reference `xml:"VmReference,omitempty"`
}

/*
 * Types that are completely valid (position, comment, coverage complete)
 */

// ComposeVAppParams represents vApp composition parameters
// Type: ComposeVAppParamsType
// Namespace: http://www.vmware.com/vcloud/v1.5
// Description: Represents vApp composition parameters.
// Since: 0.9
type ComposeVAppParams struct {
	XMLName xml.Name `xml:"ComposeVAppParams"`
	Ovf     string   `xml:"xmlns:ovf,attr"`
	Xsi     string   `xml:"xmlns:xsi,attr"`
	Xmlns   string   `xml:"xmlns,attr"`
	// Attributes
	Name        string `xml:"name,attr,omitempty"`        // Typically used to name or identify the subject of the request. For example, the name of the object being created or modified.
	Deploy      bool   `xml:"deploy,attr"`                // True if the vApp should be deployed at instantiation. Defaults to true.
	PowerOn     bool   `xml:"powerOn,attr"`               // True if the vApp should be powered-on at instantiation. Defaults to true.
	LinkedClone bool   `xml:"linkedClone,attr,omitempty"` // Reserved. Unimplemented.
	// Elements
	Description         string                       `xml:"Description,omitempty"`         // Optional description.
	VAppParent          *Reference                   `xml:"VAppParent,omitempty"`          // Reserved. Unimplemented.
	InstantiationParams *InstantiationParams         `xml:"InstantiationParams,omitempty"` // Instantiation parameters for the composed vApp.
	SourcedItem         *SourcedCompositionItemParam `xml:"SourcedItem,omitempty"`         // Composition item. One of: vApp vAppTemplate Vm.
	AllEULAsAccepted    bool                         `xml:"AllEULAsAccepted,omitempty"`    // True confirms acceptance of all EULAs in a vApp template. Instantiation fails if this element is missing, empty, or set to false and one or more EulaSection elements are present.
}

type ReComposeVAppParams struct {
	XMLName xml.Name `xml:"RecomposeVAppParams"`
	Ovf     string   `xml:"xmlns:ovf,attr"`
	Xsi     string   `xml:"xmlns:xsi,attr"`
	Xmlns   string   `xml:"xmlns,attr"`
	// Attributes
	Name        string `xml:"name,attr,omitempty"`        // Typically used to name or identify the subject of the request. For example, the name of the object being created or modified.
	Deploy      bool   `xml:"deploy,attr"`                // True if the vApp should be deployed at instantiation. Defaults to true.
	PowerOn     bool   `xml:"powerOn,attr"`               // True if the vApp should be powered-on at instantiation. Defaults to true.
	LinkedClone bool   `xml:"linkedClone,attr,omitempty"` // Reserved. Unimplemented.
	// Elements
	Description         string                       `xml:"Description,omitempty"`         // Optional description.
	VAppParent          *Reference                   `xml:"VAppParent,omitempty"`          // Reserved. Unimplemented.
	InstantiationParams *InstantiationParams         `xml:"InstantiationParams,omitempty"` // Instantiation parameters for the composed vApp.
	SourcedItem         *SourcedCompositionItemParam `xml:"SourcedItem,omitempty"`         // Composition item. One of: vApp vAppTemplate Vm.
	AllEULAsAccepted    bool                         `xml:"AllEULAsAccepted,omitempty"`
	DeleteItem          *DeleteItem                  `xml:"DeleteItem,omitempty"`
}

type DeleteItem struct {
	HREF string `xml:"href,attr,omitempty"`
}

// SourcedCompositionItemParam represents a vApp, vApp template or Vm to include in a composed vApp.
// Type: SourcedCompositionItemParamType
// Namespace: http://www.vmware.com/vcloud/v1.5
// Description: Represents a vApp, vApp template or Vm to include in a composed vApp.
// Since: 0.9
type SourcedCompositionItemParam struct {
	// Attributes
	SourceDelete bool `xml:"sourceDelete,attr,omitempty"` // True if the source item should be deleted after composition is complete.
	// Elements
	Source              *Reference           `xml:"Source"`                        // Reference to a vApp, vApp template or virtual machine to include in the composition. Changing the name of the newly created VM by specifying name attribute is deprecated. Include VmGeneralParams element instead.
	VMGeneralParams     *VMGeneralParams     `xml:"VmGeneralParams,omitempty"`     // Specify name, description, and other properties of a VM during instantiation.
	VAppScopedLocalID   string               `xml:"VAppScopedLocalId,omitempty"`   // If Source references a Vm, this value provides a unique identifier for the Vm in the scope of the composed vApp.
	InstantiationParams *InstantiationParams `xml:"InstantiationParams,omitempty"` // If Source references a Vm this can include any of the following OVF sections: VirtualHardwareSection OperatingSystemSection NetworkConnectionSection GuestCustomizationSection.
	NetworkAssignment   []*NetworkAssignment `xml:"NetworkAssignment,omitempty"`   // If Source references a Vm, this element maps a network name specified in the Vm to the network name of a vApp network defined in the composed vApp.
	StorageProfile      *Reference           `xml:"StorageProfile,omitempty"`      // If Source references a Vm, this element contains a reference to a storage profile to be used for the Vm. The specified storage profile must exist in the organization vDC that contains the composed vApp. If not specified, the default storage profile for the vDC is used.
	LocalityParams      *LocalityParams      `xml:"LocalityParams,omitempty"`      // Represents locality parameters. Locality parameters provide a hint that may help the placement engine optimize placement of a VM and an independent a Disk so that the VM can make efficient use of the disk.
	ComputePolicy       *ComputePolicy       `xml:"ComputePolicy,omitempty"`       // accessible only from version API 33.0
}

// LocalityParams represents locality parameters. Locality parameters provide a hint that may help the placement engine optimize placement of a VM with respect to another VM or an independent disk.
// Type: LocalityParamsType
// Namespace: http://www.vmware.com/vcloud/v1.5
// Description: Represents locality parameters. Locality parameters provide a hint that may help the placement engine optimize placement of a VM with respect to another VM or an independent disk.
// Since: 5.1
type LocalityParams struct {
	// Elements
	ResourceEntity *Reference `xml:"ResourceEntity,omitempty"` // Reference to a Disk, or a VM.
}

// NetworkAssignment maps a network name specified in a Vm to the network name of a vApp network defined in the VApp that contains the Vm
// Type: NetworkAssignmentType
// Namespace: http://www.vmware.com/vcloud/v1.5
// Description: Maps a network name specified in a Vm to the network name of a vApp network defined in the VApp that contains the Vm
// Since: 0.9
type NetworkAssignment struct {
	// Attributes
	InnerNetwork     string `xml:"innerNetwork,attr"`     // Name of the network as specified in the Vm.
	ContainerNetwork string `xml:"containerNetwork,attr"` // Name of the vApp network to map to.
}

// VMGeneralParams a set of overrides to source VM properties to apply to target VM during copying.
// Type: VmGeneralParamsType
// Namespace: http://www.vmware.com/vcloud/v1.5
// Description: A set of overrides to source VM properties to apply to target VM during copying.
// Since: 5.6
type VMGeneralParams struct {
	// Elements
	Name               string `xml:"Name,omitempty"`               // Name of VM
	Description        string `xml:"Description,omitempty"`        // VM description
	NeedsCustomization bool   `xml:"NeedsCustomization,omitempty"` // True if this VM needs guest customization
	RegenerateBiosUuid bool   `xml:"RegenerateBiosUuid,omitempty"` // True if BIOS UUID of the virtual machine should be regenerated so that it is unique, and not the same as the source virtual machine's BIOS UUID.
}

// VApp represents a vApp
// Type: VAppType
// Namespace: http://www.vmware.com/vcloud/v1.5
// Description: Represents a vApp.
// Since: 0.9
type VApp struct {
	// Attributes
	HREF                  string `xml:"href,attr,omitempty"`                  // The URI of the entity.
	Type                  string `xml:"type,attr,omitempty"`                  // The MIME type of the entity.
	ID                    string `xml:"id,attr,omitempty"`                    // The entity identifier, expressed in URN format. The value of this attribute uniquely identifies the entity, persists for the life of the entity, and is never reused.
	OperationKey          string `xml:"operationKey,attr,omitempty"`          // Optional unique identifier to support idempotent semantics for create and delete operations.
	Name                  string `xml:"name,attr"`                            // The name of the entity.
	Status                int    `xml:"status,attr,omitempty"`                // Creation status of the resource entity.
	Deployed              bool   `xml:"deployed,attr,omitempty"`              // True if the virtual machine is deployed.
	OvfDescriptorUploaded bool   `xml:"ovfDescriptorUploaded,attr,omitempty"` // Read-only indicator that the OVF descriptor for this vApp has been uploaded.
	// Elements
	Link                 LinkList              `xml:"Link,omitempty"`                 // A reference to an entity or operation associated with this object.
	NetworkConfigSection *NetworkConfigSection `xml:"NetworkConfigSection,omitempty"` // Represents vAPP network configuration
	Description          string                `xml:"Description,omitempty"`          // Optional description.
	Tasks                *TasksInProgress      `xml:"Tasks,omitempty"`                // A list of queued, running, or recently completed tasks associated with this entity.
	Files                *FilesList            `xml:"Files,omitempty"`                // Represents a list of files to be transferred (uploaded or downloaded). Each File in the list is part of the ResourceEntity.
	VAppParent           *Reference            `xml:"VAppParent,omitempty"`           // Reserved. Unimplemented.
	// TODO: OVF Sections to be implemented
	// Section OVF_Section `xml:"Section"`
	DateCreated       string          `xml:"DateCreated,omitempty"`       // Creation date/time of the vApp.
	Owner             *Owner          `xml:"Owner,omitempty"`             // vApp owner.
	InMaintenanceMode bool            `xml:"InMaintenanceMode,omitempty"` // True if this vApp is in maintenance mode. Prevents users from changing vApp metadata.
	Children          *VAppChildren   `xml:"Children,omitempty"`          // Container for virtual machines included in this vApp.
	ProductSection    *ProductSection `xml:"ProductSection,omitempty"`
}

type ProductSectionList struct {
	XMLName        xml.Name        `xml:"ProductSectionList"`
	Ovf            string          `xml:"xmlns:ovf,attr,omitempty"`
	Xmlns          string          `xml:"xmlns,attr"`
	ProductSection *ProductSection `xml:"http://schemas.dmtf.org/ovf/envelope/1 ProductSection,omitempty"`
}

// SortByPropertyKeyName allows to sort ProductSectionList property slice by key name as the API is
// does not always return an ordered slice
func (p *ProductSectionList) SortByPropertyKeyName() {
	sort.SliceStable(p.ProductSection.Property, func(i, j int) bool {
		return p.ProductSection.Property[i].Key < p.ProductSection.Property[j].Key
	})
}

type ProductSection struct {
	Info     string      `xml:"Info,omitempty"`
	Property []*Property `xml:"http://schemas.dmtf.org/ovf/envelope/1 Property,omitempty"`
}

type Property struct {
	Key              string `xml:"http://schemas.dmtf.org/ovf/envelope/1 key,attr,omitempty"`
	Label            string `xml:"http://schemas.dmtf.org/ovf/envelope/1 Label,omitempty"`
	Description      string `xml:"http://schemas.dmtf.org/ovf/envelope/1 Description,omitempty"`
	DefaultValue     string `xml:"http://schemas.dmtf.org/ovf/envelope/1 value,attr"`
	Value            *Value `xml:"http://schemas.dmtf.org/ovf/envelope/1 Value,omitempty"`
	Type             string `xml:"http://schemas.dmtf.org/ovf/envelope/1 type,attr,omitempty"`
	UserConfigurable bool   `xml:"http://schemas.dmtf.org/ovf/envelope/1 userConfigurable,attr"`
}

type Value struct {
	Value string `xml:"http://schemas.dmtf.org/ovf/envelope/1 value,attr,omitempty"`
}

type MetadataValue struct {
	XMLName    xml.Name    `xml:"MetadataValue"`
	Xsi        string      `xml:"xmlns:xsi,attr"`
	Xmlns      string      `xml:"xmlns,attr"`
	TypedValue *TypedValue `xml:"TypedValue"`
}

type TypedValue struct {
	XsiType string `xml:"xsi:type,attr"`
	Value   string `xml:"Value"`
}

// Type: MetadataType
// Namespace: http://www.vmware.com/vcloud/v1.5
// Description: User-defined metadata associated with with an object.
// Since: 1.5
type Metadata struct {
	XMLName       xml.Name         `xml:"Metadata"`
	Xmlns         string           `xml:"xmlns,attr"`
	HREF          string           `xml:"href,attr"`
	Type          string           `xml:"type,attr,omitempty"`
	Xsi           string           `xml:"xmlns:xsi,attr"`
	Link          []*Link          `xml:"Link,omitempty"`
	MetadataEntry []*MetadataEntry `xml:"MetadataEntry,omitempty"`
}

// Type: MetadataEntryType
// Namespace: http://www.vmware.com/vcloud/v1.5
type MetadataEntry struct {
	Xmlns      string      `xml:"xmlns,attr"`
	HREF       string      `xml:"href,attr"`
	Type       string      `xml:"type,attr,omitempty"`
	Xsi        string      `xml:"xmlns:xsi,attr"`
	Domain     string      `xml:"Domain,omitempty"` // A value of SYSTEM places this MetadataEntry in the SYSTEM domain. Omit or leave empty to place this MetadataEntry in the GENERAL domain.
	Key        string      `xml:"Key"`              // An arbitrary key name. Length cannot exceed 256 UTF-8 characters.
	Link       []*Link     `xml:"Link,omitempty"`   //A reference to an entity or operation associated with this object.
	TypedValue *TypedValue `xml:"TypedValue"`
}

// VAppChildren is a container for virtual machines included in this vApp.
// Type: VAppChildrenType
// Namespace: http://www.vmware.com/vcloud/v1.5
// Description: Container for virtual machines included in this vApp.
// Since: 0.9
type VAppChildren struct {
	VM []*VM `xml:"Vm,omitempty"` // Represents a virtual machine.
}

// TasksInProgress is a list of queued, running, or recently completed tasks.
// Type: TasksInProgressType
// Namespace: http://www.vmware.com/vcloud/v1.5
// Description: A list of queued, running, or recently completed tasks.
// Since: 0.9
type TasksInProgress struct {
	// Elements
	Task []*Task `xml:"Task"` // A task.
}

// VAppTemplateChildren is a container for virtual machines included in this vApp template.
// Type: VAppTemplateChildrenType
// Namespace: http://www.vmware.com/vcloud/v1.5
// Description: Container for virtual machines included in this vApp template.
// Since: 0.9
type VAppTemplateChildren struct {
	// Elements
	VM []*VAppTemplate `xml:"Vm"` // Represents a virtual machine in this vApp template.
}

// VAppTemplate represents a vApp template.
// Type: VAppTemplateType
// Namespace: http://www.vmware.com/vcloud/v1.5
// Description: Represents a vApp template.
// Since: 0.9
type VAppTemplate struct {
	// Attributes
	HREF                  string `xml:"href,attr,omitempty"`                  // The URI of the entity.
	Type                  string `xml:"type,attr,omitempty"`                  // The MIME type of the entity.
	ID                    string `xml:"id,attr,omitempty"`                    // The entity identifier, expressed in URN format. The value of this attribute uniquely identifies the entity, persists for the life of the entity, and is never reused.
	OperationKey          string `xml:"operationKey,attr,omitempty"`          // Optional unique identifier to support idempotent semantics for create and delete operations.
	Name                  string `xml:"name,attr"`                            // The name of the entity.
	Status                int    `xml:"status,attr,omitempty"`                // Creation status of the resource entity.
	OvfDescriptorUploaded string `xml:"ovfDescriptorUploaded,attr,omitempty"` // True if the OVF descriptor for this template has been uploaded.
	GoldMaster            bool   `xml:"goldMaster,attr,omitempty"`            // True if this template is a gold master.
	// Elements
	Link                  LinkList              `xml:"Link,omitempty"`                  // A reference to an entity or operation associated with this object.
	Description           string                `xml:"Description,omitempty"`           // Optional description.
	Tasks                 *TasksInProgress      `xml:"Tasks,omitempty"`                 // A list of queued, running, or recently completed tasks associated with this entity.
	Files                 *FilesList            `xml:"Files,omitempty"`                 // Represents a list of files to be transferred (uploaded or downloaded). Each File in the list is part of the ResourceEntity.
	Owner                 *Owner                `xml:"Owner,omitempty"`                 // vAppTemplate owner.
	Children              *VAppTemplateChildren `xml:"Children,omitempty"`              // Container for virtual machines included in this vApp template.
	VAppScopedLocalID     string                `xml:"VAppScopedLocalId"`               // A unique identifier for the Vm in the scope of the vApp template.
	DefaultStorageProfile string                `xml:"DefaultStorageProfile,omitempty"` // The name of the storage profile to be used for this object. The named storage profile must exist in the organization vDC that contains the object. If not specified, the default storage profile for the vDC is used.
	DateCreated           string                `xml:"DateCreated,omitempty"`           // Creation date/time of the template.
	// FIXME: Upstream bug? Missing NetworkConfigSection, LeaseSettingSection and
	// CustomizationSection at least, NetworkConnectionSection is required when
	// using ComposeVApp action in the context of a Children VM (still
	// referenced by VAppTemplateType).
	NetworkConfigSection     *NetworkConfigSection     `xml:"NetworkConfigSection,omitempty"`
	NetworkConnectionSection *NetworkConnectionSection `xml:"NetworkConnectionSection,omitempty"`
	LeaseSettingsSection     *LeaseSettingsSection     `xml:"LeaseSettingsSection,omitempty"`
	CustomizationSection     *CustomizationSection     `xml:"CustomizationSection,omitempty"`
	// OVF Section needs to be added
	// Section               Section              `xml:"Section,omitempty"`
}

// VMDiskChange represents a virtual machine only with Disk setting update part
type VMDiskChange struct {
	XMLName xml.Name `xml:"Vm"`
	Ovf     string   `xml:"xmlns:ovf,attr,omitempty"`
	Xsi     string   `xml:"xmlns:xsi,attr,omitempty"`
	Xmlns   string   `xml:"xmlns,attr,omitempty"`

	HREF string `xml:"href,attr,omitempty"` // The URI of the VM entity.
	Type string `xml:"type,attr,omitempty"` // The MIME type of the entity - application/vnd.vmware.vcloud.vm+xml
	Name string `xml:"name,attr"`           // VM name
	ID   string `xml:"id,attr,omitempty"`   // VM ID. The entity identifier, expressed in URN format. The value of this attribute uniquely identifies the entity, persists for the life of the entity, and is never reused.

	VmSpecSection *VmSpecSection `xml:"VmSpecSection,omitempty"` // Container for the specification of this virtual machine. This is an alternative to using ovf:VirtualHardwareSection + ovf:OperatingSystemSection
}

// DiskSection from VM/VmSpecSection struct
type DiskSection struct {
	DiskSettings []*DiskSettings `xml:"DiskSettings"`
}

// DiskSettings from VM/VmSpecSection/DiskSection struct
type DiskSettings struct {
	DiskId              string     `xml:"DiskId,omitempty"`              // Specifies a unique identifier for this disk in the scope of the corresponding VM. This element is optional when creating a VM, but if it is provided it should be unique. This element is mandatory when updating an existing disk.
	SizeMb              int64      `xml:"SizeMb"`                        // The size of the disk in MB.
	UnitNumber          int        `xml:"UnitNumber"`                    // The device number on the SCSI or IDE controller of the disk.
	BusNumber           int        `xml:"BusNumber"`                     //	The number of the SCSI or IDE controller itself.
	AdapterType         string     `xml:"AdapterType"`                   // The type of disk controller, e.g. IDE vs SCSI and if SCSI bus-logic vs LSI logic.
	ThinProvisioned     *bool      `xml:"ThinProvisioned,omitempty"`     // Specifies whether the disk storage is pre-allocated or allocated on demand.
	Disk                *Reference `xml:"Disk,omitempty"`                // Specifies reference to a named disk.
	StorageProfile      *Reference `xml:"StorageProfile,omitempty"`      // Specifies reference to a storage profile to be associated with the disk.
	OverrideVmDefault   bool       `xml:"overrideVmDefault"`             // Specifies that the disk storage profile overrides the VM's default storage profile.
	Iops                *int64     `xml:"iops,omitempty"`                // Specifies the IOPS for the disk.
	VirtualQuantity     *int64     `xml:"VirtualQuantity,omitempty"`     // The actual size of the disk.
	VirtualQuantityUnit string     `xml:"VirtualQuantityUnit,omitempty"` // The units in which VirtualQuantity is measured.
}

// MediaSection from VM/VmSpecSection struct
type MediaSection struct {
	MediaSettings []*MediaSettings `xml:"MediaSettings"`
}

// MediaSettings from VM/VmSpecSection/MediaSection struct
type MediaSettings struct {
	DeviceId    string     `xml:"DeviceId,omitempty"`    // Describes the media device whose media mount is being specified here. This deviceId must match the RASD.InstanceID attribute in the VirtualHardwareSection of the vApp's OVF description.
	MediaImage  *Reference `xml:"MediaImage,omitempty"`  // The media image that is mounted onto the device. This property can be 'null' which represents that no media is mounted on the device.
	MediaType   string     `xml:"MediaType,omitempty"`   // Specified the type of media that is mounted onto the device.
	MediaState  string     `xml:"MediaState,omitempty"`  // Specifies the state of the media device.
	UnitNumber  int        `xml:"UnitNumber"`            // Specified the type of media that is mounted onto the device.
	BusNumber   int        `xml:"BusNumber"`             //	The bus number of the media device controller.
	AdapterType string     `xml:"AdapterType,omitempty"` // The type of controller, e.g. IDE vs SCSI and if SCSI bus-logic vs LSI logic
}

// CpuResourceMhz from VM/VmSpecSection struct
type CpuResourceMhz struct {
	Configured  int64  `xml:"Configured"`            // The amount of resource configured on the virtual machine.
	Reservation *int64 `xml:"Reservation,omitempty"` // The amount of reservation of this resource on the underlying virtualization infrastructure.
	Limit       *int64 `xml:"Limit,omitempty"`       // The limit for how much of this resource can be consumed on the underlying virtualization infrastructure. This is only valid when the resource allocation is not unlimited.
	SharesLevel string `xml:"SharesLevel,omitempty"` //	Pre-determined relative priorities according to which the non-reserved portion of this resource is made available to the virtualized workload.
	Shares      *int   `xml:"Shares,omitempty"`      // Custom priority for the resource. This field is read-only, unless the shares level is CUSTOM.
}

// MemoryResourceMb from VM/VmSpecSection struct
type MemoryResourceMb struct {
	Configured  int64  `xml:"Configured"`            // The amount of resource configured on the virtual machine.
	Reservation *int64 `xml:"Reservation,omitempty"` // The amount of reservation of this resource on the underlying virtualization infrastructure.
	Limit       *int64 `xml:"Limit,omitempty"`       // The limit for how much of this resource can be consumed on the underlying virtualization infrastructure. This is only valid when the resource allocation is not unlimited.
	SharesLevel string `xml:"SharesLevel,omitempty"` //	Pre-determined relative priorities according to which the non-reserved portion of this resource is made available to the virtualized workload.
	Shares      *int   `xml:"Shares,omitempty"`      // Custom priority for the resource. This is a read-only, unless the share level is CUSTOM.
}

// HardwareVersion from VM/VmSpecSection struct
type HardwareVersion struct {
	HREF  string `xml:"href,attr"`
	Type  string `xml:"type,attr,omitempty"`
	Value string `xml:",chardata"`
}

// ovf:VirtualHardwareSection from VM struct
type VirtualHardwareSection struct {
	// Extends OVF Section_Type
	XMLName xml.Name `xml:"VirtualHardwareSection"`
	Xmlns   string   `xml:"vcloud,attr,omitempty"`

	Info string                 `xml:"Info"`
	HREF string                 `xml:"href,attr,omitempty"`
	Type string                 `xml:"type,attr,omitempty"`
	Item []*VirtualHardwareItem `xml:"Item,omitempty"`
}

// Each ovf:Item parsed from the ovf:VirtualHardwareSection
type VirtualHardwareItem struct {
	XMLName             xml.Name                       `xml:"Item"`
	ResourceType        int                            `xml:"ResourceType,omitempty"`
	ResourceSubType     string                         `xml:"ResourceSubType,omitempty"`
	ElementName         string                         `xml:"ElementName,omitempty"`
	Description         string                         `xml:"Description,omitempty"`
	InstanceID          int                            `xml:"InstanceID,omitempty"`
	AutomaticAllocation bool                           `xml:"AutomaticAllocation,omitempty"`
	Address             string                         `xml:"Address,omitempty"`
	AddressOnParent     int                            `xml:"AddressOnParent,omitempty"`
	AllocationUnits     string                         `xml:"AllocationUnits,omitempty"`
	Reservation         int                            `xml:"Reservation,omitempty"`
	VirtualQuantity     int                            `xml:"VirtualQuantity,omitempty"`
	Weight              int                            `xml:"Weight,omitempty"`
	CoresPerSocket      int                            `xml:"CoresPerSocket,omitempty"`
	Connection          []*VirtualHardwareConnection   `xml:"Connection,omitempty"`
	HostResource        []*VirtualHardwareHostResource `xml:"HostResource,omitempty"`
	Link                []*Link                        `xml:"Link,omitempty"`
	// Reference: https://code.vmware.com/apis/287/vcloud?h=Director#/doc/doc/operations/GET-DisksRasdItemsList-vApp.html
	Parent int `xml:"Parent,omitempty"`
}

// Connection info from ResourceType=10 (Network Interface)
type VirtualHardwareConnection struct {
	IPAddress         string `xml:"ipAddress,attr,omitempty"`
	PrimaryConnection bool   `xml:"primaryNetworkConnection,attr,omitempty"`
	IpAddressingMode  string `xml:"ipAddressingMode,attr,omitempty"`
	NetworkName       string `xml:",chardata"`
}

// HostResource info from ResourceType=17 (Hard Disk)
// Reference: vCloud API Programming Guide for Service Providers vCloud API 30.0, Page 188 - 189
// https://vdc-download.vmware.com/vmwb-repository/dcr-public/1b6cf07d-adb3-4dba-8c47-9c1c92b04857/
// def8435d-a54a-4923-b26a-e2d1915b09c3/vcloud_sp_api_guide_30_0.pdf
type VirtualHardwareHostResource struct {
	BusType           int    `xml:"busType,attr,omitempty"`
	BusSubType        string `xml:"busSubType,attr,omitempty"`
	Capacity          int    `xml:"capacity,attr,omitempty"`
	StorageProfile    string `xml:"storageProfileHref,attr,omitempty"`
	OverrideVmDefault bool   `xml:"storageProfileOverrideVmDefault,attr,omitempty"`
	Disk              string `xml:"disk,attr,omitempty"`
	//Iops              int    `xml:"iops,attr,omitempty"`
	//OsType            string `xml:"osType,attr,omitempty"`
}

// SnapshotSection from VM struct
type SnapshotSection struct {
	// Extends OVF Section_Type
	XMLName  xml.Name        `xml:"SnapshotSection"`
	Info     string          `xml:"Info"`
	HREF     string          `xml:"href,attr,omitempty"`
	Type     string          `xml:"type,attr,omitempty"`
	Snapshot []*SnapshotItem `xml:"Snapshot,omitempty"`
}

// Each snapshot listed in the SnapshotSection
type SnapshotItem struct {
	Created   string `xml:"created,attr,omitempty"`
	PoweredOn bool   `xml:"poweredOn,attr,omitempty"`
	Size      int    `xml:"size,attr,omitempty"`
}

// OVFItem is a horrible kludge to process OVF, needs to be fixed with proper types.
type OVFItem struct {
	XMLName         xml.Name `xml:"vcloud:Item"`
	XmlnsRasd       string   `xml:"xmlns:rasd,attr"`
	XmlnsVCloud     string   `xml:"xmlns:vcloud,attr"`
	XmlnsXsi        string   `xml:"xmlns:xsi,attr"`
	XmlnsVmw        string   `xml:"xmlns:vmw,attr,omitempty"`
	VCloudHREF      string   `xml:"vcloud:href,attr"`
	VCloudType      string   `xml:"vcloud:type,attr"`
	AllocationUnits string   `xml:"rasd:AllocationUnits"`
	Description     string   `xml:"rasd:Description"`
	ElementName     string   `xml:"rasd:ElementName"`
	InstanceID      int      `xml:"rasd:InstanceID"`
	Reservation     int      `xml:"rasd:Reservation"`
	ResourceType    int      `xml:"rasd:ResourceType"`
	VirtualQuantity int      `xml:"rasd:VirtualQuantity"`
	Weight          int      `xml:"rasd:Weight"`
	CoresPerSocket  *int     `xml:"vmw:CoresPerSocket,omitempty"`
	Link            *Link    `xml:"vcloud:Link"`
}

// DeployVAppParams are the parameters to a deploy vApp request
// Type: DeployVAppParamsType
// Namespace: http://www.vmware.com/vcloud/v1.5
// Description: Parameters to a deploy vApp request.
// Since: 0.9
type DeployVAppParams struct {
	XMLName xml.Name `xml:"DeployVAppParams"`
	Xmlns   string   `xml:"xmlns,attr"`
	// Attributes
	PowerOn                bool `xml:"powerOn,attr"`                          // Used to specify whether to power on vapp on deployment, if not set default value is true.
	DeploymentLeaseSeconds int  `xml:"deploymentLeaseSeconds,attr,omitempty"` // Lease in seconds for deployment. A value of 0 is replaced by the organization default deploymentLeaseSeconds value.
	ForceCustomization     bool `xml:"forceCustomization,attr,omitempty"`     // Used to specify whether to force customization on deployment, if not set default value is false
}

// GuestCustomizationStatusSection holds information about guest customization status
// https://vdc-repo.vmware.com/vmwb-repository/dcr-public/76f491b4-679c-4e1e-8428-f813d668297a/a2555a1b-22f1-4cca-b481-2a98ab874022/doc/doc/operations/GET-GuestCustStatus.html
type GuestCustomizationStatusSection struct {
	XMLName xml.Name `xml:"GuestCustomizationStatusSection"`
	Xmlns   string   `xml:"xmlns,attr"`

	GuestCustStatus string `xml:"GuestCustStatus"`
}

// GuestCustomizationSection represents guest customization settings
// Type: GuestCustomizationSectionType
// Namespace: http://www.vmware.com/vcloud/v1.5
// Description: Represents a guest customization settings.
// Since: 1.0
type GuestCustomizationSection struct {
	// Extends OVF Section_Type
	// Attributes
	Ovf   string `xml:"xmlns:ovf,attr,omitempty"`
	Xsi   string `xml:"xmlns:xsi,attr,omitempty"`
	Xmlns string `xml:"xmlns,attr,omitempty"`

	HREF string `xml:"href,attr,omitempty"` // A reference to the section in URL format.
	Type string `xml:"type,attr,omitempty"` // The MIME type of the section.
	// FIXME: Fix the OVF section
	Info string `xml:"ovf:Info"`
	// Elements
	Enabled               *bool    `xml:"Enabled,omitempty"`               // True if guest customization is enabled.
	ChangeSid             *bool    `xml:"ChangeSid,omitempty"`             // True if customization can change the Windows SID of this virtual machine.
	VirtualMachineID      string   `xml:"VirtualMachineId,omitempty"`      // Virtual machine ID to apply.
	JoinDomainEnabled     *bool    `xml:"JoinDomainEnabled,omitempty"`     // True if this virtual machine can join a Windows Domain.
	UseOrgSettings        *bool    `xml:"UseOrgSettings,omitempty"`        // True if customization should use organization settings (OrgGuestPersonalizationSettings) when joining a Windows Domain.
	DomainName            string   `xml:"DomainName,omitempty"`            // The name of the Windows Domain to join.
	DomainUserName        string   `xml:"DomainUserName,omitempty"`        // User name to specify when joining a Windows Domain.
	DomainUserPassword    string   `xml:"DomainUserPassword,omitempty"`    // Password to use with DomainUserName.
	MachineObjectOU       string   `xml:"MachineObjectOU,omitempty"`       // The name of the Windows Domain Organizational Unit (OU) in which the computer account for this virtual machine will be created.
	AdminPasswordEnabled  *bool    `xml:"AdminPasswordEnabled,omitempty"`  // True if guest customization can modify administrator password settings for this virtual machine.
	AdminPasswordAuto     *bool    `xml:"AdminPasswordAuto,omitempty"`     // True if the administrator password for this virtual machine should be automatically generated.
	AdminPassword         string   `xml:"AdminPassword,omitempty"`         // True if the administrator password for this virtual machine should be set to this string. (AdminPasswordAuto must be false.)
	AdminAutoLogonEnabled *bool    `xml:"AdminAutoLogonEnabled,omitempty"` // True if guest administrator should automatically log into this virtual machine.
	AdminAutoLogonCount   int      `xml:"AdminAutoLogonCount,omitempty"`   // Number of times administrator can automatically log into this virtual machine. In case AdminAutoLogon is set to True, this value should be between 1 and 100. Otherwise, it should be 0.
	ResetPasswordRequired *bool    `xml:"ResetPasswordRequired,omitempty"` // True if the administrator password for this virtual machine must be reset after first use.
	CustomizationScript   string   `xml:"CustomizationScript,omitempty"`   // Script to run on guest customization. The entire script must appear in this element. Use the XML entity &#13; to represent a newline. Unicode characters can be represented in the form &#xxxx; where xxxx is the character number.
	ComputerName          string   `xml:"ComputerName,omitempty"`          // Computer name to assign to this virtual machine.
	Link                  LinkList `xml:"Link,omitempty"`                  // A link to an operation on this section.
}

// InstantiateVAppTemplateParams represents vApp template instantiation parameters.
// Type: InstantiateVAppTemplateParamsType
// Namespace: http://www.vmware.com/vcloud/v1.5
// Description: Represents vApp template instantiation parameters.
// Since: 0.9
type InstantiateVAppTemplateParams struct {
	XMLName xml.Name `xml:"InstantiateVAppTemplateParams"`
	Ovf     string   `xml:"xmlns:ovf,attr"`
	Xsi     string   `xml:"xmlns:xsi,attr,omitempty"`
	Xmlns   string   `xml:"xmlns,attr"`
	// Attributes
	Name        string `xml:"name,attr,omitempty"`        // Typically used to name or identify the subject of the request. For example, the name of the object being created or modified.
	Deploy      bool   `xml:"deploy,attr"`                // True if the vApp should be deployed at instantiation. Defaults to true.
	PowerOn     bool   `xml:"powerOn,attr"`               // True if the vApp should be powered-on at instantiation. Defaults to true.
	LinkedClone bool   `xml:"linkedClone,attr,omitempty"` // Reserved. Unimplemented.
	// Elements
	Description         string                       `xml:"Description,omitempty"`         // Optional description.
	VAppParent          *Reference                   `xml:"VAppParent,omitempty"`          // Reserved. Unimplemented.
	InstantiationParams *InstantiationParams         `xml:"InstantiationParams,omitempty"` // Instantiation parameters for the composed vApp.
	Source              *Reference                   `xml:"Source"`                        // A reference to a source object such as a vApp or vApp template.
	IsSourceDelete      bool                         `xml:"IsSourceDelete,omitempty"`      // Set to true to delete the source object after the operation completes.
	SourcedItem         *SourcedCompositionItemParam `xml:"SourcedItem,omitempty"`         // Composition item. One of: vApp vAppTemplate Vm.
	AllEULAsAccepted    bool                         `xml:"AllEULAsAccepted,omitempty"`    // True confirms acceptance of all EULAs in a vApp template. Instantiation fails if this element is missing, empty, or set to false and one or more EulaSection elements are present.
}

// EdgeGateway represents a gateway.
// Element: EdgeGateway
// Type: GatewayType
// Namespace: http://www.vmware.com/vcloud/v1.5
// Description: Represents a gateway.
// Since: 5.1
type EdgeGateway struct {
	// Attributes
	Xmlns        string `xml:"xmlns,attr,omitempty"`
	HREF         string `xml:"href,attr,omitempty"`         // The URI of the entity.
	Type         string `xml:"type,attr,omitempty"`         // The MIME type of the entity.
	ID           string `xml:"id,attr,omitempty"`           // The entity identifier, expressed in URN format. The value of this attribute uniquely identifies the entity, persists for the life of the entity, and is never reused
	OperationKey string `xml:"operationKey,attr,omitempty"` // Optional unique identifier to support idempotent semantics for create and delete operations.
	Name         string `xml:"name,attr"`                   // The name of the entity.
	Status       int    `xml:"status,attr,omitempty"`       // Creation status of the gateway. One of: 0 (The gateway is still being created) 1 (The gateway is ready) -1 (There was an error while creating the gateway).
	// Elements
	Link          LinkList              `xml:"Link,omitempty"`        // A link to an operation on this section.
	Description   string                `xml:"Description,omitempty"` // Optional description.
	Tasks         *TasksInProgress      `xml:"Tasks,omitempty"`       //	A list of queued, running, or recently completed tasks associated with this entity.
	Configuration *GatewayConfiguration `xml:"Configuration"`         // Gateway configuration.
}

// GatewayConfiguration is the gateway configuration
// Type: GatewayConfigurationType
// Namespace: http://www.vmware.com/vcloud/v1.5
// Description: Gateway Configuration.
// Since: 5.1
type GatewayConfiguration struct {
	Xmlns string `xml:"xmlns,attr,omitempty"`
	// BackwardCompatibilityMode. Default is false. If set to true, will allow users to write firewall
	// rules in the old 1.5 format. The new format does not require to use direction in firewall
	// rules. Also, for firewall rules to allow NAT traffic the filter is applied on the original IP
	// addresses. Once set to true cannot be reverted back to false.
	BackwardCompatibilityMode bool `xml:"BackwardCompatibilityMode,omitempty"`
	// GatewayBackingConfig defines configuration of the vShield edge VM for this gateway. One of:
	// compact, full.
	GatewayBackingConfig string `xml:"GatewayBackingConfig"`
	// GatewayInterfaces holds configuration for edge gateway interfaces, ip allocations, traffic
	// rate limits and ip sub-allocations
	GatewayInterfaces *GatewayInterfaces `xml:"GatewayInterfaces"`
	// EdgeGatewayServiceConfiguration represents Gateway Features.
	EdgeGatewayServiceConfiguration *GatewayFeatures `xml:"EdgeGatewayServiceConfiguration,omitempty"`
	// True if this gateway is highly available. (Requires two vShield edge VMs.)
	HaEnabled *bool `xml:"HaEnabled,omitempty"`
	// UseDefaultRouteForDNSRelay defines if the default gateway on the external network selected
	// for default route should be used as the DNS relay.
	UseDefaultRouteForDNSRelay *bool `xml:"UseDefaultRouteForDnsRelay,omitempty"`
	// AdvancedNetworkingEnabled allows to use NSX capabilities such dynamic routing (BGP, OSPF),
	// zero trust networking (DLR), enchanced VPN support (IPsec VPN, SSL VPN-Plus).
	AdvancedNetworkingEnabled *bool `xml:"AdvancedNetworkingEnabled,omitempty"`
	// DistributedRoutingEnabled enables distributed routing on the gateway to allow creation of
	// many more organization VDC networks. Traffic in those networks is optimized for VM-to-VM
	// communication.
	DistributedRoutingEnabled *bool `xml:"DistributedRoutingEnabled,omitempty"`
	// FipsModeEnabled allows any secure communication to or from the NSX Edge uses cryptographic
	// algorithms or protocols that are allowed by United States Federal Information Processing
	// Standards (FIPS). FIPS mode turns on the cipher suites that comply with FIPS.
	FipsModeEnabled *bool `xml:"FipsModeEnabled,omitempty"`
}

// GatewayInterfaces is a list of Gateway Interfaces.
// Type: GatewayInterfacesType
// Namespace: http://www.vmware.com/vcloud/v1.5
// Description: A list of Gateway Interfaces.
// Since: 5.1
type GatewayInterfaces struct {
	GatewayInterface []*GatewayInterface `xml:"GatewayInterface"` // Gateway Interface.
}

// GatewayInterface is a gateway interface configuration.
// Type: GatewayInterfaceType
// Namespace: http://www.vmware.com/vcloud/v1.5
// Description: Gateway Interface configuration.
// Since: 5.1
type GatewayInterface struct {
	Name                string                 `xml:"Name,omitempty"`                // Internally generated name for the Gateway Interface.
	DisplayName         string                 `xml:"DisplayName,omitempty"`         // Gateway Interface display name.
	Network             *Reference             `xml:"Network"`                       // A reference to the network connected to the gateway interface.
	InterfaceType       string                 `xml:"InterfaceType"`                 // The type of interface: One of: Uplink, Internal
	SubnetParticipation []*SubnetParticipation `xml:"SubnetParticipation,omitempty"` // Slice of subnets for IP allocations.
	ApplyRateLimit      bool                   `xml:"ApplyRateLimit,omitempty"`      // True if rate limiting is applied on this interface.
	InRateLimit         float64                `xml:"InRateLimit,omitempty"`         // Incoming rate limit expressed as Gbps.
	OutRateLimit        float64                `xml:"OutRateLimit,omitempty"`        // Outgoing rate limit expressed as Gbps.
	UseForDefaultRoute  bool                   `xml:"UseForDefaultRoute,omitempty"`  // True if this network is default route for the gateway.
}

// SortBySubnetParticipationGateway allows to sort SubnetParticipation property slice by gateway
// address
func (g *GatewayInterface) SortBySubnetParticipationGateway() {
	sort.SliceStable(g.SubnetParticipation, func(i, j int) bool {
		return g.SubnetParticipation[i].Gateway < g.SubnetParticipation[j].Gateway
	})
}

// SubnetParticipation allows to chose which subnets a gateway can be a part of
// Type: SubnetParticipationType
// Namespace: http://www.vmware.com/vcloud/v1.5
// Description: Allows to chose which subnets a gateway can be part of
// Since: 5.1
//
// Note. Field order is important and should not be changed as API returns errors if IPRanges come
// before Gateway and Netmask
type SubnetParticipation struct {
	Gateway            string    `xml:"Gateway"`                      // Gateway for subnet
	Netmask            string    `xml:"Netmask"`                      // Netmask for the subnet.
	IPAddress          string    `xml:"IpAddress,omitempty"`          // Ip Address to be assigned. Keep empty or omit element for auto assignment
	IPRanges           *IPRanges `xml:"IpRanges,omitempty"`           // Range of IP addresses available for external interfaces.
	UseForDefaultRoute bool      `xml:"UseForDefaultRoute,omitempty"` // True if this network is default route for the gateway.
}

type EdgeGatewayServiceConfiguration struct {
	XMLName                xml.Name                `xml:"EdgeGatewayServiceConfiguration"`
	Xmlns                  string                  `xml:"xmlns,attr,omitempty"`
	GatewayDhcpService     *GatewayDhcpService     `xml:"GatewayDhcpService,omitempty"`
	FirewallService        *FirewallService        `xml:"FirewallService,omitempty"`
	NatService             *NatService             `xml:"NatService,omitempty"`
	GatewayIpsecVpnService *GatewayIpsecVpnService `xml:"GatewayIpsecVpnService,omitempty"` // Substitute for NetworkService. Gateway Ipsec VPN service settings
}

// GatewayFeatures represents edge gateway services.
// Element: EdgeGatewayServiceConfiguration
// Type: GatewayFeaturesType
// Namespace: http://www.vmware.com/vcloud/v1.5
// Description: Represents edge gateway services.
// Since: 5.1
type GatewayFeatures struct {
	XMLName                xml.Name
	Xmlns                  string                  `xml:"xmlns,attr,omitempty"`
	FirewallService        *FirewallService        `xml:"FirewallService,omitempty"`        // Substitute for NetworkService. Firewall service settings
	NatService             *NatService             `xml:"NatService,omitempty"`             // Substitute for NetworkService. NAT service settings
	GatewayDhcpService     *GatewayDhcpService     `xml:"GatewayDhcpService,omitempty"`     // Substitute for NetworkService. Gateway DHCP service settings
	GatewayIpsecVpnService *GatewayIpsecVpnService `xml:"GatewayIpsecVpnService,omitempty"` // Substitute for NetworkService. Gateway Ipsec VPN service settings
	StaticRoutingService   *StaticRoutingService   `xml:"StaticRoutingService,omitempty"`   // Substitute for NetworkService. Static Routing service settings
}

// StaticRoutingService represents Static Routing network service.
// Type: StaticRoutingServiceType
// Namespace: http://www.vmware.com/vcloud/v1.5
// Description: Represents Static Routing network service.
// Since: 1.5
type StaticRoutingService struct {
	IsEnabled   bool           `xml:"IsEnabled"`             // Enable or disable the service using this flag
	StaticRoute []*StaticRoute `xml:"StaticRoute,omitempty"` // Details of each Static Route.
}

// StaticRoute represents a static route entry
// Type: StaticRouteType
// Namespace: http://www.vmware.com/vcloud/v1.5
// Description:
// Since:
type StaticRoute struct {
	Name             string     `xml:"Name"`                       // Name for the static route.
	Network          string     `xml:"Network"`                    // Network specification in CIDR.
	NextHopIP        string     `xml:"NextHopIp"`                  // IP Address of Next Hop router/gateway.
	Interface        string     `xml:"Interface,omitempty"`        // Interface to use for static routing. Internal and External are the supported values.
	GatewayInterface *Reference `xml:"GatewayInterface,omitempty"` // Gateway interface to which static route is bound.
}

// VendorTemplate is information about a vendor service template. This is optional.
// Type: VendorTemplateType
// Namespace: http://www.vmware.com/vcloud/v1.5
// Description: Information about a vendor service template. This is optional.
// Since: 5.1
type VendorTemplate struct {
	Name string `xml:"Name"` // Name of the vendor template. This is required.
	ID   string `xml:"Id"`   // ID of the vendor template. This is required.
}

// GatewayIpsecVpnService represents gateway IPsec VPN service.
// Type: GatewayIpsecVpnServiceType
// Namespace: http://www.vmware.com/vcloud/v1.5
// Description: Represents gateway IPsec VPN service.
// Since: 5.1
type GatewayIpsecVpnService struct {
	IsEnabled bool                     `xml:"IsEnabled"`          // Enable or disable the service using this flag
	Endpoint  *GatewayIpsecVpnEndpoint `xml:"Endpoint,omitempty"` // List of IPSec VPN Service Endpoints.
	Tunnel    []*GatewayIpsecVpnTunnel `xml:"Tunnel"`             // List of IPSec VPN tunnels.
}

// GatewayIpsecVpnEndpoint represents an IPSec VPN endpoint.
// Type: GatewayIpsecVpnEndpointType
// Namespace: http://www.vmware.com/vcloud/v1.5
// Description: Represents an IPSec VPN endpoint.
// Since: 5.1
type GatewayIpsecVpnEndpoint struct {
	Network  *Reference `xml:"Network"`            // External network reference.
	PublicIP string     `xml:"PublicIp,omitempty"` // Public IP for IPSec endpoint.
}

// GatewayIpsecVpnTunnel represents an IPSec VPN tunnel.
// Type: GatewayIpsecVpnTunnelType
// Namespace: http://www.vmware.com/vcloud/v1.5
// Description: Represents an IPSec VPN tunnel.
// Since: 5.1
type GatewayIpsecVpnTunnel struct {
	Name        string `xml:"Name"`                  // The name of the tunnel.
	Description string `xml:"Description,omitempty"` // A description of the tunnel.
	// TODO: Fix this in a better way
	IpsecVpnThirdPartyPeer *IpsecVpnThirdPartyPeer `xml:"IpsecVpnThirdPartyPeer,omitempty"` // Details about the peer network.
	IpsecVpnLocalPeer      *IpsecVpnLocalPeer      `xml:"IpsecVpnLocalPeer"`                // Details about the local peer network.
	PeerIPAddress          string                  `xml:"PeerIpAddress"`                    // IP address of the peer endpoint.
	PeerID                 string                  `xml:"PeerId"`                           // Id for the peer end point
	LocalIPAddress         string                  `xml:"LocalIpAddress"`                   // Address of the local network.
	LocalID                string                  `xml:"LocalId"`                          // Id for local end point
	LocalSubnet            []*IpsecVpnSubnet       `xml:"LocalSubnet"`                      // List of local subnets in the tunnel.
	PeerSubnet             []*IpsecVpnSubnet       `xml:"PeerSubnet"`                       // List of peer subnets in the tunnel.
	SharedSecret           string                  `xml:"SharedSecret"`                     // Shared secret used for authentication.
	SharedSecretEncrypted  bool                    `xml:"SharedSecretEncrypted,omitempty"`  // True if shared secret is encrypted.
	EncryptionProtocol     string                  `xml:"EncryptionProtocol"`               // Encryption protocol to be used. One of: AES, AES256, TRIPLEDES
	Mtu                    int                     `xml:"Mtu"`                              // MTU for the tunnel.
	IsEnabled              bool                    `xml:"IsEnabled,omitempty"`              // True if the tunnel is enabled.
	IsOperational          bool                    `xml:"IsOperational,omitempty"`          // True if the tunnel is operational.
	ErrorDetails           string                  `xml:"ErrorDetails,omitempty"`           // Error details of the tunnel.
}

// IpsecVpnThirdPartyPeer represents details about a peer network
type IpsecVpnThirdPartyPeer struct {
	PeerID string `xml:"PeerId,omitempty"` // Id for the peer end point
}

// IpsecVpnThirdPartyPeer represents details about a peer network
type IpsecVpnLocalPeer struct {
	ID   string `xml:"Id"`   // Id for the peer end point
	Name string `xml:"Name"` // Name for the peer
}

// IpsecVpnSubnet represents subnet details.
// Type: IpsecVpnSubnetType
// Namespace: http://www.vmware.com/vcloud/v1.5
// Description: Represents subnet details.
// Since: 5.1
type IpsecVpnSubnet struct {
	Name    string `xml:"Name"`    // Gateway Name.
	Gateway string `xml:"Gateway"` // Subnet Gateway.
	Netmask string `xml:"Netmask"` // Subnet Netmask.
}

// GatewayDhcpService represents Gateway DHCP service.
// Type: GatewayDhcpServiceType
// Namespace: http://www.vmware.com/vcloud/v1.5
// Description: Represents Gateway DHCP service.
// Since: 5.1
type GatewayDhcpService struct {
	IsEnabled bool               `xml:"IsEnabled,omitempty"` // Enable or disable the service using this flag
	Pool      []*DhcpPoolService `xml:"Pool,omitempty"`      // A DHCP pool.
}

// DhcpPoolService represents DHCP pool service.
// Type: DhcpPoolServiceType
// Namespace: http://www.vmware.com/vcloud/v1.5
// Description: Represents DHCP pool service.
// Since: 5.1
type DhcpPoolService struct {
	IsEnabled        bool       `xml:"IsEnabled,omitempty"`        // True if this DHCP Pool is enabled.
	Network          *Reference `xml:"Network"`                    // Org vDC network to which the DHCP range is applicable.
	DefaultLeaseTime int        `xml:"DefaultLeaseTime,omitempty"` // Default lease period for DHCP range.
	MaxLeaseTime     int        `xml:"MaxLeaseTime"`               // Maximum lease period for DHCP range.
	LowIPAddress     string     `xml:"LowIpAddress"`               // Low IP address in DHCP range.
	HighIPAddress    string     `xml:"HighIpAddress"`              // High IP address in DHCP range.
}

// VMSelection represents details of an vm+nic+iptype selection.
// Type: VmSelectionType
// Namespace: http://www.vmware.com/vcloud/v1.5
// Description: Represents details of an vm+nic+iptype selection.
// Since: 5.1
type VMSelection struct {
	VAppScopedVMID string `xml:"VAppScopedVmId"` // VAppScopedVmId of VM to which this rule applies.
	VMNicID        int    `xml:"VmNicId"`        // VM NIC ID to which this rule applies.
	IPType         string `xml:"IpType"`         // The value can be one of:- assigned: assigned internal IP be automatically choosen. NAT: NATed external IP will be automatically choosen.
}

// FirewallRuleProtocols flags for a network protocol in a firewall rule
// Type: FirewallRuleType/Protocols
// Namespace: http://www.vmware.com/vcloud/v1.5
// Description:
// Since:
type FirewallRuleProtocols struct {
	ICMP bool `xml:"Icmp,omitempty"` // True if the rule applies to the ICMP protocol.
	Any  bool `xml:"Any,omitempty"`  // True if the rule applies to any protocol.
	TCP  bool `xml:"Tcp,omitempty"`  // True if the rule applies to the TCP protocol.
	UDP  bool `xml:"Udp,omitempty"`  // True if the rule applies to the UDP protocol.
	// FIXME: this is supposed to extend protocol support to all the VSM supported protocols
	// Other string `xml:"Other,omitempty"` //	Any other protocol supported by vShield Manager
}

// FirewallRule represents a firewall rule
// Type: FirewallRuleType
// Namespace: http://www.vmware.com/vcloud/v1.5
// Description: Represents a firewall rule.
// Since: 0.9
type FirewallRule struct {
	ID                   string                 `xml:"Id,omitempty"`                   // Firewall rule identifier.
	IsEnabled            bool                   `xml:"IsEnabled"`                      // Used to enable or disable the firewall rule. Default value is true.
	MatchOnTranslate     bool                   `xml:"MatchOnTranslate"`               // For DNATed traffic, match the firewall rules only after the destination IP is translated.
	Description          string                 `xml:"Description,omitempty"`          // A description of the rule.
	Policy               string                 `xml:"Policy,omitempty"`               // One of: drop (drop packets that match the rule), allow (allow packets that match the rule to pass through the firewall)
	Protocols            *FirewallRuleProtocols `xml:"Protocols,omitempty"`            // Specify the protocols to which the rule should be applied.
	IcmpSubType          string                 `xml:"IcmpSubType,omitempty"`          // ICMP subtype. One of: address-mask-request, address-mask-reply, destination-unreachable, echo-request, echo-reply, parameter-problem, redirect, router-advertisement, router-solicitation, source-quench, time-exceeded, timestamp-request, timestamp-reply, any.
	Port                 int                    `xml:"Port,omitempty"`                 // The port to which this rule applies. A value of -1 matches any port.
	DestinationPortRange string                 `xml:"DestinationPortRange,omitempty"` // Destination port range to which this rule applies.
	DestinationIP        string                 `xml:"DestinationIp,omitempty"`        // Destination IP address to which the rule applies. A value of Any matches any IP address.
	DestinationVM        *VMSelection           `xml:"DestinationVm,omitempty"`        // Details of the destination VM
	SourcePort           int                    `xml:"SourcePort,omitempty"`           // Destination port to which this rule applies. A value of -1 matches any port.
	SourcePortRange      string                 `xml:"SourcePortRange,omitempty"`      // Source port range to which this rule applies.
	SourceIP             string                 `xml:"SourceIp,omitempty"`             // Source IP address to which the rule applies. A value of Any matches any IP address.
	SourceVM             *VMSelection           `xml:"SourceVm,omitempty"`             // Details of the source Vm
	Direction            string                 `xml:"Direction,omitempty"`            // Direction of traffic to which rule applies. One of: in (rule applies to incoming traffic. This is the default value), out (rule applies to outgoing traffic).
	EnableLogging        bool                   `xml:"EnableLogging"`                  // Used to enable or disable firewall rule logging. Default value is false.
}

// FirewallService represent a network firewall service.
// Type: FirewallServiceType
// Namespace: http://www.vmware.com/vcloud/v1.5
// Description: Represents a network firewall service.
// Since:
type FirewallService struct {
	IsEnabled        bool            `xml:"IsEnabled"`               // Enable or disable the service using this flag
	DefaultAction    string          `xml:"DefaultAction,omitempty"` // Default action of the firewall. One of: drop (Default. Drop packets that match the rule.), allow (Allow packets that match the rule to pass through the firewall)
	LogDefaultAction bool            `xml:"LogDefaultAction"`        // Flag to enable logging for default action. Default value is false.
	FirewallRule     []*FirewallRule `xml:"FirewallRule,omitempty"`  //	A firewall rule.
}

// NatService represents a NAT network service.
// Type: NatServiceType
// Namespace: http://www.vmware.com/vcloud/v1.5
// Description: Represents a NAT network service.
// Since:
type NatService struct {
	Xmlns string `xml:"xmlns,attr,omitempty"`
	// Elements

	IsEnabled  bool       `xml:"IsEnabled"`            // Enable or disable the service using this flag
	NatType    string     `xml:"NatType,omitempty"`    // One of: ipTranslation (use IP translation), portForwarding (use port forwarding)
	Policy     string     `xml:"Policy,omitempty"`     // One of: allowTraffic (Allow all traffic), allowTrafficIn (Allow inbound traffic only)
	NatRule    []*NatRule `xml:"NatRule,omitempty"`    // A NAT rule.
	ExternalIP string     `xml:"ExternalIp,omitempty"` // External IP address for rule.
}

// NatRule represents a NAT rule.
// Type: NatRuleType
// Namespace: http://www.vmware.com/vcloud/v1.5
// Description: Represents a NAT rule.
// Since: 0.9
type NatRule struct {
	Xmlns string `xml:"xmlns,attr,omitempty"`
	// Elements
	Description        string                 `xml:"Description,omitempty"`        // A description of the rule.
	RuleType           string                 `xml:"RuleType,omitempty"`           // Type of NAT rule. One of: SNAT (source NAT), DNAT (destination NAT)
	IsEnabled          *bool                  `xml:"IsEnabled"`                    // Used to enable or disable the firewall rule.
	ID                 string                 `xml:"Id,omitempty"`                 // Firewall rule identifier.
	GatewayNatRule     *GatewayNatRule        `xml:"GatewayNatRule,omitempty"`     // Defines SNAT and DNAT types.
	OneToOneBasicRule  *NatOneToOneBasicRule  `xml:"OneToOneBasicRule,omitempty"`  // Maps one internal IP address to one external IP address.
	OneToOneVMRule     *NatOneToOneVMRule     `xml:"OneToOneVmRule,omitempty"`     // Maps one VM NIC to one external IP addresses.
	PortForwardingRule *NatPortForwardingRule `xml:"PortForwardingRule,omitempty"` // Port forwarding internal to external IP addresses.
	VMRule             *NatVMRule             `xml:"VmRule,omitempty"`             // Port forwarding VM NIC to external IP addresses.
}

// GatewayNatRule represents the SNAT and DNAT rules.
// Type: GatewayNatRuleType represents the SNAT and DNAT rules.
// Namespace: http://www.vmware.com/vcloud/v1.5
// Description: Represents the SNAT and DNAT rules.
// Since: 5.1
type GatewayNatRule struct {
	Xmlns string `xml:"xmlns,attr,omitempty"`
	// Elements
	Interface      *Reference `xml:"Interface,omitempty"`      // Interface to which rule is applied.
	OriginalIP     string     `xml:"OriginalIp"`               // Original IP for rule.
	OriginalPort   string     `xml:"OriginalPort,omitempty"`   // Original port for rule.
	TranslatedIP   string     `xml:"TranslatedIp"`             // Translated IP for rule.
	TranslatedPort string     `xml:"TranslatedPort,omitempty"` // Translated port for rule.
	Protocol       string     `xml:"Protocol,omitempty"`       // Protocol for rule.
	IcmpSubType    string     `xml:"IcmpSubType,omitempty"`    // ICMP subtype. One of: address-mask-request, address-mask-reply, destination-unreachable, echo-request, echo-reply, parameter-problem, redirect, router-advertisement, router-solicitation, source-quench, time-exceeded, timestamp-request, timestamp-reply, any.
}

// NatOneToOneBasicRule represents the NAT basic rule for one to one mapping of internal and external IP addresses from a network.
// Type: NatOneToOneBasicRuleType
// Namespace: http://www.vmware.com/vcloud/v1.5
// Description: Represents the NAT basic rule for one to one mapping of internal and external IP addresses from a network.
// Since: 0.9
type NatOneToOneBasicRule struct {
	Xmlns string `xml:"xmlns,attr,omitempty"`
	// Elements
	MappingMode       string `xml:"MappingMode"`       // One of: automatic (map IP addresses automatically), manual (map IP addresses manually using ExternalIpAddress and InternalIpAddress)
	ExternalIPAddress string `xml:"ExternalIpAddress"` // External IP address to map.
	InternalIPAddress string `xml:"InternalIpAddress"` // Internal IP address to map.
}

// NatOneToOneVMRule represents the NAT rule for one to one mapping of VM NIC and external IP addresses from a network.
// Type: NatOneToOneVmRuleType
// Namespace: http://www.vmware.com/vcloud/v1.5
// Description: Represents the NAT rule for one to one mapping of VM NIC and external IP addresses from a network.
// Since: 0.9
type NatOneToOneVMRule struct {
	Xmlns string `xml:"xmlns,attr,omitempty"`
	// Elements
	MappingMode       string  `xml:"MappingMode"`       // Mapping mode.
	ExternalIPAddress *string `xml:"ExternalIpAddress"` // External IP address to map.
	VAppScopedVMID    string  `xml:"VAppScopedVmId"`    // VAppScopedVmId of VM to which this rule applies.
	VMNicID           int     `xml:"VmNicId"`           // VM NIC ID to which this rule applies.
}

// NatPortForwardingRule represents the NAT rule for port forwarding between internal IP/port and external IP/port.
// Type: NatPortForwardingRuleType
// Namespace: http://www.vmware.com/vcloud/v1.5
// Description: Represents the NAT rule for port forwarding between internal IP/port and external IP/port.
// Since: 0.9
type NatPortForwardingRule struct {
	ExternalIPAddress string `xml:"ExternalIpAddress"`  // External IP address to map.
	ExternalPort      int    `xml:"ExternalPort"`       // External port to forward to.
	InternalIPAddress string `xml:"InternalIpAddress"`  // Internal IP address to map.
	InternalPort      int    `xml:"InternalPort"`       // Internal port to forward to.
	Protocol          string `xml:"Protocol,omitempty"` // Protocol to forward. One of: TCP (forward TCP packets), UDP (forward UDP packets), TCP_UDP (forward TCP and UDP packets).
}

// NatVMRule represents the NAT rule for port forwarding between VM NIC/port and external IP/port.
// Type: NatVmRuleType
// Namespace: http://www.vmware.com/vcloud/v1.5
// Description: Represents the NAT rule for port forwarding between VM NIC/port and external IP/port.
// Since: 0.9
type NatVMRule struct {
	ExternalIPAddress string `xml:"ExternalIpAddress,omitempty"` // External IP address to map.
	ExternalPort      int    `xml:"ExternalPort"`                // External port to forward to.
	VAppScopedVMID    string `xml:"VAppScopedVmId"`              // VAppScopedVmId of VM to which this rule applies.
	VMNicID           int    `xml:"VmNicId"`                     // VM NIC ID to which this rule applies.
	InternalPort      int    `xml:"InternalPort"`                // Internal port to forward to.
	Protocol          string `xml:"Protocol,omitempty"`          // Protocol to forward. One of: TCP (forward TCP packets), UDP (forward UDP packets), TCP_UDP (forward TCP and UDP packets).
}

// QueryResultEdgeGatewayRecordsType is a container for query results in records format.
// Type: QueryResultRecordsType
// Namespace: http://www.vmware.com/vcloud/v1.5
// Description: Container for query results in records format.
// Since: 1.5
type QueryResultEdgeGatewayRecordsType struct {
	// Attributes
	HREF     string  `xml:"href,attr,omitempty"`     // The URI of the entity.
	Type     string  `xml:"type,attr,omitempty"`     // The MIME type of the entity.
	Name     string  `xml:"name,attr,omitempty"`     // The name of the entity.
	Page     int     `xml:"page,attr,omitempty"`     // Page of the result set that this container holds. The first page is page number 1.
	PageSize int     `xml:"pageSize,attr,omitempty"` // Page size, as a number of records or references.
	Total    float64 `xml:"total,attr,omitempty"`    // Total number of records or references in the container.
	// Elements
	Link              []*Link                             `xml:"Link,omitempty"`    // A reference to an entity or operation associated with this object.
	EdgeGatewayRecord []*QueryResultEdgeGatewayRecordType `xml:"EdgeGatewayRecord"` // A record representing a EdgeGateway result.
}

type QueryResultRecordsType struct {
	// Attributes
	HREF     string  `xml:"href,attr,omitempty"`     // The URI of the entity.
	Type     string  `xml:"type,attr,omitempty"`     // The MIME type of the entity.
	Name     string  `xml:"name,attr,omitempty"`     // The name of the entity.
	Page     int     `xml:"page,attr,omitempty"`     // Page of the result set that this container holds. The first page is page number 1.
	PageSize int     `xml:"pageSize,attr,omitempty"` // Page size, as a number of records or references.
	Total    float64 `xml:"total,attr,omitempty"`    // Total number of records or references in the container.
	// Elements
	Link                            []*Link                                           `xml:"Link,omitempty"`                  // A reference to an entity or operation associated with this object.
	EdgeGatewayRecord               []*QueryResultEdgeGatewayRecordType               `xml:"EdgeGatewayRecord"`               // A record representing a EdgeGateway result.
	VMRecord                        []*QueryResultVMRecordType                        `xml:"VMRecord"`                        // A record representing a VM result.
	AdminVMRecord                   []*QueryResultVMRecordType                        `xml:"AdminVMRecord"`                   // A record representing a Admin VM result.
	VAppRecord                      []*QueryResultVAppRecordType                      `xml:"VAppRecord"`                      // A record representing a VApp result.
	AdminVAppRecord                 []*QueryResultVAppRecordType                      `xml:"AdminVAppRecord"`                 // A record representing a VApp result as admin.
	OrgVdcStorageProfileRecord      []*QueryResultOrgVdcStorageProfileRecordType      `xml:"OrgVdcStorageProfileRecord"`      // A record representing storage profiles
	MediaRecord                     []*MediaRecordType                                `xml:"MediaRecord"`                     // A record representing media
	AdminMediaRecord                []*MediaRecordType                                `xml:"AdminMediaRecord"`                // A record representing Admin media
	VMWProviderVdcRecord            []*QueryResultVMWProviderVdcRecordType            `xml:"VMWProviderVdcRecord"`            // A record representing a Provider VDC result.
	ProviderVdcStorageProfileRecord []*QueryResultProviderVdcStorageProfileRecordType `xml:"ProviderVdcStorageProfileRecord"` // A record representing a Provider VDC storage profile result
	NetworkPoolRecord               []*QueryResultNetworkPoolRecordType               `xml:"NetworkPoolRecord"`               // A record representing a network pool
	DiskRecord                      []*DiskRecordType                                 `xml:"DiskRecord"`                      // A record representing a independent Disk.
	AdminDiskRecord                 []*DiskRecordType                                 `xml:"AdminDiskRecord"`                 // A record representing a independent Disk.
	VirtualCenterRecord             []*QueryResultVirtualCenterRecordType             `xml:"VirtualCenterRecord"`             // A record representing a vSphere server
	PortGroupRecord                 []*PortGroupRecordType                            `xml:"PortgroupRecord"`                 // A record representing a port group
	OrgVdcNetworkRecord             []*QueryResultOrgVdcNetworkRecordType             `xml:"OrgVdcNetworkRecord"`             // A record representing a org VDC network
	CatalogRecord                   []*CatalogRecord                                  `xml:"CatalogRecord"`                   // A record representing a catalog
	AdminCatalogRecord              []*CatalogRecord                                  `xml:"AdminCatalogRecord"`              // A record representing an admin catalog
	CatalogItemRecord               []*QueryResultCatalogItemType                     `xml:"CatalogItemRecord"`               // A record representing a catalog item
	AdminCatalogItemRecord          []*QueryResultCatalogItemType                     `xml:"AdminCatalogItemRecord"`          // A record representing an admin catalog item
	VappTemplateRecord              []*QueryResultVappTemplateType                    `xml:"VAppTemplateRecord"`              // A record representing a vApp template
	AdminVappTemplateRecord         []*QueryResultVappTemplateType                    `xml:"AdminVAppTemplateRecord"`         // A record representing an admin vApp template
}

// QueryResultCatalogItemType represents a catalog item as query result
type QueryResultCatalogItemType struct {
	HREF         string    `xml:"href,attr,omitempty"`         // The URI of the entity.
	ID           string    `xml:"id,attr,omitempty"`           // Catalog Item ID.
	Type         string    `xml:"type,attr,omitempty"`         // The MIME type of the entity.
	Entity       string    `xml:"entity,attr,omitempty"`       // Entity reference or ID
	EntityName   string    `xml:"entityName,attr,omitempty"`   // Entity name
	EntityType   string    `xml:"entityType,attr,omitempty"`   // Entity name
	Catalog      string    `xml:"catalog,attr,omitempty"`      // Catalog reference or ID
	CatalogName  string    `xml:"catalogName,attr,omitempty"`  // Catalog name
	OwnerName    string    `xml:"ownerName,attr,omitempty"`    // Owner name
	Owner        string    `xml:"owner,attr,omitempty"`        // Owner reference or ID
	IsPublished  bool      `xml:"isPublished,attr,omitempty"`  // True if this entity is in a published catalog
	Vdc          string    `xml:"vdc,attr,omitempty"`          // VDC reference or ID
	VdcName      string    `xml:"vdcName,attr,omitempty"`      // VDC name
	IsVdcEnabled bool      `xml:"isVdcEnabled,attr,omitempty"` // True if the containing VDC is enabled
	CreationDate string    `xml:"creationDate,attr,omitempty"` // Creation date
	IsExpired    bool      `xml:"isExpired,attr,omitempty"`    // True if this entity is expired
	Status       string    `xml:"status,attr,omitempty"`       // Status
	Name         string    `xml:"name,attr,omitempty"`         // Catalog Item name.
	Link         *Link     `xml:"Link,omitempty"`
	Metadata     *Metadata `xml:"Metadata,omitempty"`
}

// QueryResultVappTemplateType represents a vApp template as query result
type QueryResultVappTemplateType struct {
	HREF               string    `xml:"href,attr,omitempty"`               // The URI of the entity.
	ID                 string    `xml:"id,attr,omitempty"`                 // vApp template ID.
	Type               string    `xml:"type,attr,omitempty"`               // The MIME type of the entity.
	OwnerName          string    `xml:"ownerName,attr,omitempty"`          // Owner name
	CatalogName        string    `xml:"catalogName,attr,omitempty"`        // Catalog name
	IsPublished        bool      `xml:"isPublished,attr,omitempty"`        // True if this entity is in a published catalog
	Name               string    `xml:"name,attr,omitempty"`               // vApp template name.
	Description        string    `xml:"description,attr,omitempty"`        // vApp template description.
	Vdc                string    `xml:"vdc,attr,omitempty"`                // VDC reference or ID
	VdcName            string    `xml:"vdcName,attr,omitempty"`            // VDC name
	Org                string    `xml:"org,attr,omitempty"`                // Organization reference or ID
	CreationDate       string    `xml:"creationDate,attr,omitempty"`       // Creation date
	IsBusy             bool      `xml:"isBusy,attr,omitempty"`             // True if the vApp template is busy
	IsGoldMaster       bool      `xml:"isGoldMaster,attr,omitempty"`       // True if the vApp template is a gold master
	IsEnabled          bool      `xml:"isEnabled,attr,omitempty"`          // True if the vApp template is enabled
	Status             string    `xml:"status,attr,omitempty"`             // Status
	IsDeployed         bool      `xml:"isDeployed,attr,omitempty"`         // True if this entity is deployed
	IsExpired          bool      `xml:"isExpired,attr,omitempty"`          // True if this entity is expired
	StorageProfileName string    `xml:"storageProfileName,attr,omitempty"` // Storage profile name
	Version            string    `xml:"version,attr,omitempty"`            // Storage profile name
	LastSuccessfulSync string    `xml:"lastSuccessfulSync,attr,omitempty"` // Date of last successful sync
	Link               *Link     `xml:"Link,omitempty"`
	Metadata           *Metadata `xml:"Metadata,omitempty"`
}

// QueryResultEdgeGatewayRecordType represents an edge gateway record as query result.
type QueryResultEdgeGatewayRecordType struct {
	// Attributes
	HREF                string `xml:"href,attr,omitempty"`                // The URI of the entity.
	Type                string `xml:"type,attr,omitempty"`                // The MIME type of the entity.
	Name                string `xml:"name,attr,omitempty"`                // EdgeGateway name.
	Vdc                 string `xml:"vdc,attr,omitempty"`                 // VDC Reference or ID
	OrgVdcName          string `xml:"orgVdcName,attr,omitempty"`          // VDC name
	NumberOfExtNetworks int    `xml:"numberOfExtNetworks,attr,omitempty"` // Number of external networks connected to the edgeGateway.	Yes	Yes
	NumberOfOrgNetworks int    `xml:"numberOfOrgNetworks,attr,omitempty"` // Number of org VDC networks connected to the edgeGateway	Yes	Yes
	IsBusy              bool   `xml:"isBusy,attr"`                        // True if this Edge Gateway is busy.	Yes	Yes
	GatewayStatus       string `xml:"gatewayStatus,attr,omitempty"`       //
	HaStatus            string `xml:"haStatus,attr,omitempty"`            // High Availability Status of the edgeGateway	Yes	Yes
}

// QueryResultVMRecordType represents a VM record as query result.
type QueryResultVMRecordType struct {
	// Attributes
	HREF                     string    `xml:"href,attr,omitempty"` // The URI of the entity.
	ID                       string    `xml:"id,attr,omitempty"`
	Name                     string    `xml:"name,attr,omitempty"`          // VM name.
	Type                     string    `xml:"type,attr,omitempty"`          // Contains the type of the resource.
	ContainerName            string    `xml:"containerName,attr,omitempty"` // The name of the vApp or vApp template that contains this VM.
	ContainerID              string    `xml:"container,attr,omitempty"`     // The ID of the vApp or vApp template that contains this VM.
	OwnerName                string    `xml:"ownerName,attr,omitempty"`
	Owner                    string    `xml:"owner,attr,omitempty"`
	VdcHREF                  string    `xml:"vdc,attr,omitempty"`
	VAppTemplate             bool      `xml:"isVAppTemplate,attr,omitempty"`
	Deleted                  bool      `xml:"isDeleted,attr,omitempty"`
	GuestOS                  string    `xml:"guestOs,attr,omitempty"`
	Cpus                     int       `xml:"numberOfCpus,attr,omitempty"`
	MemoryMB                 int       `xml:"memoryMB,attr,omitempty"`
	Status                   string    `xml:"status,attr,omitempty"`
	NetworkName              string    `xml:"networkName,attr,omitempty"`
	NetworkHref              string    `xml:"network,attr,omitempty"`
	IpAddress                string    `xml:"ipAddress,attr,omitempty"` // If configured, the IP Address of the VM on the primary network, otherwise empty.
	Busy                     bool      `xml:"isBusy,attr,omitempty"`
	Deployed                 bool      `xml:"isDeployed,attr,omitempty"` // True if the virtual machine is deployed.
	Published                bool      `xml:"isPublished,attr,omitempty"`
	CatalogName              string    `xml:"catalogName,attr,omitempty"`
	HardwareVersion          int       `xml:"hardwareVersion,attr,omitempty"`
	VmToolsStatus            string    `xml:"vmToolsStatus,attr,omitempty"`
	MaintenanceMode          bool      `xml:"isInMaintenanceMode,attr,omitempty"`
	AutoNature               bool      `xml:"isAutoNature,attr,omitempty"` //  	True if the parent vApp is a managed vApp
	StorageProfileName       string    `xml:"storageProfileName,attr,omitempty"`
	GcStatus                 string    `xml:"gcStatus,attr,omitempty"` // GC status of this VM.
	AutoUndeployDate         string    `xml:"autoUndeployDate,attr,omitempty"`
	AutoDeleteDate           string    `xml:"autoDeleteDate,attr,omitempty"`
	AutoUndeployNotified     bool      `xml:"isAutoUndeployNotified,attr,omitempty"`
	AutoDeleteNotified       bool      `xml:"isAutoDeleteNotified,attr,omitempty"`
	IsComputePolicyCompliant bool      `xml:"isComputePolicyCompliant,attr,omitempty"`
	VmSizingPolicyId         string    `xml:"vmSizingPolicyId,attr,omitempty"`
	VmPlacementPolicyId      string    `xml:"vmPlacementPolicyId,attr,omitempty"`
	Encrypted                bool      `xml:"encrypted,attr,omitempty"`
	DateCreated              string    `xml:"dateCreated,attr,omitempty"`
	TotalStorageAllocatedMb  string    `xml:"totalStorageAllocatedMb,attr,omitempty"`
	IsExpired                bool      `xml:"isExpired,attr,omitempty"`
	Link                     []*Link   `xml:"Link,omitempty"`
	MetaData                 *Metadata `xml:"Metadata,omitempty"`
}

// QueryResultVAppRecordType represents a VM record as query result.
type QueryResultVAppRecordType struct {
	// Attributes
	HREF                    string    `xml:"href,attr,omitempty"`         // The URI of the entity.
	Name                    string    `xml:"name,attr"`                   // The name of the entity.
	CreationDate            string    `xml:"creationDate,attr,omitempty"` // Creation date/time of the vApp.
	Busy                    bool      `xml:"isBusy,attr,omitempty"`
	Deployed                bool      `xml:"isDeployed,attr,omitempty"` // True if the vApp is deployed.
	Enabled                 bool      `xml:"isEnabled,attr,omitempty"`
	Expired                 bool      `xml:"isExpired,attr,omitempty"`
	MaintenanceMode         bool      `xml:"isInMaintenanceMode,attr,omitempty"`
	Public                  bool      `xml:"isPublic,attr,omitempty"`
	OwnerName               string    `xml:"ownerName,attr,omitempty"`
	Status                  string    `xml:"status,attr,omitempty"`
	VdcHREF                 string    `xml:"vdc,attr,omitempty"`
	VdcName                 string    `xml:"vdcName,attr,omitempty"`
	NumberOfVMs             int       `xml:"numberOfVMs,attr,omitempty"`
	NumberOfCPUs            int       `xml:"numberOfCpus,attr,omitempty"`
	CpuAllocationMhz        int       `xml:"cpuAllocationMhz,attr,omitempty"`
	CpuAllocationInMhz      int       `xml:"cpuAllocationInMhz,attr,omitempty"`
	StorageKB               int       `xml:"storageKB,attr,omitempty"`
	MemoryAllocationMB      int       `xml:"memoryAllocationMB,attr,omitempty"`
	AutoDeleteNotified      bool      `xml:"isAutoDeleteNotified,attr,omitempty"`
	AutoUndeployNotified    bool      `xml:"isAutoUndeployNotified,attr,omitempty"`
	VdcEnabled              bool      `xml:"isVdcEnabled,attr,omitempty"`
	HonorBootOrder          bool      `xml:"honorBookOrder,attr,omitempty"`
	HighestSupportedVersion int       `xml:"pvdcHighestSupportedHardwareVersion,attr,omitempty"`
	LowestHardwareVersion   int       `xml:"lowestHardwareVersionInVApp,attr,omitempty"`
	TaskHREF                string    `xml:"task,attr,omitempty"`
	TaskStatusName          string    `xml:"taskStatusName,attr,omitempty"`
	TaskStatus              string    `xml:"TaskStatus,attr,omitempty"`
	TaskDetails             string    `xml:"taskDetails,attr,omitempty"`
	MetaData                *Metadata `xml:"Metadata,omitempty"`
}

// QueryResultOrgVdcStorageProfileRecordType represents a storage
// profile as query result.
type QueryResultOrgVdcStorageProfileRecordType struct {
	// Attributes
	HREF                    string `xml:"href,attr,omitempty"` // The URI of the entity.
	Name                    string `xml:"name,attr,omitempty"` // Storage Profile name.
	VdcHREF                 string `xml:"vdc,attr,omitempty"`
	VdcName                 string `xml:"vdcName,attr,omitempty"`
	IsDefaultStorageProfile bool   `xml:"isDefaultStorageProfile,attr,omitempty"`
	IsEnabled               bool   `xml:"isEnabled,attr,omitempty"`
	IsVdcBusy               bool   `xml:"isVdcBusy,attr,omitempty"`
	NumberOfConditions      int    `xml:"numberOfConditions,attr,omitempty"`
	StorageUsedMB           int    `xml:"storageUsedMB,attr,omitempty"`
	StorageLimitMB          int    `xml:"storageLimitMB,attr,omitempty"`
}

// QueryResultVMWProviderVdcRecordType represents a Provider VDC as query result.
type QueryResultVMWProviderVdcRecordType struct {
	// Attributes
	HREF                    string `xml:"href,attr,omitempty"` // The URI of the entity.
	Name                    string `xml:"name,attr,omitempty"` // Provider VDC name.
	Status                  string `xml:"status,attr,omitempty"`
	IsBusy                  bool   `xml:"isBusy,attr,omitempty"`
	IsDeleted               bool   `xml:"isDeleted,attr,omitempty"`
	IsEnabled               bool   `xml:"isEnabled,attr,omitempty"`
	CpuAllocationMhz        int    `xml:"cpuAllocationMhz,attr,omitempty"`
	CpuLimitMhz             int    `xml:"cpuLimitMhz,attr,omitempty"`
	CpuUsedMhz              int    `xml:"cpuUsedMhz,attr,omitempty"`
	NumberOfDatastores      int    `xml:"numberOfDatastores,attr,omitempty"`
	NumberOfStorageProfiles int    `xml:"numberOfStorageProfiles,attr,omitempty"`
	NumberOfVdcs            int    `xml:"numberOfVdcs,attr,omitempty"`
	MemoryAllocationMB      int64  `xml:"memoryAllocationMB,attr,omitempty"`
	MemoryLimitMB           int64  `xml:"memoryLimitMB,attr,omitempty"`
	MemoryUsedMB            int64  `xml:"memoryUsedMB,attr,omitempty"`
	StorageAllocationMB     int64  `xml:"storageAllocationMB,attr,omitempty"`
	StorageLimitMB          int64  `xml:"storageLimitMB,attr,omitempty"`
	StorageUsedMB           int64  `xml:"storageUsedMB,attr,omitempty"`
	CpuOverheadMhz          int64  `xml:"cpuOverheadMhz,attr,omitempty"`
	StorageOverheadMB       int64  `xml:"storageOverheadMB,attr,omitempty"`
	MemoryOverheadMB        int64  `xml:"memoryOverheadMB,attr,omitempty"`
}

// QueryResultProviderVdcStorageProfileRecordType represents a Provider VDC storage profile as query result.
type QueryResultProviderVdcStorageProfileRecordType struct {
	// Attributes
	HREF                 string `xml:"href,attr,omitempty"` // The URI of the entity.
	Name                 string `xml:"name,attr,omitempty"` // Provider VDC Storage Profile name.
	ProviderVdcHREF      string `xml:"providerVdc,attr,omitempty"`
	VcHREF               string `xml:"vc,attr,omitempty"`
	StorageProfileMoref  string `xml:"storageProfileMoref,attr,omitempty"`
	IsEnabled            bool   `xml:"isEnabled,attr,omitempty"`
	StorageProvisionedMB int64  `xml:"storageProvisionedMB,attr,omitempty"`
	StorageRequestedMB   int64  `xml:"storageRequestedMB,attr,omitempty"`
	StorageTotalMB       int64  `xml:"storageTotalMB,attr,omitempty"`
	StorageUsedMB        int64  `xml:"storageUsedMB,attr,omitempty"`
	NumberOfConditions   int    `xml:"numberOfConditions,attr,omitempty"`
}

// QueryResultNetworkPoolRecordType represents a network pool as query result.
type QueryResultNetworkPoolRecordType struct {
	// Attributes
	HREF            string `xml:"href,attr,omitempty"` // The URI of the entity.
	Name            string `xml:"name,attr,omitempty"` // Network pool name.
	IsBusy          bool   `xml:"isBusy,attr,omitempty"`
	NetworkPoolType int    `xml:"networkPoolType,attr,omitempty"`
}

// Type: QueryResultVirtualCenterRecordType
// Namespace: http://www.vmware.com/vcloud/v1.5
// https://vdc-repo.vmware.com/vmwb-repository/dcr-public/7a028e78-bd37-4a6a-8298-9c26c7eeb9aa/09142237-dd46-4dee-8326-e07212fb63a8/doc/doc/types/QueryResultVirtualCenterRecordType.html
// Description: Type for a single virtualCenter query result in records format.
// Since: 1.5
type QueryResultVirtualCenterRecordType struct {
	HREF          string `xml:"href,attr,omitempty"`
	Name          string `xml:"name,attr,omitempty"`
	IsBusy        bool   `xml:"isBusy,attr,omitempty"`
	IsEnabled     bool   `xml:"isEnabled,attr,omitempty"`
	IsSupported   bool   `xml:"isSupported,attr,omitempty"`
	ListenerState string `xml:"listenerState,attr,omitempty"`
	Status        string `xml:"stats,attr,omitempty"`
	Url           string `xml:"url,attr,omitempty"`
	UserName      string `xml:"userName,attr,omitempty"`
	VcVersion     string `xml:"vcVersion,attr,omitempty"`
	UUID          string `xml:"uuid,attr,omitempty"`
	VsmIP         string `xml:"vsmIP,attr,omitempty"`
}

// Namespace: http://www.vmware.com/vcloud/v1.5
// Retrieve a list of extension objects and operations.
// Since: 1.0
type Extension struct {
	Link LinkList `xml:"Link,omitempty"` // A reference to an entity or operation associated with this object.
}

// Namespace: http://www.vmware.com/vcloud/v1.5
// Retrieve a list of tasks
type TasksList struct {
	XMLName xml.Name `xml:"TasksList"`
	Task    []*Task  `xml:"Task,omitempty"`
}

type ExternalNetworkReferences struct {
	ExternalNetworkReference []*ExternalNetworkReference `xml:"ExternalNetworkReference,omitempty"` // A reference to an entity or operation associated with this object.
}

type ExternalNetworkReference struct {
	HREF string `xml:"href,attr"`
	Type string `xml:"type,attr,omitempty"`
	Name string `xml:"name,attr,omitempty"`
}

// Type: VimObjectRefType
// Namespace: http://www.vmware.com/vcloud/extension/v1.5
// https://vdc-repo.vmware.com/vmwb-repository/dcr-public/7a028e78-bd37-4a6a-8298-9c26c7eeb9aa/09142237-dd46-4dee-8326-e07212fb63a8/doc/doc/types/VimObjectRefsType.html
// Description: Represents the Managed Object Reference (MoRef) and the type of a vSphere object.
// Since: 0.9
type VimObjectRef struct {
	VimServerRef  *Reference `xml:"VimServerRef"`
	MoRef         string     `xml:"MoRef"`
	VimObjectType string     `xml:"VimObjectType"`
}

// Type: VimObjectRefsType
// Namespace: http://www.vmware.com/vcloud/extension/v1.5
// https://vdc-repo.vmware.com/vmwb-repository/dcr-public/7a028e78-bd37-4a6a-8298-9c26c7eeb9aa/09142237-dd46-4dee-8326-e07212fb63a8/doc/doc/types/VimObjectRefsType.html
// Description: List of VimObjectRef elements.
// Since: 0.9
type VimObjectRefs struct {
	VimObjectRef []*VimObjectRef `xml:"VimObjectRef"`
}

// Type: VMWExternalNetworkType
// Namespace: http://www.vmware.com/vcloud/extension/v1.5
// https://vdc-repo.vmware.com/vmwb-repository/dcr-public/7a028e78-bd37-4a6a-8298-9c26c7eeb9aa/09142237-dd46-4dee-8326-e07212fb63a8/doc/doc/types/VMWExternalNetworkType.html
// Description: External network type.
// Since: 1.0
type ExternalNetwork struct {
	XMLName          xml.Name              `xml:"VMWExternalNetwork"`
	HREF             string                `xml:"href,attr,omitempty"`
	Type             string                `xml:"type,attr,omitempty"`
	ID               string                `xml:"id,attr,omitempty"`
	OperationKey     string                `xml:"operationKey,attr,omitempty"`
	Name             string                `xml:"name,attr"`
	Link             []*Link               `xml:"Link,omitempty"`
	Description      string                `xml:"Description,omitempty"`
	Tasks            *TasksInProgress      `xml:"Tasks,omitempty"`
	Configuration    *NetworkConfiguration `xml:"Configuration,omitempty"`
	VimPortGroupRef  *VimObjectRef         `xml:"VimPortGroupRef,omitempty"`
	VimPortGroupRefs *VimObjectRefs        `xml:"VimPortGroupRefs,omitempty"`
	VCloudExtension  *VCloudExtension      `xml:"VCloudExtension,omitempty"`
}

// Type: MediaType
// Namespace: http://www.vmware.com/vcloud/v1.5
// https://vdc-repo.vmware.com/vmwb-repository/dcr-public/ca48e1bb-282b-4fdc-b827-649b819249ed/55142cf1-5bb8-4ab1-8d09-b84f717af5ec/doc/doc/types/MediaType.html
// Description: Represents Media image
// Since: 0.9
type Media struct {
	HREF         string           `xml:"href,attr,omitempty"`
	Type         string           `xml:"type,attr,omitempty"`
	ID           string           `xml:"id,attr,omitempty"`
	OperationKey string           `xml:"operationKey,attr,omitempty"`
	Name         string           `xml:"name,attr"`
	Status       int64            `xml:"status,attr,omitempty"`
	ImageType    string           `xml:"imageType,attr,omitempty"`
	Size         int64            `xml:"size,attr,omitempty"`
	Description  string           `xml:"Description,omitempty"`
	Files        *FilesList       `xml:"Files,omitempty"`
	Link         LinkList         `xml:"Link,omitempty"`
	Tasks        *TasksInProgress `xml:"Tasks,omitempty"`
	Owner        *Reference       `xml:"Owner,omitempty"`
	Entity       *Entity          `xml:"Entity"`
}

// Type: MediaRecord
// Namespace: http://www.vmware.com/vcloud/v1.5
// https://code.vmware.com/apis/287/vcloud#/doc/doc/operations/GET-MediasFromQuery.html
// Issue that description partly matches with what is returned
// Description: Represents Media record
// Since: 1.5
type MediaRecordType struct {
	HREF               string    `xml:"href,attr,omitempty"`
	ID                 string    `xml:"id,attr,omitempty"`
	Type               string    `xml:"type,attr,omitempty"`
	OwnerName          string    `xml:"ownerName,attr,omitempty"`
	CatalogName        string    `xml:"catalogName,attr,omitempty"`
	IsPublished        bool      `xml:"isPublished,attr,omitempty"`
	Name               string    `xml:"name,attr"`
	Vdc                string    `xml:"vdc,attr,omitempty"`
	VdcName            string    `xml:"vdcName,attr,omitempty"`
	Org                string    `xml:"org,attr,omitempty"`
	CreationDate       string    `xml:"creationDate,attr,omitempty"`
	IsBusy             bool      `xml:"isBusy,attr,omitempty"`
	StorageB           int64     `xml:"storageB,attr,omitempty"`
	Owner              string    `xml:"owner,attr,omitempty"`
	Catalog            string    `xml:"catalog,attr,omitempty"`
	CatalogItem        string    `xml:"catalogItem,attr,omitempty"`
	Status             string    `xml:"status,attr,omitempty"`
	StorageProfileName string    `xml:"storageProfileName,attr,omitempty"`
	Version            int64     `xml:"version,attr,omitempty"`
	LastSuccessfulSync string    `xml:"lastSuccessfulSync,attr,omitempty"`
	TaskStatusName     string    `xml:"taskStatusName,attr,omitempty"`
	IsInCatalog        bool      `xml:"isInCatalog,attr,omitempty"`
	Task               string    `xml:"task,attr,omitempty"`
	IsIso              bool      `xml:"isIso,attr,omitempty"`
	IsVdcEnabled       bool      `xml:"isVdcEnabled,attr,omitempty"`
	TaskStatus         string    `xml:"taskStatus,attr,omitempty"`
	TaskDetails        string    `xml:"taskDetails,attr,omitempty"`
	Link               *Link     `xml:"Link,omitempty"`
	Metadata           *Metadata `xml:"Metadata,omitempty"`
}

// DiskCreateParams element for create independent disk
// Reference: vCloud API 30.0 - DiskCreateParamsType
// https://code.vmware.com/apis/287/vcloud?h=Director#/doc/doc/types/DiskCreateParamsType.html
type DiskCreateParams struct {
	XMLName         xml.Name         `xml:"DiskCreateParams"`
	Xmlns           string           `xml:"xmlns,attr,omitempty"`
	Disk            *Disk            `xml:"Disk"`
	Locality        *Reference       `xml:"Locality,omitempty"`
	VCloudExtension *VCloudExtension `xml:"VCloudExtension,omitempty"`
}

// Represents an independent disk
// Reference: vCloud API 30.0 - DiskType
// https://code.vmware.com/apis/287/vcloud?h=Director#/doc/doc/types/DiskType.html
type Disk struct {
	XMLName         xml.Name         `xml:"Disk"`
	Xmlns           string           `xml:"xmlns,attr,omitempty"`
	HREF            string           `xml:"href,attr,omitempty"`
	Type            string           `xml:"type,attr,omitempty"`
	Id              string           `xml:"id,attr,omitempty"`
	OperationKey    string           `xml:"operationKey,attr,omitempty"`
	Name            string           `xml:"name,attr"`
	Status          int              `xml:"status,attr,omitempty"`
	Size            int64            `xml:"size,attr"`
	Iops            *int             `xml:"iops,attr,omitempty"`
	BusType         string           `xml:"busType,attr,omitempty"`
	BusSubType      string           `xml:"busSubType,attr,omitempty"`
	Description     string           `xml:"Description,omitempty"`
	Files           *FilesList       `xml:"Files,omitempty"`
	Link            []*Link          `xml:"Link,omitempty"`
	Owner           *Owner           `xml:"Owner,omitempty"`
	StorageProfile  *Reference       `xml:"StorageProfile,omitempty"`
	Tasks           *TasksInProgress `xml:"Tasks,omitempty"`
	VCloudExtension *VCloudExtension `xml:"VCloudExtension,omitempty"`
}

// General purpose extension element
// Not related to extension services
// Reference: vCloud API 30.0 - DiskAttachOrDetachParamsType
// https://code.vmware.com/apis/287/vcloud?h=Director#/doc/doc/types/VCloudExtensionType.html
type VCloudExtension struct {
	Required bool `xml:"required,attr,omitempty"`
}

// Parameters for attaching or detaching an independent disk
// Reference: vCloud API 30.0 - DiskAttachOrDetachParamsType
// https://code.vmware.com/apis/287/vcloud?h=Director#/doc/doc/types/DiskAttachOrDetachParamsType.html
type DiskAttachOrDetachParams struct {
	XMLName         xml.Name         `xml:"DiskAttachOrDetachParams"`
	Xmlns           string           `xml:"xmlns,attr,omitempty"`
	Disk            *Reference       `xml:"Disk"`
	BusNumber       *int             `xml:"BusNumber,omitempty"`
	UnitNumber      *int             `xml:"UnitNumber,omitempty"`
	VCloudExtension *VCloudExtension `xml:"VCloudExtension,omitempty"`
}

// Represents a list of virtual machines
// Reference: vCloud API 30.0 - VmsType
// https://code.vmware.com/apis/287/vcloud?h=Director#/doc/doc/types/FilesListType.html
type Vms struct {
	XMLName     xml.Name   `xml:"Vms"`
	Xmlns       string     `xml:"xmlns,attr,omitempty"`
	Type        string     `xml:"type,attr"`
	HREF        string     `xml:"href,attr"`
	VmReference *Reference `xml:"VmReference,omitempty"`
}

// Parameters for inserting and ejecting virtual media for VM as CD/DVD
// Reference: vCloud API 30.0 - MediaInsertOrEjectParamsType
// https://code.vmware.com/apis/287/vcloud#/doc/doc/types/MediaInsertOrEjectParamsType.html
type MediaInsertOrEjectParams struct {
	XMLName         xml.Name         `xml:"MediaInsertOrEjectParams"`
	Xmlns           string           `xml:"xmlns,attr,omitempty"`
	Media           *Reference       `xml:"Media"`
	VCloudExtension *VCloudExtension `xml:"VCloudExtension,omitempty"`
}

// Parameters for VM pending questions
// Reference: vCloud API 27.0 - VmPendingQuestionType
// https://code.vmware.com/apis/287/vcloud#/doc/doc/types/VmPendingQuestionType.html
type VmPendingQuestion struct {
	XMLName    xml.Name                      `xml:"VmPendingQuestion"`
	Xmlns      string                        `xml:"xmlns,attr,omitempty"`
	Type       string                        `xml:"type,attr"`
	HREF       string                        `xml:"href,attr"`
	Link       LinkList                      `xml:"Link,omitempty"`
	Question   string                        `xml:"Question"`
	QuestionId string                        `xml:"QuestionId"`
	Choices    []*VmQuestionAnswerChoiceType `xml:"Choices"`
}

// Parameters for VM question answer choice
// Reference: vCloud API 27.0 - VmQuestionAnswerChoiceType
// https://code.vmware.com/apis/287/vcloud#/doc/doc/types/VmQuestionAnswerChoiceType.html
type VmQuestionAnswerChoiceType struct {
	Id   int    `xml:"Id"`
	Text string `xml:"Text,omitempty"`
}

// Parameters for VM question answer
// Reference: vCloud API 27.0 - VmQuestionAnswerType
// https://code.vmware.com/apis/287/vcloud#/doc/doc/types/VmQuestionAnswerType.html
type VmQuestionAnswer struct {
	XMLName    xml.Name `xml:"VmQuestionAnswer"`
	Xmlns      string   `xml:"xmlns,attr,omitempty"`
	ChoiceId   int      `xml:"ChoiceId"`
	QuestionId string   `xml:"QuestionId"`
}

// Represents an independent disk record
// Reference: vCloud API 27.0 - DiskType
// https://code.vmware.com/apis/287/vcloud#/doc/doc/types/QueryResultDiskRecordType.html
type DiskRecordType struct {
	Xmlns              string  `xml:"xmlns,attr,omitempty"`
	HREF               string  `xml:"href,attr,omitempty"`
	Id                 string  `xml:"id,attr,omitempty"`
	Type               string  `xml:"type,attr,omitempty"`
	Name               string  `xml:"name,attr,omitempty"`
	Vdc                string  `xml:"vdc,attr,omitempty"`
	SizeB              int64   `xml:"sizeB,attr,omitempty"`
	DataStore          string  `xml:"dataStore,attr,omitempty"`
	DataStoreName      string  `xml:"datastoreName,attr,omitempty"`
	OwnerName          string  `xml:"ownerName,attr,omitempty"`
	VdcName            string  `xml:"vdcName,attr,omitempty"`
	Task               string  `xml:"task,attr,omitempty"`
	StorageProfile     string  `xml:"storageProfile,attr,omitempty"`
	StorageProfileName string  `xml:"storageProfileName,attr,omitempty"`
	Status             string  `xml:"status,attr,omitempty"`
	BusType            string  `xml:"busType,attr,omitempty"`
	BusSubType         string  `xml:"busSubType,attr,omitempty"`
	BusTypeDesc        string  `xml:"busTypeDesc,attr,omitempty"`
	IsAttached         bool    `xml:"isAttached,attr,omitempty"`
	Description        string  `xml:"description,attr,omitempty"`
	Link               []*Link `xml:"Link,omitempty"`
}

// Represents port group
// Reference: vCloud API 27.0 - Port group type
// https://code.vmware.com/apis/72/doc/doc/types/QueryResultPortgroupRecordType.html
type PortGroupRecordType struct {
	Xmlns         string  `xml:"xmlns,attr,omitempty"`
	HREF          string  `xml:"href,attr,omitempty"`
	Id            string  `xml:"id,attr,omitempty"`
	Type          string  `xml:"type,attr,omitempty"`
	MoRef         string  `xml:"moref,attr,omitempty"`
	Name          string  `xml:"name,attr,omitempty"`
	PortgroupType string  `xml:"portgroupType,attr,omitempty"`
	Vc            string  `xml:"vc,attr,omitempty"`
	VcName        string  `xml:"vcName,attr,omitempty"`
	IsVCEnabled   bool    `xml:"isVCEnabled,attr,omitempty"`
	Network       string  `xml:"network,attr,omitempty"`
	NetworkName   string  `xml:"networkName,attr,omitempty"`
	ScopeType     int     `xml:"scopeType,attr,omitempty"` // Scope of network using the portgroup(1=Global, 2=Organization, 3=vApp)
	Link          []*Link `xml:"Link,omitempty"`
}

// Represents org VDC Network
// Reference: vCloud API 27.0 - Org VDC Network
// https://code.vmware.com/apis/72/doc/doc/types/QueryResultOrgVdcNetworkRecordType.html
type QueryResultOrgVdcNetworkRecordType struct {
	Xmlns              string    `xml:"xmlns,attr,omitempty"`
	HREF               string    `xml:"href,attr,omitempty"`
	Id                 string    `xml:"id,attr,omitempty"`
	Type               string    `xml:"type,attr,omitempty"`
	Name               string    `xml:"name,attr,omitempty"`
	DefaultGateway     string    `xml:"defaultGateway,attr,omitempty"`
	Netmask            string    `xml:"netmask,attr,omitempty"`
	Dns1               string    `xml:"dns1,attr,omitempty"`
	Dns2               string    `xml:"dns2,attr,omitempty"`
	DnsSuffix          string    `xml:"dnsSuffix,attr,omitempty"`
	LinkType           int       `xml:"linkType,attr,omitempty"` // 0 = direct, 1 = routed, 2 = isolated
	ConnectedTo        string    `xml:"connectedTo,attr,omitempty"`
	Vdc                string    `xml:"vdc,attr,omitempty"`
	IsBusy             bool      `xml:"isBusy,attr,omitempty"`
	IsShared           bool      `xml:"isShared,attr,omitempty"`
	VdcName            string    `xml:"vdcName,attr,omitempty"`
	IsIpScopeInherited bool      `xml:"isIpScopeInherited,attr,omitempty"`
	Link               []*Link   `xml:"Link,omitempty"`
	Metadata           *Metadata `xml:"Metadata,omitempty"`
}

// Represents org VDC Network
// Reference: vCloud API 27.0 - Network Pool
// https://code.vmware.com/apis/72/vcloud-director#/doc/doc/types/VMWNetworkPoolType.html
type VMWNetworkPool struct {
	HREF        string           `xml:"href,attr,omitempty"`
	Id          string           `xml:"id,attr,omitempty"`
	Type        string           `xml:"type,attr,omitempty"`
	Name        string           `xml:"name,attr"`
	Status      int              `xml:"status,attr,omitempty"`
	Description string           `xml:"netmask,omitempty"`
	Tasks       *TasksInProgress `xml:"Tasks,omitempty"`
}

type GroupReference struct {
	GroupReference []*Reference `xml:"GroupReference,omitempty"`
}

// Represents an org user
// Reference: vCloud API 27.0 - UserType
// https://code.vmware.com/apis/442/vcloud-director#/doc/doc/types/UserType.html
// Note that the order of fields is important. If this structure needs to change,
// the field order must be preserved.
type User struct {
	XMLName         xml.Name         `xml:"User"`
	Xmlns           string           `xml:"xmlns,attr"`
	Href            string           `xml:"href,attr"`
	Type            string           `xml:"type,attr"`
	ID              string           `xml:"id,attr"`
	OperationKey    string           `xml:"operationKey,attr"`
	Name            string           `xml:"name,attr"`
	Links           LinkList         `xml:"Link,omitempty"`
	Description     string           `xml:"Description,omitempty"`
	FullName        string           `xml:"FullName,omitempty"`
	EmailAddress    string           `xml:"EmailAddress,omitempty"`
	Telephone       string           `xml:"Telephone,omitempty"`
	IsEnabled       bool             `xml:"IsEnabled,omitempty"`
	IsLocked        bool             `xml:"IsLocked,omitempty"`
	IM              string           `xml:"IM,omitempty"`
	NameInSource    string           `xml:"NameInSource,omitempty"`
	IsExternal      bool             `xml:"IsExternal,omitempty"`
	ProviderType    string           `xml:"ProviderType,omitempty"`
	IsGroupRole     bool             `xml:"IsGroupRole,omitempty"`
	StoredVmQuota   int              `xml:"StoredVmQuota,omitempty"`
	DeployedVmQuota int              `xml:"DeployedVmQuota,omitempty"`
	Role            *Reference       `xml:"Role,omitempty"`
	GroupReferences *GroupReference  `xml:"GroupReferences,omitempty"`
	Password        string           `xml:"Password,omitempty"`
	Tasks           *TasksInProgress `xml:"Tasks"`
}

// Group represents Org group definition
type Group struct {
	XMLName xml.Name `xml:"Group"`
	Xmlns   string   `xml:"xmlns,attr"`
	// Id holds ID in format urn:vcloud:group:252fe08e-ae1b-409c-9dda-a531bb1ed69a
	ID string `xml:"id,attr,omitempty"`
	// Href holds reference to group object
	Href string `xml:"href,attr,omitempty"`
	// Type holds mime type for group
	Type string `xml:"type,attr"`
	// Description sets description for group
	Description string `xml:"Description"`
	// Name of the group. Cannot be updated.
	Name string `xml:"name,attr"`
	// ProviderType - 'SAML', 'INTEGRATED'
	ProviderType string `xml:"ProviderType"`
	// Role - reference to existing role
	Role *Reference `xml:"Role,omitempty"`
}

// Type: AdminCatalogRecord
// Namespace: http://www.vmware.com/vcloud/v1.5
// https://code.vmware.com/apis/287/vcloud#/doc/doc/types/QueryResultCatalogRecordType.html
// Issue that description partly matches with what is returned
// Description: Represents Catalog record
// Since: 1.5
type CatalogRecord struct {
	HREF                    string    `xml:"href,attr,omitempty"`
	ID                      string    `xml:"id,attr,omitempty"`
	Type                    string    `xml:"type,attr,omitempty"`
	Name                    string    `xml:"name,attr,omitempty"`
	Description             string    `xml:"description,attr,omitempty"`
	IsPublished             bool      `xml:"isPublished,attr,omitempty"`
	IsShared                bool      `xml:"isShared,attr,omitempty"`
	CreationDate            string    `xml:"creationDate,attr,omitempty"`
	OrgName                 string    `xml:"orgName,attr,omitempty"`
	OwnerName               string    `xml:"ownerName,attr,omitempty"`
	NumberOfVAppTemplates   int64     `xml:"numberOfVAppTemplates,attr,omitempty"`
	NumberOfMedia           int64     `xml:"numberOfMedia,attr,omitempty"`
	Owner                   string    `xml:"owner,attr,omitempty"`
	PublishSubscriptionType string    `xml:"publishSubscriptionType,attr,omitempty"`
	Version                 int64     `xml:"version,attr,omitempty"`
	Status                  string    `xml:"status,attr,omitempty"`
	Link                    *Link     `xml:"Link,omitempty"`
	Metadata                *Metadata `xml:"Metadata,omitempty"`
}

type AdminCatalogRecord CatalogRecord

// VmAffinityRule defines an affinity (or anti-affinity) rule for a group of VmReferences`
// https://code.vmware.com/apis/722/doc/doc/types/VmAffinityRuleType.html
type VmAffinityRule struct {
	XMLName         xml.Name         `xml:"VmAffinityRule"`
	Xmlns           string           `xml:"xmlns,attr"`
	HREF            string           `xml:"href,attr,omitempty"`
	ID              string           `xml:"id,attr,omitempty"`
	Name            string           `xml:"Name"`
	OperationKey    string           `xml:"OperationKey,attr,omitempty"` // Optional unique identifier to support idempotent semantics for create and delete operations
	IsEnabled       *bool            `xml:"IsEnabled"`                   // True if the affinity rule is enabled
	IsMandatory     *bool            `xml:"IsMandatory"`                 // True if this affinity rule is mandatory. When a rule is mandatory, a host failover will not power on the VM if doing so would violate the rule
	Polarity        string           `xml:"Polarity"`                    // The polarity of this rule. One of: Affinity, Anti-Affinity
	VmReferences    []*VMs           `xml:"VmReferences"`                // A list of VmReferences under a specific VM affinity rule.
	Link            []*Link          `xml:"Link,omitempty"`              //
	VCloudExtension *VCloudExtension `xml:"VCloudExtension,omitempty"`   // An optional extension element that can contain an arbitrary number of elements and attributes
}

// VmAffinityRules defines a list of VmAffinityRule
type VmAffinityRules struct {
	HREF           string            `xml:"href,attr,omitempty"`
	Type           string            `xml:"type,attr,omitempty"`
	Link           *Link             `xml:"Link,omitempty"` //
	VmAffinityRule []*VmAffinityRule `xml:"VmAffinityRule,omitempty"`
}

<<<<<<< HEAD
type VdcComputePolicyReferences struct {
	Xmlns                     string       `xml:"xmlns,attr"`
	HREF                      string       `xml:"href,attr,omitempty"`
	Type                      string       `xml:"type,attr,omitempty"`
	Link                      *Link        `xml:"Link,omitempty"`
	VdcComputePolicyReference []*Reference `xml:"VdcComputePolicyReference,omitempty"`
=======
// ControlAccessParams specifies access controls for a resource.
type ControlAccessParams struct {
	XMLName             xml.Name           `xml:"ControlAccessParams"`
	Xmlns               string             `xml:"xmlns,attr"`
	IsSharedToEveryone  bool               `xml:"IsSharedToEveryone"`            // If true, the resource is shared with everyone in the organization. Defaults to false.
	EveryoneAccessLevel *string            `xml:"EveryoneAccessLevel,omitempty"` // If IsSharedToEveryone is true, this element must be present to specify the access level. for all members of the organization. One of: FullControl Change ReadOnly
	AccessSettings      *AccessSettingList `xml:"AccessSettings,omitempty"`      // The access settings to be applied if IsSharedToEveryone is false. Required on create and modify if IsSharedToEveryone is false.
}

// AccessSettingList is a tagged list of AccessSetting
type AccessSettingList struct {
	AccessSetting []*AccessSetting `xml:"AccessSetting"`
}

// LocalSubject is the user, group, or organization to which control access settings apply.
type LocalSubject struct {
	HREF string `xml:"href,attr"` // Required - The URL with the full identification of the subject
	Name string `xml:"name,attr"` // The name of the subject. Not needed in input, but it is returned on reading
	Type string `xml:"type,attr"` // Required - The MIME type of the subject. So far, we are using users, groups, and organizations
}

// AccessSetting controls access to the resource.
type AccessSetting struct {
	XMLName         xml.Name         `xml:"AccessSetting"`
	Subject         *LocalSubject    `xml:"Subject,omitempty"`         // The user or group to which these settings apply.
	ExternalSubject *ExternalSubject `xml:"ExternalSubject,omitempty"` // Subject existing external of VCD, to which these settings apply.
	AccessLevel     string           `xml:"AccessLevel"`               // The access level for the subject. One of: FullControl Change ReadOnly Deny (only for a VDC resource)
}

// ExternalSubjectType is a reference to a user or group managed by an identity provider configured for use in this organization.
type ExternalSubject struct {
	IdpType   string `xml:"IdpType"`   // The type of identity provider for example: OAUTH, SAML, LDAP etc for this SubjectID.
	IsUser    bool   `xml:"IsUser"`    // If true, SubjectID is a reference to a user defined by this organization's identity provider. If false or empty, SubjectID is a reference to a group defined by this organization's identity provider.
	SubjectId string `xml:"SubjectId"` // The primary key that your identity provider uses to uniquely identify the user or group referenced in SubjectId.
>>>>>>> a497ca1f
}<|MERGE_RESOLUTION|>--- conflicted
+++ resolved
@@ -2768,14 +2768,6 @@
 	VmAffinityRule []*VmAffinityRule `xml:"VmAffinityRule,omitempty"`
 }
 
-<<<<<<< HEAD
-type VdcComputePolicyReferences struct {
-	Xmlns                     string       `xml:"xmlns,attr"`
-	HREF                      string       `xml:"href,attr,omitempty"`
-	Type                      string       `xml:"type,attr,omitempty"`
-	Link                      *Link        `xml:"Link,omitempty"`
-	VdcComputePolicyReference []*Reference `xml:"VdcComputePolicyReference,omitempty"`
-=======
 // ControlAccessParams specifies access controls for a resource.
 type ControlAccessParams struct {
 	XMLName             xml.Name           `xml:"ControlAccessParams"`
@@ -2810,5 +2802,12 @@
 	IdpType   string `xml:"IdpType"`   // The type of identity provider for example: OAUTH, SAML, LDAP etc for this SubjectID.
 	IsUser    bool   `xml:"IsUser"`    // If true, SubjectID is a reference to a user defined by this organization's identity provider. If false or empty, SubjectID is a reference to a group defined by this organization's identity provider.
 	SubjectId string `xml:"SubjectId"` // The primary key that your identity provider uses to uniquely identify the user or group referenced in SubjectId.
->>>>>>> a497ca1f
+}
+
+type VdcComputePolicyReferences struct {
+	Xmlns                     string       `xml:"xmlns,attr"`
+	HREF                      string       `xml:"href,attr,omitempty"`
+	Type                      string       `xml:"type,attr,omitempty"`
+	Link                      *Link        `xml:"Link,omitempty"`
+	VdcComputePolicyReference []*Reference `xml:"VdcComputePolicyReference,omitempty"`
 }