--- conflicted
+++ resolved
@@ -1728,13 +1728,24 @@
 	To      string   `xml:"to,omitempty"`
 }
 
-<<<<<<< HEAD
-// LBVirtualServer represents a load balancer virtual serveras per "vCloud Director API for NSX
+// LBAppRule represents a load balancer application rule as per "vCloud Director API for NSX
+// Programming Guide"
+// https://code.vmware.com/docs/6900/vcloud-director-api-for-nsx-programming-guide
+type LBAppRule struct {
+	XMLName xml.Name `xml:"applicationRule"`
+	ID      string   `xml:"applicationRuleId,omitempty"`
+	Name    string   `xml:"name,omitempty"`
+	Script  string   `xml:"script,omitempty"`
+}
+
+type LBAppRules []LBAppRule
+
+// LBVirtualServer represents a load balancer virtual server as per "vCloud Director API for NSX
 // Programming Guide"
 // https://code.vmware.com/docs/6900/vcloud-director-api-for-nsx-programming-guide
 type LBVirtualServer struct {
 	XMLName              xml.Name `xml:"virtualServer"`
-	ID                   string   `xml:"virtualServerId,omitempty"`
+	Id                   string   `xml:"virtualServerId,omitempty"`
 	Name                 string   `xml:"name,omitempty"`
 	Description          string   `xml:"description,omitempty"`
 	Enabled              bool     `xml:"enabled,omitempty"`
@@ -1747,58 +1758,6 @@
 	ApplicationRuleId    string   `xml:"applicationRuleId,omitempty"`
 	ApplicationProfileId string   `xml:"applicationProfileId,omitempty"`
 	DefaultPoolId        string   `xml:"defaultPoolId,omitempty"`
-=======
-// LBAppRule represents a load balancer application rule as per "vCloud Director API for NSX
-// Programming Guide"
-// https://code.vmware.com/docs/6900/vcloud-director-api-for-nsx-programming-guide
-type LBAppRule struct {
-	XMLName xml.Name `xml:"applicationRule"`
-	ID      string   `xml:"applicationRuleId,omitempty"`
-	Name    string   `xml:"name,omitempty"`
-	Script  string   `xml:"script,omitempty"`
-}
-
-type LBAppRules []LBAppRule
-
-// LoadBalancerVirtualServer represents a load balancer virtual server.
-// Type: LoadBalancerVirtualServerType
-// Namespace: http://www.vmware.com/vcloud/v1.5
-// Description: Represents a load balancer virtual server.
-// Since: 5.1
-type LoadBalancerVirtualServer struct {
-	IsEnabled             bool                           `xml:"IsEnabled,omitempty"`             // True if this virtual server is enabled.
-	Name                  string                         `xml:"Name"`                            // Load balancer virtual server name.
-	Description           string                         `xml:"Description,omitempty"`           // Load balancer virtual server description.
-	Interface             *Reference                     `xml:"Interface"`                       // Gateway Interface to which Load Balancer Virtual Server is bound.
-	IPAddress             string                         `xml:"IpAddress"`                       // Load balancer virtual server Ip Address.
-	ServiceProfile        *LBVirtualServerServiceProfile `xml:"ServiceProfile"`                  // Load balancer virtual server service profiles.
-	Logging               bool                           `xml:"Logging,omitempty"`               // Enable logging for this virtual server.
-	Pool                  string                         `xml:"Pool"`                            // Name of Load balancer pool associated with this virtual server.
-	LoadBalancerTemplates *VendorTemplate                `xml:"LoadBalancerTemplates,omitempty"` // Service template related attributes.
-}
-
-// LBVirtualServerServiceProfile represents service profile for a load balancing virtual server.
-// Type: LBVirtualServerServiceProfileType
-// Namespace: http://www.vmware.com/vcloud/v1.5
-// Description: Represents service profile for a load balancing virtual server.
-// Since: 5.1
-type LBVirtualServerServiceProfile struct {
-	IsEnabled   bool           `xml:"IsEnabled,omitempty"`   // True if this service profile is enabled.
-	Protocol    string         `xml:"Protocol"`              // Load balancer Protocol type. One of: HTTP, HTTPS, TCP.
-	Port        string         `xml:"Port"`                  // Port for this service profile.
-	Persistence *LBPersistence `xml:"Persistence,omitempty"` // Persistence type for service profile.
-}
-
-// LBPersistence represents persistence type for a load balancer service profile.
-// Type: LBPersistenceType
-// Namespace: http://www.vmware.com/vcloud/v1.5
-// Description: Represents persistence type for a load balancer service profile.
-// Since: 5.1
-type LBPersistence struct {
-	Method     string `xml:"Method"`               // Persistence method. One of: COOKIE, SSL_SESSION_ID.
-	CookieName string `xml:"CookieName,omitempty"` // Cookie name when persistence method is COOKIE.
-	CookieMode string `xml:"CookieMode,omitempty"` // Cookie Mode. One of: INSERT, PREFIX, APP.
->>>>>>> 20df7a4a
 }
 
 // VendorTemplate is information about a vendor service template. This is optional.
