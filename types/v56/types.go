/*
 * Copyright 2023 VMware, Inc.  All rights reserved.  Licensed under the Apache v2 License.
 */

// Package types/v56 provider all types which are used by govcd package in order to perform API
// requests and parse responses
package types

import (
	"encoding/xml"
	"fmt"
	"sort"
)

// Maps status Attribute Values for VAppTemplate, VApp, VM, and Media Objects
var VAppStatuses = map[int]string{
	-1: "FAILED_CREATION",
	0:  "UNRESOLVED",
	1:  "RESOLVED",
	2:  "DEPLOYED",
	3:  "SUSPENDED",
	4:  "POWERED_ON",
	5:  "WAITING_FOR_INPUT",
	6:  "UNKNOWN",
	7:  "UNRECOGNIZED",
	8:  "POWERED_OFF",
	9:  "INCONSISTENT_STATE",
	10: "MIXED",
	11: "DESCRIPTOR_PENDING",
	12: "COPYING_CONTENTS",
	13: "DISK_CONTENTS_PENDING",
	14: "QUARANTINED",
	15: "QUARANTINE_EXPIRED",
	16: "REJECTED",
	17: "TRANSFER_TIMEOUT",
	18: "VAPP_UNDEPLOYED",
	19: "VAPP_PARTIALLY_DEPLOYED",
	20: "PARTIALLY_POWERED_OFF", // VCD 10.3+
	21: "PARTIALLY_SUSPENDED",
}

// Maps status Attribute Values for VDC Objects
var VDCStatuses = map[int]string{
	-1: "FAILED_CREATION",
	0:  "NOT_READY",
	1:  "READY",
	2:  "UNKNOWN",
	3:  "UNRECOGNIZED",
}

// VCD API

// DefaultStorageProfileSection is the name of the storage profile that will be specified for this virtual machine. The named storage profile must exist in the organization vDC that contains the virtual machine. If not specified, the default storage profile for the vDC is used.
// Type: DefaultStorageProfileSection_Type
// Namespace: http://www.vmware.com/vcloud/v1.5
// Description: Name of the storage profile that will be specified for this virtual machine. The named storage profile must exist in the organization vDC that contains the virtual machine. If not specified, the default storage profile for the vDC is used.
// Since: 5.1
type DefaultStorageProfileSection struct {
	StorageProfile string `xml:"StorageProfile,omitempty"`
}

// CustomizationSection represents a vApp template customization settings.
// Type: CustomizationSectionType
// Namespace: http://www.vmware.com/vcloud/v1.5
// Description: Represents a vApp template customization settings.
// Since: 1.0
type CustomizationSection struct {
	// FIXME: OVF Section needs to be laid down correctly
	Info string `xml:"ovf:Info"`
	//
	GoldMaster             bool     `xml:"goldMaster,attr,omitempty"`
	HREF                   string   `xml:"href,attr,omitempty"`
	Type                   string   `xml:"type,attr,omitempty"`
	CustomizeOnInstantiate bool     `xml:"CustomizeOnInstantiate"`
	Link                   LinkList `xml:"Link,omitempty"`
}

// LeaseSettingsSection represents vApp lease settings.
// Type: LeaseSettingsSectionType
// Namespace: http://www.vmware.com/vcloud/v1.5
// Description: Represents vApp lease settings.
// Since: 0.9
type LeaseSettingsSection struct {
	HREF                      string `xml:"href,attr,omitempty"`
	Type                      string `xml:"type,attr,omitempty"`
	DeploymentLeaseExpiration string `xml:"DeploymentLeaseExpiration,omitempty"`
	DeploymentLeaseInSeconds  int    `xml:"DeploymentLeaseInSeconds,omitempty"`
	Link                      *Link  `xml:"Link,omitempty"`
	StorageLeaseExpiration    string `xml:"StorageLeaseExpiration,omitempty"`
	StorageLeaseInSeconds     int    `xml:"StorageLeaseInSeconds,omitempty"`
}

// UpdateLeaseSettingsSection is an extended version of LeaseSettingsSection
// with additional fields for update
type UpdateLeaseSettingsSection struct {
	XMLName                   xml.Name `xml:"LeaseSettingsSection"`
	XmlnsOvf                  string   `xml:"xmlns:ovf,attr,omitempty"`
	Xmlns                     string   `xml:"xmlns,attr,omitempty"`
	OVFInfo                   string   `xml:"ovf:Info"`
	HREF                      string   `xml:"href,attr,omitempty"`
	Type                      string   `xml:"type,attr,omitempty"`
	DeploymentLeaseExpiration string   `xml:"DeploymentLeaseExpiration,omitempty"`
	DeploymentLeaseInSeconds  *int     `xml:"DeploymentLeaseInSeconds,omitempty"`
	Link                      *Link    `xml:"Link,omitempty"`
	StorageLeaseExpiration    string   `xml:"StorageLeaseExpiration,omitempty"`
	StorageLeaseInSeconds     *int     `xml:"StorageLeaseInSeconds,omitempty"`
}

// IPRange represents a range of IP addresses, start and end inclusive.
// Type: IpRangeType
// Namespace: http://www.vmware.com/vcloud/v1.5
// Description: Represents a range of IP addresses, start and end inclusive.
// Since: 0.9
type IPRange struct {
	StartAddress string `xml:"StartAddress"` // Start address of the IP range.
	EndAddress   string `xml:"EndAddress"`   // End address of the IP range.
}

// DhcpService represents a DHCP network service.
// Type: DhcpServiceType
// Namespace: http://www.vmware.com/vcloud/v1.5
// Description: Represents a DHCP network service.
// Since:
type DhcpService struct {
	IsEnabled           bool     `xml:"IsEnabled"`                     // Enable or disable the service using this flag
	DefaultLeaseTime    int      `xml:"DefaultLeaseTime,omitempty"`    // Default lease in seconds for DHCP addresses.
	MaxLeaseTime        int      `xml:"MaxLeaseTime"`                  //	Max lease in seconds for DHCP addresses.
	IPRange             *IPRange `xml:"IpRange"`                       //	IP range for DHCP addresses.
	RouterIP            string   `xml:"RouterIp,omitempty"`            // Router IP.
	SubMask             string   `xml:"SubMask,omitempty"`             // The subnet mask.
	PrimaryNameServer   string   `xml:"PrimaryNameServer,omitempty"`   // The primary name server.
	SecondaryNameServer string   `xml:"SecondaryNameServer,omitempty"` // The secondary name server.
	DomainName          string   `xml:"DomainName,omitempty"`          //	The domain name.
}

// NetworkFeatures represents features of a network.
// Type: NetworkFeaturesType
// Namespace: http://www.vmware.com/vcloud/v1.5
// Description: Represents features of a network.
// Since:
type NetworkFeatures struct {
	DhcpService          *DhcpService          `xml:"DhcpService,omitempty"`          // Substitute for NetworkService. DHCP service settings
	FirewallService      *FirewallService      `xml:"FirewallService,omitempty"`      // Substitute for NetworkService. Firewall service settings
	NatService           *NatService           `xml:"NatService,omitempty"`           // Substitute for NetworkService. NAT service settings
	StaticRoutingService *StaticRoutingService `xml:"StaticRoutingService,omitempty"` // Substitute for NetworkService. Static Routing service settings
	// TODO: Not Implemented
	// IpsecVpnService      IpsecVpnService      `xml:"IpsecVpnService,omitempty"`      // Substitute for NetworkService. Ipsec Vpn service settings
}

// IPAddresses a list of IP addresses
// Type: IpAddressesType
// Namespace: http://www.vmware.com/vcloud/v1.5
// Description: A list of IP addresses.
// Since: 0.9
type IPAddresses struct {
	IPAddress []string `xml:"IpAddress,omitempty"` // A list of IP addresses.
}

// IPRanges represents a list of IP ranges.
// Type: IpRangesType
// Namespace: http://www.vmware.com/vcloud/v1.5
// Description: Represents a list of IP ranges.
// Since: 0.9
type IPRanges struct {
	IPRange []*IPRange `xml:"IpRange,omitempty"` // IP range.
}

// IPScope specifies network settings like gateway, network mask, DNS servers IP ranges etc
// Type: IpScopeType
// Namespace: http://www.vmware.com/vcloud/v1.5
// Description: Specify network settings like gateway, network mask, DNS servers, IP ranges, etc.
// Since: 0.9
type IPScope struct {
	IsInherited          bool            `xml:"IsInherited"`                    // True if the IP scope is inherit from parent network.
	Gateway              string          `xml:"Gateway,omitempty"`              // Gateway of the network.
	Netmask              string          `xml:"Netmask,omitempty"`              // Network mask.
	SubnetPrefixLength   string          `xml:"SubnetPrefixLength,omitempty"`   // Prefix length.
	DNS1                 string          `xml:"Dns1,omitempty"`                 // Primary DNS server.
	DNS2                 string          `xml:"Dns2,omitempty"`                 // Secondary DNS server.
	DNSSuffix            string          `xml:"DnsSuffix,omitempty"`            // DNS suffix.
	IsEnabled            bool            `xml:"IsEnabled,omitempty"`            // Indicates if subnet is enabled or not. Default value is True.
	IPRanges             *IPRanges       `xml:"IpRanges,omitempty"`             // IP ranges used for static pool allocation in the network.
	AllocatedIPAddresses *IPAddresses    `xml:"AllocatedIpAddresses,omitempty"` // Read-only list of allocated IP addresses in the network.
	SubAllocations       *SubAllocations `xml:"SubAllocations,omitempty"`       // Read-only list of IP addresses that are sub allocated to edge gateways.
}

// SubAllocations a list of IP addresses that are sub allocated to edge gateways.
// Type: SubAllocationsType
// Namespace: http://www.vmware.com/vcloud/v1.5
// Description: A list of IP addresses that are sub allocated to edge gateways.
// Since: 5.1
type SubAllocations struct {
	// Attributes
	HREF string `xml:"href,attr,omitempty"` // The URI of the entity.
	Type string `xml:"type,attr,omitempty"` // The MIME type of the entity.
	// Elements
	Link          LinkList       `xml:"Link,omitempty"`          // A reference to an entity or operation associated with this object.
	SubAllocation *SubAllocation `xml:"SubAllocation,omitempty"` // IP Range sub allocated to a edge gateway.
}

// SubAllocation IP range sub allocated to an edge gateway.
// Type: SubAllocationType
// Namespace: http://www.vmware.com/vcloud/v1.5
// Description: IP range sub allocated to an edge gateway.
// Since: 5.1
type SubAllocation struct {
	EdgeGateway *Reference `xml:"EdgeGateway,omitempty"` // Edge gateway that uses this sub allocation.
	IPRanges    *IPRanges  `xml:"IpRanges,omitempty"`    // IP range sub allocated to the edge gateway.
}

// IPScopes represents a list of IP scopes.
// Type: IpScopesType
// Namespace: http://www.vmware.com/vcloud/v1.5
// Description: Represents a list of IP scopes.
// Since: 5.1
type IPScopes struct {
	IPScope []*IPScope `xml:"IpScope"` // IP scope.
}

// NetworkConfiguration is the configuration applied to a network. This is an abstract base type.
// The concrete types include those for vApp and Organization wide networks.
// Type: NetworkConfigurationType
// Namespace: http://www.vmware.com/vcloud/v1.5
// Description: The configurations applied to a network. This is an abstract base type. The concrete types include those for vApp and Organization wide networks.
// Since: 0.9
type NetworkConfiguration struct {
	Xmlns                          string           `xml:"xmlns,attr,omitempty"`
	BackwardCompatibilityMode      bool             `xml:"BackwardCompatibilityMode"`
	IPScopes                       *IPScopes        `xml:"IpScopes,omitempty"`
	ParentNetwork                  *Reference       `xml:"ParentNetwork,omitempty"`
	FenceMode                      string           `xml:"FenceMode"`
	RetainNetInfoAcrossDeployments *bool            `xml:"RetainNetInfoAcrossDeployments,omitempty"`
	Features                       *NetworkFeatures `xml:"Features,omitempty"`

	// SubInterface and DistributedInterface are mutually exclusive
	// When they are both nil, it means the "internal" interface (the default) will be used.
	// When one of them is set, the corresponding interface will be used.
	// They cannot be both set (we'll get an API error if we do).
	SubInterface         *bool `xml:"SubInterface,omitempty"`
	DistributedInterface *bool `xml:"DistributedInterface,omitempty"`
	GuestVlanAllowed     *bool `xml:"GuestVlanAllowed,omitempty"`
	// TODO: Not Implemented
	// RouterInfo                     RouterInfo           `xml:"RouterInfo,omitempty"`
	// SyslogServerSettings           SyslogServerSettings `xml:"SyslogServerSettings,omitempty"`
}

// VAppNetworkConfiguration represents a vApp network configuration
// Used in vApp network configuration actions as part of vApp type,
// VApp.NetworkConfigSection.NetworkConfig or directly as NetworkConfigSection.NetworkConfig for various API calls.
// Type: VAppNetworkConfigurationType
// Namespace: http://www.vmware.com/vcloud/v1.5
// Description: Represents a vApp network configuration.
// Since: 0.9
type VAppNetworkConfiguration struct {
	HREF        string `xml:"href,attr,omitempty"`
	Type        string `xml:"type,attr,omitempty"`
	ID          string `xml:"id,attr,omitempty"`
	NetworkName string `xml:"networkName,attr"`

	Link          *Link                 `xml:"Link,omitempty"`
	Description   string                `xml:"Description,omitempty"`
	Configuration *NetworkConfiguration `xml:"Configuration"`
	IsDeployed    bool                  `xml:"IsDeployed"`
}

// VAppNetwork represents a vApp network configuration
// Used as input PUT /network/{id}
// Type: VAppNetworkType
// Namespace: http://www.vmware.com/vcloud/v1.5
// Description: Represents a vApp network configuration.
// Since: 0.9
type VAppNetwork struct {
	Xmlns    string `xml:"xmlns,attr,omitempty"`
	HREF     string `xml:"href,attr,omitempty"`
	Type     string `xml:"type,attr,omitempty"`
	ID       string `xml:"id,attr,omitempty"`
	Name     string `xml:"name,attr"`
	Deployed *bool  `xml:"deployed,attr"` // True if the network is deployed.

	Link          *Link                 `xml:"Link,omitempty"`
	Description   string                `xml:"Description,omitempty"`
	Tasks         *TasksInProgress      `xml:"Tasks,omitempty"`
	Configuration *NetworkConfiguration `xml:"Configuration"`
}

// NetworkConfigSection is container for vApp networks.
// Type: NetworkConfigSectionType
// Namespace: http://www.vmware.com/vcloud/v1.5
// Description: Container for vApp networks.
// Since: 0.9
type NetworkConfigSection struct {
	// Extends OVF Section_Type
	// FIXME: Fix the OVF section
	XMLName xml.Name `xml:"NetworkConfigSection"`
	Xmlns   string   `xml:"xmlns,attr,omitempty"`
	Ovf     string   `xml:"xmlns:ovf,attr,omitempty"`

	Info string `xml:"ovf:Info"`
	//
	HREF          string                     `xml:"href,attr,omitempty"`
	Type          string                     `xml:"type,attr,omitempty"`
	Link          *Link                      `xml:"Link,omitempty"`
	NetworkConfig []VAppNetworkConfiguration `xml:"NetworkConfig,omitempty"`
}

// NetworkNames allows to extract network names
func (n NetworkConfigSection) NetworkNames() []string {
	var list []string
	for _, netConfig := range n.NetworkConfig {
		list = append(list, netConfig.NetworkName)
	}
	return list
}

// NetworkConnection represents a network connection in the virtual machine.
// Type: NetworkConnectionType
// Namespace: http://www.vmware.com/vcloud/v1.5
// Description: Represents a network connection in the virtual machine.
// Since: 0.9
type NetworkConnection struct {
	Network                 string `xml:"network,attr"`                      // Name of the network to which this NIC is connected.
	NeedsCustomization      bool   `xml:"needsCustomization,attr,omitempty"` // True if this NIC needs customization.
	NetworkConnectionIndex  int    `xml:"NetworkConnectionIndex"`            // Virtual slot number associated with this NIC. First slot number is 0.
	IPAddress               string `xml:"IpAddress,omitempty"`               // IP address assigned to this NIC.
	ExternalIPAddress       string `xml:"ExternalIpAddress,omitempty"`       // If the network to which this NIC connects provides NAT services, the external address assigned to this NIC appears here.
	IsConnected             bool   `xml:"IsConnected"`                       // If the virtual machine is undeployed, this value specifies whether the NIC should be connected upon deployment. If the virtual machine is deployed, this value reports the current status of this NIC's connection, and can be updated to change that connection status.
	MACAddress              string `xml:"MACAddress,omitempty"`              // MAC address associated with the NIC.
	IPAddressAllocationMode string `xml:"IpAddressAllocationMode"`           // IP address allocation mode for this connection. One of: POOL (A static IP address is allocated automatically from a pool of addresses.) DHCP (The IP address is obtained from a DHCP service.) MANUAL (The IP address is assigned manually in the IpAddress element.) NONE (No IP addressing mode specified.)
	NetworkAdapterType      string `xml:"NetworkAdapterType,omitempty"`
}

// NetworkConnectionSection the container for the network connections of this virtual machine.
// Type: NetworkConnectionSectionType
// Namespace: http://www.vmware.com/vcloud/v1.5
// Description: Container for the network connections of this virtual machine.
// Since: 0.9
type NetworkConnectionSection struct {
	// Extends OVF Section_Type
	// FIXME: Fix the OVF section
	XMLName xml.Name `xml:"NetworkConnectionSection"`
	Xmlns   string   `xml:"xmlns,attr,omitempty"`
	Ovf     string   `xml:"xmlns:ovf,attr,omitempty"`

	Info string `xml:"ovf:Info"`
	//
	HREF                          string               `xml:"href,attr,omitempty"`
	Type                          string               `xml:"type,attr,omitempty"`
	PrimaryNetworkConnectionIndex int                  `xml:"PrimaryNetworkConnectionIndex"`
	NetworkConnection             []*NetworkConnection `xml:"NetworkConnection,omitempty"`
	Link                          *Link                `xml:"Link,omitempty"`
}

// InstantiationParams is a container for ovf:Section_Type elements that specify vApp configuration on instantiate, compose, or recompose.
// Type: InstantiationParamsType
// Namespace: http://www.vmware.com/vcloud/v1.5
// Description: Container for ovf:Section_Type elements that specify vApp configuration on instantiate, compose, or recompose.
// Since: 0.9
type InstantiationParams struct {
	CustomizationSection         *CustomizationSection         `xml:"CustomizationSection,omitempty"`
	DefaultStorageProfileSection *DefaultStorageProfileSection `xml:"DefaultStorageProfileSection,omitempty"`
	GuestCustomizationSection    *GuestCustomizationSection    `xml:"GuestCustomizationSection,omitempty"`
	LeaseSettingsSection         *LeaseSettingsSection         `xml:"LeaseSettingsSection,omitempty"`
	NetworkConfigSection         *NetworkConfigSection         `xml:"NetworkConfigSection,omitempty"`
	NetworkConnectionSection     *NetworkConnectionSection     `xml:"NetworkConnectionSection,omitempty"`
	ProductSection               *ProductSection               `xml:"ProductSection,omitempty"`
	// TODO: Not Implemented
	// SnapshotSection              SnapshotSection              `xml:"SnapshotSection,omitempty"`
}

// OrgVDCNetwork represents an Org VDC network in the vCloud model.
// Type: OrgVdcNetworkType
// Namespace: http://www.vmware.com/vcloud/v1.5
// Description: Represents an Org VDC network in the vCloud model.
// Since: 5.1
type OrgVDCNetwork struct {
	XMLName         xml.Name              `xml:"OrgVdcNetwork"`
	Xmlns           string                `xml:"xmlns,attr,omitempty"`
	HREF            string                `xml:"href,attr,omitempty"`
	Type            string                `xml:"type,attr,omitempty"`
	ID              string                `xml:"id,attr,omitempty"`
	OperationKey    string                `xml:"operationKey,attr,omitempty"`
	Name            string                `xml:"name,attr"`
	Status          string                `xml:"status,attr,omitempty"`
	Link            []Link                `xml:"Link,omitempty"`
	Description     string                `xml:"Description,omitempty"`
	Configuration   *NetworkConfiguration `xml:"Configuration,omitempty"`
	EdgeGateway     *Reference            `xml:"EdgeGateway,omitempty"`
	ServiceConfig   *GatewayFeatures      `xml:"ServiceConfig,omitempty"` // Specifies the service configuration for an isolated Org VDC networks
	IsShared        bool                  `xml:"IsShared"`
	VimPortGroupRef []*VimObjectRef       `xml:"VimPortGroupRef,omitempty"` // Needed to set up DHCP inside ServiceConfig
	Tasks           *TasksInProgress      `xml:"Tasks,omitempty"`
}

// SupportedHardwareVersions contains a list of VMware virtual hardware versions supported in this vDC.
// Type: SupportedHardwareVersionsType
// Namespace: http://www.vmware.com/vcloud/v1.5
// Description: Contains a list of VMware virtual hardware versions supported in this vDC.
// Since: 1.5
type SupportedHardwareVersions struct {
	SupportedHardwareVersion []Reference `xml:"SupportedHardwareVersion,omitempty"` // A virtual hardware version supported in this vDC.
}

// Capabilities collection of supported hardware capabilities.
// Type: CapabilitiesType
// Namespace: http://www.vmware.com/vcloud/v1.5
// Description: Collection of supported hardware capabilities.
// Since: 1.5
type Capabilities struct {
	SupportedHardwareVersions *SupportedHardwareVersions `xml:"SupportedHardwareVersions,omitempty" json:"supportedHardwareVersions,omitempty"` // Read-only list of virtual hardware versions supported by this vDC.
}

// Vdc represents the user view of an organization VDC.
// Type: VdcType
// Namespace: http://www.vmware.com/vcloud/v1.5
// Description: Represents the user view of an organization VDC.
// Since: 0.9
type Vdc struct {
	HREF         string `xml:"href,attr,omitempty"`
	Type         string `xml:"type,attr,omitempty"`
	ID           string `xml:"id,attr,omitempty"`
	OperationKey string `xml:"operationKey,attr,omitempty"`
	Name         string `xml:"name,attr"`
	Status       int    `xml:"status,attr,omitempty"`

	Link                 LinkList             `xml:"Link,omitempty"`
	Description          string               `xml:"Description,omitempty"`
	Tasks                *TasksInProgress     `xml:"Tasks,omitempty"`
	AllocationModel      string               `xml:"AllocationModel"`
	ComputeCapacity      []*ComputeCapacity   `xml:"ComputeCapacity"`
	ResourceEntities     []*ResourceEntities  `xml:"ResourceEntities,omitempty"`
	AvailableNetworks    []*AvailableNetworks `xml:"AvailableNetworks,omitempty"`
	Capabilities         []*Capabilities      `xml:"Capabilities,omitempty"`
	NicQuota             int                  `xml:"NicQuota"`
	NetworkQuota         int                  `xml:"NetworkQuota"`
	UsedNetworkCount     int                  `xml:"UsedNetworkCount,omitempty"`
	VMQuota              int                  `xml:"VmQuota"`
	IsEnabled            bool                 `xml:"IsEnabled"`
	VdcStorageProfiles   *VdcStorageProfiles  `xml:"VdcStorageProfiles"`
	DefaultComputePolicy *Reference           `xml:"DefaultComputePolicy"`
}

// AdminVdc represents the admin view of an organization VDC.
// Type: AdminVdcType
// Namespace: http://www.vmware.com/vcloud/v1.5
// Description: Represents the admin view of an organization VDC.
// Since: 0.9
type AdminVdc struct {
	Xmlns string `xml:"xmlns,attr"`
	Vdc

	VCpuInMhz2               *int64     `xml:"VCpuInMhz2,omitempty"`
	ResourceGuaranteedMemory *float64   `xml:"ResourceGuaranteedMemory,omitempty"`
	ResourceGuaranteedCpu    *float64   `xml:"ResourceGuaranteedCpu,omitempty"`
	VCpuInMhz                *int64     `xml:"VCpuInMhz,omitempty"`
	IsThinProvision          *bool      `xml:"IsThinProvision,omitempty"`
	NetworkPoolReference     *Reference `xml:"NetworkPoolReference,omitempty"`
	ProviderVdcReference     *Reference `xml:"ProviderVdcReference"`

	// ResourcePoolRefs is a read-only field and should be avoided in XML structure for write
	// operations because it breaks on Go marshalling bug https://github.com/golang/go/issues/9519
	ResourcePoolRefs              *VimObjectRefs `xml:"ResourcePoolRefs,omitempty"`
	UsesFastProvisioning          *bool          `xml:"UsesFastProvisioning,omitempty"`
	OverCommitAllowed             bool           `xml:"OverCommitAllowed,omitempty"`
	VmDiscoveryEnabled            bool           `xml:"VmDiscoveryEnabled,omitempty"`
	IsElastic                     *bool          `xml:"IsElastic,omitempty"`                     // Supported from 32.0 for the Flex model
	IncludeMemoryOverhead         *bool          `xml:"IncludeMemoryOverhead,omitempty"`         // Supported from 32.0 for the Flex model
	UniversalNetworkPoolReference *Reference     `xml:"UniversalNetworkPoolReference,omitempty"` // Reference to a universal network pool
}

// ProviderVdc represents a Provider VDC.
// Type: ProviderVdcType
// Namespace: http://www.vmware.com/vcloud/v1.5
// Description: Represents a Provider VDC.
// Since: 0.9
type ProviderVdc struct {
	HREF         string `xml:"href,attr,omitempty" json:"href,omitempty"`
	Type         string `xml:"type,attr,omitempty" json:"type,omitempty"`
	ID           string `xml:"id,attr,omitempty" json:"id,omitempty"`
	OperationKey string `xml:"operationKey,attr,omitempty" json:"operationKey,omitempty"`
	Name         string `xml:"name,attr" json:"name"`
	Status       int    `xml:"status,attr,omitempty" json:"status,omitempty"` // -1 (creation failed), 0 (not ready), 1 (ready), 2 (unknown), 3 (unrecognized)

	AvailableNetworks     *AvailableNetworks       `xml:"AvailableNetworks,omitempty" json:"availableNetworks,omitempty"`         // Read-only list of available networks.
	Capabilities          *Capabilities            `xml:"Capabilities,omitempty" json:"capabilities,omitempty"`                   // Read-only list of virtual hardware versions supported by this Provider VDC.
	ComputeCapacity       *RootComputeCapacity     `xml:"ComputeCapacity,omitempty" json:"computeCapacity,omitempty"`             // Read-only indicator of CPU and memory capacity.
	Description           string                   `xml:"Description,omitempty" json:"description,omitempty"`                     // Optional description.
	IsEnabled             *bool                    `xml:"IsEnabled,omitempty" json:"isEnabled,omitempty"`                         // True if this Provider VDC is enabled and can provide resources to organization VDCs. A Provider VDC is always enabled on creation.
	Link                  *LinkList                `xml:"Link,omitempty" json:"link,omitempty"`                                   // A reference to an entity or operation associated with this object.
	NetworkPoolReferences *NetworkPoolReferences   `xml:"NetworkPoolReferences,omitempty" json:"networkPoolReferences,omitempty"` // Read-only list of network pools used by this Provider VDC.
	StorageProfiles       *ProviderStorageProfiles `xml:"StorageProfiles,omitempty" json:"storageProfiles,omitempty"`             // Container for references to vSphere storage profiles available to this Provider VDC.
	Tasks                 *TasksInProgress         `xml:"Tasks,omitempty" json:"tasks,omitempty"`                                 // A list of queued, running, or recently completed tasks associated with this entity.
}

// VMWProviderVdc represents an extension of ProviderVdc.
// Type: VMWProviderVdcType
// Namespace: http://www.vmware.com/vcloud/v1.5
// Description: Represents an extension of ProviderVdc.
// Since: 1.0
type VMWProviderVdc struct {
	ProviderVdc

	AvailableUniversalNetworkPool   *Reference         `xml:"AvailableUniversalNetworkPool,omitempty" json:"availableUniversalNetworkPool,omitempty"`     // Selectable universal network reference.
	ComputeProviderScope            string             `xml:"ComputeProviderScope,omitempty" json:"computeProviderScope,omitempty"`                       // The compute provider scope represents the compute fault domain for this provider VDC. This value is a tenant-facing tag that is shown to tenants when viewing fault domains of the child Organization VDCs (for ex. a VDC Group).
	DataStoreRefs                   VimObjectRefs      `xml:"DataStoreRefs" json:"dataStoreRefs"`                                                         // vSphere datastores backing this provider VDC.
	HighestSupportedHardwareVersion string             `xml:"HighestSupportedHardwareVersion,omitempty" json:"highestSupportedHardwareVersion,omitempty"` // The highest virtual hardware version supported by this Provider VDC. If empty or omitted on creation, the system sets it to the highest virtual hardware version supported by all hosts in the primary resource pool. You can modify it when you add more resource pools.
	HostReferences                  *VMWHostReferences `xml:"HostReferences,omitempty" json:"hostReferences,omitempty"`                                   // Shows all hosts which are connected to VC server.
	NsxTManagerReference            *Reference         `xml:"NsxTManagerReference,omitempty" json:"nsxTManagerReference,omitempty"`                       // An optional reference to a registered NSX-T Manager to back networking operations for this provider VDC.
	ResourcePoolRefs                *VimObjectRefs     `xml:"ResourcePoolRefs,omitempty" json:"resourcePoolRefs,omitempty"`                               // Resource pools backing this provider VDC. On create, you must specify a resource pool that is not used by (and is not the child of a resource pool used by) any other provider VDC. On modify, this element is required for schema validation, but its contents cannot be changed.
	VimServer                       []*Reference       `xml:"VimServer,omitempty" json:"vimServer,omitempty"`                                             // The vCenter server that provides the resource pools and datastores. A valid reference is required on create. On modify, this element is required for schema validation, but its contents cannot be changed.
}

// VMWHostReferences represents a list of available hosts.
// Type: VMWHostReferencesType
// Namespace: http://www.vmware.com/vcloud/v1.5
// Description: Represents a list of available hosts.
// Since: 1.0
type VMWHostReferences struct {
	HostReference []*Reference `xml:"HostReference,omitempty" json:"hostReference,omitempty"`
	Link          *Link        `xml:"Link,omitempty" json:"link,omitempty"`
}

// RootComputeCapacity represents compute capacity with units.
// Type: RootComputeCapacityType
// Namespace: http://www.vmware.com/vcloud/v1.5
// Description: Represents compute capacity with units.
// Since: 0.9
type RootComputeCapacity struct {
	Cpu       *ProviderVdcCapacity `xml:"Cpu" json:"cpu"`
	IsElastic bool                 `xml:"IsElastic,omitempty" json:"isElastic,omitempty"`
	IsHA      bool                 `xml:"IsHA,omitempty" json:"isHA,omitempty"`
	Memory    *ProviderVdcCapacity `xml:"Memory" json:"memory"`
}

// NetworkPoolReferences is a container for references to network pools in this vDC.
// Type: NetworkPoolReferencesType
// Namespace: http://www.vmware.com/vcloud/v1.5
// Description: Container for references to network pools in this vDC.
// Since: 0.9
type NetworkPoolReferences struct {
	NetworkPoolReference []*Reference `xml:"NetworkPoolReference" json:"networkPoolReference"`
}

// ProviderStorageProfiles is a container for references to storage profiles associated with a Provider vDC.
// Type: ProviderVdcStorageProfilesType
// Namespace: http://www.vmware.com/vcloud/v1.5
// Description: Container for references to storage profiles associated with a Provider vDC.
// Since: 0.9
type ProviderStorageProfiles struct {
	ProviderVdcStorageProfile []*Reference `xml:"ProviderVdcStorageProfile" json:"providerVdcStorageProfile,omitempty"`
}

// ProviderVdcCapacity represents resource capacity in a Provider vDC.
// Type: ProviderVdcCapacityType
// Namespace: http://www.vmware.com/vcloud/v1.5
// Description: Represents resource capacity in a Provider vDC.
// Since: 0.9
type ProviderVdcCapacity struct {
	Allocation int64  `xml:"Allocation,omitempty"`
	Overhead   int64  `xml:"Overhead,omitempty"`
	Reserved   int64  `xml:"Reserved,omitempty"`
	Total      int64  `xml:"Total,omitempty"`
	Units      string `xml:"Units"`
	Used       int64  `xml:"Used,omitempty"`
}

// VdcStorageProfileConfiguration represents the parameters to assign a storage profile in creation of organization vDC.
// Type: VdcStorageProfileParamsType
// Namespace: http://www.vmware.com/vcloud/v1.5
// Description: Represents the parameters to create a storage profile in an organization vDC.
// Since: 5.1
// https://code.vmware.com/apis/220/vcloud#/doc/doc/types/VdcStorageProfileParamsType.html
type VdcStorageProfileConfiguration struct {
	Enabled                   *bool      `xml:"Enabled,omitempty"`
	Units                     string     `xml:"Units"`
	Limit                     int64      `xml:"Limit"`
	Default                   bool       `xml:"Default"`
	ProviderVdcStorageProfile *Reference `xml:"ProviderVdcStorageProfile"`
}

// VdcStorageProfile represents the parameters for fetched storage profile
// Type: VdcStorageProfileParamsType
// Namespace: http://www.vmware.com/vcloud/v1.5
// https://vdc-repo.vmware.com/vmwb-repository/dcr-public/7a028e78-bd37-4a6a-8298-9c26c7eeb9aa/09142237-dd46-4dee-8326-e07212fb63a8/doc/doc/types/VdcStorageProfileType.html
// https://vdc-repo.vmware.com/vmwb-repository/dcr-public/71e12563-bc11-4d64-821d-92d30f8fcfa1/7424bf8e-aec2-44ad-be7d-b98feda7bae0/doc/doc/types/AdminVdcStorageProfileType.html
type VdcStorageProfile struct {
	ID                        string                         `xml:"id,attr"`
	Xmlns                     string                         `xml:"xmlns,attr"`
	Name                      string                         `xml:"name,attr"`
	Enabled                   *bool                          `xml:"Enabled,omitempty"`
	Units                     string                         `xml:"Units"`
	Limit                     int64                          `xml:"Limit"`
	Default                   bool                           `xml:"Default"`
	IopsSettings              *VdcStorageProfileIopsSettings `xml:"IopsSettings"`
	StorageUsedMB             int64                          `xml:"StorageUsedMB"`
	IopsAllocated             int64                          `xml:"IopsAllocated"`
	ProviderVdcStorageProfile *Reference                     `xml:"ProviderVdcStorageProfile"`
}

// AdminVdcStorageProfile represents the parameters for fetched storage profile
// Type: AdminVdcStorageProfileType
// Namespace: http://www.vmware.com/vcloud/v1.5
// https://vdc-repo.vmware.com/vmwb-repository/dcr-public/71e12563-bc11-4d64-821d-92d30f8fcfa1/7424bf8e-aec2-44ad-be7d-b98feda7bae0/doc/doc/types/AdminVdcStorageProfileType.html
type AdminVdcStorageProfile struct {
	Xmlns                     string                         `xml:"xmlns,attr"`
	Name                      string                         `xml:"name,attr"`
	Enabled                   *bool                          `xml:"Enabled,omitempty"`
	Units                     string                         `xml:"Units"`
	Limit                     int64                          `xml:"Limit"`
	Default                   bool                           `xml:"Default"`
	IopsSettings              *VdcStorageProfileIopsSettings `xml:"IopsSettings"`
	StorageUsedMB             int64                          `xml:"StorageUsedMB"`
	IopsAllocated             int64                          `xml:"IopsAllocated"`
	ProviderVdcStorageProfile *Reference                     `xml:"ProviderVdcStorageProfile"`
}

// VdcStorageProfileIopsSettings represents the parameters for VDC storage profiles Iops settings.
// Type: VdcStorageProfileIopsSettings
// https://vdc-repo.vmware.com/vmwb-repository/dcr-public/71e12563-bc11-4d64-821d-92d30f8fcfa1/7424bf8e-aec2-44ad-be7d-b98feda7bae0/doc/doc/types/VdcStorageProfileIopsSettingsType.html
type VdcStorageProfileIopsSettings struct {
	Xmlns                   string `xml:"xmlns,attr"`
	Enabled                 bool   `xml:"Enabled"`
	DiskIopsMax             int64  `xml:"DiskIopsMax"`
	DiskIopsDefault         int64  `xml:"DiskIopsDefault"`
	StorageProfileIopsLimit int64  `xml:"StorageProfileIopsLimit,omitempty"`
	DiskIopsPerGbMax        int64  `xml:"DiskIopsPerGbMax"`
}

// VdcConfiguration models the payload for creating a VDC.
// Type: CreateVdcParamsType
// Namespace: http://www.vmware.com/vcloud/v1.5
// Description: Parameters for creating an organization VDC
// Since: 5.1
// https://code.vmware.com/apis/220/vcloud#/doc/doc/types/CreateVdcParamsType.html
type VdcConfiguration struct {
	XMLName         xml.Name           `xml:"CreateVdcParams"`
	Xmlns           string             `xml:"xmlns,attr"`
	Name            string             `xml:"name,attr"`
	Description     string             `xml:"Description,omitempty"`
	AllocationModel string             `xml:"AllocationModel"` // Flex supported from 32.0
	ComputeCapacity []*ComputeCapacity `xml:"ComputeCapacity"`
	NicQuota        int                `xml:"NicQuota,omitempty"`
	NetworkQuota    int                `xml:"NetworkQuota,omitempty"`
	VmQuota         int                `xml:"VmQuota,omitempty"`
	IsEnabled       bool               `xml:"IsEnabled,omitempty"`
	// Create uses VdcStorageProfileConfiguration and fetch AdminVdcStorageProfile or VdcStorageProfile
	VdcStorageProfile        []*VdcStorageProfileConfiguration `xml:"VdcStorageProfile"`
	ResourceGuaranteedMemory *float64                          `xml:"ResourceGuaranteedMemory,omitempty"`
	ResourceGuaranteedCpu    *float64                          `xml:"ResourceGuaranteedCpu,omitempty"`
	VCpuInMhz                int64                             `xml:"VCpuInMhz,omitempty"`
	IsThinProvision          bool                              `xml:"IsThinProvision,omitempty"`
	NetworkPoolReference     *Reference                        `xml:"NetworkPoolReference,omitempty"`
	ProviderVdcReference     *Reference                        `xml:"ProviderVdcReference"`
	UsesFastProvisioning     bool                              `xml:"UsesFastProvisioning,omitempty"`
	OverCommitAllowed        bool                              `xml:"OverCommitAllowed,omitempty"`
	VmDiscoveryEnabled       bool                              `xml:"VmDiscoveryEnabled,omitempty"`
	IsElastic                *bool                             `xml:"IsElastic,omitempty"`             // Supported from 32.0 for the Flex model
	IncludeMemoryOverhead    *bool                             `xml:"IncludeMemoryOverhead,omitempty"` // Supported from 32.0 for the Flex model
}

// Task represents an asynchronous operation in VMware Cloud Director.
// Type: TaskType
// Namespace: http://www.vmware.com/vcloud/v1.5
// Description: Represents an asynchronous operation in VMware Cloud Director.u
// Since: 0.9
// Comments added from https://code.vmware.com/apis/912/vmware-cloud-director/doc/doc/types/TaskType.html
type Task struct {
	HREF             string           `xml:"href,attr,omitempty" json:"HREF,omitempty"`                         // The URI of the entity.
	Type             string           `xml:"type,attr,omitempty" json:"type,omitempty"`                         // The MIME type of the entity.
	ID               string           `xml:"id,attr,omitempty" json:"ID,omitempty"`                             // The entity identifier, expressed in URN format. The value of this attribute uniquely identifies the entity, persists for the life of the entity, and is never reused.
	OperationKey     string           `xml:"operationKey,attr,omitempty" json:"operationKey,omitempty"`         // Optional unique identifier to support idempotent semantics for create and delete operations.
	Name             string           `xml:"name,attr" json:"name,omitempty"`                                   // The name of the entity.
	Status           string           `xml:"status,attr" json:"status,omitempty"`                               // The execution status of the task. One of queued, preRunning, running, success, error, aborted
	Operation        string           `xml:"operation,attr,omitempty" json:"operation,omitempty"`               // A message describing the operation that is tracked by this task.
	OperationName    string           `xml:"operationName,attr,omitempty" json:"operationName,omitempty"`       // The short name of the operation that is tracked by this task.
	ServiceNamespace string           `xml:"serviceNamespace,attr,omitempty" json:"serviceNamespace,omitempty"` // Identifier of the service that created the task. It must not start with com.vmware.vcloud and the length must be between 1 and 128 symbols.
	StartTime        string           `xml:"startTime,attr,omitempty" json:"startTime,omitempty"`               // The date and time the system started executing the task. May not be present if the task has not been executed yet.
	EndTime          string           `xml:"endTime,attr,omitempty" json:"endTime,omitempty"`                   // The date and time that processing of the task was completed. May not be present if the task is still being executed.
	ExpiryTime       string           `xml:"expiryTime,attr,omitempty" json:"expiryTime,omitempty"`             // The date and time at which the task resource will be destroyed and no longer available for retrieval. May not be present if the task has not been executed or is still being executed.
	CancelRequested  bool             `xml:"cancelRequested,attr,omitempty" json:"cancelRequested,omitempty"`   // Whether user has requested this processing to be canceled.
	Link             *LinkList        `xml:"Link,omitempty" json:"link,omitempty"`                              // A reference to an entity or operation associated with this object.
	Description      string           `xml:"Description,omitempty" json:"description,omitempty"`                // Optional description.
	Tasks            *TasksInProgress `xml:"Tasks,omitempty" json:"tasks,omitempty"`                            // A list of queued, running, or recently completed tasks associated with this entity.
	Owner            *Reference       `xml:"Owner,omitempty" json:"owner,omitempty"`                            // Reference to the owner of the task. This is typically the object that the task is creating or updating.
	Error            *Error           `xml:"Error,omitempty" json:"error,omitempty"`                            // Represents error information from a failed task.
	User             *Reference       `xml:"User,omitempty" json:"user,omitempty"`                              // The user who started the task.
	Organization     *Reference       `xml:"Organization,omitempty" json:"organization,omitempty"`              // The organization to which the User belongs.
	Progress         int              `xml:"Progress,omitempty" json:"progress,omitempty"`                      // Read-only indicator of task progress as an approximate percentage between 0 and 100. Not available for all tasks.
	Details          string           `xml:"Details,omitempty" json:"details,omitempty"`                        // Detailed message about the task. Also contained by the Owner entity when task status is preRunning.
	Result           *TaskResult      `xml:"Result,omitempty" json:"result,omitempty"`                          // Result contains additional details that the task may expose
	//
	// TODO: add the following fields
	// Params      anyType        The parameters with which this task was started.
	// VcTaskList  VcTaskListType List of Virtual Center tasks related to this vCD task.
}

// TaskResult contains additional details that the task may expose after finishing
type TaskResult struct {
	ResultContent struct {
		Text string `xml:",chardata"`
		Xsi  string `xml:"xsi,attr"`
		Ns11 string `xml:"ns11,attr"`
		Type string `xml:"type,attr"`
	} `xml:"ResultContent"`
}

// CapacityWithUsage represents a capacity and usage of a given resource.
// Type: CapacityWithUsageType
// Namespace: http://www.vmware.com/vcloud/v1.5
// Description: Represents a capacity and usage of a given resource.
// Since: 0.9
type CapacityWithUsage struct {
	Units     string `xml:"Units"`
	Allocated int64  `xml:"Allocated"`
	Limit     int64  `xml:"Limit"`
	Reserved  int64  `xml:"Reserved,omitempty"`
	Used      int64  `xml:"Used,omitempty"`
}

// ComputeCapacity represents VDC compute capacity.
// Type: ComputeCapacityType
// Namespace: http://www.vmware.com/vcloud/v1.5
// Description: Represents VDC compute capacity.
// Since: 0.9
type ComputeCapacity struct {
	CPU    *CapacityWithUsage `xml:"Cpu"`
	Memory *CapacityWithUsage `xml:"Memory"`
}

// Reference is a reference to a resource. Contains an href attribute and optional name and type attributes.
// Type: ReferenceType
// Namespace: http://www.vmware.com/vcloud/v1.5
// Description: A reference to a resource. Contains an href attribute and optional name and type attributes.
// Since: 0.9
type Reference struct {
	HREF string `xml:"href,attr,omitempty" json:"href,omitempty"`
	ID   string `xml:"id,attr,omitempty" json:"id,omitempty"`
	Type string `xml:"type,attr,omitempty" json:"type,omitempty"`
	Name string `xml:"name,attr,omitempty" json:"name,omitempty"`
}

// ResourceReference represents a reference to a resource. Contains an href attribute, a resource status attribute, and optional name and type attributes.
// Type: ResourceReferenceType
// Namespace: http://www.vmware.com/vcloud/v1.5
// Description: Represents a reference to a resource. Contains an href attribute, a resource status attribute, and optional name and type attributes.
// Since: 0.9
type ResourceReference struct {
	HREF   string `xml:"href,attr"`
	ID     string `xml:"id,attr,omitempty"`
	Type   string `xml:"type,attr,omitempty"`
	Name   string `xml:"name,attr,omitempty"`
	Status string `xml:"status,attr,omitempty"`
}

// VdcStorageProfiles is a container for references to storage profiles associated with a vDC.
// Element: VdcStorageProfiles
// Type: VdcStorageProfilesType
// Namespace: http://www.vmware.com/vcloud/v1.5
// Description: Container for references to storage profiles associated with a vDC.
// Since: 5.1
type VdcStorageProfiles struct {
	VdcStorageProfile []*Reference `xml:"VdcStorageProfile,omitempty"`
}

// ResourceEntities is a container for references to ResourceEntity objects in this vDC.
// Type: ResourceEntitiesType
// Namespace: http://www.vmware.com/vcloud/v1.5
// Description: Container for references to ResourceEntity objects in this vDC.
// Since: 0.9
type ResourceEntities struct {
	ResourceEntity []*ResourceReference `xml:"ResourceEntity,omitempty"`
}

// AvailableNetworks is a container for references to available organization vDC networks.
// Type: AvailableNetworksType
// Namespace: http://www.vmware.com/vcloud/v1.5
// Description: Container for references to available organization vDC networks.
// Since: 0.9
type AvailableNetworks struct {
	Network []*Reference `xml:"Network,omitempty" json:"network,omitempty"`
}

// Link extends reference type by adding relation attribute. Defines a hyper-link with a relationship, hyper-link reference, and an optional MIME type.
// Type: LinkType
// Namespace: http://www.vmware.com/vcloud/v1.5
// Description: Extends reference type by adding relation attribute. Defines a hyper-link with a relationship, hyper-link reference, and an optional MIME type.
// Since: 0.9
type Link struct {
	HREF string `xml:"href,attr" json:"href,omitempty"`
	ID   string `xml:"id,attr,omitempty" json:"id,omitempty"`
	Type string `xml:"type,attr,omitempty" json:"type,omitempty"`
	Name string `xml:"name,attr,omitempty" json:"name,omitempty"`
	Rel  string `xml:"rel,attr" json:"rel,omitempty"`
}

// OrgList represents a lists of Organizations
// Type: OrgType
// Namespace: http://www.vmware.com/vcloud/v1.5
// Description: Represents a list of VMware Cloud Director organizations.
// Since: 0.9
type OrgList struct {
	Link LinkList `xml:"Link,omitempty"`
	Org  []*Org   `xml:"Org,omitempty"`
}

// Org represents the user view of a VMware Cloud Director organization.
// Type: OrgType
// Namespace: http://www.vmware.com/vcloud/v1.5
// Description: Represents the user view of a VMware Cloud Director organization.
// Since: 0.9
type Org struct {
	HREF         string           `xml:"href,attr,omitempty"`
	Type         string           `xml:"type,attr,omitempty"`
	ID           string           `xml:"id,attr,omitempty"`
	OperationKey string           `xml:"operationKey,attr,omitempty"`
	Name         string           `xml:"name,attr"`
	Description  string           `xml:"Description,omitempty"`
	FullName     string           `xml:"FullName"`
	IsEnabled    bool             `xml:"IsEnabled,omitempty"`
	Link         LinkList         `xml:"Link,omitempty"`
	Tasks        *TasksInProgress `xml:"Tasks,omitempty"`
}

// List of the users within the organization
type OrgUserList struct {
	User []*Reference `xml:"UserReference,omitempty"`
}

type OrgGroupList struct {
	Group []*Reference `xml:"GroupReference,omitempty"`
}

// List of available roles in the organization
type OrgRoleType struct {
	RoleReference []*Reference `xml:"RoleReference,omitempty"`
}

// List of available rights in the organization
type RightsType struct {
	Links          LinkList     `xml:"Link,omitempty"`
	RightReference []*Reference `xml:"RightReference,omitempty"`
}

// AdminOrg represents the admin view of a VMware Cloud Director organization.
// Type: AdminOrgType
// Namespace: http://www.vmware.com/vcloud/v1.5
// Description: Represents the admin view of a VMware Cloud Director organization.
// Since: 0.9
type AdminOrg struct {
	XMLName         xml.Name         `xml:"AdminOrg"`
	Xmlns           string           `xml:"xmlns,attr"`
	HREF            string           `xml:"href,attr,omitempty"`
	Type            string           `xml:"type,attr,omitempty"`
	ID              string           `xml:"id,attr,omitempty"`
	OperationKey    string           `xml:"operationKey,attr,omitempty"`
	Name            string           `xml:"name,attr"`
	Description     string           `xml:"Description,omitempty"`
	FullName        string           `xml:"FullName"`
	IsEnabled       bool             `xml:"IsEnabled,omitempty"`
	Link            LinkList         `xml:"Link,omitempty"`
	Tasks           *TasksInProgress `xml:"Tasks,omitempty"`
	Users           *OrgUserList     `xml:"Users,omitempty"`
	Groups          *OrgGroupList    `xml:"Groups,omitempty"`
	Catalogs        *CatalogsList    `xml:"Catalogs,omitempty"`
	OrgSettings     *OrgSettings     `xml:"Settings,omitempty"`
	Vdcs            *VDCList         `xml:"Vdcs,omitempty"`
	Networks        *NetworksList    `xml:"Networks,omitempty"`
	RightReferences *OrgRoleType     `xml:"RightReferences,omitempty"`
	RoleReferences  *OrgRoleType     `xml:"RoleReferences,omitempty"`
}

// OrgSettingsType represents the settings for a VMware Cloud Director organization.
// Type: OrgSettingsType
// Namespace: http://www.vmware.com/vcloud/v1.5
// Description: Represents the settings of a VMware Cloud Director organization.
// Since: 0.9
type OrgSettings struct {
	//attributes
	HREF string `xml:"href,attr,omitempty"` // The URI of the entity.
	Type string `xml:"type,attr,omitempty"` // The MIME type of the entity.
	//elements
	Link                    LinkList                   `xml:"Link,omitempty"`               // A reference to an entity or operation associated with this object.
	OrgGeneralSettings      *OrgGeneralSettings        `xml:"OrgGeneralSettings,omitempty"` // General Settings for the org, not-required
	OrgVAppLeaseSettings    *VAppLeaseSettings         `xml:"VAppLeaseSettings,omitempty"`
	OrgVAppTemplateSettings *VAppTemplateLeaseSettings `xml:"VAppTemplateLeaseSettings,omitempty"` // Vapp template lease settings, not required
	OrgLdapSettings         *OrgLdapSettingsType       `xml:"OrgLdapSettings,omitempty"`           //LDAP settings, not-requried, defaults to none

}

// OrgGeneralSettingsType represents the general settings for a VMware Cloud Director organization.
// Type: OrgGeneralSettingsType
// Namespace: http://www.vmware.com/vcloud/v1.5
// Description: Represents the user view of a VMware Cloud Director organization.
// Since: 0.9
type OrgGeneralSettings struct {
	HREF string   `xml:"href,attr,omitempty"` // The URI of the entity.
	Type string   `xml:"type,attr,omitempty"` // The MIME type of the entity.
	Link LinkList `xml:"Link,omitempty"`      // A reference to an entity or operation associated with this object.

	CanPublishCatalogs       bool `xml:"CanPublishCatalogs,omitempty"`
	CanPublishExternally     bool `xml:"CanPublishExternally,omitempty"`
	CanSubscribe             bool `xml:"CanSubscribe,omitempty"`
	DeployedVMQuota          int  `xml:"DeployedVMQuota,omitempty"`
	StoredVMQuota            int  `xml:"StoredVmQuota,omitempty"`
	UseServerBootSequence    bool `xml:"UseServerBootSequence,omitempty"`
	DelayAfterPowerOnSeconds int  `xml:"DelayAfterPowerOnSeconds,omitempty"`
}

// VAppTemplateLeaseSettings represents the vapp template lease settings for a VMware Cloud Director organization.
// Type: VAppTemplateLeaseSettingsType
// Namespace: http://www.vmware.com/vcloud/v1.5
// Description: Represents the vapp template lease settings of a VMware Cloud Director organization.
// Since: 0.9
type VAppTemplateLeaseSettings struct {
	HREF string   `xml:"href,attr,omitempty"` // The URI of the entity.
	Type string   `xml:"type,attr,omitempty"` // The MIME type of the entity.
	Link LinkList `xml:"Link,omitempty"`      // A reference to an entity or operation associated with this object.

	DeleteOnStorageLeaseExpiration *bool `xml:"DeleteOnStorageLeaseExpiration,omitempty"`
	StorageLeaseSeconds            *int  `xml:"StorageLeaseSeconds,omitempty"`
}

type VAppLeaseSettings struct {
	HREF string   `xml:"href,attr,omitempty"` // The URI of the entity.
	Type string   `xml:"type,attr,omitempty"` // The MIME type of the entity.
	Link LinkList `xml:"Link,omitempty"`      // A reference to an entity or operation associated with this object.

	DeleteOnStorageLeaseExpiration   *bool `xml:"DeleteOnStorageLeaseExpiration,omitempty"`
	DeploymentLeaseSeconds           *int  `xml:"DeploymentLeaseSeconds,omitempty"`
	StorageLeaseSeconds              *int  `xml:"StorageLeaseSeconds,omitempty"`
	PowerOffOnRuntimeLeaseExpiration *bool `xml:"PowerOffOnRuntimeLeaseExpiration,omitempty"`
}

// OrgLdapSettingsType represents the ldap settings for a VMware Cloud Director organization.
// Type: OrgLdapSettingsType
// Namespace: http://www.vmware.com/vcloud/v1.5
// Description: Represents the ldap settings of a VMware Cloud Director organization.
// Since: 0.9
type OrgLdapSettingsType struct {
	XMLName xml.Name `xml:"OrgLdapSettings"`
	Xmlns   string   `xml:"xmlns,attr,omitempty"`
	HREF    string   `xml:"href,attr,omitempty"` // The URI of the entity.
	Type    string   `xml:"type,attr,omitempty"` // The MIME type of the entity.
	Link    LinkList `xml:"Link,omitempty"`      // A reference to an entity or operation associated with this object.

	OrgLdapMode           string                 `xml:"OrgLdapMode,omitempty"`           // LDAP mode you want
	CustomUsersOu         string                 `xml:"CustomUsersOu,omitempty"`         // If OrgLdapMode is SYSTEM, specifies an LDAP attribute=value pair to use for OU (organizational unit).
	CustomOrgLdapSettings *CustomOrgLdapSettings `xml:"CustomOrgLdapSettings,omitempty"` // Needs to be set if user chooses custom mode
}

// CustomOrgLdapSettings represents the custom ldap settings for a VMware Cloud Director organization.
// Type: CustomOrgLdapSettingsType
// Namespace: http://www.vmware.com/vcloud/v1.5
// Description: Represents the custom ldap settings of a VMware Cloud Director organization.
// Since: 0.9
// Note. Order of these fields matter and API will error if it is changed
type CustomOrgLdapSettings struct {
	HREF string   `xml:"href,attr,omitempty"` // The URI of the entity.
	Type string   `xml:"type,attr,omitempty"` // The MIME type of the entity.
	Link LinkList `xml:"Link,omitempty"`      // A reference to an entity or operation associated with this object.

	HostName                 string                  `xml:"HostName,omitempty"`
	Port                     int                     `xml:"Port"`
	IsSsl                    bool                    `xml:"IsSsl,omitempty"`
	IsSslAcceptAll           bool                    `xml:"IsSslAcceptAll,omitempty"`
	SearchBase               string                  `xml:"SearchBase,omitempty"`
	Username                 string                  `xml:"UserName,omitempty"`
	Password                 string                  `xml:"Password,omitempty"`
	AuthenticationMechanism  string                  `xml:"AuthenticationMechanism"`
	IsGroupSearchBaseEnabled bool                    `xml:"IsGroupSearchBaseEnabled"`
	GroupSearchBase          string                  `xml:"GroupSearchBase,omitempty"`
	ConnectorType            string                  `xml:"ConnectorType"`   // Defines LDAP service implementation type
	UserAttributes           *OrgLdapUserAttributes  `xml:"UserAttributes"`  // Defines how LDAP attributes are used when importing a user.
	GroupAttributes          *OrgLdapGroupAttributes `xml:"GroupAttributes"` // Defines how LDAP attributes are used when importing a group.
	UseExternalKerberos      bool                    `xml:"UseExternalKerberos"`

	Realm string `xml:"Realm,omitempty"`
}

// OrgLdapGroupAttributes	 represents the ldap group attribute settings for a VMware Cloud Director organization.
// Type: OrgLdapGroupAttributesType
// Namespace: http://www.vmware.com/vcloud/v1.5
// Description: Represents the ldap group attribute settings of a VMware Cloud Director organization.
// Since: 0.9
// Note. Order of these fields matter and API will error if it is changed
type OrgLdapGroupAttributes struct {
	ObjectClass          string `xml:"ObjectClass"`
	ObjectIdentifier     string `xml:"ObjectIdentifier"`
	GroupName            string `xml:"GroupName"`
	Membership           string `xml:"Membership"`
	MembershipIdentifier string `xml:"MembershipIdentifier"`
	BackLinkIdentifier   string `xml:"BackLinkIdentifier,omitempty"`
}

// OrgLdapUserAttributesType represents the ldap user attribute settings for a VMware Cloud Director organization.
// Type: OrgLdapUserAttributesType
// Namespace: http://www.vmware.com/vcloud/v1.5
// Description: Represents the ldap user attribute settings of a VMware Cloud Director organization.
// Since: 0.9
// Note. Order of these fields matter and API will error if it is changed.
type OrgLdapUserAttributes struct {
	ObjectClass               string `xml:"ObjectClass"`
	ObjectIdentifier          string `xml:"ObjectIdentifier"`
	Username                  string `xml:"UserName,omitempty"`
	Email                     string `xml:"Email"`
	FullName                  string `xml:"FullName"`
	GivenName                 string `xml:"GivenName"`
	Surname                   string `xml:"Surname"`
	Telephone                 string `xml:"Telephone"`
	GroupMembershipIdentifier string `xml:"GroupMembershipIdentifier"`
	GroupBackLinkIdentifier   string `xml:"GroupBackLinkIdentifier,omitempty"`
}

// VDCList contains a list of references to Org VDCs
// Type: VdcListType
// Namespace: http://www.vmware.com/vcloud/v1.5
// Description: Represents a list of organization vDCs.
// Since: 0.9
type VDCList struct {
	Vdcs []*Reference `xml:"Vdc,omitempty" json:"vdcs,omitempty"`
}

// NetworksListType contains a list of references to Org Networks
// Type: NetworksListType
// Namespace: http://www.vmware.com/vcloud/v1.5
// Description: Represents a list of organization Networks.
// Since: 0.9
type NetworksList struct {
	Networks []*Reference `xml:"Network,omitempty"`
}

// CatalogsList contains a list of references to Org Catalogs
// Type: CatalogsListType
// Namespace: http://www.vmware.com/vcloud/v1.5
// Description: Represents a list of organization Catalogs.
// Since: 0.9
type CatalogsList struct {
	Catalog []*Reference `xml:"CatalogReference,omitempty"`
}

// CatalogItem contains a reference to a VappTemplate or Media object and related metadata.
// Type: CatalogItemType
// Namespace: http://www.vmware.com/vcloud/v1.5
// Description: Contains a reference to a VappTemplate or Media object and related metadata.
// Since: 0.9
type CatalogItem struct {
	HREF          string           `xml:"href,attr,omitempty"`
	Type          string           `xml:"type,attr,omitempty"`
	ID            string           `xml:"id,attr,omitempty"`
	OperationKey  string           `xml:"operationKey,attr,omitempty"`
	Name          string           `xml:"name,attr"`
	Size          int64            `xml:"size,attr,omitempty"`
	DateCreated   string           `xml:"DateCreated,omitempty"`
	Description   string           `xml:"Description,omitempty"`
	Entity        *Entity          `xml:"Entity"`
	Link          LinkList         `xml:"Link,omitempty"`
	Tasks         *TasksInProgress `xml:"Tasks,omitempty"`
	VersionNumber int64            `xml:"VersionNumber,omitempty"`
}

// Entity is a basic entity type in the vCloud object model. Includes a name, an optional description, and an optional list of links.
// Type: EntityType
// Namespace: http://www.vmware.com/vcloud/v1.5
// Description: Basic entity type in the vCloud object model. Includes a name, an optional description, and an optional list of links.
// Since: 0.9
type Entity struct {
	HREF         string           `xml:"href,attr,omitempty"`
	Type         string           `xml:"type,attr,omitempty"`
	ID           string           `xml:"id,attr,omitempty"`
	OperationKey string           `xml:"operationKey,attr,omitempty"`
	Name         string           `xml:"name,attr"`
	Description  string           `xml:"Description,omitempty"`
	Link         LinkList         `xml:"Link,omitempty"`
	Tasks        *TasksInProgress `xml:"Tasks,omitempty"`
}

// CatalogItems is a container for references to catalog items.
// Type: CatalogItemsType
// Namespace: http://www.vmware.com/vcloud/v1.5
// Description: Container for references to catalog items.
// Since: 0.9
type CatalogItems struct {
	CatalogItem []*Reference `xml:"CatalogItem"`
}

// Catalog represents the user view of a Catalog object.
// Type: CatalogType
// Namespace: http://www.vmware.com/vcloud/v1.5
// Description: Represents the user view of a Catalog object.
// https://code.vmware.com/apis/287/vcloud#/doc/doc/types/CatalogType.html
// Since: 0.9
type Catalog struct {
	HREF                         string                        `xml:"href,attr,omitempty"`
	Type                         string                        `xml:"type,attr,omitempty"`
	ID                           string                        `xml:"id,attr,omitempty"`
	OperationKey                 string                        `xml:"operationKey,attr,omitempty"`
	Name                         string                        `xml:"name,attr"`
	CatalogItems                 []*CatalogItems               `xml:"CatalogItems,omitempty"`
	DateCreated                  string                        `xml:"DateCreated,omitempty"`
	Description                  string                        `xml:"Description,omitempty"`
	IsPublished                  bool                          `xml:"IsPublished,omitempty"`
	Link                         LinkList                      `xml:"Link,omitempty"`
	Owner                        *Owner                        `xml:"Owner,omitempty"`
	Tasks                        *TasksInProgress              `xml:"Tasks,omitempty"`
	VersionNumber                int64                         `xml:"VersionNumber,omitempty"`
	PublishExternalCatalogParams *PublishExternalCatalogParams `xml:"PublishExternalCatalogParams,omitempty"`
}

// AdminCatalog represents the Admin view of a Catalog object.
// Type: AdminCatalogType
// Namespace: http://www.vmware.com/vcloud/v1.5
// Description: Represents the Admin view of a Catalog object.
// https://code.vmware.com/apis/287/vcloud#/doc/doc/types/AdminCatalogType.html
// Since: 0.9
type AdminCatalog struct {
	Catalog
	XMLName                      xml.Name                      `xml:"AdminCatalog"`
	Xmlns                        string                        `xml:"xmlns,attr"`
	PublishExternalCatalogParams *PublishExternalCatalogParams `xml:"PublishExternalCatalogParams,omitempty"`
	CatalogStorageProfiles       *CatalogStorageProfiles       `xml:"CatalogStorageProfiles,omitempty"`
	ExternalCatalogSubscription  *ExternalCatalogSubscription  `xml:"ExternalCatalogSubscriptionParams,omitempty"`
	IsPublished                  bool                          `xml:"IsPublished,omitempty"`
}

// PublishExternalCatalogParamsType represents the configuration parameters of a catalog published externally
// Type: PublishExternalCatalogParamsType
// Namespace: http://www.vmware.com/vcloud/v1.5
// Description: Represents the configuration parameters of a catalog published externally.
// Since: 5.5
type PublishExternalCatalogParams struct {
	Xmlns                    string `xml:"xmlns,attr,omitempty"`
	IsPublishedExternally    *bool  `xml:"IsPublishedExternally,omitempty"`    // True enables external publication as configured by these parameters.
	CatalogPublishedUrl      string `xml:"catalogPublishedUrl,omitempty"`      // Read-only endpoint URL supplied by the server. External subscribers can connect to the catalog at this URL.
	Password                 string `xml:"Password,omitempty"`                 // Password required when connecting to the endpoint.
	IsCachedEnabled          *bool  `xml:"IsCacheEnabled,omitempty"`           // True enables content caching for this catalog. All items in the catalog are created and stored in transfer storage. If false, items are not placed in transfer storage until they are requested by a subscriber. Note that access to this attribute is reserved to users with role that includes the right 'Catalog: VCSP Publish Subscribe Caching'.
	PreserveIdentityInfoFlag *bool  `xml:"PreserveIdentityInfoFlag,omitempty"` // True includes BIOS UUIDs and MAC addresses in the downloaded OVF package. If false, those information will be excluded.
}

// PublishCatalogParams represents the configuration parameters of a catalog published to other orgs.
// It is used in conjunction with the "IsPublished" state of the catalog itself
type PublishCatalogParams struct {
	XMLName     xml.Name `xml:"PublishCatalogParams"`
	Xmlns       string   `xml:"xmlns,attr,omitempty"`
	IsPublished *bool    `xml:"IsPublished,omitempty"` // True enables  publication (read-only access)
}

// ExternalCatalogSubscription represents the configuration parameters for a catalog that has an external subscription
// Type: ExternalCatalogSubscriptionParamsType
// Namespace: http://www.vmware.com/vcloud/v1.5
// Description: Represents the configuration parameters for a catalog that has an external subscription.
// Since: 5.5
type ExternalCatalogSubscription struct {
	XMLName                  xml.Name `xml:"ExternalCatalogSubscriptionParams"`
	Xmlns                    string   `xml:"xmlns,attr,omitempty"`
	ExpectedSslThumbprint    string   `xml:"ExpectedSslThumbprint,omitempty"`
	SubscribeToExternalFeeds bool     `xml:"SubscribeToExternalFeeds,omitempty"`
	Location                 string   `xml:"Location,omitempty"`
	Password                 string   `xml:"Password,omitempty"`
	LocalCopy                bool     `xml:"LocalCopy,omitempty"`
}

// CatalogStorageProfiles represents a container for storage profiles used by this catalog
// Type: CatalogStorageProfiles
// Namespace: http://www.vmware.com/vcloud/v1.5
// Description: Represents a container for storage profiles used by this catalog
// Since: 5.5
type CatalogStorageProfiles struct {
	VdcStorageProfile []*Reference `xml:"VdcStorageProfile,omitempty"`
}

// Owner represents the owner of this entity.
// Type: OwnerType
// Namespace: http://www.vmware.com/vcloud/v1.5
// Description: Represents the owner of this entity.
// Since: 1.5
type Owner struct {
	HREF string     `xml:"href,attr,omitempty"`
	Type string     `xml:"type,attr,omitempty"`
	Link LinkList   `xml:"Link,omitempty"`
	User *Reference `xml:"User"`
}

// Error is the standard error message type used in the vCloud REST API.
// Type: ErrorType
// Namespace: http://www.vmware.com/vcloud/v1.5
// Description: The standard error message type used in the vCloud REST API.
// Since: 0.9
type Error struct {
	Message                 string `xml:"message,attr" json:"message,omitempty"`
	MajorErrorCode          int    `xml:"majorErrorCode,attr" json:"majorErrorCode,omitempty"`
	MinorErrorCode          string `xml:"minorErrorCode,attr" json:"minorErrorCode,omitempty"`
	VendorSpecificErrorCode string `xml:"vendorSpecificErrorCode,attr,omitempty" json:"vendorSpecificErrorCode,omitempty"`
	StackTrace              string `xml:"stackTrace,attr,omitempty" json:"stackTrace,omitempty"`
}

func (err Error) Error() string {
	return fmt.Sprintf("API Error: %d: %s", err.MajorErrorCode, err.Message)
}

// NSXError is the standard error message type used in the NSX API which is proxied by vCD.
// It has attached method `Error() string` and implements Go's default `type error` interface.
type NSXError struct {
	XMLName    xml.Name `xml:"error"`
	ErrorCode  string   `xml:"errorCode"`
	Details    string   `xml:"details"`
	ModuleName string   `xml:"moduleName"`
}

// Error method implements Go's default `error` interface for NSXError and formats NSX error
// output for human readable output.
func (nsxErr NSXError) Error() string {
	return fmt.Sprintf("%s %s (API error: %s)", nsxErr.ModuleName, nsxErr.Details, nsxErr.ErrorCode)
}

// File represents a file to be transferred (uploaded or downloaded).
// Type: FileType
// Namespace: http://www.vmware.com/vcloud/v1.5
// Description: Represents a file to be transferred (uploaded or downloaded).
// Since: 0.9
type File struct {
	HREF             string           `xml:"href,attr,omitempty"`
	Type             string           `xml:"type,attr,omitempty"`
	ID               string           `xml:"id,attr,omitempty"`
	OperationKey     string           `xml:"operationKey,attr,omitempty"`
	Name             string           `xml:"name,attr"`
	Size             int64            `xml:"size,attr,omitempty"`
	BytesTransferred int64            `xml:"bytesTransferred,attr,omitempty"`
	Checksum         string           `xml:"checksum,attr,omitempty"`
	Description      string           `xml:"Description,omitempty"`
	Link             LinkList         `xml:"Link,omitempty"`
	Tasks            *TasksInProgress `xml:"Tasks,omitempty"`
}

// FilesList represents a list of files to be transferred (uploaded or downloaded).
// Type: FilesListType
// Namespace: http://www.vmware.com/vcloud/v1.5
// Description: Represents a list of files to be transferred (uploaded or downloaded).
// Since: 0.9
type FilesList struct {
	File []*File `xml:"File"`
}

// UndeployVAppParams parameters to an undeploy vApp request.
// Type: UndeployVAppParamsType
// Namespace: http://www.vmware.com/vcloud/v1.5
// Description: Parameters to an undeploy vApp request.
// Since: 0.9
type UndeployVAppParams struct {
	Xmlns               string `xml:"xmlns,attr"`
	UndeployPowerAction string `xml:"UndeployPowerAction,omitempty"`
}

// VmCapabilities allows you to specify certain capabilities of this virtual machine.
// Type: VmCapabilitiesType
// Namespace: http://www.vmware.com/vcloud/v1.5
// Description: Allows you to specify certain capabilities of this virtual machine.
// Since: 5.1
type VmCapabilities struct {
	Xmlns               string   `xml:"xmlns,attr"`
	HREF                string   `xml:"href,attr,omitempty"`
	Type                string   `xml:"type,attr,omitempty"`
	MemoryHotAddEnabled bool     `xml:"MemoryHotAddEnabled,omitempty"`
	CPUHotAddEnabled    bool     `xml:"CpuHotAddEnabled,omitempty"`
	Link                LinkList `xml:"Link,omitempty"`
}

// VMs represents a list of virtual machines.
// Type: VmsType
// Namespace: http://www.vmware.com/vcloud/v1.5
// Description: Represents a list of virtual machines.
// Since: 5.1
type VMs struct {
	HREF        string       `xml:"href,attr,omitempty"`
	Type        string       `xml:"type,attr,omitempty"`
	Link        LinkList     `xml:"Link,omitempty"`
	VMReference []*Reference `xml:"VmReference,omitempty"`
}

/*
 * Types that are completely valid (position, comment, coverage complete)
 */

// ComposeVAppParams represents vApp composition parameters
// Type: ComposeVAppParamsType
// Namespace: http://www.vmware.com/vcloud/v1.5
// Description: Represents vApp composition parameters.
// Since: 0.9
type ComposeVAppParams struct {
	XMLName xml.Name `xml:"ComposeVAppParams"`
	Ovf     string   `xml:"xmlns:ovf,attr"`
	Xsi     string   `xml:"xmlns:xsi,attr"`
	Xmlns   string   `xml:"xmlns,attr"`
	// Attributes
	Name        string `xml:"name,attr,omitempty"`        // Typically used to name or identify the subject of the request. For example, the name of the object being created or modified.
	Deploy      bool   `xml:"deploy,attr"`                // True if the vApp should be deployed at instantiation. Defaults to true.
	PowerOn     bool   `xml:"powerOn,attr"`               // True if the vApp should be powered-on at instantiation. Defaults to true.
	LinkedClone bool   `xml:"linkedClone,attr,omitempty"` // Reserved. Unimplemented.
	// Elements
	Description         string                       `xml:"Description,omitempty"`         // Optional description.
	VAppParent          *Reference                   `xml:"VAppParent,omitempty"`          // Reserved. Unimplemented.
	InstantiationParams *InstantiationParams         `xml:"InstantiationParams,omitempty"` // Instantiation parameters for the composed vApp.
	SourcedItem         *SourcedCompositionItemParam `xml:"SourcedItem,omitempty"`         // Composition item. One of: vApp vAppTemplate VM.
	AllEULAsAccepted    bool                         `xml:"AllEULAsAccepted,omitempty"`    // True confirms acceptance of all EULAs in a vApp template. Instantiation fails if this element is missing, empty, or set to false and one or more EulaSection elements are present.
}

type ReComposeVAppParams struct {
	XMLName xml.Name `xml:"RecomposeVAppParams"`
	Ovf     string   `xml:"xmlns:ovf,attr"`
	Xsi     string   `xml:"xmlns:xsi,attr"`
	Xmlns   string   `xml:"xmlns,attr"`
	// Attributes
	Name        string `xml:"name,attr,omitempty"`        // Typically used to name or identify the subject of the request. For example, the name of the object being created or modified.
	Deploy      bool   `xml:"deploy,attr"`                // True if the vApp should be deployed at instantiation. Defaults to true.
	PowerOn     bool   `xml:"powerOn,attr"`               // True if the vApp should be powered-on at instantiation. Defaults to true.
	LinkedClone bool   `xml:"linkedClone,attr,omitempty"` // Reserved. Unimplemented.
	// Elements
	Description         string                       `xml:"Description,omitempty"`         // Optional description.
	VAppParent          *Reference                   `xml:"VAppParent,omitempty"`          // Reserved. Unimplemented.
	InstantiationParams *InstantiationParams         `xml:"InstantiationParams,omitempty"` // Instantiation parameters for the composed vApp.
	SourcedItem         *SourcedCompositionItemParam `xml:"SourcedItem,omitempty"`         // Composition item. One of: vApp vAppTemplate VM.
	AllEULAsAccepted    bool                         `xml:"AllEULAsAccepted,omitempty"`
	DeleteItem          *DeleteItem                  `xml:"DeleteItem,omitempty"`
}

// SmallRecomposeVappParams is used to update name and description of a vApp
// Using the full definition (ReComposeVAppParams), the description can be changed but not removed
type SmallRecomposeVappParams struct {
	XMLName     xml.Name `xml:"RecomposeVAppParams"`
	Ovf         string   `xml:"xmlns:ovf,attr"`
	Xsi         string   `xml:"xmlns:xsi,attr"`
	Xmlns       string   `xml:"xmlns,attr"`
	Name        string   `xml:"name,attr"`
	Deploy      bool     `xml:"deploy,attr"`
	Description string   `xml:"Description"`
}

type DeleteItem struct {
	HREF string `xml:"href,attr,omitempty"`
}

// SourcedCompositionItemParam represents a vApp, vApp template or VM to include in a composed vApp.
// Type: SourcedCompositionItemParamType
// Namespace: http://www.vmware.com/vcloud/v1.5
// Description: Represents a vApp, vApp template or VM to include in a composed vApp.
// Since: 0.9
type SourcedCompositionItemParam struct {
	// Attributes
	SourceDelete bool `xml:"sourceDelete,attr,omitempty"` // True if the source item should be deleted after composition is complete.
	// Elements
	Source              *Reference           `xml:"Source"`                        // Reference to a vApp, vApp template or virtual machine to include in the composition. Changing the name of the newly created VM by specifying name attribute is deprecated. Include VmGeneralParams element instead.
	VMGeneralParams     *VMGeneralParams     `xml:"VmGeneralParams,omitempty"`     // Specify name, description, and other properties of a VM during instantiation.
	VAppScopedLocalID   string               `xml:"VAppScopedLocalId,omitempty"`   // If Source references a VM, this value provides a unique identifier for the VM in the scope of the composed vApp.
	InstantiationParams *InstantiationParams `xml:"InstantiationParams,omitempty"` // If Source references a VM this can include any of the following OVF sections: VirtualHardwareSection OperatingSystemSection NetworkConnectionSection GuestCustomizationSection.
	NetworkAssignment   []*NetworkAssignment `xml:"NetworkAssignment,omitempty"`   // If Source references a VM, this element maps a network name specified in the VM to the network name of a vApp network defined in the composed vApp.
	StorageProfile      *Reference           `xml:"StorageProfile,omitempty"`      // If Source references a VM, this element contains a reference to a storage profile to be used for the VM. The specified storage profile must exist in the organization vDC that contains the composed vApp. If not specified, the default storage profile for the vDC is used.
	LocalityParams      *LocalityParams      `xml:"LocalityParams,omitempty"`      // Represents locality parameters. Locality parameters provide a hint that may help the placement engine optimize placement of a VM and an independent a Disk so that the VM can make efficient use of the disk.
	ComputePolicy       *ComputePolicy       `xml:"ComputePolicy,omitempty"`       // accessible only from version API 33.0
}

// LocalityParams represents locality parameters. Locality parameters provide a hint that may help the placement engine optimize placement of a VM with respect to another VM or an independent disk.
// Type: LocalityParamsType
// Namespace: http://www.vmware.com/vcloud/v1.5
// Description: Represents locality parameters. Locality parameters provide a hint that may help the placement engine optimize placement of a VM with respect to another VM or an independent disk.
// Since: 5.1
type LocalityParams struct {
	// Elements
	ResourceEntity *Reference `xml:"ResourceEntity,omitempty"` // Reference to a Disk, or a VM.
}

// NetworkAssignment maps a network name specified in a VM to the network name of a vApp network defined in the VApp that contains the VM
// Type: NetworkAssignmentType
// Namespace: http://www.vmware.com/vcloud/v1.5
// Description: Maps a network name specified in a VM to the network name of a vApp network defined in the VApp that contains the VM
// Since: 0.9
type NetworkAssignment struct {
	// Attributes
	InnerNetwork     string `xml:"innerNetwork,attr"`     // Name of the network as specified in the VM.
	ContainerNetwork string `xml:"containerNetwork,attr"` // Name of the vApp network to map to.
}

// VMGeneralParams a set of overrides to source VM properties to apply to target VM during copying.
// Type: VmGeneralParamsType
// Namespace: http://www.vmware.com/vcloud/v1.5
// Description: A set of overrides to source VM properties to apply to target VM during copying.
// Since: 5.6
type VMGeneralParams struct {
	// Elements
	Name               string `xml:"Name,omitempty"`               // Name of VM
	Description        string `xml:"Description,omitempty"`        // VM description
	NeedsCustomization bool   `xml:"NeedsCustomization,omitempty"` // True if this VM needs guest customization
	RegenerateBiosUuid bool   `xml:"RegenerateBiosUuid,omitempty"` // True if BIOS UUID of the virtual machine should be regenerated so that it is unique, and not the same as the source virtual machine's BIOS UUID.
}

// VApp represents a vApp
// Type: VAppType
// Namespace: http://www.vmware.com/vcloud/v1.5
// Description: Represents a vApp.
// Since: 0.9
type VApp struct {
	// Attributes
	HREF                  string `xml:"href,attr,omitempty"`                  // The URI of the entity.
	Type                  string `xml:"type,attr,omitempty"`                  // The MIME type of the entity.
	ID                    string `xml:"id,attr,omitempty"`                    // The entity identifier, expressed in URN format. The value of this attribute uniquely identifies the entity, persists for the life of the entity, and is never reused.
	OperationKey          string `xml:"operationKey,attr,omitempty"`          // Optional unique identifier to support idempotent semantics for create and delete operations.
	Name                  string `xml:"name,attr"`                            // The name of the entity.
	Status                int    `xml:"status,attr,omitempty"`                // Creation status of the resource entity.
	Deployed              bool   `xml:"deployed,attr,omitempty"`              // True if the virtual machine is deployed.
	OvfDescriptorUploaded bool   `xml:"ovfDescriptorUploaded,attr,omitempty"` // Read-only indicator that the OVF descriptor for this vApp has been uploaded.
	// Elements
	Link                 LinkList              `xml:"Link,omitempty"`                 // A reference to an entity or operation associated with this object.
	LeaseSettingsSection *LeaseSettingsSection `xml:"LeaseSettingsSection,omitempty"` // A reference to the lease section of the vApp
	NetworkConfigSection *NetworkConfigSection `xml:"NetworkConfigSection,omitempty"` // Represents vAPP network configuration
	Description          string                `xml:"Description,omitempty"`          // Optional description.
	Tasks                *TasksInProgress      `xml:"Tasks,omitempty"`                // A list of queued, running, or recently completed tasks associated with this entity.
	Files                *FilesList            `xml:"Files,omitempty"`                // Represents a list of files to be transferred (uploaded or downloaded). Each File in the list is part of the ResourceEntity.
	VAppParent           *Reference            `xml:"VAppParent,omitempty"`           // Reserved. Unimplemented.
	// TODO: OVF Sections to be implemented
	// Section OVF_Section `xml:"Section"`
	DateCreated       string          `xml:"DateCreated,omitempty"`       // Creation date/time of the vApp.
	Owner             *Owner          `xml:"Owner,omitempty"`             // vApp owner.
	IsAutoNature      bool            `xml:"autoNature,omitempty"`        // True if the vApp is auto generated with a standalone VM
	InMaintenanceMode bool            `xml:"InMaintenanceMode,omitempty"` // True if this vApp is in maintenance mode. Prevents users from changing vApp metadata.
	Children          *VAppChildren   `xml:"Children,omitempty"`          // Container for virtual machines included in this vApp.
	ProductSection    *ProductSection `xml:"ProductSection,omitempty"`
}

type ProductSectionList struct {
	XMLName        xml.Name        `xml:"ProductSectionList"`
	Ovf            string          `xml:"xmlns:ovf,attr,omitempty"`
	Xmlns          string          `xml:"xmlns,attr"`
	ProductSection *ProductSection `xml:"http://schemas.dmtf.org/ovf/envelope/1 ProductSection,omitempty"`
}

// SortByPropertyKeyName allows to sort ProductSectionList property slice by key name as the API is
// does not always return an ordered slice
func (p *ProductSectionList) SortByPropertyKeyName() {
	sort.SliceStable(p.ProductSection.Property, func(i, j int) bool {
		return p.ProductSection.Property[i].Key < p.ProductSection.Property[j].Key
	})
}

type ProductSection struct {
	Info     string      `xml:"Info,omitempty"`
	Property []*Property `xml:"http://schemas.dmtf.org/ovf/envelope/1 Property,omitempty"`
}

type Property struct {
	Key              string `xml:"http://schemas.dmtf.org/ovf/envelope/1 key,attr,omitempty"`
	Label            string `xml:"http://schemas.dmtf.org/ovf/envelope/1 Label,omitempty"`
	Description      string `xml:"http://schemas.dmtf.org/ovf/envelope/1 Description,omitempty"`
	DefaultValue     string `xml:"http://schemas.dmtf.org/ovf/envelope/1 value,attr"`
	Value            *Value `xml:"http://schemas.dmtf.org/ovf/envelope/1 Value,omitempty"`
	Type             string `xml:"http://schemas.dmtf.org/ovf/envelope/1 type,attr,omitempty"`
	UserConfigurable bool   `xml:"http://schemas.dmtf.org/ovf/envelope/1 userConfigurable,attr"`
}

type Value struct {
	Value string `xml:"http://schemas.dmtf.org/ovf/envelope/1 value,attr,omitempty"`
}

// MetadataValue is the type returned when querying a unique entry of metadata.
// Type: MetadataValueType
// Namespace: http://www.vmware.com/vcloud/v1.5
type MetadataValue struct {
	XMLName    xml.Name            `xml:"MetadataValue"`
	Xsi        string              `xml:"xmlns:xsi,attr"`
	Xmlns      string              `xml:"xmlns,attr"`
	Domain     *MetadataDomainTag  `xml:"Domain,omitempty"`
	TypedValue *MetadataTypedValue `xml:"TypedValue"`
}

// MetadataTypedValue is the content of a metadata entry.
// Type: MetadataTypedValue
// Namespace: http://www.vmware.com/vcloud/v1.5
// Description: One of: MetadataStringValue, MetadataNumberValue, MetadataBooleanValue, MetadataDateTimeValue
// Since: 5.1
type MetadataTypedValue struct {
	XsiType string `xml:"http://www.w3.org/2001/XMLSchema-instance type,attr"`
	Value   string `xml:"Value"`
}

// Deprecated: Use MetadataTypedValue instead
type TypedValue = MetadataTypedValue

// Metadata is the user-defined metadata associated with an object.
// Type: MetadataType
// Namespace: http://www.vmware.com/vcloud/v1.5
// Description: User-defined metadata associated with an object.
// Since: 1.5
type Metadata struct {
	XMLName       xml.Name         `xml:"Metadata"`
	Xmlns         string           `xml:"xmlns,attr"`
	HREF          string           `xml:"href,attr"`
	Type          string           `xml:"type,attr,omitempty"` // The MIME type of the entity.
	Xsi           string           `xml:"xmlns:xsi,attr"`
	Link          []*Link          `xml:"Link,omitempty"`
	MetadataEntry []*MetadataEntry `xml:"MetadataEntry,omitempty"`
}

// MetadataEntry is a single metadata entry.
// Type: MetadataEntryType
// Namespace: http://www.vmware.com/vcloud/v1.5
type MetadataEntry struct {
	Xmlns      string              `xml:"xmlns,attr"`
	HREF       string              `xml:"href,attr"`
	Type       string              `xml:"type,attr,omitempty"` // The MIME type of the entity
	Xsi        string              `xml:"xmlns:xsi,attr"`
	Domain     *MetadataDomainTag  `xml:"Domain,omitempty"`
	Key        string              `xml:"Key"`            // An arbitrary key name. Length cannot exceed 256 UTF-8 characters.
	Link       []*Link             `xml:"Link,omitempty"` // A reference to an entity or operation associated with this object.
	TypedValue *MetadataTypedValue `xml:"TypedValue"`
}

// MetadataDomainTag contains both the visibility and the domain of the metadata.
// Type: MetadataDomainTagType
// Namespace: http://www.vmware.com/vcloud/v1.5
// Description: A value of SYSTEM places this MetadataEntry in the SYSTEM domain. Omit or leave empty to place this MetadataEntry in the GENERAL domain.
// Since: 5.1
type MetadataDomainTag struct {
	Visibility string `xml:"visibility,attr"` // One of: PRIVATE (hidden), READONLY, READWRITE (read/write)
	Domain     string `xml:",chardata"`
}

// VAppChildren is a container for virtual machines included in this vApp.
// Type: VAppChildrenType
// Namespace: http://www.vmware.com/vcloud/v1.5
// Description: Container for virtual machines included in this vApp.
// Since: 0.9
type VAppChildren struct {
	VM []*Vm `xml:"Vm,omitempty"` // Represents a virtual machine.
}

// TasksInProgress is a list of queued, running, or recently completed tasks.
// Type: TasksInProgressType
// Namespace: http://www.vmware.com/vcloud/v1.5
// Description: A list of queued, running, or recently completed tasks.
// Since: 0.9
type TasksInProgress struct {
	// Elements
	Task []*Task `xml:"Task" json:"task"` // A task.
}

// VAppTemplateChildren is a container for virtual machines included in this vApp template.
// Type: VAppTemplateChildrenType
// Namespace: http://www.vmware.com/vcloud/v1.5
// Description: Container for virtual machines included in this vApp template.
// Since: 0.9
type VAppTemplateChildren struct {
	// Elements
	VM []*VAppTemplate `xml:"Vm"` // Represents a virtual machine in this vApp template.
}

// VAppTemplate represents a vApp template.
// Type: VAppTemplateType
// Namespace: http://www.vmware.com/vcloud/v1.5
// Description: Represents a vApp template.
// Since: 0.9
type VAppTemplate struct {
	// Attributes
	HREF                  string `xml:"href,attr,omitempty"`                  // The URI of the entity.
	Type                  string `xml:"type,attr,omitempty"`                  // The MIME type of the entity.
	ID                    string `xml:"id,attr,omitempty"`                    // The entity identifier, expressed in URN format. The value of this attribute uniquely identifies the entity, persists for the life of the entity, and is never reused.
	OperationKey          string `xml:"operationKey,attr,omitempty"`          // Optional unique identifier to support idempotent semantics for create and delete operations.
	Name                  string `xml:"name,attr"`                            // The name of the entity.
	Status                int    `xml:"status,attr,omitempty"`                // Creation status of the resource entity.
	OvfDescriptorUploaded string `xml:"ovfDescriptorUploaded,attr,omitempty"` // True if the OVF descriptor for this template has been uploaded.
	GoldMaster            bool   `xml:"goldMaster,attr,omitempty"`            // True if this template is a gold master.
	// Elements
	Link                  LinkList              `xml:"Link,omitempty"`                  // A reference to an entity or operation associated with this object.
	Description           string                `xml:"Description,omitempty"`           // Optional description.
	Tasks                 *TasksInProgress      `xml:"Tasks,omitempty"`                 // A list of queued, running, or recently completed tasks associated with this entity.
	Files                 *FilesList            `xml:"Files,omitempty"`                 // Represents a list of files to be transferred (uploaded or downloaded). Each File in the list is part of the ResourceEntity.
	Owner                 *Owner                `xml:"Owner,omitempty"`                 // vAppTemplate owner.
	Children              *VAppTemplateChildren `xml:"Children,omitempty"`              // Container for virtual machines included in this vApp template.
	VAppScopedLocalID     string                `xml:"VAppScopedLocalId"`               // A unique identifier for the VM in the scope of the vApp template.
	DefaultStorageProfile string                `xml:"DefaultStorageProfile,omitempty"` // The name of the storage profile to be used for this object. The named storage profile must exist in the organization vDC that contains the object. If not specified, the default storage profile for the vDC is used.
	DateCreated           string                `xml:"DateCreated,omitempty"`           // Creation date/time of the template.
	// FIXME: Upstream bug? Missing NetworkConfigSection, LeaseSettingSection and
	// CustomizationSection at least, NetworkConnectionSection is required when
	// using ComposeVApp action in the context of a Children VM (still
	// referenced by VAppTemplateType).
	NetworkConfigSection     *NetworkConfigSection     `xml:"NetworkConfigSection,omitempty"`
	NetworkConnectionSection *NetworkConnectionSection `xml:"NetworkConnectionSection,omitempty"`
	LeaseSettingsSection     *LeaseSettingsSection     `xml:"LeaseSettingsSection,omitempty"`
	CustomizationSection     *CustomizationSection     `xml:"CustomizationSection,omitempty"`
	ProductSection           *ProductSection           `xml:"ProductSection,omitempty"`
	// OVF Section needs to be added
	// Section               Section              `xml:"Section,omitempty"`
}

// VAppTemplateForUpdate represents a vApp template.
// It is shrunken version of VAppTemplateType used for update calls.
// Full VAppTemplateType isn't accepted by API
// Type: VAppTemplateType
// Namespace: http://www.vmware.com/vcloud/v1.5
// Description: Represents a vApp template.
type VAppTemplateForUpdate struct {
	XMLName xml.Name `xml:"VAppTemplate"`
	// Attributes
	Xmlns      string `xml:"xmlns,attr,omitempty"`
	HREF       string `xml:"href,attr,omitempty"`       // The URI of the entity.
	ID         string `xml:"id,attr,omitempty"`         // The entity identifier, expressed in URN format. The value of this attribute uniquely identifies the entity, persists for the life of the entity, and is never reused.
	Name       string `xml:"name,attr"`                 // The name of the entity.
	GoldMaster bool   `xml:"goldMaster,attr,omitempty"` // True if this template is a gold master.
	// Elements
	Link        LinkList `xml:"Link,omitempty"`        // A reference to an entity or operation associated with this object.
	Description string   `xml:"Description,omitempty"` // Optional description.
}

// CaptureVAppParams is a configuration that can be supplied for capturing a vApp template from
// existing vApp
type CaptureVAppParams struct {
	XMLName xml.Name `xml:"CaptureVAppParams"`

	Xmlns    string `xml:"xmlns,attr"`
	XmlnsNs0 string `xml:"xmlns:ns0,attr,omitempty"`

	// Name of vApp template
	Name string `xml:"name,attr"`
	// Description of vApp template
	Description string `xml:"Description,omitempty"`

	// Source vApp reference. At least HREF field must be set
	Source *Reference `xml:"Source"`

	// CustomizationSection section
	CustomizationSection CaptureVAppParamsCustomizationSection `xml:"CustomizationSection"`

	// TargetCatalogItem can be used to overwrite existing item. To overwrite an existing vApp
	// template with the one created by this capture, place a reference to the existing template
	// here. Otherwise, the operation creates a new vApp template.
	TargetCatalogItem *Reference `xml:"TargetCatalogItem,omitempty"`

	// CopyTpmOnInstantiate defines if TPM device is copied (`true`) to instantiated vApp from this
	// template or `false` if a new TPM device is created for instantiated vApp.
	// Note. Supported on VCD 10.4.2+
	CopyTpmOnInstantiate *bool `xml:"CopyTpmOnInstantiate"`
}

// CaptureVAppParamsCustomizationSection settings for CaptureVAppParams type
type CaptureVAppParamsCustomizationSection struct {
	// This field must contain value "CustomizeOnInstantiate Settings" so that API does not reject
	// the request
	Info string `xml:"ns0:Info,omitempty"`
	// CustomizeOnInstantiate marks if instantiating this template applies customization settings
	// (`true`). `false` creates an identical copy.
	CustomizeOnInstantiate bool `xml:"CustomizeOnInstantiate"`
}

// VMDiskChange represents a virtual machine only with Disk setting update part
type VMDiskChange struct {
	XMLName xml.Name `xml:"Vm"`
	Ovf     string   `xml:"xmlns:ovf,attr,omitempty"`
	Xsi     string   `xml:"xmlns:xsi,attr,omitempty"`
	Xmlns   string   `xml:"xmlns,attr,omitempty"`

	HREF        string `xml:"href,attr,omitempty"`   // The URI of the VM entity.
	Type        string `xml:"type,attr,omitempty"`   // The MIME type of the entity - application/vnd.vmware.vcloud.vm+xml
	Name        string `xml:"name,attr"`             // VM name
	Description string `xml:"Description,omitempty"` // Optional description.
	ID          string `xml:"id,attr,omitempty"`     // VM ID. The entity identifier, expressed in URN format. The value of this attribute uniquely identifies the entity, persists for the life of the entity, and is never reused.

	VmSpecSection *VmSpecSection `xml:"VmSpecSection,omitempty"` // Container for the specification of this virtual machine. This is an alternative to using ovf:VirtualHardwareSection + ovf:OperatingSystemSection
}

// DiskSection from Vm/VmSpecSection struct
type DiskSection struct {
	DiskSettings []*DiskSettings `xml:"DiskSettings"`
}

// DiskSettings from Vm/VmSpecSection/DiskSection struct
type DiskSettings struct {
	DiskId              string        `xml:"DiskId,omitempty"`              // Specifies a unique identifier for this disk in the scope of the corresponding VM. This element is optional when creating a VM, but if it is provided it should be unique. This element is mandatory when updating an existing disk.
	SizeMb              int64         `xml:"SizeMb"`                        // The size of the disk in MB.
	UnitNumber          int           `xml:"UnitNumber"`                    // The device number on the SCSI or IDE controller of the disk.
	BusNumber           int           `xml:"BusNumber"`                     //	The number of the SCSI or IDE controller itself.
	AdapterType         string        `xml:"AdapterType"`                   // The type of disk controller, e.g. IDE vs SCSI and if SCSI bus-logic vs LSI logic.
	ThinProvisioned     *bool         `xml:"ThinProvisioned,omitempty"`     // Specifies whether the disk storage is pre-allocated or allocated on demand.
	Disk                *Reference    `xml:"Disk,omitempty"`                // Specifies reference to a named disk.
	StorageProfile      *Reference    `xml:"StorageProfile,omitempty"`      // Specifies reference to a storage profile to be associated with the disk.
	OverrideVmDefault   bool          `xml:"overrideVmDefault"`             // Specifies that the disk storage profile overrides the VM's default storage profile.
	IopsAllocation      *IopsResource `xml:"IopsAllocation"`                // IOPS definition for the disk - added in 10.4 in replacement of 'iops'
	VirtualQuantity     *int64        `xml:"VirtualQuantity,omitempty"`     // The actual size of the disk.
	VirtualQuantityUnit string        `xml:"VirtualQuantityUnit,omitempty"` // The units in which VirtualQuantity is measured.
}

type IopsResource struct {
	Reservation int64  `xml:"Reservation"` // The amount of reservation of IOPS on the underlying virtualization infrastructure. This is a read-only.
	Limit       int64  `xml:"Limit"`       // The limit for how much of IOPS can be consumed on the underlying virtualization infrastructure. This is only valid when the resource allocation is not unlimited.
	SharesLevel string `xml:"SharesLevel"` // LOW - NORMAL - HIGH - CUSTOM
	Shares      int64  `xml:"Shares"`      // Custom priority for IOPS. This is a read-only.
}

// MediaSection from Vm/VmSpecSection struct
type MediaSection struct {
	MediaSettings []*MediaSettings `xml:"MediaSettings"`
}

// MediaSettings from Vm/VmSpecSection/MediaSection struct
type MediaSettings struct {
	DeviceId    string     `xml:"DeviceId,omitempty"`    // Describes the media device whose media mount is being specified here. This deviceId must match the RASD.InstanceID attribute in the VirtualHardwareSection of the vApp's OVF description.
	MediaImage  *Reference `xml:"MediaImage,omitempty"`  // The media image that is mounted onto the device. This property can be 'null' which represents that no media is mounted on the device.
	MediaType   string     `xml:"MediaType,omitempty"`   // Specified the type of media that is mounted onto the device.
	MediaState  string     `xml:"MediaState,omitempty"`  // Specifies the state of the media device.
	UnitNumber  int        `xml:"UnitNumber"`            // Specified the type of media that is mounted onto the device.
	BusNumber   int        `xml:"BusNumber"`             //	The bus number of the media device controller.
	AdapterType string     `xml:"AdapterType,omitempty"` // The type of controller, e.g. IDE vs SCSI and if SCSI bus-logic vs LSI logic
}

// CpuResourceMhz from Vm/VmSpecSection struct
type CpuResourceMhz struct {
	Configured  int64  `xml:"Configured"`            // The amount of resource configured on the virtual machine.
	Reservation *int64 `xml:"Reservation,omitempty"` // The amount of reservation of this resource on the underlying virtualization infrastructure.
	Limit       *int64 `xml:"Limit,omitempty"`       // The limit for how much of this resource can be consumed on the underlying virtualization infrastructure. This is only valid when the resource allocation is not unlimited.
	SharesLevel string `xml:"SharesLevel,omitempty"` //	Pre-determined relative priorities according to which the non-reserved portion of this resource is made available to the virtualized workload.
	Shares      *int   `xml:"Shares,omitempty"`      // Custom priority for the resource. This field is read-only, unless the shares level is CUSTOM.
}

// MemoryResourceMb from Vm/VmSpecSection struct
type MemoryResourceMb struct {
	Configured  int64  `xml:"Configured"`            // The amount of resource configured on the virtual machine.
	Reservation *int64 `xml:"Reservation,omitempty"` // The amount of reservation of this resource on the underlying virtualization infrastructure.
	Limit       *int64 `xml:"Limit,omitempty"`       // The limit for how much of this resource can be consumed on the underlying virtualization infrastructure. This is only valid when the resource allocation is not unlimited.
	SharesLevel string `xml:"SharesLevel,omitempty"` //	Pre-determined relative priorities according to which the non-reserved portion of this resource is made available to the virtualized workload.
	Shares      *int   `xml:"Shares,omitempty"`      // Custom priority for the resource. This is a read-only, unless the share level is CUSTOM.
}

// HardwareVersion from Vm/VmSpecSection struct
type HardwareVersion struct {
	HREF  string `xml:"href,attr"`
	Type  string `xml:"type,attr,omitempty"`
	Value string `xml:",chardata"`
}

// ovf:VirtualHardwareSection from Vm struct
type VirtualHardwareSection struct {
	// Extends OVF Section_Type
	XMLName xml.Name `xml:"VirtualHardwareSection"`
	Xmlns   string   `xml:"vcloud,attr,omitempty"`

	Info string                 `xml:"Info"`
	HREF string                 `xml:"href,attr,omitempty"`
	Type string                 `xml:"type,attr,omitempty"`
	Item []*VirtualHardwareItem `xml:"Item,omitempty"`
}

// Each ovf:Item parsed from the ovf:VirtualHardwareSection
type VirtualHardwareItem struct {
	XMLName             xml.Name                       `xml:"Item"`
	ResourceType        int                            `xml:"ResourceType,omitempty"`
	ResourceSubType     string                         `xml:"ResourceSubType,omitempty"`
	ElementName         string                         `xml:"ElementName,omitempty"`
	Description         string                         `xml:"Description,omitempty"`
	InstanceID          int                            `xml:"InstanceID,omitempty"`
	AutomaticAllocation bool                           `xml:"AutomaticAllocation,omitempty"`
	Address             string                         `xml:"Address,omitempty"`
	AddressOnParent     int                            `xml:"AddressOnParent,omitempty"`
	AllocationUnits     string                         `xml:"AllocationUnits,omitempty"`
	Reservation         int                            `xml:"Reservation,omitempty"`
	VirtualQuantity     int64                          `xml:"VirtualQuantity,omitempty"`
	Weight              int                            `xml:"Weight,omitempty"`
	CoresPerSocket      int                            `xml:"CoresPerSocket,omitempty"`
	Connection          []*VirtualHardwareConnection   `xml:"Connection,omitempty"`
	HostResource        []*VirtualHardwareHostResource `xml:"HostResource,omitempty"`
	Link                []*Link                        `xml:"Link,omitempty"`
	// Reference: https://code.vmware.com/apis/287/vcloud?h=Director#/doc/doc/operations/GET-DisksRasdItemsList-vApp.html
	Parent int `xml:"Parent,omitempty"`
}

// Connection info from ResourceType=10 (Network Interface)
type VirtualHardwareConnection struct {
	IPAddress         string `xml:"ipAddress,attr,omitempty"`
	PrimaryConnection bool   `xml:"primaryNetworkConnection,attr,omitempty"`
	IpAddressingMode  string `xml:"ipAddressingMode,attr,omitempty"`
	NetworkName       string `xml:",chardata"`
}

// HostResource info from ResourceType=17 (Hard Disk)
// Reference: vCloud API Programming Guide for Service Providers vCloud API 30.0, Page 188 - 189
// https://vdc-download.vmware.com/vmwb-repository/dcr-public/1b6cf07d-adb3-4dba-8c47-9c1c92b04857/
// def8435d-a54a-4923-b26a-e2d1915b09c3/vcloud_sp_api_guide_30_0.pdf
type VirtualHardwareHostResource struct {
	BusType           int    `xml:"busType,attr,omitempty"`
	BusSubType        string `xml:"busSubType,attr,omitempty"`
	Capacity          int    `xml:"capacity,attr,omitempty"`
	StorageProfile    string `xml:"storageProfileHref,attr,omitempty"`
	OverrideVmDefault bool   `xml:"storageProfileOverrideVmDefault,attr,omitempty"`
	Disk              string `xml:"disk,attr,omitempty"`
	//Iops              int    `xml:"iops,attr,omitempty"`
	//OsType            string `xml:"osType,attr,omitempty"`
}

// SnapshotSection from Vm struct
type SnapshotSection struct {
	// Extends OVF Section_Type
	XMLName  xml.Name        `xml:"SnapshotSection"`
	Info     string          `xml:"Info"`
	HREF     string          `xml:"href,attr,omitempty"`
	Type     string          `xml:"type,attr,omitempty"`
	Snapshot []*SnapshotItem `xml:"Snapshot,omitempty"`
}

// Each snapshot listed in the SnapshotSection
type SnapshotItem struct {
	Created   string `xml:"created,attr,omitempty"`
	PoweredOn bool   `xml:"poweredOn,attr,omitempty"`
	Size      int    `xml:"size,attr,omitempty"`
}

// OVFItem is a horrible kludge to process OVF, needs to be fixed with proper types.
type OVFItem struct {
	XMLName         xml.Name `xml:"vcloud:Item"`
	XmlnsRasd       string   `xml:"xmlns:rasd,attr"`
	XmlnsVCloud     string   `xml:"xmlns:vcloud,attr"`
	XmlnsXsi        string   `xml:"xmlns:xsi,attr"`
	XmlnsVmw        string   `xml:"xmlns:vmw,attr,omitempty"`
	VCloudHREF      string   `xml:"vcloud:href,attr"`
	VCloudType      string   `xml:"vcloud:type,attr"`
	AllocationUnits string   `xml:"rasd:AllocationUnits"`
	Description     string   `xml:"rasd:Description"`
	ElementName     string   `xml:"rasd:ElementName"`
	InstanceID      int      `xml:"rasd:InstanceID"`
	Reservation     int      `xml:"rasd:Reservation"`
	ResourceType    int      `xml:"rasd:ResourceType"`
	VirtualQuantity int64    `xml:"rasd:VirtualQuantity"`
	// Weight corresponds to Shares when used for CPU and/or memory settings
	Weight         int   `xml:"rasd:Weight,omitempty"`
	CoresPerSocket *int  `xml:"vmw:CoresPerSocket,omitempty"`
	Link           *Link `xml:"vcloud:Link"`
}

// DeployVAppParams are the parameters to a deploy vApp request
// Type: DeployVAppParamsType
// Namespace: http://www.vmware.com/vcloud/v1.5
// Description: Parameters to a deploy vApp request.
// Since: 0.9
type DeployVAppParams struct {
	XMLName xml.Name `xml:"DeployVAppParams"`
	Xmlns   string   `xml:"xmlns,attr"`
	// Attributes
	PowerOn                bool `xml:"powerOn,attr"`                          // Used to specify whether to power on vapp on deployment, if not set default value is true.
	DeploymentLeaseSeconds int  `xml:"deploymentLeaseSeconds,attr,omitempty"` // Lease in seconds for deployment. A value of 0 is replaced by the organization default deploymentLeaseSeconds value.
	ForceCustomization     bool `xml:"forceCustomization,attr,omitempty"`     // Used to specify whether to force customization on deployment, if not set default value is false
}

// GuestCustomizationStatusSection holds information about guest customization status
// https://vdc-repo.vmware.com/vmwb-repository/dcr-public/76f491b4-679c-4e1e-8428-f813d668297a/a2555a1b-22f1-4cca-b481-2a98ab874022/doc/doc/operations/GET-GuestCustStatus.html
type GuestCustomizationStatusSection struct {
	XMLName xml.Name `xml:"GuestCustomizationStatusSection"`
	Xmlns   string   `xml:"xmlns,attr"`

	GuestCustStatus string `xml:"GuestCustStatus"`
}

// GuestCustomizationSection represents guest customization settings
// Type: GuestCustomizationSectionType
// Namespace: http://www.vmware.com/vcloud/v1.5
// Description: Represents a guest customization settings.
// Since: 1.0
type GuestCustomizationSection struct {
	// Extends OVF Section_Type
	// Attributes
	Ovf   string `xml:"xmlns:ovf,attr,omitempty"`
	Xsi   string `xml:"xmlns:xsi,attr,omitempty"`
	Xmlns string `xml:"xmlns,attr,omitempty"`

	HREF string `xml:"href,attr,omitempty"` // A reference to the section in URL format.
	Type string `xml:"type,attr,omitempty"` // The MIME type of the section.
	// FIXME: Fix the OVF section
	Info string `xml:"ovf:Info"`
	// Elements
	Enabled               *bool    `xml:"Enabled,omitempty"`               // True if guest customization is enabled.
	ChangeSid             *bool    `xml:"ChangeSid,omitempty"`             // True if customization can change the Windows SID of this virtual machine.
	VirtualMachineID      string   `xml:"VirtualMachineId,omitempty"`      // Virtual machine ID to apply.
	JoinDomainEnabled     *bool    `xml:"JoinDomainEnabled,omitempty"`     // True if this virtual machine can join a Windows Domain.
	UseOrgSettings        *bool    `xml:"UseOrgSettings,omitempty"`        // True if customization should use organization settings (OrgGuestPersonalizationSettings) when joining a Windows Domain.
	DomainName            string   `xml:"DomainName,omitempty"`            // The name of the Windows Domain to join.
	DomainUserName        string   `xml:"DomainUserName,omitempty"`        // User name to specify when joining a Windows Domain.
	DomainUserPassword    string   `xml:"DomainUserPassword,omitempty"`    // Password to use with DomainUserName.
	MachineObjectOU       string   `xml:"MachineObjectOU,omitempty"`       // The name of the Windows Domain Organizational Unit (OU) in which the computer account for this virtual machine will be created.
	AdminPasswordEnabled  *bool    `xml:"AdminPasswordEnabled,omitempty"`  // True if guest customization can modify administrator password settings for this virtual machine.
	AdminPasswordAuto     *bool    `xml:"AdminPasswordAuto,omitempty"`     // True if the administrator password for this virtual machine should be automatically generated.
	AdminPassword         string   `xml:"AdminPassword,omitempty"`         // True if the administrator password for this virtual machine should be set to this string. (AdminPasswordAuto must be false.)
	AdminAutoLogonEnabled *bool    `xml:"AdminAutoLogonEnabled,omitempty"` // True if guest administrator should automatically log into this virtual machine.
	AdminAutoLogonCount   int      `xml:"AdminAutoLogonCount,omitempty"`   // Number of times administrator can automatically log into this virtual machine. In case AdminAutoLogon is set to True, this value should be between 1 and 100. Otherwise, it should be 0.
	ResetPasswordRequired *bool    `xml:"ResetPasswordRequired,omitempty"` // True if the administrator password for this virtual machine must be reset after first use.
	CustomizationScript   string   `xml:"CustomizationScript,omitempty"`   // Script to run on guest customization. The entire script must appear in this element. Use the XML entity &#13; to represent a newline. Unicode characters can be represented in the form &#xxxx; where xxxx is the character number.
	ComputerName          string   `xml:"ComputerName,omitempty"`          // Computer name to assign to this virtual machine.
	Link                  LinkList `xml:"Link,omitempty"`                  // A link to an operation on this section.
}

// InstantiateVAppTemplateParams represents vApp template instantiation parameters.
// Type: InstantiateVAppTemplateParamsType
// Namespace: http://www.vmware.com/vcloud/v1.5
// Description: Represents vApp template instantiation parameters.
// Since: 0.9
type InstantiateVAppTemplateParams struct {
	XMLName xml.Name `xml:"InstantiateVAppTemplateParams"`
	Ovf     string   `xml:"xmlns:ovf,attr"`
	Xsi     string   `xml:"xmlns:xsi,attr,omitempty"`
	Xmlns   string   `xml:"xmlns,attr"`
	// Attributes
	Name        string `xml:"name,attr,omitempty"`        // Typically used to name or identify the subject of the request. For example, the name of the object being created or modified.
	Deploy      bool   `xml:"deploy,attr"`                // True if the vApp should be deployed at instantiation. Defaults to true.
	PowerOn     bool   `xml:"powerOn,attr"`               // True if the vApp should be powered-on at instantiation. Defaults to true.
	LinkedClone bool   `xml:"linkedClone,attr,omitempty"` // Reserved. Unimplemented.
	// Elements
	Description         string                       `xml:"Description,omitempty"`         // Optional description.
	VAppParent          *Reference                   `xml:"VAppParent,omitempty"`          // Reserved. Unimplemented.
	InstantiationParams *InstantiationParams         `xml:"InstantiationParams,omitempty"` // Instantiation parameters for the composed vApp.
	Source              *Reference                   `xml:"Source"`                        // A reference to a source object such as a vApp or vApp template.
	IsSourceDelete      bool                         `xml:"IsSourceDelete,omitempty"`      // Set to true to delete the source object after the operation completes.
	SourcedItem         *SourcedCompositionItemParam `xml:"SourcedItem,omitempty"`         // Composition item. One of: vApp vAppTemplate VM.
	AllEULAsAccepted    bool                         `xml:"AllEULAsAccepted,omitempty"`    // True confirms acceptance of all EULAs in a vApp template. Instantiation fails if this element is missing, empty, or set to false and one or more EulaSection elements are present.
}

// CloneVAppParams is used to copy one vApp into another
type CloneVAppParams struct {
	XMLName xml.Name `xml:"CloneVAppParams"`
	Ovf     string   `xml:"xmlns:ovf,attr"`
	Xsi     string   `xml:"xmlns:xsi,attr,omitempty"`
	Xmlns   string   `xml:"xmlns,attr"`
	// Attributes
	Name        string `xml:"name,attr,omitempty"`        // Typically used to name or identify the subject of the request. For example, the name of the object being created or modified.
	Deploy      bool   `xml:"deploy,attr"`                // True if the vApp should be deployed at instantiation. Defaults to true.
	PowerOn     bool   `xml:"powerOn,attr"`               // True if the vApp should be powered-on at instantiation. Defaults to true.
	LinkedClone bool   `xml:"linkedClone,attr,omitempty"` // Reserved. Unimplemented.
	// Elements
	Description         string                       `xml:"Description,omitempty"`         // Optional description.
	InstantiationParams *InstantiationParams         `xml:"InstantiationParams,omitempty"` // Instantiation parameters for the composed vApp.
	Source              *Reference                   `xml:"Source"`                        // A reference to a source object such as a vApp or vApp template.
	IsSourceDelete      *bool                        `xml:"IsSourceDelete"`                // Set to true to delete the source object after the operation completes.
	SourcedItem         *SourcedCompositionItemParam `xml:"SourcedItem,omitempty"`         // Composition item. One of: vApp vAppTemplate VM.
}

// EdgeGateway represents a gateway.
// Element: EdgeGateway
// Type: GatewayType
// Namespace: http://www.vmware.com/vcloud/v1.5
// Description: Represents a gateway.
// Since: 5.1
type EdgeGateway struct {
	// Attributes
	Xmlns        string `xml:"xmlns,attr,omitempty"`
	HREF         string `xml:"href,attr,omitempty"`         // The URI of the entity.
	Type         string `xml:"type,attr,omitempty"`         // The MIME type of the entity.
	ID           string `xml:"id,attr,omitempty"`           // The entity identifier, expressed in URN format. The value of this attribute uniquely identifies the entity, persists for the life of the entity, and is never reused
	OperationKey string `xml:"operationKey,attr,omitempty"` // Optional unique identifier to support idempotent semantics for create and delete operations.
	Name         string `xml:"name,attr"`                   // The name of the entity.
	Status       int    `xml:"status,attr,omitempty"`       // Creation status of the gateway. One of: 0 (The gateway is still being created) 1 (The gateway is ready) -1 (There was an error while creating the gateway).
	// Elements
	Link          LinkList              `xml:"Link,omitempty"`        // A link to an operation on this section.
	Description   string                `xml:"Description,omitempty"` // Optional description.
	Tasks         *TasksInProgress      `xml:"Tasks,omitempty"`       //	A list of queued, running, or recently completed tasks associated with this entity.
	Configuration *GatewayConfiguration `xml:"Configuration"`         // Gateway configuration.
}

// GatewayConfiguration is the gateway configuration
// Type: GatewayConfigurationType
// Namespace: http://www.vmware.com/vcloud/v1.5
// Description: Gateway Configuration.
// Since: 5.1
type GatewayConfiguration struct {
	Xmlns string `xml:"xmlns,attr,omitempty"`
	// BackwardCompatibilityMode. Default is false. If set to true, will allow users to write firewall
	// rules in the old 1.5 format. The new format does not require to use direction in firewall
	// rules. Also, for firewall rules to allow NAT traffic the filter is applied on the original IP
	// addresses. Once set to true cannot be reverted back to false.
	BackwardCompatibilityMode bool `xml:"BackwardCompatibilityMode,omitempty"`
	// GatewayBackingConfig defines configuration of the vShield edge VM for this gateway. One of:
	// compact, full.
	GatewayBackingConfig string `xml:"GatewayBackingConfig"`
	// GatewayInterfaces holds configuration for edge gateway interfaces, ip allocations, traffic
	// rate limits and ip sub-allocations
	GatewayInterfaces *GatewayInterfaces `xml:"GatewayInterfaces"`
	// EdgeGatewayServiceConfiguration represents Gateway Features.
	EdgeGatewayServiceConfiguration *GatewayFeatures `xml:"EdgeGatewayServiceConfiguration,omitempty"`
	// True if this gateway is highly available. (Requires two vShield edge VMs.)
	HaEnabled *bool `xml:"HaEnabled,omitempty"`
	// UseDefaultRouteForDNSRelay defines if the default gateway on the external network selected
	// for default route should be used as the DNS relay.
	UseDefaultRouteForDNSRelay *bool `xml:"UseDefaultRouteForDnsRelay,omitempty"`
	// AdvancedNetworkingEnabled allows to use NSX capabilities such dynamic routing (BGP, OSPF),
	// zero trust networking (DLR), enchanced VPN support (IPsec VPN, SSL VPN-Plus).
	AdvancedNetworkingEnabled *bool `xml:"AdvancedNetworkingEnabled,omitempty"`
	// DistributedRoutingEnabled enables distributed routing on the gateway to allow creation of
	// many more organization VDC networks. Traffic in those networks is optimized for VM-to-VM
	// communication.
	DistributedRoutingEnabled *bool `xml:"DistributedRoutingEnabled,omitempty"`
	// FipsModeEnabled allows any secure communication to or from the NSX Edge uses cryptographic
	// algorithms or protocols that are allowed by United States Federal Information Processing
	// Standards (FIPS). FIPS mode turns on the cipher suites that comply with FIPS.
	FipsModeEnabled *bool `xml:"FipsModeEnabled,omitempty"`
}

// GatewayInterfaces is a list of Gateway Interfaces.
// Type: GatewayInterfacesType
// Namespace: http://www.vmware.com/vcloud/v1.5
// Description: A list of Gateway Interfaces.
// Since: 5.1
type GatewayInterfaces struct {
	GatewayInterface []*GatewayInterface `xml:"GatewayInterface"` // Gateway Interface.
}

// GatewayInterface is a gateway interface configuration.
// Type: GatewayInterfaceType
// Namespace: http://www.vmware.com/vcloud/v1.5
// Description: Gateway Interface configuration.
// Since: 5.1
type GatewayInterface struct {
	Name                string                 `xml:"Name,omitempty"`                // Internally generated name for the Gateway Interface.
	DisplayName         string                 `xml:"DisplayName,omitempty"`         // Gateway Interface display name.
	Network             *Reference             `xml:"Network"`                       // A reference to the network connected to the gateway interface.
	InterfaceType       string                 `xml:"InterfaceType"`                 // The type of interface: One of: Uplink, Internal
	SubnetParticipation []*SubnetParticipation `xml:"SubnetParticipation,omitempty"` // Slice of subnets for IP allocations.
	ApplyRateLimit      bool                   `xml:"ApplyRateLimit,omitempty"`      // True if rate limiting is applied on this interface.
	InRateLimit         float64                `xml:"InRateLimit,omitempty"`         // Incoming rate limit expressed as Gbps.
	OutRateLimit        float64                `xml:"OutRateLimit,omitempty"`        // Outgoing rate limit expressed as Gbps.
	UseForDefaultRoute  bool                   `xml:"UseForDefaultRoute,omitempty"`  // True if this network is default route for the gateway.
}

// SortBySubnetParticipationGateway allows to sort SubnetParticipation property slice by gateway
// address
func (g *GatewayInterface) SortBySubnetParticipationGateway() {
	sort.SliceStable(g.SubnetParticipation, func(i, j int) bool {
		return g.SubnetParticipation[i].Gateway < g.SubnetParticipation[j].Gateway
	})
}

// SubnetParticipation allows to chose which subnets a gateway can be a part of
// Type: SubnetParticipationType
// Namespace: http://www.vmware.com/vcloud/v1.5
// Description: Allows to chose which subnets a gateway can be part of
// Since: 5.1
//
// Note. Field order is important and should not be changed as API returns errors if IPRanges come
// before Gateway and Netmask
type SubnetParticipation struct {
	Gateway            string    `xml:"Gateway"`                      // Gateway for subnet
	Netmask            string    `xml:"Netmask"`                      // Netmask for the subnet.
	IPAddress          string    `xml:"IpAddress,omitempty"`          // Ip Address to be assigned. Keep empty or omit element for auto assignment
	IPRanges           *IPRanges `xml:"IpRanges,omitempty"`           // Range of IP addresses available for external interfaces.
	UseForDefaultRoute bool      `xml:"UseForDefaultRoute,omitempty"` // True if this network is default route for the gateway.
}

type EdgeGatewayServiceConfiguration struct {
	XMLName                xml.Name                `xml:"EdgeGatewayServiceConfiguration"`
	Xmlns                  string                  `xml:"xmlns,attr,omitempty"`
	GatewayDhcpService     *GatewayDhcpService     `xml:"GatewayDhcpService,omitempty"`
	FirewallService        *FirewallService        `xml:"FirewallService,omitempty"`
	NatService             *NatService             `xml:"NatService,omitempty"`
	GatewayIpsecVpnService *GatewayIpsecVpnService `xml:"GatewayIpsecVpnService,omitempty"` // Substitute for NetworkService. Gateway Ipsec VPN service settings
}

// GatewayFeatures represents edge gateway services.
// Element: EdgeGatewayServiceConfiguration
// Type: GatewayFeaturesType
// Namespace: http://www.vmware.com/vcloud/v1.5
// Description: Represents edge gateway services.
// Since: 5.1
type GatewayFeatures struct {
	XMLName                xml.Name
	Xmlns                  string                  `xml:"xmlns,attr,omitempty"`
	FirewallService        *FirewallService        `xml:"FirewallService,omitempty"`        // Substitute for NetworkService. Firewall service settings
	NatService             *NatService             `xml:"NatService,omitempty"`             // Substitute for NetworkService. NAT service settings
	GatewayDhcpService     *GatewayDhcpService     `xml:"GatewayDhcpService,omitempty"`     // Substitute for NetworkService. Gateway DHCP service settings
	GatewayIpsecVpnService *GatewayIpsecVpnService `xml:"GatewayIpsecVpnService,omitempty"` // Substitute for NetworkService. Gateway Ipsec VPN service settings
	StaticRoutingService   *StaticRoutingService   `xml:"StaticRoutingService,omitempty"`   // Substitute for NetworkService. Static Routing service settings
}

// StaticRoutingService represents Static Routing network service.
// Type: StaticRoutingServiceType
// Namespace: http://www.vmware.com/vcloud/v1.5
// Description: Represents Static Routing network service.
// Since: 1.5
type StaticRoutingService struct {
	IsEnabled   bool           `xml:"IsEnabled"`             // Enable or disable the service using this flag
	StaticRoute []*StaticRoute `xml:"StaticRoute,omitempty"` // Details of each Static Route.
}

// StaticRoute represents a static route entry
// Type: StaticRouteType
// Namespace: http://www.vmware.com/vcloud/v1.5
// Description:
// Since:
type StaticRoute struct {
	Name             string     `xml:"Name"`                       // Name for the static route.
	Network          string     `xml:"Network"`                    // Network specification in CIDR.
	NextHopIP        string     `xml:"NextHopIp"`                  // IP Address of Next Hop router/gateway.
	Interface        string     `xml:"Interface,omitempty"`        // Interface to use for static routing. Internal and External are the supported values.
	GatewayInterface *Reference `xml:"GatewayInterface,omitempty"` // Gateway interface to which static route is bound.
}

// VendorTemplate is information about a vendor service template. This is optional.
// Type: VendorTemplateType
// Namespace: http://www.vmware.com/vcloud/v1.5
// Description: Information about a vendor service template. This is optional.
// Since: 5.1
type VendorTemplate struct {
	Name string `xml:"Name"` // Name of the vendor template. This is required.
	ID   string `xml:"Id"`   // ID of the vendor template. This is required.
}

// GatewayIpsecVpnService represents gateway IPsec VPN service.
// Type: GatewayIpsecVpnServiceType
// Namespace: http://www.vmware.com/vcloud/v1.5
// Description: Represents gateway IPsec VPN service.
// Since: 5.1
type GatewayIpsecVpnService struct {
	IsEnabled bool                     `xml:"IsEnabled"`          // Enable or disable the service using this flag
	Endpoint  *GatewayIpsecVpnEndpoint `xml:"Endpoint,omitempty"` // List of IPsec VPN Service Endpoints.
	Tunnel    []*GatewayIpsecVpnTunnel `xml:"Tunnel"`             // List of IPsec VPN tunnels.
}

// GatewayIpsecVpnEndpoint represents an IPsec VPN endpoint.
// Type: GatewayIpsecVpnEndpointType
// Namespace: http://www.vmware.com/vcloud/v1.5
// Description: Represents an IPsec VPN endpoint.
// Since: 5.1
type GatewayIpsecVpnEndpoint struct {
	Network  *Reference `xml:"Network"`            // External network reference.
	PublicIP string     `xml:"PublicIp,omitempty"` // Public IP for IPsec endpoint.
}

// GatewayIpsecVpnTunnel represents an IPsec VPN tunnel.
// Type: GatewayIpsecVpnTunnelType
// Namespace: http://www.vmware.com/vcloud/v1.5
// Description: Represents an IPsec VPN tunnel.
// Since: 5.1
type GatewayIpsecVpnTunnel struct {
	Name        string `xml:"Name"`                  // The name of the tunnel.
	Description string `xml:"Description,omitempty"` // A description of the tunnel.
	// TODO: Fix this in a better way
	IpsecVpnThirdPartyPeer *IpsecVpnThirdPartyPeer `xml:"IpsecVpnThirdPartyPeer,omitempty"` // Details about the peer network.
	IpsecVpnLocalPeer      *IpsecVpnLocalPeer      `xml:"IpsecVpnLocalPeer"`                // Details about the local peer network.
	PeerIPAddress          string                  `xml:"PeerIpAddress"`                    // IP address of the peer endpoint.
	PeerID                 string                  `xml:"PeerId"`                           // Id for the peer end point
	LocalIPAddress         string                  `xml:"LocalIpAddress"`                   // Address of the local network.
	LocalID                string                  `xml:"LocalId"`                          // Id for local end point
	LocalSubnet            []*IpsecVpnSubnet       `xml:"LocalSubnet"`                      // List of local subnets in the tunnel.
	PeerSubnet             []*IpsecVpnSubnet       `xml:"PeerSubnet"`                       // List of peer subnets in the tunnel.
	SharedSecret           string                  `xml:"SharedSecret"`                     // Shared secret used for authentication.
	SharedSecretEncrypted  bool                    `xml:"SharedSecretEncrypted,omitempty"`  // True if shared secret is encrypted.
	EncryptionProtocol     string                  `xml:"EncryptionProtocol"`               // Encryption protocol to be used. One of: AES, AES256, TRIPLEDES
	Mtu                    int                     `xml:"Mtu"`                              // MTU for the tunnel.
	IsEnabled              bool                    `xml:"IsEnabled,omitempty"`              // True if the tunnel is enabled.
	IsOperational          bool                    `xml:"IsOperational,omitempty"`          // True if the tunnel is operational.
	ErrorDetails           string                  `xml:"ErrorDetails,omitempty"`           // Error details of the tunnel.
}

// IpsecVpnThirdPartyPeer represents details about a peer network
type IpsecVpnThirdPartyPeer struct {
	PeerID string `xml:"PeerId,omitempty"` // Id for the peer end point
}

// IpsecVpnThirdPartyPeer represents details about a peer network
type IpsecVpnLocalPeer struct {
	ID   string `xml:"Id"`   // Id for the peer end point
	Name string `xml:"Name"` // Name for the peer
}

// IpsecVpnSubnet represents subnet details.
// Type: IpsecVpnSubnetType
// Namespace: http://www.vmware.com/vcloud/v1.5
// Description: Represents subnet details.
// Since: 5.1
type IpsecVpnSubnet struct {
	Name    string `xml:"Name"`    // Gateway Name.
	Gateway string `xml:"Gateway"` // Subnet Gateway.
	Netmask string `xml:"Netmask"` // Subnet Netmask.
}

// GatewayDhcpService represents Gateway DHCP service.
// Type: GatewayDhcpServiceType
// Namespace: http://www.vmware.com/vcloud/v1.5
// Description: Represents Gateway DHCP service.
// Since: 5.1
type GatewayDhcpService struct {
	IsEnabled bool               `xml:"IsEnabled,omitempty"` // Enable or disable the service using this flag
	Pool      []*DhcpPoolService `xml:"Pool,omitempty"`      // A DHCP pool.
}

// DhcpPoolService represents DHCP pool service.
// Type: DhcpPoolServiceType
// Namespace: http://www.vmware.com/vcloud/v1.5
// Description: Represents DHCP pool service.
// Since: 5.1
type DhcpPoolService struct {
	IsEnabled        bool       `xml:"IsEnabled,omitempty"`        // True if this DHCP Pool is enabled.
	Network          *Reference `xml:"Network"`                    // Org vDC network to which the DHCP range is applicable.
	DefaultLeaseTime int        `xml:"DefaultLeaseTime,omitempty"` // Default lease period for DHCP range.
	MaxLeaseTime     int        `xml:"MaxLeaseTime"`               // Maximum lease period for DHCP range.
	LowIPAddress     string     `xml:"LowIpAddress"`               // Low IP address in DHCP range.
	HighIPAddress    string     `xml:"HighIpAddress"`              // High IP address in DHCP range.
}

// VMSelection represents details of an vm+nic+iptype selection.
// Type: VmSelectionType
// Namespace: http://www.vmware.com/vcloud/v1.5
// Description: Represents details of an vm+nic+iptype selection.
// Since: 5.1
type VMSelection struct {
	VAppScopedVMID string `xml:"VAppScopedVmId"` // VAppScopedVmId of VM to which this rule applies.
	VMNicID        int    `xml:"VmNicId"`        // VM NIC ID to which this rule applies.
	IPType         string `xml:"IpType"`         // The value can be one of:- assigned: assigned internal IP be automatically choosen. NAT: NATed external IP will be automatically choosen.
}

// FirewallRuleProtocols flags for a network protocol in a firewall rule
// Type: FirewallRuleType/Protocols
// Namespace: http://www.vmware.com/vcloud/v1.5
// Description:
// Since:
type FirewallRuleProtocols struct {
	ICMP bool `xml:"Icmp,omitempty"` // True if the rule applies to the ICMP protocol.
	Any  bool `xml:"Any,omitempty"`  // True if the rule applies to any protocol.
	TCP  bool `xml:"Tcp,omitempty"`  // True if the rule applies to the TCP protocol.
	UDP  bool `xml:"Udp,omitempty"`  // True if the rule applies to the UDP protocol.
	// FIXME: this is supposed to extend protocol support to all the VSM supported protocols
	// Other string `xml:"Other,omitempty"` //	Any other protocol supported by vShield Manager
}

// FirewallRule represents a firewall rule
// Type: FirewallRuleType
// Namespace: http://www.vmware.com/vcloud/v1.5
// Description: Represents a firewall rule.
// Since: 0.9
type FirewallRule struct {
	ID                   string                 `xml:"Id,omitempty"`                   // Firewall rule identifier.
	IsEnabled            bool                   `xml:"IsEnabled"`                      // Used to enable or disable the firewall rule. Default value is true.
	MatchOnTranslate     bool                   `xml:"MatchOnTranslate"`               // For DNATed traffic, match the firewall rules only after the destination IP is translated.
	Description          string                 `xml:"Description,omitempty"`          // A description of the rule.
	Policy               string                 `xml:"Policy,omitempty"`               // One of: drop (drop packets that match the rule), allow (allow packets that match the rule to pass through the firewall)
	Protocols            *FirewallRuleProtocols `xml:"Protocols,omitempty"`            // Specify the protocols to which the rule should be applied.
	IcmpSubType          string                 `xml:"IcmpSubType,omitempty"`          // ICMP subtype. One of: address-mask-request, address-mask-reply, destination-unreachable, echo-request, echo-reply, parameter-problem, redirect, router-advertisement, router-solicitation, source-quench, time-exceeded, timestamp-request, timestamp-reply, any.
	Port                 int                    `xml:"Port,omitempty"`                 // The port to which this rule applies. A value of -1 matches any port.
	DestinationPortRange string                 `xml:"DestinationPortRange,omitempty"` // Destination port range to which this rule applies.
	DestinationIP        string                 `xml:"DestinationIp,omitempty"`        // Destination IP address to which the rule applies. A value of Any matches any IP address.
	DestinationVM        *VMSelection           `xml:"DestinationVm,omitempty"`        // Details of the destination VM
	SourcePort           int                    `xml:"SourcePort,omitempty"`           // Destination port to which this rule applies. A value of -1 matches any port.
	SourcePortRange      string                 `xml:"SourcePortRange,omitempty"`      // Source port range to which this rule applies.
	SourceIP             string                 `xml:"SourceIp,omitempty"`             // Source IP address to which the rule applies. A value of Any matches any IP address.
	SourceVM             *VMSelection           `xml:"SourceVm,omitempty"`             // Details of the source VM
	Direction            string                 `xml:"Direction,omitempty"`            // Direction of traffic to which rule applies. One of: in (rule applies to incoming traffic. This is the default value), out (rule applies to outgoing traffic).
	EnableLogging        bool                   `xml:"EnableLogging"`                  // Used to enable or disable firewall rule logging. Default value is false.
}

// FirewallService represent a network firewall service.
// Type: FirewallServiceType
// Namespace: http://www.vmware.com/vcloud/v1.5
// Description: Represents a network firewall service.
// Since:
type FirewallService struct {
	IsEnabled        bool            `xml:"IsEnabled"`               // Enable or disable the service using this flag
	DefaultAction    string          `xml:"DefaultAction,omitempty"` // Default action of the firewall. One of: drop (Default. Drop packets that match the rule.), allow (Allow packets that match the rule to pass through the firewall)
	LogDefaultAction bool            `xml:"LogDefaultAction"`        // Flag to enable logging for default action. Default value is false.
	FirewallRule     []*FirewallRule `xml:"FirewallRule,omitempty"`  //	A firewall rule.
}

// NatService represents a NAT network service.
// Type: NatServiceType
// Namespace: http://www.vmware.com/vcloud/v1.5
// Description: Represents a NAT network service.
// Since:
type NatService struct {
	Xmlns string `xml:"xmlns,attr,omitempty"`
	// Elements

	IsEnabled  bool       `xml:"IsEnabled"`            // Enable or disable the service using this flag
	NatType    string     `xml:"NatType,omitempty"`    // One of: ipTranslation (use IP translation), portForwarding (use port forwarding)
	Policy     string     `xml:"Policy,omitempty"`     // One of: allowTraffic (Allow all traffic), allowTrafficIn (Allow inbound traffic only)
	NatRule    []*NatRule `xml:"NatRule,omitempty"`    // A NAT rule.
	ExternalIP string     `xml:"ExternalIp,omitempty"` // External IP address for rule.
}

// NatRule represents a NAT rule.
// Type: NatRuleType
// Namespace: http://www.vmware.com/vcloud/v1.5
// Description: Represents a NAT rule.
// Since: 0.9
type NatRule struct {
	Xmlns string `xml:"xmlns,attr,omitempty"`
	// Elements
	Description        string                 `xml:"Description,omitempty"`        // A description of the rule.
	RuleType           string                 `xml:"RuleType,omitempty"`           // Type of NAT rule. One of: SNAT (source NAT), DNAT (destination NAT)
	IsEnabled          *bool                  `xml:"IsEnabled"`                    // Used to enable or disable the firewall rule.
	ID                 string                 `xml:"Id,omitempty"`                 // Firewall rule identifier.
	GatewayNatRule     *GatewayNatRule        `xml:"GatewayNatRule,omitempty"`     // Defines SNAT and DNAT types.
	OneToOneBasicRule  *NatOneToOneBasicRule  `xml:"OneToOneBasicRule,omitempty"`  // Maps one internal IP address to one external IP address.
	OneToOneVMRule     *NatOneToOneVMRule     `xml:"OneToOneVmRule,omitempty"`     // Maps one VM NIC to one external IP addresses.
	PortForwardingRule *NatPortForwardingRule `xml:"PortForwardingRule,omitempty"` // Port forwarding internal to external IP addresses.
	VMRule             *NatVMRule             `xml:"VmRule,omitempty"`             // Port forwarding VM NIC to external IP addresses.
}

// GatewayNatRule represents the SNAT and DNAT rules.
// Type: GatewayNatRuleType represents the SNAT and DNAT rules.
// Namespace: http://www.vmware.com/vcloud/v1.5
// Description: Represents the SNAT and DNAT rules.
// Since: 5.1
type GatewayNatRule struct {
	Xmlns string `xml:"xmlns,attr,omitempty"`
	// Elements
	Interface      *Reference `xml:"Interface,omitempty"`      // Interface to which rule is applied.
	OriginalIP     string     `xml:"OriginalIp"`               // Original IP for rule.
	OriginalPort   string     `xml:"OriginalPort,omitempty"`   // Original port for rule.
	TranslatedIP   string     `xml:"TranslatedIp"`             // Translated IP for rule.
	TranslatedPort string     `xml:"TranslatedPort,omitempty"` // Translated port for rule.
	Protocol       string     `xml:"Protocol,omitempty"`       // Protocol for rule.
	IcmpSubType    string     `xml:"IcmpSubType,omitempty"`    // ICMP subtype. One of: address-mask-request, address-mask-reply, destination-unreachable, echo-request, echo-reply, parameter-problem, redirect, router-advertisement, router-solicitation, source-quench, time-exceeded, timestamp-request, timestamp-reply, any.
}

// NatOneToOneBasicRule represents the NAT basic rule for one to one mapping of internal and external IP addresses from a network.
// Type: NatOneToOneBasicRuleType
// Namespace: http://www.vmware.com/vcloud/v1.5
// Description: Represents the NAT basic rule for one to one mapping of internal and external IP addresses from a network.
// Since: 0.9
type NatOneToOneBasicRule struct {
	Xmlns string `xml:"xmlns,attr,omitempty"`
	// Elements
	MappingMode       string `xml:"MappingMode"`       // One of: automatic (map IP addresses automatically), manual (map IP addresses manually using ExternalIpAddress and InternalIpAddress)
	ExternalIPAddress string `xml:"ExternalIpAddress"` // External IP address to map.
	InternalIPAddress string `xml:"InternalIpAddress"` // Internal IP address to map.
}

// NatOneToOneVMRule represents the NAT rule for one to one mapping of VM NIC and external IP addresses from a network.
// Type: NatOneToOneVmRuleType
// Namespace: http://www.vmware.com/vcloud/v1.5
// Description: Represents the NAT rule for one to one mapping of VM NIC and external IP addresses from a network.
// Since: 0.9
type NatOneToOneVMRule struct {
	Xmlns string `xml:"xmlns,attr,omitempty"`
	// Elements
	MappingMode       string  `xml:"MappingMode"`       // Mapping mode.
	ExternalIPAddress *string `xml:"ExternalIpAddress"` // External IP address to map.
	VAppScopedVMID    string  `xml:"VAppScopedVmId"`    // VAppScopedVmId of VM to which this rule applies.
	VMNicID           int     `xml:"VmNicId"`           // VM NIC ID to which this rule applies.
}

// NatPortForwardingRule represents the NAT rule for port forwarding between internal IP/port and external IP/port.
// Type: NatPortForwardingRuleType
// Namespace: http://www.vmware.com/vcloud/v1.5
// Description: Represents the NAT rule for port forwarding between internal IP/port and external IP/port.
// Since: 0.9
type NatPortForwardingRule struct {
	ExternalIPAddress string `xml:"ExternalIpAddress"`  // External IP address to map.
	ExternalPort      int    `xml:"ExternalPort"`       // External port to forward to.
	InternalIPAddress string `xml:"InternalIpAddress"`  // Internal IP address to map.
	InternalPort      int    `xml:"InternalPort"`       // Internal port to forward to.
	Protocol          string `xml:"Protocol,omitempty"` // Protocol to forward. One of: TCP (forward TCP packets), UDP (forward UDP packets), TCP_UDP (forward TCP and UDP packets).
}

// NatVMRule represents the NAT rule for port forwarding between VM NIC/port and external IP/port.
// Type: NatVmRuleType
// Namespace: http://www.vmware.com/vcloud/v1.5
// Description: Represents the NAT rule for port forwarding between VM NIC/port and external IP/port.
// Since: 0.9
type NatVMRule struct {
	ExternalIPAddress string `xml:"ExternalIpAddress,omitempty"` // External IP address to map.
	ExternalPort      int    `xml:"ExternalPort"`                // External port to forward to.
	VAppScopedVMID    string `xml:"VAppScopedVmId"`              // VAppScopedVmId of VM to which this rule applies.
	VMNicID           int    `xml:"VmNicId"`                     // VM NIC ID to which this rule applies.
	InternalPort      int    `xml:"InternalPort"`                // Internal port to forward to.
	Protocol          string `xml:"Protocol,omitempty"`          // Protocol to forward. One of: TCP (forward TCP packets), UDP (forward UDP packets), TCP_UDP (forward TCP and UDP packets).
}

// QueryResultEdgeGatewayRecordsType is a container for query results in records format.
// Type: QueryResultRecordsType
// Namespace: http://www.vmware.com/vcloud/v1.5
// Description: Container for query results in records format.
// Since: 1.5
type QueryResultEdgeGatewayRecordsType struct {
	// Attributes
	HREF     string  `xml:"href,attr,omitempty"`     // The URI of the entity.
	Type     string  `xml:"type,attr,omitempty"`     // The MIME type of the entity.
	Name     string  `xml:"name,attr,omitempty"`     // The name of the entity.
	Page     int     `xml:"page,attr,omitempty"`     // Page of the result set that this container holds. The first page is page number 1.
	PageSize int     `xml:"pageSize,attr,omitempty"` // Page size, as a number of records or references.
	Total    float64 `xml:"total,attr,omitempty"`    // Total number of records or references in the container.
	// Elements
	Link              []*Link                             `xml:"Link,omitempty"`    // A reference to an entity or operation associated with this object.
	EdgeGatewayRecord []*QueryResultEdgeGatewayRecordType `xml:"EdgeGatewayRecord"` // A record representing a EdgeGateway result.
}

type QueryResultRecordsType struct {
	// Attributes
	HREF     string  `xml:"href,attr,omitempty"`     // The URI of the entity.
	Type     string  `xml:"type,attr,omitempty"`     // The MIME type of the entity.
	Name     string  `xml:"name,attr,omitempty"`     // The name of the entity.
	Page     int     `xml:"page,attr,omitempty"`     // Page of the result set that this container holds. The first page is page number 1.
	PageSize int     `xml:"pageSize,attr,omitempty"` // Page size, as a number of records or references.
	Total    float64 `xml:"total,attr,omitempty"`    // Total number of records or references in the container.
	// Elements
	Link                            []*Link                                           `xml:"Link,omitempty"`                  // A reference to an entity or operation associated with this object.
	EdgeGatewayRecord               []*QueryResultEdgeGatewayRecordType               `xml:"EdgeGatewayRecord"`               // A record representing a EdgeGateway result.
	VMRecord                        []*QueryResultVMRecordType                        `xml:"VMRecord"`                        // A record representing a VM result.
	AdminVMRecord                   []*QueryResultVMRecordType                        `xml:"AdminVMRecord"`                   // A record representing a Admin VM result.
	VAppRecord                      []*QueryResultVAppRecordType                      `xml:"VAppRecord"`                      // A record representing a VApp result.
	AdminVAppRecord                 []*QueryResultVAppRecordType                      `xml:"AdminVAppRecord"`                 // A record representing a VApp result as admin.
	OrgVdcStorageProfileRecord      []*QueryResultOrgVdcStorageProfileRecordType      `xml:"OrgVdcStorageProfileRecord"`      // A record representing storage profiles
	AdminOrgVdcStorageProfileRecord []*QueryResultAdminOrgVdcStorageProfileRecordType `xml:"AdminOrgVdcStorageProfileRecord"` // A record representing storage profiles as admin
	MediaRecord                     []*MediaRecordType                                `xml:"MediaRecord"`                     // A record representing media
	AdminMediaRecord                []*MediaRecordType                                `xml:"AdminMediaRecord"`                // A record representing Admin media
	VMWProviderVdcRecord            []*QueryResultVMWProviderVdcRecordType            `xml:"VMWProviderVdcRecord"`            // A record representing a Provider VDC result.
	ProviderVdcStorageProfileRecord []*QueryResultProviderVdcStorageProfileRecordType `xml:"ProviderVdcStorageProfileRecord"` // A record representing a Provider VDC storage profile result
	NetworkPoolRecord               []*QueryResultNetworkPoolRecordType               `xml:"NetworkPoolRecord"`               // A record representing a network pool
	DiskRecord                      []*DiskRecordType                                 `xml:"DiskRecord"`                      // A record representing a independent Disk.
	AdminDiskRecord                 []*DiskRecordType                                 `xml:"AdminDiskRecord"`                 // A record representing a independent Disk.
	VirtualCenterRecord             []*QueryResultVirtualCenterRecordType             `xml:"VirtualCenterRecord"`             // A record representing a vSphere server
	PortGroupRecord                 []*PortGroupRecordType                            `xml:"PortgroupRecord"`                 // A record representing a port group
	OrgVdcNetworkRecord             []*QueryResultOrgVdcNetworkRecordType             `xml:"OrgVdcNetworkRecord"`             // A record representing a org VDC network
	CatalogRecord                   []*CatalogRecord                                  `xml:"CatalogRecord"`                   // A record representing a catalog
	AdminCatalogRecord              []*CatalogRecord                                  `xml:"AdminCatalogRecord"`              // A record representing an admin catalog
	CatalogItemRecord               []*QueryResultCatalogItemType                     `xml:"CatalogItemRecord"`               // A record representing a catalog item
	AdminCatalogItemRecord          []*QueryResultCatalogItemType                     `xml:"AdminCatalogItemRecord"`          // A record representing an admin catalog item
	VappTemplateRecord              []*QueryResultVappTemplateType                    `xml:"VAppTemplateRecord"`              // A record representing a vApp template
	AdminVappTemplateRecord         []*QueryResultVappTemplateType                    `xml:"AdminVAppTemplateRecord"`         // A record representing an admin vApp template
	NsxtManagerRecord               []*QueryResultNsxtManagerRecordType               `xml:"NsxTManagerRecord"`               // A record representing NSX-T manager
	OrgVdcRecord                    []*QueryResultOrgVdcRecordType                    `xml:"OrgVdcRecord"`                    // A record representing Org VDC
	OrgVdcAdminRecord               []*QueryResultOrgVdcRecordType                    `xml:"AdminVdcRecord"`                  // A record representing Org VDC
	ResourcePoolRecord              []*QueryResultResourcePoolRecordType              `xml:"ResourcePoolRecord"`              // A record representing a Resource Pool
	VmGroupsRecord                  []*QueryResultVmGroupsRecordType                  `xml:"VmGroupsRecord"`                  // A record representing a VM Group
	TaskRecord                      []*QueryResultTaskRecordType                      `xml:"TaskRecord"`                      // A record representing a Task
	AdminTaskRecord                 []*QueryResultTaskRecordType                      `xml:"AdminTaskRecord"`                 // A record representing an Admin Task
<<<<<<< HEAD
	VappNetworkRecord               []*QueryResultVappNetworkRecordType               `xml:"VAppNetworkRecord"`               // A record representing a vApp network
	AdminVappNetworkRecord          []*QueryResultVappNetworkRecordType               `xml:"AdminVAppNetworkRecord"`          // A record representing an admin vApp network
=======
	OrgRecord                       []*QueryResultOrgRecordType                       `xml:"OrgRecord"`                       // A record representing an Organisation
>>>>>>> 1c335975
}

// QueryResultVmGroupsRecordType represent a VM Groups record
type QueryResultVmGroupsRecordType struct {
	HREF           string `xml:"href,attr,omitempty"`
	ID             string `xml:"vmGroupId,attr,omitempty"`
	Name           string `xml:"vmGroupName,attr,omitempty"`
	ClusterMoref   string `xml:"clusterMoref,attr,omitempty"`
	ClusterName    string `xml:"clusterName,attr,omitempty"`
	VcenterId      string `xml:"vcId,attr,omitempty"`
	NamedVmGroupId string `xml:"namedVmGroupId,attr,omitempty"`
}

type QueryResultVappNetworkRecordType struct {
	HREF                   string    `xml:"href,attr,omitempty"`
	ID                     string    `xml:"id,attr,omitempty"`
	Name                   string    `xml:"name,attr,omitempty"`
	Type                   string    `xml:"linkType,attr,omitempty"`
	IpScopeId              string    `xml:"ipScopeId,attr,omitempty"`
	IpScopeInherited       bool      `xml:"ipScopeInherited,attr,omitempty"`
	Gateway                string    `xml:"gateway,attr,omitempty"`
	Netmask                string    `xml:"netmask,attr,omitempty"`
	SubnetPrefixLength     int       `xml:"subnetPrefixLength,attr,omitempty"`
	Dns1                   string    `xml:"dns1,attr,omitempty"`
	Dns2                   string    `xml:"dns2,attr,omitempty"`
	DnsSuffix              string    `xml:"dnsSuffix,attr,omitempty"`
	Vapp                   string    `xml:"vApp,attr,omitempty"`            // the HREF of the parent vApp
	VappName               string    `xml:"vAppName,attr,omitempty"`        // the name of the parent vApp
	LinkNetworkName        string    `xml:"linkNetworkName,attr,omitempty"` // this field is filled when called in tenant context
	RealNetworkName        string    `xml:"realNetworkName,attr,omitempty"`
	RealNetworkPortgroupId string    `xml:"realNetworkPortgroupId,attr,omitempty"`
	VCenterName            string    `xml:"vcName,attr,omitempty"`
	VCenter                string    `xml:"vc,attr,omitempty"`
	IsBusy                 bool      `xml:"isBusy,attr,omitempty"`
	IsLinked               bool      `xml:"isLinked,attr,omitempty"`
	RetainNicResources     bool      `xml:"retainNicResources,attr,omitempty"`
	Metadata               *Metadata `xml:"Metadata,omitempty"`
}

// QueryResultResourcePoolRecordType represent a Resource Pool record
type QueryResultResourcePoolRecordType struct {
	HREF                string `xml:"href,attr,omitempty"`
	Name                string `xml:"name,attr,omitempty"`
	Moref               string `xml:"moref,attr,omitempty"`
	IsDeleted           bool   `xml:"isDeleted,attr,omitempty"`
	VcenterHREF         string `xml:"vc,attr,omitempty"`
	VcenterName         string `xml:"vcName,attr,omitempty"`
	ProviderVdcHREF     string `xml:"providerVdc,attr,omitempty"`
	ProviderName        string `xml:"providerName,attr,omitempty"`
	IsEnabled           bool   `xml:"isEnabled,attr,omitempty"`
	IsPrimary           bool   `xml:"isPrimary,attr,omitempty"`
	ClusterMoref        string `xml:"clusterMoref,attr,omitempty"`
	IsKubernetesEnabled bool   `xml:"isKubernetesEnabled,attr,omitempty"`
}

// QueryResultOrgVdcRecordType represents an Org VDC record
type QueryResultOrgVdcRecordType struct {
	HREF                           string    `xml:"href,attr,omitempty"`
	Name                           string    `xml:"name,attr,omitempty"`
	ComputeProviderScope           string    `xml:"computeProviderScope,attr,omitempty"`
	NetworkProviderScope           string    `xml:"networkProviderScope,attr,omitempty"`
	IsEnabled                      string    `xml:"isEnabled,attr,omitempty"`
	CpuAllocationMhz               *int      `xml:"cpuAllocationMhz,attr,omitempty"`
	CpuLimitMhz                    *int      `xml:"cpuLimitMhz,attr,omitempty"`
	CpuUsedMhz                     *int      `xml:"cpuUsedMhz,attr,omitempty"`
	MemoryAllocationMB             *int      `xml:"memoryAllocationMB,attr,omitempty"`
	MemoryLimitMB                  *int      `xml:"memoryLimitMB,attr,omitempty"`
	MemoryUsedMB                   *int      `xml:"memoryUsedMB,attr,omitempty"`
	StorageLimitMB                 *int      `xml:"storageLimitMB,attr,omitempty"`
	StorageUsedMB                  *int      `xml:"storageUsedMB,attr,omitempty"`
	StorageOverheadMB              *int      `xml:"storageOverheadMB,attr,omitempty"`
	MemoryOverheadMB               *int      `xml:"memoryOverheadMB,attr,omitempty"`
	NumberOfVApps                  *int      `xml:"numberOfVApps,attr,omitempty"`
	NumberOfUnmanagedVApps         *int      `xml:"numberOfUnmanagedVApps,attr,omitempty"`
	NumberOfMedia                  *int      `xml:"numberOfMedia,attr,omitempty"`
	NumberOfDisks                  *int      `xml:"numberOfDisks,attr,omitempty"`
	NumberOfVAppTemplates          *int      `xml:"numberOfVAppTemplates,attr,omitempty"`
	NumberOfStorageProfiles        *int      `xml:"numberOfStorageProfiles,attr,omitempty"`
	NumberOfVMs                    *int      `xml:"numberOfVMs,attr,omitempty"`
	NumberOfRunningVMs             *int      `xml:"numberOfRunningVMs,attr,omitempty"`
	NumberOfDeployedVApps          *int      `xml:"numberOfDeployedVApps,attr,omitempty"`
	NumberOfDeployedUnmanagedVApps *int      `xml:"numberOfDeployedUnmanagedVApps,attr,omitempty"`
	CpuOverheadMhz                 *int      `xml:"cpuOverheadMhz,attr,omitempty"`
	OrgName                        string    `xml:"orgName,attr,omitempty"`
	AllocationModel                string    `xml:"allocationModel,attr,omitempty"`
	VcName                         string    `xml:"vcName,attr,omitempty"`
	IsBusy                         string    `xml:"isBusy,attr,omitempty"`
	Status                         string    `xml:"status,attr,omitempty"`
	TaskStatusName                 string    `xml:"taskStatusName,attr,omitempty"`
	Task                           string    `xml:"task,attr,omitempty"`
	TaskStatus                     string    `xml:"taskStatus,attr,omitempty"`
	TaskDetails                    string    `xml:"taskDetails,attr,omitempty"`
	Metadata                       *Metadata `xml:"Metadata,omitempty"`

	// Admin Org VDC fields
	ProviderVdcName       string `xml:"providerVdcName,attr,omitempty"`
	ProviderVdc           string `xml:"providerVdc,attr,omitempty"`
	Org                   string `xml:"org,attr,omitempty"`
	NetworkPool           string `xml:"networkPool,attr,omitempty"`
	NumberOfResourcePools *int   `xml:"numberOfResourcePools,attr,omitempty"`
	UsedNetworksInVdc     string `xml:"usedNetworksInVdc,attr,omitempty"`
	IsThinProvisioned     string `xml:"isThinProvisioned,attr,omitempty"`
	IsFastProvisioned     string `xml:"isFastProvisioned,attr,omitempty"`
	NetworkProviderType   string `xml:"networkProviderType,attr,omitempty"`
	IsVCEnabled           string `xml:"isVCEnabled,attr,omitempty"`
	MemoryReservedMB      *int   `xml:"memoryReservedMB,attr,omitempty"`
	CpuReservedMhz        *int   `xml:"cpuReservedMhz,attr,omitempty"`
	Vc                    string `xml:"vc,attr,omitempty"`
}

// QueryResultCatalogItemType represents a catalog item as query result
type QueryResultCatalogItemType struct {
	HREF         string    `xml:"href,attr,omitempty"`         // The URI of the entity.
	ID           string    `xml:"id,attr,omitempty"`           // Catalog Item ID.
	Type         string    `xml:"type,attr,omitempty"`         // The MIME type of the entity.
	Entity       string    `xml:"entity,attr,omitempty"`       // Entity reference or ID
	EntityName   string    `xml:"entityName,attr,omitempty"`   // Entity name
	EntityType   string    `xml:"entityType,attr,omitempty"`   // Entity type
	Catalog      string    `xml:"catalog,attr,omitempty"`      // Catalog reference or ID
	CatalogName  string    `xml:"catalogName,attr,omitempty"`  // Catalog name
	OwnerName    string    `xml:"ownerName,attr,omitempty"`    // Owner name
	Owner        string    `xml:"owner,attr,omitempty"`        // Owner reference or ID
	IsPublished  bool      `xml:"isPublished,attr,omitempty"`  // True if this entity is in a published catalog
	Vdc          string    `xml:"vdc,attr,omitempty"`          // VDC reference or ID
	VdcName      string    `xml:"vdcName,attr,omitempty"`      // VDC name
	IsVdcEnabled bool      `xml:"isVdcEnabled,attr,omitempty"` // True if the containing VDC is enabled
	CreationDate string    `xml:"creationDate,attr,omitempty"` // Creation date
	IsExpired    bool      `xml:"isExpired,attr,omitempty"`    // True if this entity is expired
	Status       string    `xml:"status,attr,omitempty"`       // Status
	Name         string    `xml:"name,attr,omitempty"`         // Catalog Item name.
	Link         *Link     `xml:"Link,omitempty"`
	Metadata     *Metadata `xml:"Metadata,omitempty"`
}

// QueryResultVappTemplateType represents a vApp template as query result
type QueryResultVappTemplateType struct {
	HREF                    string    `xml:"href,attr,omitempty"`                    // The URI of the entity.
	ID                      string    `xml:"id,attr,omitempty"`                      // vApp template ID.
	Type                    string    `xml:"type,attr,omitempty"`                    // The MIME type of the entity.
	OwnerName               string    `xml:"ownerName,attr,omitempty"`               // Owner name
	Owner                   string    `xml:"owner,attr,omitempty"`                   // Owner reference or ID
	CatalogName             string    `xml:"catalogName,attr,omitempty"`             // Catalog name
	Catalog                 string    `xml:"catalog,attr,omitempty"`                 // Catalog reference or ID
	CatalogItem             string    `xml:"catalogItem,attr,omitempty"`             // CatalogItem reference or ID
	IsPublished             bool      `xml:"isPublished,attr,omitempty"`             // True if this entity is in a published catalog
	PublishSubscriptionType string    `xml:"publishSubscriptionType,attr,omitempty"` // PUBLISHED if parent catalog published externally, SUBSCRIBED if parent catalog subscribed to an external catalog, UNPUBLISHED otherwise.
	Name                    string    `xml:"name,attr,omitempty"`                    // vApp template name.
	Description             string    `xml:"description,attr,omitempty"`             // vApp template description.
	Vdc                     string    `xml:"vdc,attr,omitempty"`                     // VDC reference or ID
	VdcName                 string    `xml:"vdcName,attr,omitempty"`                 // VDC name
	IsVdcEnabled            bool      `xml:"isVdcEnabled,attr,omitempty"`            // true if the containing VDC is enabled
	Org                     string    `xml:"org,attr,omitempty"`                     // Organization reference or ID
	CreationDate            string    `xml:"creationDate,attr,omitempty"`            // Creation date
	IsBusy                  bool      `xml:"isBusy,attr,omitempty"`                  // True if the vApp template is busy
	IsGoldMaster            bool      `xml:"isGoldMaster,attr,omitempty"`            // True if the vApp template is a gold master
	IsEnabled               bool      `xml:"isEnabled,attr,omitempty"`               // True if the vApp template is enabled
	Status                  string    `xml:"status,attr,omitempty"`                  // Status
	IsDeployed              bool      `xml:"isDeployed,attr,omitempty"`              // True if this entity is deployed
	IsExpired               bool      `xml:"isExpired,attr,omitempty"`               // True if this entity is expired
	StorageProfileName      string    `xml:"storageProfileName,attr,omitempty"`      // Storage profile name
	Version                 string    `xml:"version,attr,omitempty"`                 // Storage profile name
	LastSuccessfulSync      string    `xml:"lastSuccessfulSync,attr,omitempty"`      // Date of last successful sync
	Link                    *Link     `xml:"Link,omitempty"`
	Metadata                *Metadata `xml:"Metadata,omitempty"`

	// Undocumented fields
	// Provisionally used in some catalog synchronisation tasks. To be removed and replaced by using a different algorithm
	// https://developer.vmware.com/apis/1260/vmware-cloud-director/doc/doc/types/QueryResultAdminVAppTemplateRecordType.html
	// https://developer.vmware.com/apis/1260/vmware-cloud-director/doc/doc/types/QueryResultVAppTemplateRecordType.html
	IsInCatalog              bool   `xml:"isInCatalog,attr,omitempty"`              // True if this vApp template is in a catalog
	HonorBootOrder           bool   `xml:"honorBootOrder,attr,omitempty"`           // ?
	NumberOfShadowVms        int    `xml:"numberOfShadowVMs,attr,omitempty"`        // number of shadow VMs
	NumberOfVms              int    `xml:"numberOfVMs,attr,omitempty"`              // number of VMs
	TaskStatusName           string `xml:"taskStatusName,attr,omitempty"`           // name of the associated task
	TaskStatus               string `xml:"taskStatus,attr,omitempty"`               // status of the associated task
	Task                     string `xml:"task,attr,omitempty"`                     // ID or reference of the associated task
	TaskDetails              string `xml:"taskDetails,attr,omitempty"`              // details of the associated task
	IsDeleteUndeployNotified bool   `xml:"isDeleteUndeployNotified,attr,omitempty"` // ?
	IsAutoUndeployNotified   bool   `xml:"isAutoUndeployNotified,attr,omitempty"`   // ?
	CpuAllocationInMhz       int    `xml:"cpuAllocationInMhz,attr,omitempty"`       // CPU allocation
	NumberOfCpus             int    `xml:"numberOfCpus,attr,omitempty"`             // Number of CPUs
	MemoryAllocationMb       int    `xml:"memoryAllocationMB,attr,omitempty"`       // Memory allocation in MB
	StorageKb                int    `xml:"storageKB,attr,omitempty"`                // Storage allocation in Kb
}

// QueryResultEdgeGatewayRecordType represents an edge gateway record as query result.
type QueryResultEdgeGatewayRecordType struct {
	// Attributes
	HREF                string `xml:"href,attr,omitempty"`                // The URI of the entity.
	Type                string `xml:"type,attr,omitempty"`                // The MIME type of the entity.
	Name                string `xml:"name,attr,omitempty"`                // EdgeGateway name.
	Vdc                 string `xml:"vdc,attr,omitempty"`                 // VDC Reference or ID
	OrgVdcName          string `xml:"orgVdcName,attr,omitempty"`          // VDC name
	NumberOfExtNetworks int    `xml:"numberOfExtNetworks,attr,omitempty"` // Number of external networks connected to the edgeGateway.	Yes	Yes
	NumberOfOrgNetworks int    `xml:"numberOfOrgNetworks,attr,omitempty"` // Number of org VDC networks connected to the edgeGateway	Yes	Yes
	IsBusy              bool   `xml:"isBusy,attr"`                        // True if this Edge Gateway is busy.	Yes	Yes
	GatewayStatus       string `xml:"gatewayStatus,attr,omitempty"`       //
	HaStatus            string `xml:"haStatus,attr,omitempty"`            // High Availability Status of the edgeGateway	Yes	Yes
}

// QueryResultVMRecordType represents a VM record as query result.
type QueryResultVMRecordType struct {
	// Attributes
	HREF                     string    `xml:"href,attr,omitempty"` // The URI of the entity.
	ID                       string    `xml:"id,attr,omitempty"`
	Moref                    string    `xml:"moref,attr,omitempty"`         // VM moref id.
	Name                     string    `xml:"name,attr,omitempty"`          // VM name.
	Type                     string    `xml:"type,attr,omitempty"`          // Contains the type of the resource.
	ContainerName            string    `xml:"containerName,attr,omitempty"` // The name of the vApp or vApp template that contains this VM.
	ContainerID              string    `xml:"container,attr,omitempty"`     // The ID of the vApp or vApp template that contains this VM.
	OwnerName                string    `xml:"ownerName,attr,omitempty"`
	Owner                    string    `xml:"owner,attr,omitempty"`
	VdcHREF                  string    `xml:"vdc,attr,omitempty"`
	VdcName                  string    `xml:"vdcName,attr,omitempty"`
	VAppTemplate             bool      `xml:"isVAppTemplate,attr,omitempty"`
	Deleted                  bool      `xml:"isDeleted,attr,omitempty"`
	GuestOS                  string    `xml:"guestOs,attr,omitempty"`
	Cpus                     int       `xml:"numberOfCpus,attr,omitempty"`
	MemoryMB                 int       `xml:"memoryMB,attr,omitempty"`
	Status                   string    `xml:"status,attr,omitempty"`
	NetworkName              string    `xml:"networkName,attr,omitempty"`
	NetworkHref              string    `xml:"network,attr,omitempty"`
	IpAddress                string    `xml:"ipAddress,attr,omitempty"` // If configured, the IP Address of the VM on the primary network, otherwise empty.
	Busy                     bool      `xml:"isBusy,attr,omitempty"`
	Deployed                 bool      `xml:"isDeployed,attr,omitempty"` // True if the virtual machine is deployed.
	Published                bool      `xml:"isPublished,attr,omitempty"`
	CatalogName              string    `xml:"catalogName,attr,omitempty"`
	HardwareVersion          int       `xml:"hardwareVersion,attr,omitempty"`
	VmToolsStatus            string    `xml:"vmToolsStatus,attr,omitempty"`
	MaintenanceMode          bool      `xml:"isInMaintenanceMode,attr,omitempty"`
	AutoNature               bool      `xml:"isAutoNature,attr,omitempty"` //  	True if the parent vApp is a managed vApp
	StorageProfileName       string    `xml:"storageProfileName,attr,omitempty"`
	GcStatus                 string    `xml:"gcStatus,attr,omitempty"` // GC status of this VM.
	AutoUndeployDate         string    `xml:"autoUndeployDate,attr,omitempty"`
	AutoDeleteDate           string    `xml:"autoDeleteDate,attr,omitempty"`
	AutoUndeployNotified     bool      `xml:"isAutoUndeployNotified,attr,omitempty"`
	AutoDeleteNotified       bool      `xml:"isAutoDeleteNotified,attr,omitempty"`
	IsComputePolicyCompliant bool      `xml:"isComputePolicyCompliant,attr,omitempty"`
	VmSizingPolicyId         string    `xml:"vmSizingPolicyId,attr,omitempty"`
	VmPlacementPolicyId      string    `xml:"vmPlacementPolicyId,attr,omitempty"`
	Encrypted                bool      `xml:"encrypted,attr,omitempty"`
	DateCreated              string    `xml:"dateCreated,attr,omitempty"`
	TotalStorageAllocatedMb  string    `xml:"totalStorageAllocatedMb,attr,omitempty"`
	IsExpired                bool      `xml:"isExpired,attr,omitempty"`
	HostName                 string    `xml:"hostName,attr,omitempty"` // HostName=Hypervisor of virtual machine
	Link                     []*Link   `xml:"Link,omitempty"`
	MetaData                 *Metadata `xml:"Metadata,omitempty"`
}

// QueryResultVAppRecordType represents a VM record as query result.
type QueryResultVAppRecordType struct {
	// Attributes
	HREF                    string    `xml:"href,attr,omitempty"`         // The URI of the entity.
	Name                    string    `xml:"name,attr"`                   // The name of the entity.
	CreationDate            string    `xml:"creationDate,attr,omitempty"` // Creation date/time of the vApp.
	Busy                    bool      `xml:"isBusy,attr,omitempty"`
	Deployed                bool      `xml:"isDeployed,attr,omitempty"` // True if the vApp is deployed.
	Enabled                 bool      `xml:"isEnabled,attr,omitempty"`
	Expired                 bool      `xml:"isExpired,attr,omitempty"`
	MaintenanceMode         bool      `xml:"isInMaintenanceMode,attr,omitempty"`
	Public                  bool      `xml:"isPublic,attr,omitempty"`
	OwnerName               string    `xml:"ownerName,attr,omitempty"`
	Status                  string    `xml:"status,attr,omitempty"`
	VdcHREF                 string    `xml:"vdc,attr,omitempty"`
	VdcName                 string    `xml:"vdcName,attr,omitempty"`
	NumberOfVMs             int       `xml:"numberOfVMs,attr,omitempty"`
	NumberOfCPUs            int       `xml:"numberOfCpus,attr,omitempty"`
	CpuAllocationMhz        int       `xml:"cpuAllocationMhz,attr,omitempty"`
	CpuAllocationInMhz      int       `xml:"cpuAllocationInMhz,attr,omitempty"`
	StorageKB               int       `xml:"storageKB,attr,omitempty"`
	MemoryAllocationMB      int       `xml:"memoryAllocationMB,attr,omitempty"`
	AutoDeleteNotified      bool      `xml:"isAutoDeleteNotified,attr,omitempty"`
	AutoUndeployNotified    bool      `xml:"isAutoUndeployNotified,attr,omitempty"`
	VdcEnabled              bool      `xml:"isVdcEnabled,attr,omitempty"`
	HonorBootOrder          bool      `xml:"honorBookOrder,attr,omitempty"`
	HighestSupportedVersion int       `xml:"pvdcHighestSupportedHardwareVersion,attr,omitempty"`
	LowestHardwareVersion   int       `xml:"lowestHardwareVersionInVApp,attr,omitempty"`
	TaskHREF                string    `xml:"task,attr,omitempty"`
	TaskStatusName          string    `xml:"taskStatusName,attr,omitempty"`
	TaskStatus              string    `xml:"TaskStatus,attr,omitempty"`
	TaskDetails             string    `xml:"taskDetails,attr,omitempty"`
	MetaData                *Metadata `xml:"Metadata,omitempty"`
}

// QueryResultOrgVdcStorageProfileRecordType represents a storage
// profile as query result.
// https://code.vmware.com/apis/722/vmware-cloud-director/doc/doc/types/QueryResultOrgVdcStorageProfileRecordType.html
type QueryResultOrgVdcStorageProfileRecordType struct {
	// Attributes
	HREF                    string `xml:"href,attr,omitempty"`                    // The URI of the entity.
	ID                      string `xml:"id,attr,omitempty"`                      // The ID of the entity.
	Type                    string `xml:"type,attr,omitempty"`                    // Contains the type of the resource.
	Name                    string `xml:"name,attr,omitempty"`                    // Name of the storage profile.
	IsEnabled               bool   `xml:"isEnabled,attr,omitempty"`               // True if this entity is enabled.
	IsDefaultStorageProfile bool   `xml:"isDefaultStorageProfile,attr,omitempty"` // True if this is the default storage profile for a VDC.
	StorageUsedMB           uint64 `xml:"storageUsedMB,attr,omitempty"`           // Storage used in MB.
	StorageLimitMB          uint64 `xml:"storageLimitMB,attr,omitempty"`          // Storage limit in MB.
	IopsAllocated           uint64 `xml:"iopsAllocated,attr,omitempty"`           // Total currently allocated IOPS on the storage profile.
	IopsLimit               uint64 `xml:"iopsLimit,attr,omitempty"`               // IOPS limit for the storage profile.
	NumberOfConditions      int    `xml:"numberOfConditions,attr,omitempty"`      // Number of conditions on the storage profile.
	Vdc                     string `xml:"vdc,attr,omitempty"`                     // VDC reference or id.
	VdcName                 string `xml:"vdcName,attr,omitempty"`                 // VDC name.
	IsVdcBusy               bool   `xml:"isVdcBusy,attr,omitempty"`               // True if the associated VDC is busy.
	// Elements
	Link          []*Link          `xml:"Link,omitempty"`
	MetadataEntry []*MetadataEntry `xml:"MetadataEntry,omitempty"`
}

// QueryResultAdminOrgVdcStorageProfileRecordType represents a storage
// profile as query result.
// https://code.vmware.com/apis/722/vmware-cloud-director/doc/doc/types/QueryResultAdminOrgVdcStorageProfileRecordType.html
type QueryResultAdminOrgVdcStorageProfileRecordType struct {
	// Attributes
	HREF                    string `xml:"href,attr,omitempty"`                    // The URI of the entity.
	ID                      string `xml:"id,attr,omitempty"`                      // The ID of the entity.
	Type                    string `xml:"type,attr,omitempty"`                    // Contains the type of the resource.
	Name                    string `xml:"name,attr,omitempty"`                    // Name of the storage profile.
	IsEnabled               bool   `xml:"isEnabled,attr,omitempty"`               // True if this entity is enabled.
	IsDefaultStorageProfile bool   `xml:"isDefaultStorageProfile,attr,omitempty"` // True if this is the default storage profile for a VDC.
	StorageUsedMB           uint64 `xml:"storageUsedMB,attr,omitempty"`           // Storage used in MB.
	StorageLimitMB          uint64 `xml:"storageLimitMB,attr,omitempty"`          // Storage limit in MB.
	IopsAllocated           uint64 `xml:"iopsAllocated,attr,omitempty"`           // Total currently allocated IOPS on the storage profile.
	IopsLimit               uint64 `xml:"iopsLimit,attr,omitempty"`               // IOPS limit for the storage profile.
	NumberOfConditions      int    `xml:"numberOfConditions,attr,omitempty"`      // Number of conditions on the storage profile.
	Vdc                     string `xml:"vdc,attr,omitempty"`                     // VDC reference or id.
	VdcName                 string `xml:"vdcName,attr,omitempty"`                 // VDC name.
	Org                     string `xml:"org,attr,omitempty"`                     // Organization reference or id.
	VC                      string `xml:"vc,attr,omitempty"`                      // Virtual center reference or id.
	StorageProfileMoref     string `xml:"storageProfileMoref,omitempty"`
	// Elements
	Link          []*Link          `xml:"Link,omitempty"`
	MetadataEntry []*MetadataEntry `xml:"MetadataEntry,omitempty"`
}

// QueryResultVMWProviderVdcRecordType represents a Provider VDC as query result.
type QueryResultVMWProviderVdcRecordType struct {
	// Attributes
	HREF                    string `xml:"href,attr,omitempty"` // The URI of the entity.
	Name                    string `xml:"name,attr,omitempty"` // Provider VDC name.
	Status                  string `xml:"status,attr,omitempty"`
	IsBusy                  bool   `xml:"isBusy,attr,omitempty"`
	IsDeleted               bool   `xml:"isDeleted,attr,omitempty"`
	IsEnabled               bool   `xml:"isEnabled,attr,omitempty"`
	CpuAllocationMhz        int    `xml:"cpuAllocationMhz,attr,omitempty"`
	CpuLimitMhz             int    `xml:"cpuLimitMhz,attr,omitempty"`
	CpuUsedMhz              int    `xml:"cpuUsedMhz,attr,omitempty"`
	NumberOfDatastores      int    `xml:"numberOfDatastores,attr,omitempty"`
	NumberOfStorageProfiles int    `xml:"numberOfStorageProfiles,attr,omitempty"`
	NumberOfVdcs            int    `xml:"numberOfVdcs,attr,omitempty"`
	MemoryAllocationMB      int64  `xml:"memoryAllocationMB,attr,omitempty"`
	MemoryLimitMB           int64  `xml:"memoryLimitMB,attr,omitempty"`
	MemoryUsedMB            int64  `xml:"memoryUsedMB,attr,omitempty"`
	StorageAllocationMB     int64  `xml:"storageAllocationMB,attr,omitempty"`
	StorageLimitMB          int64  `xml:"storageLimitMB,attr,omitempty"`
	StorageUsedMB           int64  `xml:"storageUsedMB,attr,omitempty"`
	CpuOverheadMhz          int64  `xml:"cpuOverheadMhz,attr,omitempty"`
	StorageOverheadMB       int64  `xml:"storageOverheadMB,attr,omitempty"`
	MemoryOverheadMB        int64  `xml:"memoryOverheadMB,attr,omitempty"`
}

// QueryResultProviderVdcStorageProfileRecordType represents a Provider VDC storage profile as query result.
type QueryResultProviderVdcStorageProfileRecordType struct {
	// Attributes
	HREF                 string `xml:"href,attr,omitempty"` // The URI of the entity.
	Name                 string `xml:"name,attr,omitempty"` // Provider VDC Storage Profile name.
	ProviderVdcHREF      string `xml:"providerVdc,attr,omitempty"`
	VcHREF               string `xml:"vc,attr,omitempty"`
	StorageProfileMoref  string `xml:"storageProfileMoref,attr,omitempty"`
	IsEnabled            bool   `xml:"isEnabled,attr,omitempty"`
	StorageProvisionedMB int64  `xml:"storageProvisionedMB,attr,omitempty"`
	StorageRequestedMB   int64  `xml:"storageRequestedMB,attr,omitempty"`
	StorageTotalMB       int64  `xml:"storageTotalMB,attr,omitempty"`
	StorageUsedMB        int64  `xml:"storageUsedMB,attr,omitempty"`
	NumberOfConditions   int    `xml:"numberOfConditions,attr,omitempty"`
}

// QueryResultNetworkPoolRecordType represents a network pool as query result.
type QueryResultNetworkPoolRecordType struct {
	// Attributes
	HREF            string `xml:"href,attr,omitempty"` // The URI of the entity.
	Name            string `xml:"name,attr,omitempty"` // Network pool name.
	IsBusy          bool   `xml:"isBusy,attr,omitempty"`
	NetworkPoolType int    `xml:"networkPoolType,attr,omitempty"`
}

// Type: QueryResultVirtualCenterRecordType
// Namespace: http://www.vmware.com/vcloud/v1.5
// https://vdc-repo.vmware.com/vmwb-repository/dcr-public/7a028e78-bd37-4a6a-8298-9c26c7eeb9aa/09142237-dd46-4dee-8326-e07212fb63a8/doc/doc/types/QueryResultVirtualCenterRecordType.html
// Description: Type for a single virtualCenter query result in records format.
// Since: 1.5
type QueryResultVirtualCenterRecordType struct {
	HREF          string `xml:"href,attr,omitempty"`
	Name          string `xml:"name,attr,omitempty"`
	IsBusy        bool   `xml:"isBusy,attr,omitempty"`
	IsEnabled     bool   `xml:"isEnabled,attr,omitempty"`
	IsSupported   bool   `xml:"isSupported,attr,omitempty"`
	ListenerState string `xml:"listenerState,attr,omitempty"`
	Status        string `xml:"status,attr,omitempty"`
	Url           string `xml:"url,attr,omitempty"`
	UserName      string `xml:"userName,attr,omitempty"`
	VcVersion     string `xml:"vcVersion,attr,omitempty"`
	UUID          string `xml:"uuid,attr,omitempty"`
	VsmIP         string `xml:"vsmIP,attr,omitempty"`
}

// Namespace: http://www.vmware.com/vcloud/v1.5
// Retrieve a list of extension objects and operations.
// Since: 1.0
type Extension struct {
	Link LinkList `xml:"Link,omitempty"` // A reference to an entity or operation associated with this object.
}

// Namespace: http://www.vmware.com/vcloud/v1.5
// Retrieve a list of tasks
type TasksList struct {
	XMLName xml.Name `xml:"TasksList"`
	Task    []*Task  `xml:"Task,omitempty"`
}

type ExternalNetworkReferences struct {
	ExternalNetworkReference []*ExternalNetworkReference `xml:"ExternalNetworkReference,omitempty"` // A reference to an entity or operation associated with this object.
}

type ExternalNetworkReference struct {
	HREF string `xml:"href,attr"`
	Type string `xml:"type,attr,omitempty"`
	Name string `xml:"name,attr,omitempty"`
}

// Type: VimObjectRefType
// Namespace: http://www.vmware.com/vcloud/extension/v1.5
// https://vdc-repo.vmware.com/vmwb-repository/dcr-public/7a028e78-bd37-4a6a-8298-9c26c7eeb9aa/09142237-dd46-4dee-8326-e07212fb63a8/doc/doc/types/VimObjectRefsType.html
// Description: Represents the Managed Object Reference (MoRef) and the type of a vSphere object.
// Since: 0.9
type VimObjectRef struct {
	VimServerRef  *Reference `xml:"VimServerRef" json:"vimServerRef"`
	MoRef         string     `xml:"MoRef" json:"moRef"`
	VimObjectType string     `xml:"VimObjectType" json:"vimObjectType"`
}

// Type: VimObjectRefsType
// Namespace: http://www.vmware.com/vcloud/extension/v1.5
// https://vdc-repo.vmware.com/vmwb-repository/dcr-public/7a028e78-bd37-4a6a-8298-9c26c7eeb9aa/09142237-dd46-4dee-8326-e07212fb63a8/doc/doc/types/VimObjectRefsType.html
// Description: List of VimObjectRef elements.
// Since: 0.9
type VimObjectRefs struct {
	VimObjectRef []*VimObjectRef `xml:"VimObjectRef" json:"vimObjectRef"`
}

// Type: VMWExternalNetworkType
// Namespace: http://www.vmware.com/vcloud/extension/v1.5
// https://vdc-repo.vmware.com/vmwb-repository/dcr-public/7a028e78-bd37-4a6a-8298-9c26c7eeb9aa/09142237-dd46-4dee-8326-e07212fb63a8/doc/doc/types/VMWExternalNetworkType.html
// Description: External network type.
// Since: 1.0
type ExternalNetwork struct {
	XMLName          xml.Name              `xml:"VMWExternalNetwork"`
	HREF             string                `xml:"href,attr,omitempty"`
	Type             string                `xml:"type,attr,omitempty"`
	ID               string                `xml:"id,attr,omitempty"`
	OperationKey     string                `xml:"operationKey,attr,omitempty"`
	Name             string                `xml:"name,attr"`
	Link             []*Link               `xml:"Link,omitempty"`
	Description      string                `xml:"Description,omitempty"`
	Tasks            *TasksInProgress      `xml:"Tasks,omitempty"`
	Configuration    *NetworkConfiguration `xml:"Configuration,omitempty"`
	VimPortGroupRef  *VimObjectRef         `xml:"VimPortGroupRef,omitempty"`
	VimPortGroupRefs *VimObjectRefs        `xml:"VimPortGroupRefs,omitempty"`
	VCloudExtension  *VCloudExtension      `xml:"VCloudExtension,omitempty"`
}

// Type: MediaType
// Namespace: http://www.vmware.com/vcloud/v1.5
// https://vdc-repo.vmware.com/vmwb-repository/dcr-public/ca48e1bb-282b-4fdc-b827-649b819249ed/55142cf1-5bb8-4ab1-8d09-b84f717af5ec/doc/doc/types/MediaType.html
// Description: Represents Media image
// Since: 0.9
type Media struct {
	HREF         string           `xml:"href,attr,omitempty"`
	Type         string           `xml:"type,attr,omitempty"`
	ID           string           `xml:"id,attr,omitempty"`
	OperationKey string           `xml:"operationKey,attr,omitempty"`
	Name         string           `xml:"name,attr"`
	Status       int64            `xml:"status,attr,omitempty"`
	ImageType    string           `xml:"imageType,attr,omitempty"`
	Size         int64            `xml:"size,attr,omitempty"`
	Description  string           `xml:"Description,omitempty"`
	Files        *FilesList       `xml:"Files,omitempty"`
	Link         LinkList         `xml:"Link,omitempty"`
	Tasks        *TasksInProgress `xml:"Tasks,omitempty"`
	Owner        *Reference       `xml:"Owner,omitempty"`
	Entity       *Entity          `xml:"Entity"`
}

// Type: MediaRecord
// Namespace: http://www.vmware.com/vcloud/v1.5
// https://code.vmware.com/apis/287/vcloud#/doc/doc/operations/GET-MediasFromQuery.html
// Issue that description partly matches with what is returned
// Description: Represents Media record
// Since: 1.5
type MediaRecordType struct {
	HREF               string    `xml:"href,attr,omitempty"`
	ID                 string    `xml:"id,attr,omitempty"`
	Type               string    `xml:"type,attr,omitempty"`
	OwnerName          string    `xml:"ownerName,attr,omitempty"`
	CatalogName        string    `xml:"catalogName,attr,omitempty"`
	IsPublished        bool      `xml:"isPublished,attr,omitempty"`
	Name               string    `xml:"name,attr"`
	Vdc                string    `xml:"vdc,attr,omitempty"`
	VdcName            string    `xml:"vdcName,attr,omitempty"`
	Org                string    `xml:"org,attr,omitempty"`
	CreationDate       string    `xml:"creationDate,attr,omitempty"`
	IsBusy             bool      `xml:"isBusy,attr,omitempty"`
	StorageB           int64     `xml:"storageB,attr,omitempty"`
	Owner              string    `xml:"owner,attr,omitempty"`
	Catalog            string    `xml:"catalog,attr,omitempty"`
	CatalogItem        string    `xml:"catalogItem,attr,omitempty"`
	Status             string    `xml:"status,attr,omitempty"`
	StorageProfileName string    `xml:"storageProfileName,attr,omitempty"`
	Version            int64     `xml:"version,attr,omitempty"`
	LastSuccessfulSync string    `xml:"lastSuccessfulSync,attr,omitempty"`
	TaskStatusName     string    `xml:"taskStatusName,attr,omitempty"`
	IsInCatalog        bool      `xml:"isInCatalog,attr,omitempty"`
	Task               string    `xml:"task,attr,omitempty"`
	IsIso              bool      `xml:"isIso,attr,omitempty"`
	IsVdcEnabled       bool      `xml:"isVdcEnabled,attr,omitempty"`
	TaskStatus         string    `xml:"taskStatus,attr,omitempty"`
	TaskDetails        string    `xml:"taskDetails,attr,omitempty"`
	Link               *Link     `xml:"Link,omitempty"`
	Metadata           *Metadata `xml:"Metadata,omitempty"`
}

// DiskCreateParams element for create independent disk
// Reference: vCloud API 30.0 - DiskCreateParamsType
// https://code.vmware.com/apis/287/vcloud?h=Director#/doc/doc/types/DiskCreateParamsType.html
type DiskCreateParams struct {
	XMLName         xml.Name         `xml:"DiskCreateParams"`
	Xmlns           string           `xml:"xmlns,attr,omitempty"`
	Disk            *Disk            `xml:"Disk"`
	Locality        *Reference       `xml:"Locality,omitempty"`
	VCloudExtension *VCloudExtension `xml:"VCloudExtension,omitempty"`
}

// Represents an independent disk
// Reference: vCloud API 30.0 - DiskType
// https://code.vmware.com/apis/287/vcloud?h=Director#/doc/doc/types/DiskType.html
type Disk struct {
	XMLName      xml.Name `xml:"Disk"`
	Xmlns        string   `xml:"xmlns,attr,omitempty"`
	HREF         string   `xml:"href,attr,omitempty"`
	Type         string   `xml:"type,attr,omitempty"`
	Id           string   `xml:"id,attr,omitempty"`
	OperationKey string   `xml:"operationKey,attr,omitempty"`
	Name         string   `xml:"name,attr"`
	Status       int      `xml:"status,attr,omitempty"`
	// Size of the disk in bytes. No longer supported in API V33.0+.
	// Size            int64            `xml:"size,attr"`
	// SizeMb is the size of disk in MB. It has replaced Size (in bytes) field as of API V33.0
	SizeMb          int64            `xml:"sizeMb,attr,omitempty"`
	Iops            *int             `xml:"iops,attr,omitempty"`
	BusType         string           `xml:"busType,attr,omitempty"`
	BusSubType      string           `xml:"busSubType,attr,omitempty"`
	Encrypted       bool             `xml:"encrypted,attr,omitempty"`
	Shareable       bool             `xml:"shareable,attr,omitempty"`
	SharingType     string           `xml:"sharingType,attr,omitempty"`
	UUID            string           `xml:"uuid,attr,omitempty"`
	Description     string           `xml:"Description,omitempty"`
	Files           *FilesList       `xml:"Files,omitempty"`
	Link            []*Link          `xml:"Link,omitempty"`
	StorageProfile  *Reference       `xml:"StorageProfile,omitempty"`
	Owner           *Owner           `xml:"Owner,omitempty"`
	Tasks           *TasksInProgress `xml:"Tasks,omitempty"`
	VCloudExtension *VCloudExtension `xml:"VCloudExtension,omitempty"`
}

// General purpose extension element
// Not related to extension services
// Reference: vCloud API 30.0 - DiskAttachOrDetachParamsType
// https://code.vmware.com/apis/287/vcloud?h=Director#/doc/doc/types/VCloudExtensionType.html
type VCloudExtension struct {
	Required bool `xml:"required,attr,omitempty"`
}

// Parameters for attaching or detaching an independent disk
// Reference: vCloud API 30.0 - DiskAttachOrDetachParamsType
// https://code.vmware.com/apis/287/vcloud?h=Director#/doc/doc/types/DiskAttachOrDetachParamsType.html
type DiskAttachOrDetachParams struct {
	XMLName         xml.Name         `xml:"DiskAttachOrDetachParams"`
	Xmlns           string           `xml:"xmlns,attr,omitempty"`
	Disk            *Reference       `xml:"Disk"`
	BusNumber       *int             `xml:"BusNumber,omitempty"`
	UnitNumber      *int             `xml:"UnitNumber,omitempty"`
	VCloudExtension *VCloudExtension `xml:"VCloudExtension,omitempty"`
}

// Represents a list of virtual machines
// Reference: vCloud API 30.0 - VmsType
// https://code.vmware.com/apis/287/vcloud?h=Director#/doc/doc/types/FilesListType.html
type Vms struct {
	XMLName     xml.Name     `xml:"Vms"`
	Xmlns       string       `xml:"xmlns,attr,omitempty"`
	Type        string       `xml:"type,attr"`
	HREF        string       `xml:"href,attr"`
	VmReference []*Reference `xml:"VmReference,omitempty"`
}

// Parameters for inserting and ejecting virtual media for VM as CD/DVD
// Reference: vCloud API 30.0 - MediaInsertOrEjectParamsType
// https://code.vmware.com/apis/287/vcloud#/doc/doc/types/MediaInsertOrEjectParamsType.html
type MediaInsertOrEjectParams struct {
	XMLName         xml.Name         `xml:"MediaInsertOrEjectParams"`
	Xmlns           string           `xml:"xmlns,attr,omitempty"`
	Media           *Reference       `xml:"Media"`
	VCloudExtension *VCloudExtension `xml:"VCloudExtension,omitempty"`
}

// Parameters for VM pending questions
// Reference: vCloud API 27.0 - VmPendingQuestionType
// https://code.vmware.com/apis/287/vcloud#/doc/doc/types/VmPendingQuestionType.html
type VmPendingQuestion struct {
	XMLName    xml.Name                      `xml:"VmPendingQuestion"`
	Xmlns      string                        `xml:"xmlns,attr,omitempty"`
	Type       string                        `xml:"type,attr"`
	HREF       string                        `xml:"href,attr"`
	Link       LinkList                      `xml:"Link,omitempty"`
	Question   string                        `xml:"Question"`
	QuestionId string                        `xml:"QuestionId"`
	Choices    []*VmQuestionAnswerChoiceType `xml:"Choices"`
}

// Parameters for VM question answer choice
// Reference: vCloud API 27.0 - VmQuestionAnswerChoiceType
// https://code.vmware.com/apis/287/vcloud#/doc/doc/types/VmQuestionAnswerChoiceType.html
type VmQuestionAnswerChoiceType struct {
	Id   int    `xml:"Id"`
	Text string `xml:"Text,omitempty"`
}

// Parameters for VM question answer
// Reference: vCloud API 27.0 - VmQuestionAnswerType
// https://code.vmware.com/apis/287/vcloud#/doc/doc/types/VmQuestionAnswerType.html
type VmQuestionAnswer struct {
	XMLName    xml.Name `xml:"VmQuestionAnswer"`
	Xmlns      string   `xml:"xmlns,attr,omitempty"`
	ChoiceId   int      `xml:"ChoiceId"`
	QuestionId string   `xml:"QuestionId"`
}

// Represents an independent disk record
// Reference: vCloud API 27.0 - DiskType
// https://code.vmware.com/apis/287/vcloud#/doc/doc/types/QueryResultDiskRecordType.html
type DiskRecordType struct {
	Xmlns              string    `xml:"xmlns,attr,omitempty"`
	HREF               string    `xml:"href,attr,omitempty"`
	Id                 string    `xml:"id,attr,omitempty"`
	Type               string    `xml:"type,attr,omitempty"`
	Name               string    `xml:"name,attr,omitempty"`
	Vdc                string    `xml:"vdc,attr,omitempty"`
	SizeMb             int64     `xml:"sizeMb,attr,omitempty"`
	Iops               int64     `xml:"iops,attr,omitempty"`
	Encrypted          bool      `xml:"encrypted,attr,omitempty"`
	UUID               string    `xml:"uuid,attr,omitempty"`
	DataStore          string    `xml:"dataStore,attr,omitempty"`
	DataStoreName      string    `xml:"datastoreName,attr,omitempty"`
	OwnerName          string    `xml:"ownerName,attr,omitempty"`
	VdcName            string    `xml:"vdcName,attr,omitempty"`
	Task               string    `xml:"task,attr,omitempty"`
	StorageProfile     string    `xml:"storageProfile,attr,omitempty"`
	StorageProfileName string    `xml:"storageProfileName,attr,omitempty"`
	Status             string    `xml:"status,attr,omitempty"`
	BusType            string    `xml:"busType,attr,omitempty"`
	BusSubType         string    `xml:"busSubType,attr,omitempty"`
	BusTypeDesc        string    `xml:"busTypeDesc,attr,omitempty"`
	AttachedVmCount    int32     `xml:"attachedVmCount,attr,omitempty"`
	SharingType        string    `xml:"sharingType,attr,omitempty"`
	IsAttached         bool      `xml:"isAttached,attr,omitempty"`
	IsShareable        bool      `xml:"isShareable,attr,omitempty"`
	Description        string    `xml:"description,attr,omitempty"`
	Link               []*Link   `xml:"Link,omitempty"`
	Metadata           *Metadata `xml:"Metadata,omitempty"`
}

// Represents port group
// Reference: vCloud API 27.0 - Port group type
// https://code.vmware.com/apis/72/doc/doc/types/QueryResultPortgroupRecordType.html
type PortGroupRecordType struct {
	Xmlns         string  `xml:"xmlns,attr,omitempty"`
	HREF          string  `xml:"href,attr,omitempty"`
	Id            string  `xml:"id,attr,omitempty"`
	Type          string  `xml:"type,attr,omitempty"`
	MoRef         string  `xml:"moref,attr,omitempty"`
	Name          string  `xml:"name,attr,omitempty"`
	PortgroupType string  `xml:"portgroupType,attr,omitempty"`
	Vc            string  `xml:"vc,attr,omitempty"`
	VcName        string  `xml:"vcName,attr,omitempty"`
	IsVCEnabled   bool    `xml:"isVCEnabled,attr,omitempty"`
	Network       string  `xml:"network,attr,omitempty"`
	NetworkName   string  `xml:"networkName,attr,omitempty"`
	ScopeType     int     `xml:"scopeType,attr,omitempty"` // Scope of network using the portgroup(1=Global, 2=Organization, 3=vApp)
	Link          []*Link `xml:"Link,omitempty"`
}

// Represents org VDC Network
// Reference: vCloud API 27.0 - Org VDC Network
// https://code.vmware.com/apis/72/doc/doc/types/QueryResultOrgVdcNetworkRecordType.html
type QueryResultOrgVdcNetworkRecordType struct {
	Xmlns              string    `xml:"xmlns,attr,omitempty"`
	HREF               string    `xml:"href,attr,omitempty"`
	Id                 string    `xml:"id,attr,omitempty"`
	Type               string    `xml:"type,attr,omitempty"`
	Name               string    `xml:"name,attr,omitempty"`
	DefaultGateway     string    `xml:"defaultGateway,attr,omitempty"`
	Netmask            string    `xml:"netmask,attr,omitempty"`
	Dns1               string    `xml:"dns1,attr,omitempty"`
	Dns2               string    `xml:"dns2,attr,omitempty"`
	DnsSuffix          string    `xml:"dnsSuffix,attr,omitempty"`
	LinkType           int       `xml:"linkType,attr,omitempty"` // 0 = direct, 1 = routed, 2 = isolated
	ConnectedTo        string    `xml:"connectedTo,attr,omitempty"`
	Vdc                string    `xml:"vdc,attr,omitempty"`
	IsBusy             bool      `xml:"isBusy,attr,omitempty"`
	IsShared           bool      `xml:"isShared,attr,omitempty"`
	VdcName            string    `xml:"vdcName,attr,omitempty"`
	IsIpScopeInherited bool      `xml:"isIpScopeInherited,attr,omitempty"`
	Link               []*Link   `xml:"Link,omitempty"`
	Metadata           *Metadata `xml:"Metadata,omitempty"`
}

type QueryResultNsxtManagerRecordType struct {
	Xmlns      string  `xml:"xmlns,attr,omitempty"`
	Name       string  `xml:"name,attr"`
	URL        string  `xml:"url,attr"`
	HREF       string  `xml:"href,attr"`
	Site       string  `xml:"site,attr"`
	LocationId string  `xml:"locationId,attr"`
	SiteName   string  `xml:"siteName,attr"`
	Link       []*Link `xml:"Link,omitempty"`
}

// Represents org VDC Network
// Reference: vCloud API 27.0 - Network Pool
// https://code.vmware.com/apis/72/vcloud-director#/doc/doc/types/VMWNetworkPoolType.html
type VMWNetworkPool struct {
	HREF        string           `xml:"href,attr,omitempty"`
	Id          string           `xml:"id,attr,omitempty"`
	Type        string           `xml:"type,attr,omitempty"`
	Name        string           `xml:"name,attr"`
	Status      int              `xml:"status,attr,omitempty"`
	Description string           `xml:"netmask,omitempty"`
	Tasks       *TasksInProgress `xml:"Tasks,omitempty"`
}

type GroupReference struct {
	GroupReference []*Reference `xml:"GroupReference,omitempty"`
}

// Represents an org user
// Reference: vCloud API 27.0 - UserType
// https://code.vmware.com/apis/442/vcloud-director#/doc/doc/types/UserType.html
// Note that the order of fields is important. If this structure needs to change,
// the field order must be preserved.
type User struct {
	XMLName         xml.Name         `xml:"User"`
	Xmlns           string           `xml:"xmlns,attr"`
	Href            string           `xml:"href,attr"`
	Type            string           `xml:"type,attr"`
	ID              string           `xml:"id,attr"`
	OperationKey    string           `xml:"operationKey,attr"`
	Name            string           `xml:"name,attr"`
	Links           LinkList         `xml:"Link,omitempty"`
	Description     string           `xml:"Description,omitempty"`
	FullName        string           `xml:"FullName,omitempty"`
	EmailAddress    string           `xml:"EmailAddress,omitempty"`
	Telephone       string           `xml:"Telephone,omitempty"`
	IsEnabled       bool             `xml:"IsEnabled,omitempty"`
	IsLocked        bool             `xml:"IsLocked,omitempty"`
	IM              string           `xml:"IM,omitempty"`
	NameInSource    string           `xml:"NameInSource,omitempty"`
	IsExternal      bool             `xml:"IsExternal,omitempty"`
	ProviderType    string           `xml:"ProviderType,omitempty"`
	IsGroupRole     bool             `xml:"IsGroupRole,omitempty"`
	StoredVmQuota   int              `xml:"StoredVmQuota"`
	DeployedVmQuota int              `xml:"DeployedVmQuota"`
	Role            *Reference       `xml:"Role,omitempty"`
	GroupReferences *GroupReference  `xml:"GroupReferences,omitempty"`
	Password        string           `xml:"Password,omitempty"`
	Tasks           *TasksInProgress `xml:"Tasks"`
}

// Group represents Org group definition
type Group struct {
	XMLName xml.Name `xml:"Group"`
	Xmlns   string   `xml:"xmlns,attr"`
	// Id holds ID in format urn:vcloud:group:252fe08e-ae1b-409c-9dda-a531bb1ed69a
	ID string `xml:"id,attr,omitempty"`
	// Href holds reference to group object
	Href string `xml:"href,attr,omitempty"`
	// Type holds mime type for group
	Type string `xml:"type,attr"`
	// Description sets description for group
	Description string `xml:"Description"`
	// Name of the group. Cannot be updated.
	Name string `xml:"name,attr"`
	// ProviderType - 'SAML', 'INTEGRATED'
	ProviderType string `xml:"ProviderType"`
	// Role - reference to existing role
	Role *Reference `xml:"Role,omitempty"`
	// UsersList - references to existing users of type User
	UsersList *UsersList `xml:"UsersList,omitempty"`
}

// UsersList is a tagged list of User Reference's
type UsersList struct {
	UserReference []*Reference `xml:"UserReference,omitempty"`
}

// Type: AdminCatalogRecord
// Namespace: http://www.vmware.com/vcloud/v1.5
// https://code.vmware.com/apis/287/vcloud#/doc/doc/types/QueryResultCatalogRecordType.html
// Issue that description partly matches with what is returned
// Description: Represents Catalog record
// Since: 1.5
type CatalogRecord struct {
	HREF                    string    `xml:"href,attr,omitempty"`
	ID                      string    `xml:"id,attr,omitempty"`
	Type                    string    `xml:"type,attr,omitempty"`
	Name                    string    `xml:"name,attr,omitempty"`
	Description             string    `xml:"description,attr,omitempty"`
	IsPublished             bool      `xml:"isPublished,attr,omitempty"`
	IsShared                bool      `xml:"isShared,attr,omitempty"`
	IsLocal                 bool      `xml:"isLocal,attr,omitempty"`
	CreationDate            string    `xml:"creationDate,attr,omitempty"`
	OrgName                 string    `xml:"orgName,attr,omitempty"`
	OwnerName               string    `xml:"ownerName,attr,omitempty"`
	NumberOfVAppTemplates   int64     `xml:"numberOfVAppTemplates,attr,omitempty"`
	NumberOfMedia           int64     `xml:"numberOfMedia,attr,omitempty"`
	Owner                   string    `xml:"owner,attr,omitempty"`
	PublishSubscriptionType string    `xml:"publishSubscriptionType,attr,omitempty"`
	Version                 int64     `xml:"version,attr,omitempty"`
	Status                  string    `xml:"status,attr,omitempty"`
	Link                    *Link     `xml:"Link,omitempty"`
	Metadata                *Metadata `xml:"Metadata,omitempty"`
}

type AdminCatalogRecord CatalogRecord

// VmAffinityRule defines an affinity (or anti-affinity) rule for a group of VmReferences`
// https://code.vmware.com/apis/722/doc/doc/types/VmAffinityRuleType.html
type VmAffinityRule struct {
	XMLName         xml.Name         `xml:"VmAffinityRule"`
	Xmlns           string           `xml:"xmlns,attr"`
	HREF            string           `xml:"href,attr,omitempty"`
	ID              string           `xml:"id,attr,omitempty"`
	Name            string           `xml:"Name"`
	OperationKey    string           `xml:"OperationKey,attr,omitempty"` // Optional unique identifier to support idempotent semantics for create and delete operations
	IsEnabled       *bool            `xml:"IsEnabled"`                   // True if the affinity rule is enabled
	IsMandatory     *bool            `xml:"IsMandatory"`                 // True if this affinity rule is mandatory. When a rule is mandatory, a host failover will not power on the VM if doing so would violate the rule
	Polarity        string           `xml:"Polarity"`                    // The polarity of this rule. One of: Affinity, Anti-Affinity
	VmReferences    []*VMs           `xml:"VmReferences"`                // A list of VmReferences under a specific VM affinity rule.
	Link            []*Link          `xml:"Link,omitempty"`              //
	VCloudExtension *VCloudExtension `xml:"VCloudExtension,omitempty"`   // An optional extension element that can contain an arbitrary number of elements and attributes
}

// VmAffinityRules defines a list of VmAffinityRule
type VmAffinityRules struct {
	HREF           string            `xml:"href,attr,omitempty"`
	Type           string            `xml:"type,attr,omitempty"`
	Link           *Link             `xml:"Link,omitempty"` //
	VmAffinityRule []*VmAffinityRule `xml:"VmAffinityRule,omitempty"`
}

// ControlAccessParams specifies access controls for a resource.
type ControlAccessParams struct {
	XMLName             xml.Name           `xml:"ControlAccessParams"`
	Xmlns               string             `xml:"xmlns,attr"`
	IsSharedToEveryone  bool               `xml:"IsSharedToEveryone"`            // If true, the resource is shared with everyone in the organization. Defaults to false.
	EveryoneAccessLevel *string            `xml:"EveryoneAccessLevel,omitempty"` // If IsSharedToEveryone is true, this element must be present to specify the access level. for all members of the organization. One of: FullControl Change ReadOnly
	AccessSettings      *AccessSettingList `xml:"AccessSettings,omitempty"`      // The access settings to be applied if IsSharedToEveryone is false. Required on create and modify if IsSharedToEveryone is false.
}

// AccessSettingList is a tagged list of AccessSetting
type AccessSettingList struct {
	AccessSetting []*AccessSetting `xml:"AccessSetting"`
}

// LocalSubject is the user, group, or organization to which control access settings apply.
type LocalSubject struct {
	HREF string `xml:"href,attr"` // Required - The URL with the full identification of the subject
	Name string `xml:"name,attr"` // The name of the subject. Not needed in input, but it is returned on reading
	Type string `xml:"type,attr"` // Required - The MIME type of the subject. So far, we are using users, groups, and organizations
}

// AccessSetting controls access to the resource.
type AccessSetting struct {
	XMLName         xml.Name         `xml:"AccessSetting"`
	Subject         *LocalSubject    `xml:"Subject,omitempty"`         // The user or group to which these settings apply.
	ExternalSubject *ExternalSubject `xml:"ExternalSubject,omitempty"` // Subject existing external of VCD, to which these settings apply.
	AccessLevel     string           `xml:"AccessLevel"`               // The access level for the subject. One of: FullControl Change ReadOnly Deny (only for a VDC resource)
}

// ExternalSubjectType is a reference to a user or group managed by an identity provider configured for use in this organization.
type ExternalSubject struct {
	IdpType   string `xml:"IdpType"`   // The type of identity provider for example: OAUTH, SAML, LDAP etc for this SubjectID.
	IsUser    bool   `xml:"IsUser"`    // If true, SubjectID is a reference to a user defined by this organization's identity provider. If false or empty, SubjectID is a reference to a group defined by this organization's identity provider.
	SubjectId string `xml:"SubjectId"` // The primary key that your identity provider uses to uniquely identify the user or group referenced in SubjectId.
}

type VdcComputePolicyReferences struct {
	Xmlns                     string       `xml:"xmlns,attr"`
	HREF                      string       `xml:"href,attr,omitempty"`
	Type                      string       `xml:"type,attr,omitempty"`
	Link                      *Link        `xml:"Link,omitempty"`
	VdcComputePolicyReference []*Reference `xml:"VdcComputePolicyReference,omitempty"`
}

// Structure returned by /api/admin call
type VCloud struct {
	XMLName     xml.Name `xml:"VCloud"`
	Xmlns       string   `xml:"xmlns,attr,omitempty"`
	Name        string   `xml:"name,attr"`
	HREF        string   `xml:"href,attr"`
	Type        string   `xml:"type,attr,omitempty"`
	Description string   `xml:"Description"` // Contains VCD version, build number and build timestamp
	Link        *Link    `xml:"Link,omitempty"`
	// TODO: Add other fields if needed
	// OrganizationReferences
	// ProviderVdcReferences
	// RightReferences
	// RoleReferences
	// Networks
}

// UpdateVdcStorageProfiles is used to add a storage profile to an Org VDC or to remove one
type UpdateVdcStorageProfiles struct {
	XMLName              xml.Name                        `xml:"UpdateVdcStorageProfiles"`
	Xmlns                string                          `xml:"xmlns,attr,omitempty"`
	Name                 string                          `xml:"name,attr"`
	Description          string                          `xml:"Description,omitempty"`
	AddStorageProfile    *VdcStorageProfileConfiguration `xml:"AddStorageProfile,omitempty"`
	RemoveStorageProfile *Reference                      `xml:"RemoveStorageProfile,omitempty"`
}

// Token is used for managing VCD API Tokens for a User in an Org
type Token struct {
	ID    string            `json:"id,omitempty"`
	Name  string            `json:"name,omitempty"`
	Owner *OpenApiReference `json:"owner,omitempty"`
	Org   *OpenApiReference `json:"org,omitempty"`
	Type  string            `json:"type,omitempty"`
}

// ServiceAccount is used for managing a Service Account that belongs to a specific Org
type ServiceAccount struct {
	ID              string            `json:"id,omitempty"`
	Name            string            `json:"name,omitempty"`
	SoftwareID      string            `json:"softwareId,omitempty"`
	SoftwareVersion string            `json:"softwareVersion,omitempty"`
	Role            *OpenApiReference `json:"role,omitempty"`
	URI             string            `json:"uri,omitempty"`
	Org             *OpenApiReference `json:"org,omitempty"`
	Status          string            `json:"status,omitempty"`
}

// ApiTokenRefresh contains the access token resulting from a refresh_token operation
type ApiTokenRefresh struct {
	AccessToken  string `json:"access_token,omitempty"`
	TokenType    string `json:"token_type,omitempty"`
	ExpiresIn    int    `json:"expires_in,omitempty"`
	RefreshToken string `json:"refresh_token,omitempty"`
	UpdatedBy    string `json:"updated_by,omitempty"`
	UpdatedOn    string `json:"updated_on,omitempty"`
}

// ApiTokenParams contains the parameters required and returned by oauth/register operation
type ApiTokenParams struct {
	ClientName              string   `json:"client_name"`
	ClientID                string   `json:"client_id,omitempty"`
	GrantTypes              []string `json:"grant_types,omitempty"`
	TokenEndpointAuthMethod string   `json:"token_endpoint_auth_method,omitempty"`
	ClientURI               string   `json:"client_uri,omitempty"`
	SoftwareID              string   `json:"software_id,omitempty"`
	SoftwareVersion         string   `json:"software_version,omitempty"`
	Scope                   string   `json:"scope,omitempty"`
}

// ServiceAccountAuthParams is used to store the generated user code and device code that
// are needed for granting and activating a Service Account
type ServiceAccountAuthParams struct {
	DeviceCode      string `json:"device_code,omitempty"`
	UserCode        string `json:"user_code"`
	VerificationURI string `json:"verification_uri,omitempty"`
	ExpiresIn       int    `json:"expires_in,omitempty"`
	Interval        int    `json:"interval,omitempty"`
}

/**/
type QueryResultTaskRecordType struct {
	HREF             string    `xml:"href,attr,omitempty"`             // Contains the URI to the resource.
	ID               string    `xml:"id,attr,omitempty"`               //	The resource identifier, expressed in URN format. The value of this attribute uniquely identifies the resource, persists for the life of the resource, and is never reused. 	Yes 	Yes
	Type             string    `xml:"type,attr,omitempty"`             //	Contains the type of the resource.
	Org              string    `xml:"org,attr,omitempty"`              //	Organization reference or id
	OrgName          string    `xml:"orgName,attr,omitempty"`          //	Organization name
	Name             string    `xml:"name,attr,omitempty"`             //	The name of this task.
	OperationFull    string    `xml:"operationFull,attr,omitempty"`    //	The full human-readable name of this task.
	Message          string    `xml:"message,attr,omitempty"`          //	message
	StartDate        string    `xml:"startDate,attr,omitempty"`        //	Start date
	EndDate          string    `xml:"endDate,attr,omitempty"`          //	End date
	Status           string    `xml:"status,attr,omitempty"`           //	Status
	Progress         int       `xml:"progress,attr,omitempty"`         //	Progress of the task, expressed as a percentage.
	OwnerName        string    `xml:"ownerName,attr,omitempty"`        //	Owner name
	Object           string    `xml:"object,attr,omitempty"`           //	Object
	ObjectType       string    `xml:"objectType,attr,omitempty"`       //	Object
	ObjectName       string    `xml:"objectName,attr,omitempty"`       //	Object name
	ServiceNamespace string    `xml:"serviceNamespace,attr,omitempty"` //	Service name space
	Link             *Link     `xml:"Link,omitempty"`
	Metadata         *Metadata `xml:"Metadata,omitempty"`
}

// QueryResultOrgVdcRecordType represents an Organisation record
type QueryResultOrgRecordType struct {
	HREF               string    `xml:"href,attr,omitempty"`
	Type               string    `xml:"type,attr,omitempty"`
	ID                 string    `xml:"id,attr,omitempty"`
	Name               string    `xml:"name,attr"`
	DisplayName        string    `xml:"displayName,attr,omitempty"`
	IsEnabled          bool      `xml:"isEnabled,attr,omitempty"`
	IsReadOnly         bool      `xml:"isReadOnly,attr,omitempty"`
	CanPublishCatalogs bool      `xml:"canPublishCatalogs,attr,omitempty"`
	DeployedVMQuota    *int      `xml:"deployedVMQuota,attr,omitempty"`
	StoredVMQuota      *int      `xml:"storedVMQuota,attr,omitempty"`
	NumberOfCatalogs   *int      `xml:"numberOfCatalogs,attr,omitempty"`
	NumberOfVdcs       *int      `xml:"numberOfVdcs,attr,omitempty"`
	NumberOfVApps      *int      `xml:"numberOfVApps,attr,omitempty"`
	NumberOfGroups     *int      `xml:"numberOfGroups,attr,omitempty"`
	NumberOfDisks      *int      `xml:"numberOfDisks,attr,omitempty"`
	Link               *LinkList `xml:"Link,omitempty"`
	Metadata           *Metadata `xml:"Metadata,omitempty"`
}

// ProviderVdcCreation contains the data needed to create a provider VDC.
// Note that this is a subset of the full structure of a provider VDC.
type ProviderVdcCreation struct {
	Name                            string         `json:"name"`
	Description                     string         `json:"description"`
	ResourcePoolRefs                *VimObjectRefs `json:"resourcePoolRefs"`
	HighestSupportedHardwareVersion string         `json:"highestSupportedHardwareVersion"`
	IsEnabled                       bool           `json:"isEnabled"`
	VimServer                       []*Reference   `json:"vimServer"`
	StorageProfile                  []string       `json:"storageProfile"`
	NsxTManagerReference            *Reference     `json:"nsxTManagerReference"`
	NetworkPool                     *Reference     `json:"networkPool"`
	AutoCreateNetworkPool           bool           `json:"autoCreateNetworkPool"`
}

// AddResourcePool is used to add one or more resource pools to a provider VDC
type AddResourcePool struct {
	VimObjectRef []*VimObjectRef `xml:"AddItem" json:"addItem"`
}

// DeleteResourcePool is used to remove one or more resource pools from a provider VDC
type DeleteResourcePool struct {
	ResourcePoolRefs []*Reference `xml:"DeleteItem" json:"deleteItem"`
}

// AddStorageProfiles is used to add storage profiles to an existing provider VDC
type AddStorageProfiles struct {
	AddStorageProfile []string `json:"addStorageProfile"`
}

type EnableStorageProfile struct {
	Enabled bool `json:"enabled"`
}

type RemoveStorageProfile struct {
	RemoveStorageProfile []*Reference `json:"removeStorageProfile"`
}

// VirtualHardwareVersion describes supported hardware by the VMs created on the VDC
type VirtualHardwareVersion struct {
	HardDiskAdapter           []*HardDiskAdapter                 `xml:"HardDiskAdapter"`
	Link                      Link                               `xml:"Link"`
	MaxCPUs                   int                                `xml:"maxCPUs"`
	MaxCoresPerSocket         int                                `xml:"maxCoresPerSocket"`
	MaxMemorySizeMb           int                                `xml:"maxMemorySizeMb"`
	MaxNICs                   int                                `xml:"maxNICs"`
	Name                      string                             `xml:"name"`
	SupportedMemorySizeGb     []int                              `xml:"supportedMemorySizeGb"`
	SupportedCoresPerSocket   []int                              `xml:"supportedCoresPerSocket"`
	SupportedOperatingSystems *SupportedOperatingSystemsInfoType `xml:"supportedOperatingSystems"`

	SupportsHotAdd     *bool `xml:"supportsHotAdd"`
	SupportsHotPlugPCI *bool `xml:"supportsHotPlugPCI"`
	SupportsNestedHV   *bool `xml:"supportsNestedHV"`
}

// HardDiskAdapter describes a hard disk controller type
type HardDiskAdapter struct {
	Id                string `xml:"id,attr"`
	LegacyId          int    `xml:"legacyId,attr"`
	Name              string `xml:"name,attr"`
	MaximumDiskSizeGb int    `xml:"maximumDiskSizeGb,attr"`

	BusNumberRanges struct {
		Begin int `xml:"begin,attr"`
		End   int `xml:"end,attr"`
	} `xml:"BusNumberRanges>Range"`
	UnitNumberRanges struct {
		Begin int `xml:"begin,attr"`
		End   int `xml:"end,attr"`
	} `xml:"UnitNumberRanges>Range"`

	ReservedBusUnitNumber struct {
		BusNumber  int `xml:"busNumber,attr"`
		UnitNumber int `xml:"unitNumber,attr"`
	} `xml:"ReservedBusUnitNumber"`
}

// SupportedOperatingSystemsInfoType describes what operating system families a hardware version supports
type SupportedOperatingSystemsInfoType struct {
	Link                      *Link
	OperatingSystemFamilyInfo []*OperatingSystemFamilyInfoType `xml:"OperatingSystemFamilyInfo"`
}

// OperatingSystemFamilyInfoType describes operating systems of a given OS family
type OperatingSystemFamilyInfoType struct {
	Name                    string                     `xml:"Name"`
	OperatingSystemFamilyId *int                       `xml:"OperatingSystemFamilyId"`
	OperatingSystems        []*OperatingSystemInfoType `xml:"OperatingSystem"`
}

// OperatingSystemInfoType describes a operating system
type OperatingSystemInfoType struct {
	OperatingSystemId          *int   `xml:"OperatingSystemId,omitempty"`
	DefaultHardDiskAdapterType string `xml:"DefaultHardDiskAdapterType"`
	SupportedHardDiskAdapter   []struct {
		Ref string `xml:"ref,attr"`
	} `xml:"SupportedHardDiskAdapter,omitempty"`
	MinimumHardDiskSizeGigabytes *int   `xml:"MinimumHardDiskSizeGigabytes"`
	MinimumMemoryMegabytes       *int   `xml:"MinimumMemoryMegabytes"`
	Name                         string `xml:"Name"`
	InternalName                 string `xml:"InternalName"`
	Supported                    *bool  `xml:"Supported"`
	SupportLevel                 string `xml:"SupportLevel"`
	X64                          *bool  `xml:"x64"`
	MaximumCpuCount              *int   `xml:"MaximumCpuCount"`
	MaximumCoresPerSocket        *int   `xml:"MaximumCoresPerSocket"`
	MaximumSocketCount           *int   `xml:"MaximumSocketCount"`
	MinimumHardwareVersion       *int   `xml:"MinimumHardwareVersion"`
	PersonalizationEnabled       *bool  `xml:"PersonalizationEnabled"`
	PersonalizationAuto          *bool  `xml:"PersonalizationAuto"`
	SysprepPackagingSupported    *bool  `xml:"SysprepPackagingSupported"`
	SupportsMemHotAdd            *bool  `xml:"SupportsMemHotAdd"`
	CimOsId                      *int   `xml:"cimOsId"`
	CimVersion                   *int   `xml:"CimVersion"`
	SupportedForCreate           *bool  `xml:"SupportedForCreate"`

	RecommendedNIC []struct {
		Name string `xml:"name,attr"`
		Id   *int   `xml:"id,attr,omitempty"`
	} `xml:"RecommendedNIC"`

	SupportedNICType []struct {
		Name string `xml:"name,attr"`
		Id   *int   `xml:"id,attr,omitempty"`
	} `xml:"SupportedNICType"`

	RecommendedFirmware string   `xml:"RecommendedFirmware"`
	SupportedFirmware   []string `xml:"SupportedFirmware"`
	SupportsTPM         *bool    `xml:"SupportsTPM"`
}<|MERGE_RESOLUTION|>--- conflicted
+++ resolved
@@ -2419,12 +2419,9 @@
 	VmGroupsRecord                  []*QueryResultVmGroupsRecordType                  `xml:"VmGroupsRecord"`                  // A record representing a VM Group
 	TaskRecord                      []*QueryResultTaskRecordType                      `xml:"TaskRecord"`                      // A record representing a Task
 	AdminTaskRecord                 []*QueryResultTaskRecordType                      `xml:"AdminTaskRecord"`                 // A record representing an Admin Task
-<<<<<<< HEAD
 	VappNetworkRecord               []*QueryResultVappNetworkRecordType               `xml:"VAppNetworkRecord"`               // A record representing a vApp network
 	AdminVappNetworkRecord          []*QueryResultVappNetworkRecordType               `xml:"AdminVAppNetworkRecord"`          // A record representing an admin vApp network
-=======
 	OrgRecord                       []*QueryResultOrgRecordType                       `xml:"OrgRecord"`                       // A record representing an Organisation
->>>>>>> 1c335975
 }
 
 // QueryResultVmGroupsRecordType represent a VM Groups record
