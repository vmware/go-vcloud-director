--- conflicted
+++ resolved
@@ -685,11 +685,7 @@
 	Organization     *Reference       `xml:"Organization,omitempty" json:"organization,omitempty"`              // The organization to which the User belongs.
 	Progress         int              `xml:"Progress,omitempty" json:"progress,omitempty"`                      // Read-only indicator of task progress as an approximate percentage between 0 and 100. Not available for all tasks.
 	Details          string           `xml:"Details,omitempty" json:"details,omitempty"`                        // Detailed message about the task. Also contained by the Owner entity when task status is preRunning.
-<<<<<<< HEAD
-	Result           *TaskResult      `xml:"Result,omitempty"`                                                  // Result contains additional details that the task may expose
-=======
 	Result           *TaskResult      `xml:"Result,omitempty" json:"result,omitempty"`                          // Result contains additional details that the task may expose
->>>>>>> e9a726bd
 	//
 	// TODO: add the following fields
 	// Params      anyType        The parameters with which this task was started.
