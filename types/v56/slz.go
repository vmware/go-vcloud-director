package types

import "time"

// SolutionLandingZoneType defines the configuration of Solution Landing Zone.
// It uses RDE so this body must be inserted into `types.DefinedEntity.State` field
type SolutionLandingZoneType struct {
	// ID is the Org ID that the Solution Landing Zone is configured for
	ID string `json:"id"`
	// Name is the Org name that the Solution Landing Zone is configured for
	Name string `json:"name,omitempty"`
	// Catalogs
	Catalogs []SolutionLandingZoneCatalog `json:"catalogs"`
	Vdcs     []SolutionLandingZoneVdc     `json:"vdcs"`
}

type SolutionLandingZoneCatalog struct {
	ID           string   `json:"id"`
	Name         string   `json:"name,omitempty"`
	Capabilities []string `json:"capabilities"`
}

type SolutionLandingZoneVdc struct {
	ID              string                        `json:"id"`
	Name            string                        `json:"name,omitempty"`
	Capabilities    []string                      `json:"capabilities"`
	IsDefault       bool                          `json:"isDefault"`
	Networks        []SolutionLandingZoneVdcChild `json:"networks"`
	StoragePolicies []SolutionLandingZoneVdcChild `json:"storagePolicies"`
	ComputePolicies []SolutionLandingZoneVdcChild `json:"computePolicies"`
}

type SolutionLandingZoneVdcChild struct {
	ID           string   `json:"id"`
	Name         string   `json:"name,omitempty"`
	IsDefault    bool     `json:"isDefault"`
	Capabilities []string `json:"capabilities"`
}

<<<<<<< HEAD
=======
// SolutionAddOn defines structure of Solution Add-On that is deployed in the Solution Landing Zone
>>>>>>> 6bcb3f47
type SolutionAddOn struct {
	Eula     string              `json:"eula"`
	Icon     string              `json:"icon"`
	Manifest map[string]any      `json:"manifest"`
	Origin   SolutionAddOnOrigin `json:"origin"`
	Status   string              `json:"status"`
}

type SolutionAddOnOrigin struct {
	Type          string `json:"type"`
	AcceptedBy    string `json:"acceptedBy"`
	AcceptedOn    string `json:"acceptedOn"`
	CatalogItemId string `json:"catalogItemId"`
<<<<<<< HEAD
}

type SolutionAddOnInput struct {
	Inputs []SolutionAddOnInputField `json:"inputs"`
}
type SolutionAddOnInputFieldValues struct {
	Slz      string `json:"SLZ"`
	External string `json:"EXTERNAL"`
}
type SolutionAddOnInputField struct {
	Name        string                        `json:"name"`
	Type        string                        `json:"type"`
	Title       string                        `json:"title"`
	Values      SolutionAddOnInputFieldValues `json:"values,omitempty"`
	Default     any                           `json:"default,omitempty"`
	Required    bool                          `json:"required,omitempty"`
	Description string                        `json:"description"`
	Secure      bool                          `json:"secure,omitempty"`
	Validation  string                        `json:"validation,omitempty"`
	View        string                        `json:"view,omitempty"`
	Delete      bool                          `json:"delete,omitempty"`
}

type SolutionAddOnInstance struct {
	Name                         string                          `json:"name"`
	Scope                        SolutionAddOnInstanceScope      `json:"scope"`
	Status                       string                          `json:"status"`
	Runtime                      SolutionAddOnInstanceRuntime    `json:"runtime"`
	Elements                     []any                           `json:"elements"`
	Requests                     []SolutionAddOnInstanceRequests `json:"requests"`
	Prototype                    string                          `json:"prototype"`
	Resources                    []any                           `json:"resources"`
	Properties                   map[string]any                  `json:"properties"`
	EncryptionKey                string                          `json:"encryptionKey"`
	AddonInstanceSolutionName    string                          `json:"addonInstanceSolutionName"`
	AddonInstanceSolutionVendor  string                          `json:"addonInstanceSolutionVendor"`
	AddonInstanceSolutionVersion string                          `json:"addonInstanceSolutionVersion"`
}
type SolutionAddOnInstanceScope struct {
	AllTenants     bool     `json:"allTenants"`
	TenantScoped   bool     `json:"tenantScoped"`
	Tenants        []string `json:"tenants"`
	ProviderScoped bool     `json:"providerScoped"`
}
type SolutionAddOnInstanceRuntime struct {
	GoVersion   string `json:"goVersion"`
	SdkVersion  string `json:"sdkVersion"`
	VcdVersion  string `json:"vcdVersion"`
	Environment string `json:"environment"`
}
type SolutionAddOnInstanceRequests struct {
	Error        string    `json:"error"`
	Status       string    `json:"status"`
	Operation    string    `json:"operation"`
	StartedBy    string    `json:"startedBy"`
	StartedOn    time.Time `json:"startedOn"`
	InvocationID string    `json:"invocationId"`
=======
>>>>>>> 6bcb3f47
}<|MERGE_RESOLUTION|>--- conflicted
+++ resolved
@@ -37,10 +37,7 @@
 	Capabilities []string `json:"capabilities"`
 }
 
-<<<<<<< HEAD
-=======
 // SolutionAddOn defines structure of Solution Add-On that is deployed in the Solution Landing Zone
->>>>>>> 6bcb3f47
 type SolutionAddOn struct {
 	Eula     string              `json:"eula"`
 	Icon     string              `json:"icon"`
@@ -54,16 +51,17 @@
 	AcceptedBy    string `json:"acceptedBy"`
 	AcceptedOn    string `json:"acceptedOn"`
 	CatalogItemId string `json:"catalogItemId"`
-<<<<<<< HEAD
 }
 
 type SolutionAddOnInput struct {
 	Inputs []SolutionAddOnInputField `json:"inputs"`
 }
+
 type SolutionAddOnInputFieldValues struct {
 	Slz      string `json:"SLZ"`
 	External string `json:"EXTERNAL"`
 }
+
 type SolutionAddOnInputField struct {
 	Name        string                        `json:"name"`
 	Type        string                        `json:"type"`
@@ -112,6 +110,4 @@
 	StartedBy    string    `json:"startedBy"`
 	StartedOn    time.Time `json:"startedOn"`
 	InvocationID string    `json:"invocationId"`
-=======
->>>>>>> 6bcb3f47
 }