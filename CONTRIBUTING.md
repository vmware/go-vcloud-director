--- conflicted
+++ resolved
@@ -25,13 +25,9 @@
 
 - Fork the go-vcloud-director repo into a new repo on GitHub
 - Clone the forked repo locally and set the original go-vcloud-director repo as the upstream repo
-<<<<<<< HEAD
-- Make changes in a topic branch and commit (don't forget to add or modify tests too)
-=======
 - Open an Issue in go-vcloud-director describing what you propose to do (unless the change is so trivial that an issue is not needed)
 - Wait for discussion and possible direction hints in the issue thread
-- Once you know  which steps to take in your intended contribution, make changes in a topic branch and commit
->>>>>>> 6b69953d
+- Once you know  which steps to take in your intended contribution, make changes in a topic branch and commit (don't forget to add or modify tests too)
 - Fetch changes from upstream and resolve any merge conflicts so that your topic branch is up-to-date
 - Push all commits to the topic branch in your forked repo
 - Submit a pull request to merge topic branch commits to upstream master
